// Copyright (c) 2011-present, Facebook, Inc.  All rights reserved.
//  This source code is licensed under both the GPLv2 (found in the
//  COPYING file in the root directory) and Apache 2.0 License
//  (found in the LICENSE.Apache file in the root directory).
// Copyright (c) 2011 The LevelDB Authors. All rights reserved.
// Use of this source code is governed by a BSD-style license that can be
// found in the LICENSE file. See the AUTHORS file for names of contributors.

#pragma once

#include <stddef.h>
#include <stdint.h>

#include <limits>
#include <memory>
#include <string>
#include <unordered_map>
#include <vector>

#include "rocksdb/advanced_options.h"
#include "rocksdb/comparator.h"
#include "rocksdb/compression_type.h"
#include "rocksdb/customizable.h"
#include "rocksdb/data_structure.h"
#include "rocksdb/env.h"
#include "rocksdb/file_checksum.h"
#include "rocksdb/listener.h"
#include "rocksdb/sst_partitioner.h"
#include "rocksdb/types.h"
#include "rocksdb/universal_compaction.h"
#include "rocksdb/version.h"
#include "rocksdb/write_buffer_manager.h"

#ifdef max
#undef max
#endif

namespace ROCKSDB_NAMESPACE {

class Cache;
class CompactionFilter;
class CompactionFilterFactory;
class Comparator;
class ConcurrentTaskLimiter;
class Env;
enum InfoLogLevel : unsigned char;
class SstFileManager;
struct FileMetaData;
class FilterPolicy;
class Logger;
class MergeOperator;
class Snapshot;
class MemTableRepFactory;
class RateLimiter;
class Slice;
class Statistics;
class InternalKeyComparator;
class WalFilter;
class FileSystem;

struct Options;
struct DbPath;

using FileTypeSet = SmallEnumSet<FileType, FileType::kBlobFile>;

struct ColumnFamilyOptions : public AdvancedColumnFamilyOptions {
  // The function recovers options to a previous version. Only 4.6 or later
  // versions are supported.
  // NOT MAINTAINED: This function has not been and is not maintained.
  // DEPRECATED: This function might be removed in a future release.
  // In general, defaults are changed to suit broad interests. Opting
  // out of a change on upgrade should be deliberate and considered.
  ColumnFamilyOptions* OldDefaults(int rocksdb_major_version = 4,
                                   int rocksdb_minor_version = 6);

  // Some functions that make it easier to optimize RocksDB
  // Use this if your DB is very small (like under 1GB) and you don't want to
  // spend lots of memory for memtables.
  // An optional cache object is passed in to be used as the block cache
  ColumnFamilyOptions* OptimizeForSmallDb(
      std::shared_ptr<Cache>* cache = nullptr);

  // Use this if you don't need to keep the data sorted, i.e. you'll never use
  // an iterator, only Put() and Get() API calls
  //
  ColumnFamilyOptions* OptimizeForPointLookup(uint64_t block_cache_size_mb);

  // Default values for some parameters in ColumnFamilyOptions are not
  // optimized for heavy workloads and big datasets, which means you might
  // observe write stalls under some conditions. As a starting point for tuning
  // RocksDB options, use the following two functions:
  // * OptimizeLevelStyleCompaction -- optimizes level style compaction
  // * OptimizeUniversalStyleCompaction -- optimizes universal style compaction
  // Universal style compaction is focused on reducing Write Amplification
  // Factor for big data sets, but increases Space Amplification. You can learn
  // more about the different styles here:
  // https://github.com/facebook/rocksdb/wiki/Rocksdb-Architecture-Guide
  // Make sure to also call IncreaseParallelism(), which will provide the
  // biggest performance gains.
  // Note: we might use more memory than memtable_memory_budget during high
  // write rate period
  ColumnFamilyOptions* OptimizeLevelStyleCompaction(
      uint64_t memtable_memory_budget = 512 * 1024 * 1024);
  ColumnFamilyOptions* OptimizeUniversalStyleCompaction(
      uint64_t memtable_memory_budget = 512 * 1024 * 1024);

  // -------------------
  // Parameters that affect behavior

  // Comparator used to define the order of keys in the table.
  // Default: a comparator that uses lexicographic byte-wise ordering
  //
  // REQUIRES: The client must ensure that the comparator supplied
  // here has the same name and orders keys *exactly* the same as the
  // comparator provided to previous open calls on the same DB.
  const Comparator* comparator = BytewiseComparator();

  // REQUIRES: The client must provide a merge operator if Merge operation
  // needs to be accessed. Calling Merge on a DB without a merge operator
  // would result in Status::NotSupported. The client must ensure that the
  // merge operator supplied here has the same name and *exactly* the same
  // semantics as the merge operator provided to previous open calls on
  // the same DB. The only exception is reserved for upgrade, where a DB
  // previously without a merge operator is introduced to Merge operation
  // for the first time. It's necessary to specify a merge operator when
  // opening the DB in this case.
  // Default: nullptr
  std::shared_ptr<MergeOperator> merge_operator = nullptr;

  // A single CompactionFilter instance to call into during compaction.
  // Allows an application to modify/delete a key-value during background
  // compaction.
  //
  // If the client requires a new `CompactionFilter` to be used for different
  // compaction runs and/or requires a `CompactionFilter` for table file
  // creations outside of compaction, it can specify compaction_filter_factory
  // instead of this option.  The client should specify only one of the two.
  // compaction_filter takes precedence over compaction_filter_factory if
  // client specifies both.
  //
  // If multithreaded compaction is being used, the supplied CompactionFilter
  // instance may be used from different threads concurrently and so should be
  // thread-safe.
  //
  // Default: nullptr
  const CompactionFilter* compaction_filter = nullptr;

  // This is a factory that provides `CompactionFilter` objects which allow
  // an application to modify/delete a key-value during table file creation.
  //
  // Unlike the `compaction_filter` option, which is used when compaction
  // creates a table file, this factory allows using a `CompactionFilter` when a
  // table file is created for various reasons. The factory can decide what
  // `TableFileCreationReason`s use a `CompactionFilter`. For compatibility, by
  // default the decision is to use a `CompactionFilter` for
  // `TableFileCreationReason::kCompaction` only.
  //
  // Each thread of work involving creating table files will create a new
  // `CompactionFilter` when it will be used according to the above
  // `TableFileCreationReason`-based decision. This allows the application to
  // know about the different ongoing threads of work and makes it unnecessary
  // for `CompactionFilter` to provide thread-safety.
  //
  // Default: nullptr
  std::shared_ptr<CompactionFilterFactory> compaction_filter_factory = nullptr;

  // -------------------
  // Parameters that affect performance

  // Amount of data to build up in memory (backed by an unsorted log
  // on disk) before converting to a sorted on-disk file.
  //
  // Larger values increase performance, especially during bulk loads.
  // Up to max_write_buffer_number write buffers may be held in memory
  // at the same time,
  // so you may wish to adjust this parameter to control memory usage.
  // Also, a larger write buffer will result in a longer recovery time
  // the next time the database is opened.
  //
  // Note that write_buffer_size is enforced per column family.
  // See db_write_buffer_size for sharing memory across column families.
  //
  // Default: 64MB
  //
  // Dynamically changeable through SetOptions() API
  size_t write_buffer_size = 64 << 20;

  // Compress blocks using the specified compression algorithm.
  //
  // Default: kSnappyCompression, if it's supported. If snappy is not linked
  // with the library, the default is kNoCompression.
  //
  // Typical speeds of kSnappyCompression on an Intel(R) Core(TM)2 2.4GHz:
  //    ~200-500MB/s compression
  //    ~400-800MB/s decompression
  //
  // Note that these speeds are significantly faster than most
  // persistent storage speeds, and therefore it is typically never
  // worth switching to kNoCompression.  Even if the input data is
  // incompressible, the kSnappyCompression implementation will
  // efficiently detect that and will switch to uncompressed mode.
  //
  // If you do not set `compression_opts.level`, or set it to
  // `CompressionOptions::kDefaultCompressionLevel`, we will attempt to pick the
  // default corresponding to `compression` as follows:
  //
  // - kZSTD: 3
  // - kZlibCompression: Z_DEFAULT_COMPRESSION (currently -1)
  // - kLZ4HCCompression: 0
  // - For all others, we do not specify a compression level
  //
  // Dynamically changeable through SetOptions() API
  CompressionType compression;

  // Compression algorithm that will be used for the bottommost level that
  // contain files. The behavior for num_levels = 1 is not well defined.
  // Right now, with num_levels = 1,  all compaction outputs will use
  // bottommost_compression and all flush outputs still use options.compression,
  // but the behavior is subject to change.
  //
  // Default: kDisableCompressionOption (Disabled)
  CompressionType bottommost_compression = kDisableCompressionOption;

  // different options for compression algorithms used by bottommost_compression
  // if it is enabled. To enable it, please see the definition of
  // CompressionOptions. Behavior for num_levels = 1 is the same as
  // options.bottommost_compression.
  CompressionOptions bottommost_compression_opts;

  // different options for compression algorithms
  CompressionOptions compression_opts;

  // Number of files to trigger level-0 compaction. A value <0 means that
  // level-0 compaction will not be triggered by number of files at all.
  //
  // Default: 4
  //
  // Dynamically changeable through SetOptions() API
  int level0_file_num_compaction_trigger = 4;

  // If non-nullptr, use the specified function to put keys in contiguous
  // groups called "prefixes". These prefixes are used to place one
  // representative entry for the group into the Bloom filter
  // rather than an entry for each key (see whole_key_filtering).
  // Under certain conditions, this enables optimizing some range queries
  // (Iterators) in addition to some point lookups (Get/MultiGet).
  //
  // Together `prefix_extractor` and `comparator` must satisfy one essential
  // property for valid prefix filtering of range queries:
  //   If Compare(k1, k2) <= 0 and Compare(k2, k3) <= 0 and
  //      InDomain(k1) and InDomain(k3) and prefix(k1) == prefix(k3),
  //   Then InDomain(k2) and prefix(k2) == prefix(k1)
  //
  // In other words, all keys with the same prefix must be in a contiguous
  // group by comparator order, and cannot be interrupted by keys with no
  // prefix ("out of domain"). (This makes it valid to conclude that no
  // entries within some bounds are present if the upper and lower bounds
  // have a common prefix and no entries with that same prefix are present.)
  //
  // Some other properties are recommended but not strictly required. Under
  // most sensible comparators, the following will need to hold true to
  // satisfy the essential property above:
  // * "Prefix is a prefix": key.starts_with(prefix(key))
  // * "Prefixes preserve ordering": If Compare(k1, k2) <= 0, then
  //   Compare(prefix(k1), prefix(k2)) <= 0
  //
  // The next two properties ensure that seeking to a prefix allows
  // enumerating all entries with that prefix:
  // * "Prefix starts the group": Compare(prefix(key), key) <= 0
  // * "Prefix idempotent": prefix(prefix(key)) == prefix(key)
  //
  // Default: nullptr
  std::shared_ptr<const SliceTransform> prefix_extractor = nullptr;

  // Control maximum total data size for a level.
  // max_bytes_for_level_base is the max total for level-1.
  // Maximum number of bytes for level L can be calculated as
  // (max_bytes_for_level_base) * (max_bytes_for_level_multiplier ^ (L-1))
  // For example, if max_bytes_for_level_base is 200MB, and if
  // max_bytes_for_level_multiplier is 10, total data size for level-1
  // will be 200MB, total file size for level-2 will be 2GB,
  // and total file size for level-3 will be 20GB.
  //
  // Default: 256MB.
  //
  // Dynamically changeable through SetOptions() API
  uint64_t max_bytes_for_level_base = 256 * 1048576;

  // Deprecated.
  uint64_t snap_refresh_nanos = 0;

  // Disable automatic compactions. Manual compactions can still
  // be issued on this column family
  //
  // Dynamically changeable through SetOptions() API
  bool disable_auto_compactions = false;

  // This is a factory that provides TableFactory objects.
  // Default: a block-based table factory that provides a default
  // implementation of TableBuilder and TableReader with default
  // BlockBasedTableOptions.
  std::shared_ptr<TableFactory> table_factory;

  // A list of paths where SST files for this column family
  // can be put into, with its target size. Similar to db_paths,
  // newer data is placed into paths specified earlier in the
  // vector while older data gradually moves to paths specified
  // later in the vector.
  // Note that, if a path is supplied to multiple column
  // families, it would have files and total size from all
  // the column families combined. User should provision for the
  // total size(from all the column families) in such cases.
  //
  // If left empty, db_paths will be used.
  // Default: empty
  std::vector<DbPath> cf_paths;

  // Compaction concurrent thread limiter for the column family.
  // If non-nullptr, use given concurrent thread limiter to control
  // the max outstanding compaction tasks. Limiter can be shared with
  // multiple column families across db instances.
  //
  // Default: nullptr
  std::shared_ptr<ConcurrentTaskLimiter> compaction_thread_limiter = nullptr;

  // If non-nullptr, use the specified factory for a function to determine the
  // partitioning of sst files. This helps compaction to split the files
  // on interesting boundaries (key prefixes) to make propagation of sst
  // files less write amplifying (covering the whole key space).
  // THE FEATURE IS STILL EXPERIMENTAL
  //
  // Default: nullptr
  std::shared_ptr<SstPartitionerFactory> sst_partitioner_factory = nullptr;

  std::shared_ptr<class CompactionExecutorFactory> compaction_executor_factory;
  std::shared_ptr<class AnyPlugin> html_user_key_coder;

  // Create ColumnFamilyOptions with default values for all fields
  ColumnFamilyOptions();
  // Create ColumnFamilyOptions from Options
  explicit ColumnFamilyOptions(const Options& options);

  void Dump(Logger* log) const;
};

ROCKSDB_ENUM_CLASS(WALRecoveryMode, char,
  // Original levelDB recovery
  //
  // We tolerate the last record in any log to be incomplete due to a crash
  // while writing it. Zeroed bytes from preallocation are also tolerated in the
  // trailing data of any log.
  //
  // Use case: Applications for which updates, once applied, must not be rolled
  // back even after a crash-recovery. In this recovery mode, RocksDB guarantees
  // this as long as `WritableFile::Append()` writes are durable. In case the
  // user needs the guarantee in more situations (e.g., when
  // `WritableFile::Append()` writes to page cache, but the user desires this
  // guarantee in face of power-loss crash-recovery), RocksDB offers various
  // mechanisms to additionally invoke `WritableFile::Sync()` in order to
  // strengthen the guarantee.
  //
  // This differs from `kPointInTimeRecovery` in that, in case a corruption is
  // detected during recovery, this mode will refuse to open the DB. Whereas,
  // `kPointInTimeRecovery` will stop recovery just before the corruption since
  // that is a valid point-in-time to which to recover.
  kTolerateCorruptedTailRecords = 0x00,
  // Recover from clean shutdown
  // We don't expect to find any corruption in the WAL
  // Use case : This is ideal for unit tests and rare applications that
  // can require high consistency guarantee
  kAbsoluteConsistency = 0x01,
  // Recover to point-in-time consistency (default)
  // We stop the WAL playback on discovering WAL inconsistency
  // Use case : Ideal for systems that have disk controller cache like
  // hard disk, SSD without super capacitor that store related data
  kPointInTimeRecovery = 0x02,
  // Recovery after a disaster
  // We ignore any corruption in the WAL and try to salvage as much data as
  // possible
  // Use case : Ideal for last ditch effort to recover data or systems that
  // operate with low grade unrelated data
  kSkipAnyCorruptedRecords = 0x03
);

struct DbPath {
  std::string path;
  uint64_t target_size;  // Target size of total files under the path, in byte.

  DbPath() : target_size(0) {}
  DbPath(const std::string& p, uint64_t t) : path(p), target_size(t) {}
};

extern const char* kHostnameForDbHostId;

enum class CompactionServiceJobStatus : unsigned char {
  kSuccess,
  kFailure,
  kUseLocal,
};

struct CompactionServiceJobInfo {
  std::string db_name;
  std::string db_id;
  std::string db_session_id;
  uint64_t job_id;  // job_id is only unique within the current DB and session,
                    // restart DB will reset the job_id. `db_id` and
                    // `db_session_id` could help you build unique id across
                    // different DBs and sessions.

  Env::Priority priority;

  CompactionServiceJobInfo(std::string db_name_, std::string db_id_,
                           std::string db_session_id_, uint64_t job_id_,
                           Env::Priority priority_)
      : db_name(std::move(db_name_)),
        db_id(std::move(db_id_)),
        db_session_id(std::move(db_session_id_)),
        job_id(job_id_),
        priority(priority_) {}
};

// Exceptions MUST NOT propagate out of overridden functions into RocksDB,
// because RocksDB is not exception-safe. This could cause undefined behavior
// including data loss, unreported corruption, deadlocks, and more.
class CompactionService : public Customizable {
 public:
  static const char* Type() { return "CompactionService"; }

  // Returns the name of this compaction service.
  const char* Name() const override = 0;

  // Start the remote compaction with `compaction_service_input`, which can be
  // passed to `DB::OpenAndCompact()` on the remote side. `info` provides the
  // information the user might want to know, which includes `job_id`.
  virtual CompactionServiceJobStatus StartV2(
      const CompactionServiceJobInfo& /*info*/,
      const std::string& /*compaction_service_input*/) {
    return CompactionServiceJobStatus::kUseLocal;
  }

  // Wait for remote compaction to finish.
  virtual CompactionServiceJobStatus WaitForCompleteV2(
      const CompactionServiceJobInfo& /*info*/,
      std::string* /*compaction_service_result*/) {
    return CompactionServiceJobStatus::kUseLocal;
  }

  ~CompactionService() override = default;
};

struct DBOptions {
  // The function recovers options to the option as in version 4.6.
  // NOT MAINTAINED: This function has not been and is not maintained.
  // DEPRECATED: This function might be removed in a future release.
  // In general, defaults are changed to suit broad interests. Opting
  // out of a change on upgrade should be deliberate and considered.
  DBOptions* OldDefaults(int rocksdb_major_version = 4,
                         int rocksdb_minor_version = 6);

  // Some functions that make it easier to optimize RocksDB

  // Use this if your DB is very small (like under 1GB) and you don't want to
  // spend lots of memory for memtables.
  // An optional cache object is passed in for the memory of the
  // memtable to cost to
  DBOptions* OptimizeForSmallDb(std::shared_ptr<Cache>* cache = nullptr);

  // By default, RocksDB uses only one background thread for flush and
  // compaction. Calling this function will set it up such that total of
  // `total_threads` is used. Good value for `total_threads` is the number of
  // cores. You almost definitely want to call this function if your system is
  // bottlenecked by RocksDB.
  DBOptions* IncreaseParallelism(int total_threads = 16);

  // If true, the database will be created if it is missing.
  // Default: false
  bool create_if_missing = false;

  // If true, missing column families will be automatically created.
  // Default: false
  bool create_missing_column_families = false;

  // If true, an error is raised if the database already exists.
  // Default: false
  bool error_if_exists = false;

  // If true, RocksDB will aggressively check consistency of the data.
  // Also, if any of the  writes to the database fails (Put, Delete, Merge,
  // Write), the database will switch to read-only mode and fail all other
  // Write operations.
  // In most cases you want this to be set to true.
  // Default: true
  bool paranoid_checks = true;

  // If true, during memtable flush, RocksDB will validate total entries
  // read in flush, and compare with counter inserted into it.
  // The option is here to turn the feature off in case this new validation
  // feature has a bug.
  // Default: true
  bool flush_verify_memtable_count = true;

  // If true, the log numbers and sizes of the synced WALs are tracked
  // in MANIFEST. During DB recovery, if a synced WAL is missing
  // from disk, or the WAL's size does not match the recorded size in
  // MANIFEST, an error will be reported and the recovery will be aborted.
  //
  // This is one additional protection against WAL corruption besides the
  // per-WAL-entry checksum.
  //
  // Note that this option does not work with secondary instance.
  // Currently, only syncing closed WALs are tracked. Calling `DB::SyncWAL()`,
  // etc. or writing with `WriteOptions::sync=true` to sync the live WAL is not
  // tracked for performance/efficiency reasons.
  //
  // Default: false
  bool track_and_verify_wals_in_manifest = false;

  // If true, verifies the SST unique id between MANIFEST and actual file
  // each time an SST file is opened. This check ensures an SST file is not
  // overwritten or misplaced. A corruption error will be reported if mismatch
  // detected, but only when MANIFEST tracks the unique id, which starts from
  // RocksDB version 7.3. Although the tracked internal unique id is related
  // to the one returned by GetUniqueIdFromTableProperties, that is subject to
  // change.
  // NOTE: verification is currently only done on SST files using block-based
  // table format.
  //
  // Setting to false should only be needed in case of unexpected problems.
  //
  // Although an early version of this option opened all SST files for
  // verification on DB::Open, that is no longer guaranteed. However, as
  // documented in an above option, if max_open_files is -1, DB will open all
  // files on DB::Open().
  //
  // Default: true
  bool verify_sst_unique_id_in_manifest = true;

  // Use the specified object to interact with the environment,
  // e.g. to read/write files, schedule background work, etc. In the near
  // future, support for doing storage operations such as read/write files
  // through env will be deprecated in favor of file_system (see below)
  // Default: Env::Default()
  Env* env = Env::Default();

  // Limits internal file read/write bandwidth:
  //
  // - Flush requests write bandwidth at `Env::IOPriority::IO_HIGH`
  // - Compaction requests read and write bandwidth at
  //   `Env::IOPriority::IO_LOW`
  // - Reads associated with a `ReadOptions` can be charged at
  //   `ReadOptions::rate_limiter_priority` (see that option's API doc for usage
  //   and limitations).
  // - Writes associated with a `WriteOptions` can be charged at
  //   `WriteOptions::rate_limiter_priority` (see that option's API doc for
  //   usage and limitations).
  //
  // Rate limiting is disabled if nullptr. If rate limiter is enabled,
  // bytes_per_sync is set to 1MB by default.
  //
  // Default: nullptr
  std::shared_ptr<RateLimiter> rate_limiter = nullptr;

  // Use to track SST files and control their file deletion rate.
  //
  // Features:
  //  - Throttle the deletion rate of the SST files.
  //  - Keep track the total size of all SST files.
  //  - Set a maximum allowed space limit for SST files that when reached
  //    the DB wont do any further flushes or compactions and will set the
  //    background error.
  //  - Can be shared between multiple dbs.
  // Limitations:
  //  - Only track and throttle deletes of SST files in
  //    first db_path (db_name if db_paths is empty).
  //
  // Default: nullptr
  std::shared_ptr<SstFileManager> sst_file_manager = nullptr;

  // Any internal progress/error information generated by the db will
  // be written to info_log if it is non-nullptr, or to a file stored
  // in the same directory as the DB contents if info_log is nullptr.
  // Default: nullptr
  std::shared_ptr<Logger> info_log = nullptr;

#ifdef NDEBUG
  InfoLogLevel info_log_level = INFO_LEVEL;
#else
  InfoLogLevel info_log_level = DEBUG_LEVEL;
#endif  // NDEBUG

  // Number of open files that can be used by the DB.  You may need to
  // increase this if your database has a large working set. Value -1 means
  // files opened are always kept open. You can estimate number of files based
  // on target_file_size_base and target_file_size_multiplier for level-based
  // compaction. For universal-style compaction, you can usually set it to -1.
  //
  // A high value or -1 for this option can cause high memory usage.
  // See BlockBasedTableOptions::cache_usage_options to constrain
  // memory usage in case of block based table format.
  //
  // Default: -1
  //
  // Dynamically changeable through SetDBOptions() API.
  int max_open_files = -1;

  // If max_open_files is -1, DB will open all files on DB::Open(). You can
  // use this option to increase the number of threads used to open the files.
  // Default: 16
  int max_file_opening_threads = 16;

  // Once write-ahead logs exceed this size, we will start forcing the flush of
  // column families whose memtables are backed by the oldest live WAL file
  // (i.e. the ones that are causing all the space amplification). If set to 0
  // (default), we will dynamically choose the WAL size limit to be
  // [sum of all write_buffer_size * max_write_buffer_number] * 4
  //
  // For example, with 15 column families, each with
  // write_buffer_size = 128 MB
  // max_write_buffer_number = 6
  // max_total_wal_size will be calculated to be [15 * 128MB * 6] * 4 = 45GB
  //
  // The RocksDB wiki has some discussion about how the WAL interacts
  // with memtables and flushing of column families.
  // https://github.com/facebook/rocksdb/wiki/Column-Families
  //
  // This option takes effect only when there are more than one column
  // family as otherwise the wal size is dictated by the write_buffer_size.
  //
  // Default: 0
  //
  // Dynamically changeable through SetDBOptions() API.
  uint64_t max_total_wal_size = 0;

  // If non-null, then we should collect metrics about database operations
  std::shared_ptr<Statistics> statistics = nullptr;

  // By default, writes to stable storage use fdatasync (on platforms
  // where this function is available). If this option is true,
  // fsync is used instead.
  //
  // fsync and fdatasync are equally safe for our purposes and fdatasync is
  // faster, so it is rarely necessary to set this option. It is provided
  // as a workaround for kernel/filesystem bugs, such as one that affected
  // fdatasync with ext4 in kernel versions prior to 3.7.
  bool use_fsync = false;

  // A list of paths where SST files can be put into, with its target size.
  // Newer data is placed into paths specified earlier in the vector while
  // older data gradually moves to paths specified later in the vector.
  //
  // For example, you have a flash device with 10GB allocated for the DB,
  // as well as a hard drive of 2TB, you should config it to be:
  //   [{"/flash_path", 10GB}, {"/hard_drive", 2TB}]
  //
  // The system will try to guarantee data under each path is close to but
  // not larger than the target size. But current and future file sizes used
  // by determining where to place a file are based on best-effort estimation,
  // which means there is a chance that the actual size under the directory
  // is slightly more than target size under some workloads. User should give
  // some buffer room for those cases.
  //
  // If none of the paths has sufficient room to place a file, the file will
  // be placed to the last path anyway, despite to the target size.
  //
  // Placing newer data to earlier paths is also best-efforts. User should
  // expect user files to be placed in higher levels in some extreme cases.
  //
  // If left empty, only one path will be used, which is db_name passed when
  // opening the DB.
  // Default: empty
  std::vector<DbPath> db_paths;

  // This specifies the info LOG dir.
  // If it is empty, the log files will be in the same dir as data.
  // If it is non empty, the log files will be in the specified dir,
  // and the db data dir's absolute path will be used as the log file
  // name's prefix.
  std::string db_log_dir = "";

  // This specifies the absolute dir path for write-ahead logs (WAL).
  // If it is empty, the log files will be in the same dir as data,
  //   dbname is used as the data dir by default
  // If it is non empty, the log files will be in kept the specified dir.
  // When destroying the db,
  //   all log files in wal_dir and the dir itself is deleted
  std::string wal_dir = "";

  // The periodicity when obsolete files get deleted. The default
  // value is 6 hours. The files that get out of scope by compaction
  // process will still get automatically delete on every compaction,
  // regardless of this setting
  //
  // Default: 6 hours
  //
  // Dynamically changeable through SetDBOptions() API.
  uint64_t delete_obsolete_files_period_micros = 6ULL * 60 * 60 * 1000000;

  // Maximum number of concurrent background jobs (compactions and flushes).
  //
  // Default: 2
  //
  // Dynamically changeable through SetDBOptions() API.
  int max_background_jobs = 2;

  // DEPRECATED: RocksDB automatically decides this based on the
  // value of max_background_jobs. For backwards compatibility we will set
  // `max_background_jobs = max_background_compactions + max_background_flushes`
  // in the case where user sets at least one of `max_background_compactions` or
  // `max_background_flushes` (we replace -1 by 1 in case one option is unset).
  //
  // Maximum number of concurrent background compaction jobs, submitted to
  // the default LOW priority thread pool.
  //
  // If you're increasing this, also consider increasing number of threads in
  // LOW priority thread pool. For more information, see
  // Env::SetBackgroundThreads
  //
  // Default: -1
  //
  // Dynamically changeable through SetDBOptions() API.
  int max_background_compactions = -1;

  // This value represents the maximum number of threads that will
  // concurrently perform a compaction job by breaking it into multiple,
  // smaller ones that are run simultaneously.
  // Default: 1 (i.e. no subcompactions)
  //
  // Dynamically changeable through SetDBOptions() API.
  uint32_t max_subcompactions = 1;

  // L0 -> L1 compactions involves all L0 and L1 files, more subcompactions
  // makes such compactions faster. Default 0 means ignore
  // max_level1_subcompactions and fall back to use max_subcompactions
  uint32_t max_level1_subcompactions = 0;

  // NOT SUPPORTED ANYMORE: RocksDB automatically decides this based on the
  // DEPRECATED: RocksDB automatically decides this based on the
  // value of max_background_jobs. For backwards compatibility we will set
  // `max_background_jobs = max_background_compactions + max_background_flushes`
  // in the case where user sets at least one of `max_background_compactions` or
  // `max_background_flushes`.
  //
  // Maximum number of concurrent background memtable flush jobs, submitted by
  // default to the HIGH priority thread pool. If the HIGH priority thread pool
  // is configured to have zero threads, flush jobs will share the LOW priority
  // thread pool with compaction jobs.
  //
  // It is important to use both thread pools when the same Env is shared by
  // multiple db instances. Without a separate pool, long running compaction
  // jobs could potentially block memtable flush jobs of other db instances,
  // leading to unnecessary Put stalls.
  //
  // If you're increasing this, also consider increasing number of threads in
  // HIGH priority thread pool. For more information, see
  // Env::SetBackgroundThreads
  // Default: -1
  int max_background_flushes = -1;

  // Specify the maximal size of the info log file. If the log file
  // is larger than `max_log_file_size`, a new info log file will
  // be created.
  // If max_log_file_size == 0, all logs will be written to one
  // log file.
  size_t max_log_file_size = 0;

  // Time for the info log file to roll (in seconds).
  // If specified with non-zero value, log file will be rolled
  // if it has been active longer than `log_file_time_to_roll`.
  // Default: 0 (disabled)
  size_t log_file_time_to_roll = 0;

  // Maximal info log files to be kept.
  // Default: 1000
  size_t keep_log_file_num = 1000;

  // Recycle log files.
  // If non-zero, we will reuse previously written log files for new
  // logs, overwriting the old data.  The value indicates how many
  // such files we will keep around at any point in time for later
  // use.  This is more efficient because the blocks are already
  // allocated and fdatasync does not need to update the inode after
  // each write.
  // Default: 0
  size_t recycle_log_file_num = 0;

  // manifest file is rolled over on reaching this limit.
  // The older manifest file be deleted.
  // The default value is 1GB so that the manifest file can grow, but not
  // reach the limit of storage capacity.
  uint64_t max_manifest_file_size = 1024 * 1024 * 1024;

  // Number of shards used for table cache.
  int table_cache_numshardbits = 6;

  // The following two fields affect how archived logs will be deleted.
  // 1. If both set to 0, logs will be deleted asap and will not get into
  //    the archive.
  // 2. If WAL_ttl_seconds is 0 and WAL_size_limit_MB is not 0,
  //    WAL files will be checked every 10 min and if total size is greater
  //    then WAL_size_limit_MB, they will be deleted starting with the
  //    earliest until size_limit is met. All empty files will be deleted.
  // 3. If WAL_ttl_seconds is not 0 and WAL_size_limit_MB is 0, then
  //    WAL files will be checked every WAL_ttl_seconds / 2 and those that
  //    are older than WAL_ttl_seconds will be deleted.
  // 4. If both are not 0, WAL files will be checked every 10 min and both
  //    checks will be performed with ttl being first.
  uint64_t WAL_ttl_seconds = 0;
  uint64_t WAL_size_limit_MB = 0;

  // Number of bytes to preallocate (via fallocate) the manifest
  // files.  Default is 4mb, which is reasonable to reduce random IO
  // as well as prevent overallocation for mounts that preallocate
  // large amounts of data (such as xfs's allocsize option).
  size_t manifest_preallocation_size = 4 * 1024 * 1024;

  // Allow the OS to mmap file for reading sst tables.
  // Not recommended for 32-bit OS.
  // When the option is set to true and compression is disabled, the blocks
  // will not be copied and will be read directly from the mmap-ed memory
  // area, and the block will not be inserted into the block cache. However,
  // checksums will still be checked if ReadOptions.verify_checksums is set
  // to be true. It means a checksum check every time a block is read, more
  // than the setup where the option is set to false and the block cache is
  // used. The common use of the options is to run RocksDB on ramfs, where
  // checksum verification is usually not needed.
  // Default: false
  bool allow_mmap_reads = false;

  // Allow the OS to mmap file for writing.
  // DB::SyncWAL() only works if this is set to false.
  // Default: false
  bool allow_mmap_writes = false;

  // Enable direct I/O mode for read/write
  // they may or may not improve performance depending on the use case
  //
  // Files will be opened in "direct I/O" mode
  // which means that data r/w from the disk will not be cached or
  // buffered. The hardware buffer of the devices may however still
  // be used. Memory mapped files are not impacted by these parameters.

  // Use O_DIRECT for user and compaction reads.
  // Default: false
  bool use_direct_reads = false;

  // Use O_DIRECT for writes in background flush and compactions.
  // Default: false
  bool use_direct_io_for_flush_and_compaction = false;

  // If false, fallocate() calls are bypassed, which disables file
  // preallocation. The file space preallocation is used to increase the file
  // write/append performance. By default, RocksDB preallocates space for WAL,
  // SST, Manifest files, the extra space is truncated when the file is written.
  // Warning: if you're using btrfs, we would recommend setting
  // `allow_fallocate=false` to disable preallocation. As on btrfs, the extra
  // allocated space cannot be freed, which could be significant if you have
  // lots of files. More details about this limitation:
  // https://github.com/btrfs/btrfs-dev-docs/blob/471c5699336e043114d4bca02adcd57d9dab9c44/data-extent-reference-counts.md
  bool allow_fallocate = true;

  // Disable child process inherit open files. Default: true
  bool is_fd_close_on_exec = true;

  // If false, fdatasync() calls are bypassed
  bool allow_fdatasync = true;

  // if not zero, dump rocksdb.stats to LOG every stats_dump_period_sec
  //
  // Default: 600 (10 min)
  //
  // Dynamically changeable through SetDBOptions() API.
  unsigned int stats_dump_period_sec = 600;

  // if not zero, dump rocksdb.stats to RocksDB every stats_persist_period_sec
  // Default: 600
  unsigned int stats_persist_period_sec = 600;

  // If true, automatically persist stats to a hidden column family (column
  // family name: ___rocksdb_stats_history___) every
  // stats_persist_period_sec seconds; otherwise, write to an in-memory
  // struct. User can query through `GetStatsHistory` API.
  // If user attempts to create a column family with the same name on a DB
  // which have previously set persist_stats_to_disk to true, the column family
  // creation will fail, but the hidden column family will survive, as well as
  // the previously persisted statistics.
  // When peristing stats to disk, the stat name will be limited at 100 bytes.
  // Default: false
  bool persist_stats_to_disk = false;

  // if not zero, periodically take stats snapshots and store in memory, the
  // memory size for stats snapshots is capped at stats_history_buffer_size
  // Default: 1MB
  size_t stats_history_buffer_size = 1024 * 1024;

  // If set true, will hint the underlying file system that the file
  // access pattern is random, when a sst file is opened.
  // Default: true
  bool advise_random_on_open = true;

  // Amount of data to build up in memtables across all column
  // families before writing to disk.
  //
  // This is distinct from write_buffer_size, which enforces a limit
  // for a single memtable.
  //
  // This feature is disabled by default. Specify a non-zero value
  // to enable it.
  //
  // Default: 0 (disabled)
  size_t db_write_buffer_size = 0;

  // The memory usage of memtable will report to this object. The same object
  // can be passed into multiple DBs and it will track the sum of size of all
  // the DBs. If the total size of all live memtables of all the DBs exceeds
  // a limit, a flush will be triggered in the next DB to which the next write
  // is issued, as long as there is one or more column family not already
  // flushing.
  //
  // If the object is only passed to one DB, the behavior is the same as
  // db_write_buffer_size. When write_buffer_manager is set, the value set will
  // override db_write_buffer_size.
  //
  // This feature is disabled by default. Specify a non-zero value
  // to enable it.
  //
  // Default: null
  std::shared_ptr<WriteBufferManager> write_buffer_manager = nullptr;

  // Specify the file access pattern once a compaction is started.
  // It will be applied to all input files of a compaction.
  // Default: NORMAL
  ROCKSDB_ENUM_PLAIN_INCLASS(AccessHint, int,
      NONE, NORMAL, SEQUENTIAL, WILLNEED);
  AccessHint access_hint_on_compaction_start = NORMAL;

  // If non-zero, we perform bigger reads when doing compaction. If you're
  // running RocksDB on spinning disks, you should set this to at least 2MB.
  // That way RocksDB's compaction is doing sequential instead of random reads.
  //
  // Default: 0
  //
  // Dynamically changeable through SetDBOptions() API.
  size_t compaction_readahead_size = 0;

  // This is a maximum buffer size that is used by WinMmapReadableFile in
  // unbuffered disk I/O mode. We need to maintain an aligned buffer for
  // reads. We allow the buffer to grow until the specified value and then
  // for bigger requests allocate one shot buffers. In unbuffered mode we
  // always bypass read-ahead buffer at ReadaheadRandomAccessFile
  // When read-ahead is required we then make use of compaction_readahead_size
  // value and always try to read ahead. With read-ahead we always
  // pre-allocate buffer to the size instead of growing it up to a limit.
  //
  // This option is currently honored only on Windows
  //
  // Default: 1 Mb
  //
  // Special value: 0 - means do not maintain per instance buffer. Allocate
  //                per request buffer and avoid locking.
  size_t random_access_max_buffer_size = 1024 * 1024;

  // This is the maximum buffer size that is used by WritableFileWriter.
  // With direct IO, we need to maintain an aligned buffer for writes.
  // We allow the buffer to grow until it's size hits the limit in buffered
  // IO and fix the buffer size when using direct IO to ensure alignment of
  // write requests if the logical sector size is unusual
  //
  // Default: 1024 * 1024 (1 MB)
  //
  // Dynamically changeable through SetDBOptions() API.
  size_t writable_file_max_buffer_size = 1024 * 1024;

  // Use adaptive mutex, which spins in the user space before resorting
  // to kernel. This could reduce context switch when the mutex is not
  // heavily contended. However, if the mutex is hot, we could end up
  // wasting spin time.
  // Default: false
  bool use_adaptive_mutex = false;

  // Create DBOptions with default values for all fields
  DBOptions();
  // Create DBOptions from Options
  explicit DBOptions(const Options& options);

  void Dump(Logger* log) const;

  // Allows OS to incrementally sync files to disk while they are being
  // written, asynchronously, in the background. This operation can be used
  // to smooth out write I/Os over time. Users shouldn't rely on it for
  // persistence guarantee.
  // Issue one request for every bytes_per_sync written. 0 turns it off.
  //
  // You may consider using rate_limiter to regulate write rate to device.
  // When rate limiter is enabled, it automatically enables bytes_per_sync
  // to 1MB.
  //
  // This option applies to table files
  //
  // Default: 0, turned off
  //
  // Note: DOES NOT apply to WAL files. See wal_bytes_per_sync instead
  // Dynamically changeable through SetDBOptions() API.
  uint64_t bytes_per_sync = 0;

  // Same as bytes_per_sync, but applies to WAL files
  //
  // Default: 0, turned off
  //
  // Dynamically changeable through SetDBOptions() API.
  uint64_t wal_bytes_per_sync = 0;

  // When true, guarantees WAL files have at most `wal_bytes_per_sync`
  // bytes submitted for writeback at any given time, and SST files have at most
  // `bytes_per_sync` bytes pending writeback at any given time. This can be
  // used to handle cases where processing speed exceeds I/O speed during file
  // generation, which can lead to a huge sync when the file is finished, even
  // with `bytes_per_sync` / `wal_bytes_per_sync` properly configured.
  //
  //  - If `sync_file_range` is supported it achieves this by waiting for any
  //    prior `sync_file_range`s to finish before proceeding. In this way,
  //    processing (compression, etc.) can proceed uninhibited in the gap
  //    between `sync_file_range`s, and we block only when I/O falls behind.
  //  - Otherwise the `WritableFile::Sync` method is used. Note this mechanism
  //    always blocks, thus preventing the interleaving of I/O and processing.
  //
  // Note: Enabling this option does not provide any additional persistence
  // guarantees, as it may use `sync_file_range`, which does not write out
  // metadata.
  //
  // Default: false
  bool strict_bytes_per_sync = false;

  // A vector of EventListeners whose callback functions will be called
  // when specific RocksDB event happens.
  std::vector<std::shared_ptr<EventListener>> listeners;

  // If true, then the status of the threads involved in this DB will
  // be tracked and available via GetThreadList() API.
  //
  // Default: false
  bool enable_thread_tracking = false;

  // The limited write rate to DB if soft_pending_compaction_bytes_limit or
  // level0_slowdown_writes_trigger is triggered, or we are writing to the
  // last mem table allowed and we allow more than 3 mem tables. It is
  // calculated using size of user write requests before compression.
  // RocksDB may decide to slow down more if the compaction still
  // gets behind further.
  // If the value is 0, we will infer a value from `rater_limiter` value
  // if it is not empty, or 16MB if `rater_limiter` is empty. Note that
  // if users change the rate in `rate_limiter` after DB is opened,
  // `delayed_write_rate` won't be adjusted.
  //
  // Unit: byte per second.
  //
  // Default: 0
  //
  // Dynamically changeable through SetDBOptions() API.
  uint64_t delayed_write_rate = 0;

  // By default, a single write thread queue is maintained. The thread gets
  // to the head of the queue becomes write batch group leader and responsible
  // for writing to WAL and memtable for the batch group.
  //
  // If enable_pipelined_write is true, separate write thread queue is
  // maintained for WAL write and memtable write. A write thread first enter WAL
  // writer queue and then memtable writer queue. Pending thread on the WAL
  // writer queue thus only have to wait for previous writers to finish their
  // WAL writing but not the memtable writing. Enabling the feature may improve
  // write throughput and reduce latency of the prepare phase of two-phase
  // commit.
  //
  // Default: false
  bool enable_pipelined_write = false;

  // Setting unordered_write to true trades higher write throughput with
  // relaxing the immutability guarantee of snapshots. This violates the
  // repeatability one expects from ::Get from a snapshot, as well as
  // ::MultiGet and Iterator's consistent-point-in-time view property.
  // If the application cannot tolerate the relaxed guarantees, it can implement
  // its own mechanisms to work around that and yet benefit from the higher
  // throughput. Using TransactionDB with WRITE_PREPARED write policy and
  // two_write_queues=true is one way to achieve immutable snapshots despite
  // unordered_write.
  //
  // By default, i.e., when it is false, rocksdb does not advance the sequence
  // number for new snapshots unless all the writes with lower sequence numbers
  // are already finished. This provides the immutability that we except from
  // snapshots. Moreover, since Iterator and MultiGet internally depend on
  // snapshots, the snapshot immutability results into Iterator and MultiGet
  // offering consistent-point-in-time view. If set to true, although
  // Read-Your-Own-Write property is still provided, the snapshot immutability
  // property is relaxed: the writes issued after the snapshot is obtained (with
  // larger sequence numbers) will be still not visible to the reads from that
  // snapshot, however, there still might be pending writes (with lower sequence
  // number) that will change the state visible to the snapshot after they are
  // landed to the memtable.
  //
  // Default: false
  bool unordered_write = false;

  // If true, allow multi-writers to update mem tables in parallel.
  // Only some memtable_factory-s support concurrent writes; currently it
  // is implemented only for SkipListFactory.  Concurrent memtable writes
  // are not compatible with inplace_update_support or filter_deletes.
  // It is strongly recommended to set enable_write_thread_adaptive_yield
  // if you are going to use this feature.
  //
  // Default: true
  bool allow_concurrent_memtable_write = true;

  // If true, threads synchronizing with the write batch group leader will
  // wait for up to write_thread_max_yield_usec before blocking on a mutex.
  // This can substantially improve throughput for concurrent workloads,
  // regardless of whether allow_concurrent_memtable_write is enabled.
  //
  // Default: true
  bool enable_write_thread_adaptive_yield = true;

  // The maximum limit of number of bytes that are written in a single batch
  // of WAL or memtable write. It is followed when the leader write size
  // is larger than 1/8 of this limit.
  //
  // Default: 1 MB
  uint64_t max_write_batch_group_size_bytes = 1 << 20;

  // The maximum number of microseconds that a write operation will use
  // a yielding spin loop to coordinate with other write threads before
  // blocking on a mutex.  (Assuming write_thread_slow_yield_usec is
  // set properly) increasing this value is likely to increase RocksDB
  // throughput at the expense of increased CPU usage.
  //
  // Default: 100
  uint64_t write_thread_max_yield_usec = 100;

  // The latency in microseconds after which a std::this_thread::yield
  // call (sched_yield on Linux) is considered to be a signal that
  // other processes or threads would like to use the current core.
  // Increasing this makes writer threads more likely to take CPU
  // by spinning, which will show up as an increase in the number of
  // involuntary context switches.
  //
  // Default: 3
  uint64_t write_thread_slow_yield_usec = 3;

  // If true, then DB::Open() will not update the statistics used to optimize
  // compaction decision by loading table properties from many files.
  // Turning off this feature will improve DBOpen time especially in
  // disk environment.
  //
  // Default: false
  bool skip_stats_update_on_db_open = false;

  // If true, then DB::Open() will not fetch and check sizes of all sst files.
  // This may significantly speed up startup if there are many sst files,
  // especially when using non-default Env with expensive GetFileSize().
  // We'll still check that all required sst files exist.
  // If paranoid_checks is false, this option is ignored, and sst files are
  // not checked at all.
  //
  // Default: false
  bool skip_checking_sst_file_sizes_on_db_open = false;

  // Recovery mode to control the consistency while replaying WAL
  // Default: kPointInTimeRecovery
  WALRecoveryMode wal_recovery_mode = WALRecoveryMode::kPointInTimeRecovery;

  // if set to false then recovery will fail when a prepared
  // transaction is encountered in the WAL
  bool allow_2pc = false;

  // A global cache for table-level rows.
  // Default: nullptr (disabled)
  std::shared_ptr<Cache> row_cache = nullptr;

  // A filter object supplied to be invoked while processing write-ahead-logs
  // (WALs) during recovery. The filter provides a way to inspect log
  // records, ignoring a particular record or skipping replay.
  // The filter is invoked at startup and is invoked from a single-thread
  // currently.
  WalFilter* wal_filter = nullptr;

  // If true, then DB::Open / CreateColumnFamily / DropColumnFamily
  // SetOptions will fail if options file is not properly persisted.
  //
  // DEFAULT: false
  bool fail_if_options_file_error = false;

  // If true, then print malloc stats together with rocksdb.stats
  // when printing to LOG.
  // DEFAULT: false
  bool dump_malloc_stats = false;

  // By default RocksDB replay WAL logs and flush them on DB open, which may
  // create very small SST files. If this option is enabled, RocksDB will try
  // to avoid (but not guarantee not to) flush during recovery. Also, existing
  // WAL logs will be kept, so that if crash happened before flush, we still
  // have logs to recover from.
  //
  // DEFAULT: false
  bool avoid_flush_during_recovery = false;

  // By default RocksDB will flush all memtables on DB close if there are
  // unpersisted data (i.e. with WAL disabled) The flush can be skip to speedup
  // DB close. Unpersisted data WILL BE LOST.
  //
  // DEFAULT: false
  //
  // Dynamically changeable through SetDBOptions() API.
  bool avoid_flush_during_shutdown = false;

  // Set this option to true during creation of database if you want
  // to be able to ingest behind (call IngestExternalFile() skipping keys
  // that already exist, rather than overwriting matching keys).
  // Setting this option to true will affect 2 things:
  // 1) Disable some internal optimizations around SST file compression
  // 2) Reserve bottom-most level for ingested files only.
  // Note that only universal compaction supports reserving last level
  // for file ingestion only.
  // `num_levels` should be >= 3 if this option is turned on.
  //
  //
  // DEFAULT: false
  // Immutable.
  bool allow_ingest_behind = false;

  // If enabled it uses two queues for writes, one for the ones with
  // disable_memtable and one for the ones that also write to memtable. This
  // allows the memtable writes not to lag behind other writes. It can be used
  // to optimize MySQL 2PC in which only the commits, which are serial, write to
  // memtable.
  bool two_write_queues = false;

  // If true WAL is not flushed automatically after each write. Instead it
  // relies on manual invocation of FlushWAL to write the WAL buffer to its
  // file.
  bool manual_wal_flush = false;

  // This feature is WORK IN PROGRESS
  // If enabled WAL records will be compressed before they are written.
  // Only zstd is supported. Compressed WAL records will be read in supported
  // versions regardless of the wal_compression settings.
  CompressionType wal_compression = kNoCompression;

  // If true, RocksDB supports flushing multiple column families and committing
  // their results atomically to MANIFEST. Note that it is not
  // necessary to set atomic_flush to true if WAL is always enabled since WAL
  // allows the database to be restored to the last persistent state in WAL.
  // This option is useful when there are column families with writes NOT
  // protected by WAL.
  // For manual flush, application has to specify which column families to
  // flush atomically in DB::Flush.
  // For auto-triggered flush, RocksDB atomically flushes ALL column families.
  //
  // Currently, any WAL-enabled writes after atomic flush may be replayed
  // independently if the process crashes later and tries to recover.
  bool atomic_flush = false;

  // If true, working thread may avoid doing unnecessary and long-latency
  // operation (such as deleting obsolete files directly or deleting memtable)
  // and will instead schedule a background job to do it.
  // Use it if you're latency-sensitive.
  // If set to true, takes precedence over
  // ReadOptions::background_purge_on_iterator_cleanup.
  bool avoid_unnecessary_blocking_io = false;

  // Historically DB ID has always been stored in Identity File in DB folder.
  // If this flag is true, the DB ID is written to Manifest file in addition
  // to the Identity file. By doing this 2 problems are solved
  // 1. We don't checksum the Identity file where as Manifest file is.
  // 2. Since the source of truth for DB is Manifest file DB ID will sit with
  //    the source of truth. Previously the Identity file could be copied
  //    independent of Manifest and that can result in wrong DB ID.
  // We recommend setting this flag to true.
  // Default: false
  bool write_dbid_to_manifest = false;

  // The number of bytes to prefetch when reading the log. This is mostly useful
  // for reading a remotely located log, as it can save the number of
  // round-trips. If 0, then the prefetching is disabled.
  //
  // Default: 0
  size_t log_readahead_size = 0;

  // If user does NOT provide the checksum generator factory, the file checksum
  // will NOT be used. A new file checksum generator object will be created
  // when a SST file is created. Therefore, each created FileChecksumGenerator
  // will only be used from a single thread and so does not need to be
  // thread-safe.
  //
  // Default: nullptr
  std::shared_ptr<FileChecksumGenFactory> file_checksum_gen_factory = nullptr;

  // By default, RocksDB will attempt to detect any data losses or corruptions
  // in DB files and return an error to the user, either at DB::Open time or
  // later during DB operation. The exception to this policy is the WAL file,
  // whose recovery is controlled by the wal_recovery_mode option.
  //
  // Best-efforts recovery (this option set to true) signals a preference for
  // opening the DB to any point-in-time valid state for each column family,
  // including the empty/new state, versus the default of returning non-WAL
  // data losses to the user as errors. In terms of RocksDB user data, this
  // is like applying WALRecoveryMode::kPointInTimeRecovery to each column
  // family rather than just the WAL.
  //
  // Best-efforts recovery (BER) is specifically designed to recover a DB with
  // files that are missing or truncated to some smaller size, such as the
  // result of an incomplete DB "physical" (FileSystem) copy. BER can also
  // detect when an SST file has been replaced with a different one of the
  // same size (assuming SST unique IDs are tracked in DB manifest).
  // BER is not yet designed to produce a usable DB from other corruptions to
  // DB files (which should generally be detectable by DB::VerifyChecksum()),
  // and BER does not yet attempt to recover any WAL files.
  //
  // For example, if an SST or blob file referenced by the MANIFEST is missing,
  // BER might be able to find a set of files corresponding to an old "point in
  // time" version of the column family, possibly from an older MANIFEST
  // file. Some other kinds of DB files (e.g. CURRENT, LOCK, IDENTITY) are
  // either ignored or replaced with BER, or quietly fixed regardless of BER
  // setting. BER does require at least one valid MANIFEST to recover to a
  // non-trivial DB state, unlike `ldb repair`.
  //
  // Currently, best_efforts_recovery=true is not compatible with atomic flush.
  //
  // Default: false
  bool best_efforts_recovery = false;

  // It defines how many times DB::Resume() is called by a separate thread when
  // background retryable IO Error happens. When background retryable IO
  // Error happens, SetBGError is called to deal with the error. If the error
  // can be auto-recovered (e.g., retryable IO Error during Flush or WAL write),
  // then db resume is called in background to recover from the error. If this
  // value is 0 or negative, DB::Resume() will not be called automatically.
  //
  // Default: INT_MAX
  int max_bgerror_resume_count = INT_MAX;

  // If max_bgerror_resume_count is >= 2, db resume is called multiple times.
  // This option decides how long to wait to retry the next resume if the
  // previous resume fails and satisfy redo resume conditions.
  //
  // Default: 1000000 (microseconds).
  uint64_t bgerror_resume_retry_interval = 1000000;

  // It allows user to opt-in to get error messages containing corrupted
  // keys/values. Corrupt keys, values will be logged in the
  // messages/logs/status that will help users with the useful information
  // regarding affected data. By default value is set false to prevent users
  // data to be exposed in the logs/messages etc.
  //
  // Default: false
  bool allow_data_in_errors = false;

  // A string identifying the machine hosting the DB. This
  // will be written as a property in every SST file written by the DB (or
  // by offline writers such as SstFileWriter and RepairDB). It can be useful
  // for troubleshooting in memory corruption caused by a failing host when
  // writing a file, by tracing back to the writing host. These corruptions
  // may not be caught by the checksum since they happen before checksumming.
  // If left as default, the table writer will substitute it with the actual
  // hostname when writing the SST file. If set to an empty string, the
  // property will not be written to the SST file.
  //
  // Default: hostname
  std::string db_host_id = kHostnameForDbHostId;

  // Use this if your DB want to enable checksum handoff for specific file
  // types writes. Make sure that the File_system you use support the
  // crc32c checksum verification
  // Currently supported file tyes: kWALFile, kTableFile, kDescriptorFile.
  // NOTE: currently RocksDB only generates crc32c based checksum for the
  // handoff. If the storage layer has different checksum support, user
  // should enble this set as empty. Otherwise,it may cause unexpected
  // write failures.
  FileTypeSet checksum_handoff_file_types;

  // EXPERIMENTAL
  // CompactionService is a feature allows the user to run compactions on a
  // different host or process, which offloads the background load from the
  // primary host.
  // It's an experimental feature, the interface will be changed without
  // backward/forward compatibility support for now. Some known issues are still
  // under development.
  std::shared_ptr<CompactionService> compaction_service = nullptr;

  // It indicates, which lowest cache tier we want to
  // use for a certain DB. Currently we support volatile_tier and
  // non_volatile_tier. They are layered. By setting it to kVolatileTier, only
  // the block cache (current implemented volatile_tier) is used. So
  // cache entries will not spill to secondary cache (current
  // implemented non_volatile_tier), and block cache lookup misses will not
  // lookup in the secondary cache. When kNonVolatileBlockTier is used, we use
  // both block cache and secondary cache.
  //
  // Default: kNonVolatileBlockTier
  CacheTier lowest_used_cache_tier = CacheTier::kNonVolatileBlockTier;

  // If set to false, when compaction or flush sees a SingleDelete followed by
  // a Delete for the same user key, compaction job will not fail.
  // Otherwise, compaction job will fail.
  // This is a temporary option to help existing use cases migrate, and
  // will be removed in a future release.
  // Warning: do not set to false unless you are trying to migrate existing
  // data in which the contract of single delete
  // (https://github.com/facebook/rocksdb/wiki/Single-Delete) is not enforced,
  // thus has Delete mixed with SingleDelete for the same user key. Violation
  // of the contract leads to undefined behaviors with high possibility of data
  // inconsistency, e.g. deleted old data become visible again, etc.
  bool enforce_single_del_contracts = true;

  // topling specific:
  // just for TransactionDB, it should be in TransactionDBOptions, but that
  // needs many code changes, so we put it here, to minimize code changes
  std::shared_ptr<class WBWIFactory> wbwi_factory;
};

// Options to control the behavior of a database (passed to DB::Open)
struct Options : public DBOptions, public ColumnFamilyOptions {
  // Create an Options object with default values for all fields.
  Options() : DBOptions(), ColumnFamilyOptions() {}

  Options(const DBOptions& db_options,
          const ColumnFamilyOptions& column_family_options)
      : DBOptions(db_options), ColumnFamilyOptions(column_family_options) {}

  // Change to some default settings from an older version.
  // NOT MAINTAINED: This function has not been and is not maintained.
  // DEPRECATED: This function might be removed in a future release.
  // In general, defaults are changed to suit broad interests. Opting
  // out of a change on upgrade should be deliberate and considered.
  Options* OldDefaults(int rocksdb_major_version = 4,
                       int rocksdb_minor_version = 6);

  void Dump(Logger* log) const;

  void DumpCFOptions(Logger* log) const;

  // Some functions that make it easier to optimize RocksDB

  // Set appropriate parameters for bulk loading.
  // The reason that this is a function that returns "this" instead of a
  // constructor is to enable chaining of multiple similar calls in the future.
  //

  // All data will be in level 0 without any automatic compaction.
  // It's recommended to manually call CompactRange(NULL, NULL) before reading
  // from the database, because otherwise the read can be very slow.
  Options* PrepareForBulkLoad();

  // Use this if your DB is very small (like under 1GB) and you don't want to
  // spend lots of memory for memtables.
  Options* OptimizeForSmallDb();

  // Disable some checks that should not be necessary in the absence of
  // software logic errors or CPU+memory hardware errors. This can improve
  // write speeds but is only recommended for temporary use. Does not
  // change protection against corrupt storage (e.g. verify_checksums).
  Options* DisableExtraChecks();
};

// An application can issue a read request (via Get/Iterators) and specify
// if that read should process data that ALREADY resides on a specified cache
// level. For example, if an application specifies kBlockCacheTier then the
// Get call will process data that is already processed in the memtable or
// the block cache. It will not page in data from the OS cache or data that
// resides in storage.
enum ReadTier : unsigned char {
  kReadAllTier = 0x0,     // data in memtable, block cache, OS cache or storage
  kBlockCacheTier = 0x1,  // data in memtable or block cache
  kPersistedTier = 0x2,   // persisted data.  When WAL is disabled, this option
                          // will skip data in memtable.
                          // Note that this ReadTier currently only supports
                          // Get and MultiGet and does not support iterators.
  kMemtableTier = 0x3     // data in memtable. used for memtable-only iterators.
};

// Options that control read operations
struct ReadOptions {
  // *** BEGIN options relevant to point lookups as well as scans ***

  // If "snapshot" is non-nullptr, read as of the supplied snapshot
  // (which must belong to the DB that is being read and which must
  // not have been released).  If "snapshot" is nullptr, use an implicit
  // snapshot of the state at the beginning of this read operation.
  const Snapshot* snapshot = nullptr;

  // Timestamp of operation. Read should return the latest data visible to the
  // specified timestamp. All timestamps of the same database must be of the
  // same length and format. The user is responsible for providing a customized
  // compare function via Comparator to order <key, timestamp> tuples.
  // For iterator, iter_start_ts is the lower bound (older) and timestamp
  // serves as the upper bound. Versions of the same record that fall in
  // the timestamp range will be returned. If iter_start_ts is nullptr,
  // only the most recent version visible to timestamp is returned.
  // The user-specified timestamp feature is still under active development,
  // and the API is subject to change.
  const Slice* timestamp = nullptr;
  const Slice* iter_start_ts = nullptr;

  // Deadline for completing an API call (Get/MultiGet/Seek/Next for now)
  // in microseconds.
  // It should be set to microseconds since epoch, i.e, gettimeofday or
  // equivalent plus allowed duration in microseconds. The best way is to use
  // env->NowMicros() + some timeout.
  // This is best efforts. The call may exceed the deadline if there is IO
  // involved and the file system doesn't support deadlines, or due to
  // checking for deadline periodically rather than for every key if
  // processing a batch
  std::chrono::microseconds deadline = std::chrono::microseconds::zero();

  // A timeout in microseconds to be passed to the underlying FileSystem for
  // reads. As opposed to deadline, this determines the timeout for each
  // individual file read request. If a MultiGet/Get/Seek/Next etc call
  // results in multiple reads, each read can last up to io_timeout us.
  std::chrono::microseconds io_timeout = std::chrono::microseconds::zero();

  // Specify if this read request should process data that ALREADY
  // resides on a particular cache. If the required data is not
  // found at the specified cache, then Status::Incomplete is returned.
  ReadTier read_tier = kReadAllTier;

  // For file reads associated with this option, charge the internal rate
  // limiter (see `DBOptions::rate_limiter`) at the specified priority. The
  // special value `Env::IO_TOTAL` disables charging the rate limiter.
  //
  // The rate limiting is bypassed no matter this option's value for file reads
  // on plain tables (these can exist when `ColumnFamilyOptions::table_factory`
  // is a `PlainTableFactory`) and cuckoo tables (these can exist when
  // `ColumnFamilyOptions::table_factory` is a `CuckooTableFactory`).
  //
  // The bytes charged to rate limiter may not exactly match the file read bytes
  // since there are some seemingly insignificant reads, like for file
  // headers/footers, that we currently do not charge to rate limiter.
  Env::IOPriority rate_limiter_priority = Env::IO_TOTAL;

  // It limits the maximum cumulative value size of the keys in batch while
  // reading through MultiGet. Once the cumulative value size exceeds this
  // soft limit then all the remaining keys are returned with status Aborted.
  uint64_t value_size_soft_limit = std::numeric_limits<uint64_t>::max();

  // If true, all data read from underlying storage will be
  // verified against corresponding checksums.
  bool verify_checksums = true;

  // Should the "data block"/"index block" read for this iteration be placed in
  // block cache?
  // Callers may wish to set this field to false for bulk scans.
  // This would help not to the change eviction order of existing items in the
  // block cache.
  bool fill_cache = true;

  // If true, range tombstones handling will be skipped in key lookup paths.
  // For DB instances that don't use DeleteRange() calls, this setting can
  // be used to optimize the read performance.
  // Note that, if this assumption (of no previous DeleteRange() calls) is
  // broken, stale keys could be served in read paths.
  bool ignore_range_deletions = false;

  // Experimental
  //
  // If async_io is enabled, RocksDB will prefetch some of data asynchronously.
  // RocksDB apply it if reads are sequential and its internal automatic
  // prefetching.
  bool async_io = false;

  // Experimental
  //
  // If async_io is set, then this flag controls whether we read SST files
  // in multiple levels asynchronously. Enabling this flag can help reduce
  // MultiGet latency by maximizing the number of SST files read in
  // parallel if the keys in the MultiGet batch are in different levels. It
  // comes at the expense of slightly higher CPU overhead.
  bool optimize_multiget_for_io = true;

  // *** END options relevant to point lookups (as well as scans) ***
  // *** BEGIN options only relevant to iterators or scans ***

  // RocksDB does auto-readahead for iterators on noticing more than two reads
  // for a table file. The readahead starts at 8KB and doubles on every
  // additional read up to 256KB.
  // This option can help if most of the range scans are large, and if it is
  // determined that a larger readahead than that enabled by auto-readahead is
  // needed.
  // Using a large readahead size (> 2MB) can typically improve the performance
  // of forward iteration on spinning disks.
  size_t readahead_size = 0;

  // A threshold for the number of keys that can be skipped before failing an
  // iterator seek as incomplete. The default value of 0 should be used to
  // never fail a request as incomplete, even on skipping too many keys.
  uint64_t max_skippable_internal_keys = 0;

  // `iterate_lower_bound` defines the smallest key at which the backward
  // iterator can return an entry. Once the bound is passed, Valid() will be
  // false. `iterate_lower_bound` is inclusive ie the bound value is a valid
  // entry.
  //
  // If prefix_extractor is not null, the Seek target and `iterate_lower_bound`
  // need to have the same prefix. This is because ordering is not guaranteed
  // outside of prefix domain.
  //
  // In case of user_defined timestamp, if enabled, iterate_lower_bound should
  // point to key without timestamp part.
  const Slice* iterate_lower_bound = nullptr;

  // "iterate_upper_bound" defines the extent up to which the forward iterator
  // can return entries. Once the bound is reached, Valid() will be false.
  // "iterate_upper_bound" is exclusive ie the bound value is
  // not a valid entry. If prefix_extractor is not null:
  // 1. If options.auto_prefix_mode = true, iterate_upper_bound will be used
  //    to infer whether prefix iterating (e.g. applying prefix bloom filter)
  //    can be used within RocksDB. This is done by comparing
  //    iterate_upper_bound with the seek key.
  // 2. If options.auto_prefix_mode = false, iterate_upper_bound only takes
  //    effect if it shares the same prefix as the seek key. If
  //    iterate_upper_bound is outside the prefix of the seek key, then keys
  //    returned outside the prefix range will be undefined, just as if
  //    iterate_upper_bound = null.
  // If iterate_upper_bound is not null, SeekToLast() will position the iterator
  // at the first key smaller than iterate_upper_bound.
  //
  // In case of user_defined timestamp, if enabled, iterate_upper_bound should
  // point to key without timestamp part.
<<<<<<< HEAD
  const Slice* iterate_upper_bound = nullptr;
=======
  // Default: nullptr
  const Slice* iterate_upper_bound;

  // RocksDB does auto-readahead for iterators on noticing more than two reads
  // for a table file. The readahead starts at 8KB and doubles on every
  // additional read up to 256KB.
  // This option can help if most of the range scans are large, and if it is
  // determined that a larger readahead than that enabled by auto-readahead is
  // needed.
  // Using a large readahead size (> 2MB) can typically improve the performance
  // of forward iteration on spinning disks.
  // Default: 0
  size_t readahead_size;

  // A threshold for the number of keys that can be skipped before failing an
  // iterator seek as incomplete. The default value of 0 should be used to
  // never fail a request as incomplete, even on skipping too many keys.
  // Default: 0
  uint64_t max_skippable_internal_keys;

  // Specify if this read request should process data that ALREADY
  // resides on a particular cache. If the required data is not
  // found at the specified cache, then Status::Incomplete is returned.
  // Default: kReadAllTier
  ReadTier read_tier;

  bool just_check_key_exists; // just for check existing

  bool cache_sst_file_iter;

  // If true, all data read from underlying storage will be
  // verified against corresponding checksums.
  // Default: true
  bool verify_checksums;

  // Should the "data block"/"index block" read for this iteration be placed in
  // block cache?
  // Callers may wish to set this field to false for bulk scans.
  // This would help not to the change eviction order of existing items in the
  // block cache.
  // Default: true
  bool fill_cache;
>>>>>>> 8f67bd11

  // Specify to create a tailing iterator -- a special iterator that has a
  // view of the complete database (i.e. it can also be used to read newly
  // added data) and is optimized for sequential reads. It will return records
  // that were inserted into the database after the creation of the iterator.
  bool tailing = false;

  // This options is not used anymore. It was to turn on a functionality that
  // has been removed. DEPRECATED
  bool managed = false;

  // Enable a total order seek regardless of index format (e.g. hash index)
  // used in the table. Some table format (e.g. plain table) may not support
  // this option.
  // If true when calling Get(), we also skip prefix bloom when reading from
  // block based table, which only affects Get() performance.
  bool total_order_seek = false;

  // When true, by default use total_order_seek = true, and RocksDB can
  // selectively enable prefix seek mode if won't generate a different result
  // from total_order_seek, based on seek key, and iterator upper bound.
  // BUG: Using Comparator::IsSameLengthImmediateSuccessor and
  // SliceTransform::FullLengthEnabled to enable prefix mode in cases where
  // prefix of upper bound differs from prefix of seek key has a flaw.
  // If present in the DB, "short keys" (shorter than "full length" prefix)
  // can be omitted from auto_prefix_mode iteration when they would be present
  // in total_order_seek iteration, regardless of whether the short keys are
  // "in domain" of the prefix extractor. This is not an issue if no short
  // keys are added to DB or are not expected to be returned by such
  // iterators. (We are also assuming the new condition on
  // IsSameLengthImmediateSuccessor is satisfied; see its BUG section).
  // A bug example is in DBTest2::AutoPrefixMode1, search for "BUG".
  bool auto_prefix_mode = false;

  // Enforce that the iterator only iterates over the same prefix as the seek.
  // This option is effective only for prefix seeks, i.e. prefix_extractor is
  // non-null for the column family and total_order_seek is false.  Unlike
  // iterate_upper_bound, prefix_same_as_start only works within a prefix
  // but in both directions.
  bool prefix_same_as_start = false;

  // Keep the blocks loaded by the iterator pinned in memory as long as the
  // iterator is not deleted, If used when reading from tables created with
  // BlockBasedTableOptions::use_delta_encoding = false,
  // Iterator's property "rocksdb.iterator.is-key-pinned" is guaranteed to
  // return 1.
  bool pin_data = false;

  // For iterators, RocksDB does auto-readahead on noticing more than two
  // sequential reads for a table file if user doesn't provide readahead_size.
  // The readahead starts at 8KB and doubles on every additional read upto
  // max_auto_readahead_size only when reads are sequential. However at each
  // level, if iterator moves over next file, readahead_size starts again from
  // 8KB.
  //
  // By enabling this option, RocksDB will do some enhancements for
  // prefetching the data.
  bool adaptive_readahead = false;

  // If true, when PurgeObsoleteFile is called in CleanupIteratorState, we
  // schedule a background job in the flush job queue and delete obsolete files
  // in background.
  bool background_purge_on_iterator_cleanup = false;

  uint32_t min_prefault_pages = UINT32_MAX; // mainly for zero copy

  // A callback to determine whether relevant keys for this scan exist in a
  // given table based on the table's properties. The callback is passed the
  // properties of each table during iteration. If the callback returns false,
  // the table will not be scanned. This option only affects Iterators and has
  // no impact on point lookups.
  // Default: empty (every table will be scanned)
  std::function<bool(const TableProperties&, const FileMetaData&)> table_filter;

  // *** END options only relevant to iterators or scans ***

  // ** For RocksDB internal use only **
  Env::IOActivity io_activity = Env::IOActivity::kUnknown;

<<<<<<< HEAD
  ReadOptions() {}
  ReadOptions(bool _verify_checksums, bool _fill_cache);
  explicit ReadOptions(Env::IOActivity _io_activity);
=======
  int async_queue_depth = 16;

  // used for ToplingDB fiber MultiGet
  mutable class ReadCallback* read_callback = nullptr;

  std::shared_ptr<struct ReadOptionsTLS> pinning_tls = nullptr;

  // pin SuperVersion to enable zero copy on mmap SST
  void StartPin();
  void FinishPin();

  ~ReadOptions();
  ReadOptions();
  ReadOptions(bool cksum, bool cache);
>>>>>>> 8f67bd11
};

// Options that control write operations
struct WriteOptions {
  // If true, the write will be flushed from the operating system
  // buffer cache (by calling WritableFile::Sync()) before the write
  // is considered complete.  If this flag is true, writes will be
  // slower.
  //
  // If this flag is false, and the machine crashes, some recent
  // writes may be lost.  Note that if it is just the process that
  // crashes (i.e., the machine does not reboot), no writes will be
  // lost even if sync==false.
  //
  // In other words, a DB write with sync==false has similar
  // crash semantics as the "write()" system call.  A DB write
  // with sync==true has similar crash semantics to a "write()"
  // system call followed by "fdatasync()".
  //
  // Default: false
  bool sync;

  // If true, writes will not first go to the write ahead log,
  // and the write may get lost after a crash. The backup engine
  // relies on write-ahead logs to back up the memtable, so if
  // you disable write-ahead logs, you must create backups with
  // flush_before_backup=true to avoid losing unflushed memtable data.
  // Default: false
  bool disableWAL;

  // If true and if user is trying to write to column families that don't exist
  // (they were dropped),  ignore the write (don't return an error). If there
  // are multiple writes in a WriteBatch, other writes will succeed.
  // Default: false
  bool ignore_missing_column_families;

  // If true and we need to wait or sleep for the write request, fails
  // immediately with Status::Incomplete().
  // Default: false
  bool no_slowdown;

  // If true, this write request is of lower priority if compaction is
  // behind. In this case, no_slowdown = true, the request will be canceled
  // immediately with Status::Incomplete() returned. Otherwise, it will be
  // slowed down. The slowdown value is determined by RocksDB to guarantee
  // it introduces minimum impacts to high priority writes.
  //
  // Default: false
  bool low_pri;

  // If true, this writebatch will maintain the last insert positions of each
  // memtable as hints in concurrent write. It can improve write performance
  // in concurrent writes if keys in one writebatch are sequential. In
  // non-concurrent writes (when concurrent_memtable_writes is false) this
  // option will be ignored.
  //
  // Default: false
  bool memtable_insert_hint_per_batch;

  // For writes associated with this option, charge the internal rate
  // limiter (see `DBOptions::rate_limiter`) at the specified priority. The
  // special value `Env::IO_TOTAL` disables charging the rate limiter.
  //
  // Currently the support covers automatic WAL flushes, which happen during
  // live updates (`Put()`, `Write()`, `Delete()`, etc.)
  // when `WriteOptions::disableWAL == false`
  // and `DBOptions::manual_wal_flush == false`.
  //
  // Only `Env::IO_USER` and `Env::IO_TOTAL` are allowed
  // due to implementation constraints.
  //
  // Default: `Env::IO_TOTAL`
  Env::IOPriority rate_limiter_priority;

  // `protection_bytes_per_key` is the number of bytes used to store
  // protection information for each key entry. Currently supported values are
  // zero (disabled) and eight.
  //
  // Default: zero (disabled).
  size_t protection_bytes_per_key;

  WriteOptions()
      : sync(false),
        disableWAL(false),
        ignore_missing_column_families(false),
        no_slowdown(false),
        low_pri(false),
        memtable_insert_hint_per_batch(false),
        rate_limiter_priority(Env::IO_TOTAL),
        protection_bytes_per_key(0) {}
};

// Options that control flush operations
struct FlushOptions {
  // If true, the flush will wait until the flush is done.
  // Default: true
  bool wait;
  // If true, the flush would proceed immediately even it means writes will
  // stall for the duration of the flush; if false the operation will wait
  // until it's possible to do flush w/o causing stall or until required flush
  // is performed by someone else (foreground call or background thread).
  // Default: false
  bool allow_write_stall;
  FlushOptions() : wait(true), allow_write_stall(false) {}
};

// Create a Logger from provided DBOptions
extern Status CreateLoggerFromOptions(const std::string& dbname,
                                      const DBOptions& options,
                                      std::shared_ptr<Logger>* logger);

// CompactionOptions are used in CompactFiles() call.
struct CompactionOptions {
  // Compaction output compression type
  // Default: snappy
  // If set to `kDisableCompressionOption`, RocksDB will choose compression type
  // according to the `ColumnFamilyOptions`, taking into account the output
  // level if `compression_per_level` is specified.
  CompressionType compression;
  // Compaction will create files of size `output_file_size_limit`.
  // Default: MAX, which means that compaction will create a single file
  uint64_t output_file_size_limit;
  // If > 0, it will replace the option in the DBOptions for this compaction.
  uint32_t max_subcompactions;

  CompactionOptions()
      : compression(kSnappyCompression),
        output_file_size_limit(std::numeric_limits<uint64_t>::max()),
        max_subcompactions(0) {}
};

// For level based compaction, we can configure if we want to skip/force
// bottommost level compaction.
ROCKSDB_ENUM_CLASS(BottommostLevelCompaction, int,
  // Skip bottommost level compaction
  kSkip,
  // Only compact bottommost level if there is a compaction filter
  // This is the default option
  kIfHaveCompactionFilter,
  // Always compact bottommost level
  kForce,
  // Always compact bottommost level but in bottommost level avoid
  // double-compacting files created in the same compaction
  kForceOptimized
);

// For manual compaction, we can configure if we want to skip/force garbage
// collection of blob files.
enum class BlobGarbageCollectionPolicy {
  // Force blob file garbage collection.
  kForce,
  // Skip blob file garbage collection.
  kDisable,
  // Inherit blob file garbage collection policy from ColumnFamilyOptions.
  kUseDefault,
};

// CompactRangeOptions is used by CompactRange() call.
struct CompactRangeOptions {
  // If true, no other compaction will run at the same time as this
  // manual compaction.
  //
  // Default: false
  bool exclusive_manual_compaction = false;

  // If true, compacted files will be moved to the minimum level capable
  // of holding the data or given level (specified non-negative target_level).
  bool change_level = false;
  // If change_level is true and target_level have non-negative value, compacted
  // files will be moved to target_level.
  int target_level = -1;
  // Compaction outputs will be placed in options.db_paths[target_path_id].
  // Behavior is undefined if target_path_id is out of range.
  uint32_t target_path_id = 0;
  // By default level based compaction will only compact the bottommost level
  // if there is a compaction filter
  BottommostLevelCompaction bottommost_level_compaction =
      BottommostLevelCompaction::kIfHaveCompactionFilter;
  // If true, will execute immediately even if doing so would cause the DB to
  // enter write stall mode. Otherwise, it'll sleep until load is low enough.
  bool allow_write_stall = false;
  // If > 0, it will replace the option in the DBOptions for this compaction.
  uint32_t max_subcompactions = 0;
  // Set user-defined timestamp low bound, the data with older timestamp than
  // low bound maybe GCed by compaction. Default: nullptr
  const Slice* full_history_ts_low = nullptr;

  // Allows cancellation of an in-progress manual compaction.
  //
  // Cancellation can be delayed waiting on automatic compactions when used
  // together with `exclusive_manual_compaction == true`.
  std::atomic<bool>* canceled = nullptr;
  // NOTE: Calling DisableManualCompaction() overwrites the uer-provided
  // canceled variable in CompactRangeOptions.
  // Typically, when CompactRange is being called in one thread (t1) with
  // canceled = false, and DisableManualCompaction is being called in the
  // other thread (t2), manual compaction is disabled normally, even if the
  // compaction iterator may still scan a few items before *canceled is
  // set to true

  // If set to kForce, RocksDB will override enable_blob_file_garbage_collection
  // to true; if set to kDisable, RocksDB will override it to false, and
  // kUseDefault leaves the setting in effect. This enables customers to both
  // force-enable and force-disable GC when calling CompactRange.
  BlobGarbageCollectionPolicy blob_garbage_collection_policy =
      BlobGarbageCollectionPolicy::kUseDefault;

  // If set to < 0 or > 1, RocksDB leaves blob_garbage_collection_age_cutoff
  // from ColumnFamilyOptions in effect. Otherwise, it will override the
  // user-provided setting. This enables customers to selectively override the
  // age cutoff.
  double blob_garbage_collection_age_cutoff = -1;
};

// IngestExternalFileOptions is used by IngestExternalFile()
struct IngestExternalFileOptions {
  // Can be set to true to move the files instead of copying them.
  bool move_files = false;
  // If set to true, ingestion falls back to copy when move fails.
  bool failed_move_fall_back_to_copy = true;
  // If set to false, an ingested file keys could appear in existing snapshots
  // that where created before the file was ingested.
  bool snapshot_consistency = true;
  // If set to false, IngestExternalFile() will fail if the file key range
  // overlaps with existing keys or tombstones or output of ongoing compaction
  // during file ingestion in the DB (the conditions under which a global_seqno
  // must be assigned to the ingested file).
  bool allow_global_seqno = true;
  // If set to false and the file key range overlaps with the memtable key range
  // (memtable flush required), IngestExternalFile will fail.
  bool allow_blocking_flush = true;
  // Set to true if you would like duplicate keys in the file being ingested
  // to be skipped rather than overwriting existing data under that key.
  // Use case: back-fill of some historical data in the database without
  // over-writing existing newer version of data.
  // This option could only be used if the DB has been running
  // with allow_ingest_behind=true since the dawn of time.
  // All files will be ingested at the bottommost level with seqno=0.
  bool ingest_behind = false;
  // DEPRECATED - Set to true if you would like to write global_seqno to
  // the external SST file on ingestion for backward compatibility before
  // RocksDB 5.16.0. Such old versions of RocksDB expect any global_seqno to
  // be written to the SST file rather than recorded in the DB manifest.
  // This functionality was deprecated because (a) random writes might be
  // costly or unsupported on some FileSystems, and (b) the file checksum
  // changes with such a write.
  bool write_global_seqno = false;
  // Set to true if you would like to verify the checksums of each block of the
  // external SST file before ingestion.
  // Warning: setting this to true causes slowdown in file ingestion because
  // the external SST file has to be read.
  bool verify_checksums_before_ingest = false;
  // When verify_checksums_before_ingest = true, RocksDB uses default
  // readahead setting to scan the file while verifying checksums before
  // ingestion.
  // Users can override the default value using this option.
  // Using a large readahead size (> 2MB) can typically improve the performance
  // of forward iteration on spinning disks.
  size_t verify_checksums_readahead_size = 0;
  // Set to TRUE if user wants to verify the sst file checksum of ingested
  // files. The DB checksum function will generate the checksum of each
  // ingested file (if file_checksum_gen_factory is set) and compare the
  // checksum function name and checksum with the ingested checksum information.
  //
  // If this option is set to True: 1) if DB does not enable checksum
  // (file_checksum_gen_factory == nullptr), the ingested checksum information
  // will be ignored; 2) If DB enable the checksum function, we calculate the
  // sst file checksum after the file is moved or copied and compare the
  // checksum and checksum name. If checksum or checksum function name does
  // not match, ingestion will be failed. If the verification is successful,
  // checksum and checksum function name will be stored in Manifest.
  // If this option is set to FALSE, 1) if DB does not enable checksum,
  // the ingested checksum information will be ignored; 2) if DB enable the
  // checksum, we only verify the ingested checksum function name and we
  // trust the ingested checksum. If the checksum function name matches, we
  // store the checksum in Manifest. DB does not calculate the checksum during
  // ingestion. However, if no checksum information is provided with the
  // ingested files, DB will generate the checksum and store in the Manifest.
  bool verify_file_checksum = true;
  // Set to TRUE if user wants file to be ingested to the bottommost level. An
  // error of Status::TryAgain() will be returned if a file cannot fit in the
  // bottommost level when calling
  // DB::IngestExternalFile()/DB::IngestExternalFiles(). The user should clear
  // the bottommost level in the overlapping range before re-attempt.
  //
  // ingest_behind takes precedence over fail_if_not_bottommost_level.
  bool fail_if_not_bottommost_level = false;

  // ToplingDB: sync file can be optional
  bool sync_file = true;
};

ROCKSDB_ENUM_PLAIN(TraceFilterType, uint64_t,
  // Trace all the operations
  kTraceFilterNone = 0x0,
  // Do not trace the get operations
  kTraceFilterGet = 0x1 << 0,
  // Do not trace the write operations
  kTraceFilterWrite = 0x1 << 1,
  // Do not trace the `Iterator::Seek()` operations
  kTraceFilterIteratorSeek = 0x1 << 2,
  // Do not trace the `Iterator::SeekForPrev()` operations
  kTraceFilterIteratorSeekForPrev = 0x1 << 3,
  // Do not trace the `MultiGet()` operations
  kTraceFilterMultiGet = 0x1 << 4,

  kTraceFilterTypeMax
);

// TraceOptions is used for StartTrace
struct TraceOptions {
  // To avoid the trace file size grows large than the storage space,
  // user can set the max trace file size in Bytes. Default is 64GB
  uint64_t max_trace_file_size = uint64_t{64} * 1024 * 1024 * 1024;
  // Specify trace sampling option, i.e. capture one per how many requests.
  // Default to 1 (capture every request).
  uint64_t sampling_frequency = 1;
  // Note: The filtering happens before sampling.
  uint64_t filter = kTraceFilterNone;
  // When true, the order of write records in the trace will match the order of
  // the corresponding write records in the WAL and applied to the DB. There may
  // be a performance penalty associated with preserving this ordering.
  //
  // Default: false. This means write records in the trace may be in an order
  // different from the WAL's order.
  bool preserve_write_order = false;
};

// ImportColumnFamilyOptions is used by ImportColumnFamily()
struct ImportColumnFamilyOptions {
  // Can be set to true to move the files instead of copying them.
  bool move_files = false;
};

// Options used with DB::GetApproximateSizes()
struct SizeApproximationOptions {
  // Defines whether the returned size should include the recently written
  // data in the memtables. If set to false, include_files must be true.
  bool include_memtables = false;
  // Defines whether the returned size should include data serialized to disk.
  // If set to false, include_memtables must be true.
  bool include_files = true;
  // When approximating the files total size that is used to store a keys range
  // using DB::GetApproximateSizes, allow approximation with an error margin of
  // up to total_files_size * files_size_error_margin. This allows to take some
  // shortcuts in files size approximation, resulting in better performance,
  // while guaranteeing the resulting error is within a reasonable margin.
  // E.g., if the value is 0.1, then the error margin of the returned files size
  // approximation will be within 10%.
  // If the value is non-positive - a more precise yet more CPU intensive
  // estimation is performed.
  double files_size_error_margin = -1.0;

  // If using zero copy, and calling GetApproximateSizes() is interleaved with
  // DB::Get/MultiGet, must set read_options to which used in Get
  struct ReadOptions* read_options = nullptr;
};

struct CompactionServiceOptionsOverride {
  // Currently pointer configurations are not passed to compaction service
  // compaction so the user needs to set it. It will be removed once pointer
  // configuration passing is supported.
  Env* env = Env::Default();
  std::shared_ptr<FileChecksumGenFactory> file_checksum_gen_factory = nullptr;

  const Comparator* comparator = BytewiseComparator();
  std::shared_ptr<MergeOperator> merge_operator = nullptr;
  const CompactionFilter* compaction_filter = nullptr;
  std::shared_ptr<CompactionFilterFactory> compaction_filter_factory = nullptr;
  std::shared_ptr<const SliceTransform> prefix_extractor = nullptr;
  std::shared_ptr<TableFactory> table_factory;
  std::shared_ptr<SstPartitionerFactory> sst_partitioner_factory = nullptr;

  // Only subsets of events are triggered in remote compaction worker, like:
  // `OnTableFileCreated`, `OnTableFileCreationStarted`,
  // `ShouldBeNotifiedOnFileIO` `OnSubcompactionBegin`,
  // `OnSubcompactionCompleted`, etc. Worth mentioning, `OnCompactionBegin` and
  // `OnCompactionCompleted` won't be triggered. They will be triggered on the
  // primary DB side.
  std::vector<std::shared_ptr<EventListener>> listeners;

  // statistics is used to collect DB operation metrics, the metrics won't be
  // returned to CompactionService primary host, to collect that, the user needs
  // to set it here.
  std::shared_ptr<Statistics> statistics = nullptr;

  // Only compaction generated SST files use this user defined table properties
  // collector.
  std::vector<std::shared_ptr<TablePropertiesCollectorFactory>>
      table_properties_collector_factories;
};

struct OpenAndCompactOptions {
  // Allows cancellation of an in-progress compaction.
  std::atomic<bool>* canceled = nullptr;
};

struct LiveFilesStorageInfoOptions {
  // Whether to populate FileStorageInfo::file_checksum* or leave blank
  bool include_checksum_info = false;
  // Flushes memtables if total size in bytes of live WAL files is >= this
  // number (and DB is not read-only).
  // Default: always force a flush without checking sizes.
  uint64_t wal_size_for_flush = 0;
};

}  // namespace ROCKSDB_NAMESPACE<|MERGE_RESOLUTION|>--- conflicted
+++ resolved
@@ -1588,7 +1588,7 @@
   // A threshold for the number of keys that can be skipped before failing an
   // iterator seek as incomplete. The default value of 0 should be used to
   // never fail a request as incomplete, even on skipping too many keys.
-  uint64_t max_skippable_internal_keys = 0;
+  uint64_t max_skippable_internal_keys = UINT64_MAX;
 
   // `iterate_lower_bound` defines the smallest key at which the backward
   // iterator can return an entry. Once the bound is passed, Valid() will be
@@ -1621,52 +1621,11 @@
   //
   // In case of user_defined timestamp, if enabled, iterate_upper_bound should
   // point to key without timestamp part.
-<<<<<<< HEAD
   const Slice* iterate_upper_bound = nullptr;
-=======
-  // Default: nullptr
-  const Slice* iterate_upper_bound;
-
-  // RocksDB does auto-readahead for iterators on noticing more than two reads
-  // for a table file. The readahead starts at 8KB and doubles on every
-  // additional read up to 256KB.
-  // This option can help if most of the range scans are large, and if it is
-  // determined that a larger readahead than that enabled by auto-readahead is
-  // needed.
-  // Using a large readahead size (> 2MB) can typically improve the performance
-  // of forward iteration on spinning disks.
-  // Default: 0
-  size_t readahead_size;
-
-  // A threshold for the number of keys that can be skipped before failing an
-  // iterator seek as incomplete. The default value of 0 should be used to
-  // never fail a request as incomplete, even on skipping too many keys.
-  // Default: 0
-  uint64_t max_skippable_internal_keys;
-
-  // Specify if this read request should process data that ALREADY
-  // resides on a particular cache. If the required data is not
-  // found at the specified cache, then Status::Incomplete is returned.
-  // Default: kReadAllTier
-  ReadTier read_tier;
-
-  bool just_check_key_exists; // just for check existing
-
-  bool cache_sst_file_iter;
-
-  // If true, all data read from underlying storage will be
-  // verified against corresponding checksums.
-  // Default: true
-  bool verify_checksums;
-
-  // Should the "data block"/"index block" read for this iteration be placed in
-  // block cache?
-  // Callers may wish to set this field to false for bulk scans.
-  // This would help not to the change eviction order of existing items in the
-  // block cache.
-  // Default: true
-  bool fill_cache;
->>>>>>> 8f67bd11
+
+  bool just_check_key_exists = false; // just for check existing
+
+  bool cache_sst_file_iter = false;
 
   // Specify to create a tailing iterator -- a special iterator that has a
   // view of the complete database (i.e. it can also be used to read newly
@@ -1746,26 +1705,21 @@
   // ** For RocksDB internal use only **
   Env::IOActivity io_activity = Env::IOActivity::kUnknown;
 
-<<<<<<< HEAD
+  int async_queue_depth = 16;
+
+  // used for ToplingDB fiber MultiGet
+  mutable class ReadCallback* read_callback = nullptr;
+
+  std::shared_ptr<struct ReadOptionsTLS> pinning_tls = nullptr;
+
+  // pin SuperVersion to enable zero copy on mmap SST
+  void StartPin();
+  void FinishPin();
+
   ReadOptions() {}
   ReadOptions(bool _verify_checksums, bool _fill_cache);
   explicit ReadOptions(Env::IOActivity _io_activity);
-=======
-  int async_queue_depth = 16;
-
-  // used for ToplingDB fiber MultiGet
-  mutable class ReadCallback* read_callback = nullptr;
-
-  std::shared_ptr<struct ReadOptionsTLS> pinning_tls = nullptr;
-
-  // pin SuperVersion to enable zero copy on mmap SST
-  void StartPin();
-  void FinishPin();
-
   ~ReadOptions();
-  ReadOptions();
-  ReadOptions(bool cksum, bool cache);
->>>>>>> 8f67bd11
 };
 
 // Options that control write operations
