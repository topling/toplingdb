--- conflicted
+++ resolved
@@ -146,17 +146,12 @@
           // one iteration of this loop, so we don't need to check and adjust
           // the opts.timeout before calling file_->Read
           assert(!opts.timeout.count() || allowed == n);
-<<<<<<< HEAD
-          io_s = file_->Read(offset + pos, allowed, opts, &tmp_result,
-                             scratch + pos, nullptr);
-=======
           if (use_fsread_)
-            s = file_->FsRead(offset + pos, allowed, opts, &tmp_result,
+            io_s = file_->FsRead(offset + pos, allowed, opts, &tmp_result,
                             scratch + pos, nullptr);
           else
-            s = file_->Read(offset + pos, allowed, opts, &tmp_result,
+            io_s = file_->Read(offset + pos, allowed, opts, &tmp_result,
                             scratch + pos, nullptr);
->>>>>>> 16a0d77e
         }
 #ifndef ROCKSDB_LITE
         if (ShouldNotifyListeners()) {
@@ -288,16 +283,11 @@
 #endif  // ROCKSDB_LITE
 
     {
-<<<<<<< HEAD
       IOSTATS_CPU_TIMER_GUARD(cpu_read_nanos, clock_);
-      io_s = file_->MultiRead(fs_reqs, num_fs_reqs, opts, nullptr);
-=======
-      IOSTATS_CPU_TIMER_GUARD(cpu_read_nanos, env_);
       if (use_fsread_)
-        s = file_->FsMultiRead(fs_reqs, num_fs_reqs, opts, nullptr);
+        io_s = file_->FsMultiRead(fs_reqs, num_fs_reqs, opts, nullptr);
       else
-        s = file_->MultiRead(fs_reqs, num_fs_reqs, opts, nullptr);
->>>>>>> 16a0d77e
+        io_s = file_->MultiRead(fs_reqs, num_fs_reqs, opts, nullptr);
     }
 
 #ifndef ROCKSDB_LITE
