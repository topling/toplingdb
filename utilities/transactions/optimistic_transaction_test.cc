--- conflicted
+++ resolved
@@ -55,15 +55,10 @@
     Open();
   }
 
-<<<<<<< HEAD
- private:
-  void Open() {
-=======
   static void OpenImpl(const Options& options,
                        const OptimisticTransactionDBOptions& occ_opts,
                        const std::string& dbname,
                        std::unique_ptr<OptimisticTransactionDB>* txn_db) {
->>>>>>> 49ce8a10
     ColumnFamilyOptions cf_options(options);
     std::vector<ColumnFamilyDescriptor> column_families;
     std::vector<ColumnFamilyHandle*> handles;
