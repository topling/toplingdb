--- conflicted
+++ resolved
@@ -108,13 +108,6 @@
   void UpdateCurrent();
   bool NeedToSeekImmutable(const Slice& internal_key);
   void DeleteCurrentIter();
-<<<<<<< HEAD
-  uint32_t FindFileInRange(const std::vector<FileMetaData*>& files,
-                           const Slice& internal_key, uint32_t left,
-                           uint32_t right);
-
-=======
->>>>>>> 14827b88
   bool IsOverUpperBound(const Slice& internal_key) const;
 
   // Set PinnedIteratorsManager for all children Iterators, this function should
