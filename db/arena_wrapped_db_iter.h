--- conflicted
+++ resolved
@@ -86,11 +86,7 @@
   Status GetProperty(std::string prop_name, std::string* prop) override;
 
   Status Refresh() override;
-<<<<<<< HEAD
-  Status Refresh(const Snapshot*) override;
-=======
   Status Refresh(const Snapshot*, bool keep_iter_pos) override;
->>>>>>> 635250a9
 
   void Init(Env* env, const ReadOptions& read_options,
             const ImmutableOptions& ioptions,
