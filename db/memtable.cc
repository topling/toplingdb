--- conflicted
+++ resolved
@@ -70,7 +70,6 @@
       refs_(0),
       kArenaBlockSize(OptimizeBlockSize(moptions_.arena_block_size)),
       mem_tracker_(write_buffer_manager),
-<<<<<<< HEAD
       arena_(moptions_.arena_block_size,
              (write_buffer_manager != nullptr &&
               (write_buffer_manager->enabled() ||
@@ -81,17 +80,6 @@
       table_(ioptions.memtable_factory->CreateMemTableRep(
           comparator_, &arena_, mutable_cf_options.prefix_extractor.get(),
           ioptions.info_log, column_family_id)),
-=======
-      arena_(
-          moptions_.arena_block_size,
-          (write_buffer_manager != nullptr && write_buffer_manager->enabled())
-              ? &mem_tracker_
-              : nullptr,
-          mutable_cf_options.memtable_huge_page_size),
-      table_(mutable_cf_options.memtable_factory->CreateMemTableRep(
-          comparator_, &arena_, ioptions, mutable_cf_options,
-          column_family_id)),
->>>>>>> 2c79f4db
       range_del_table_(SkipListFactory().CreateMemTableRep(
           comparator_, &arena_, nullptr /* transform */, ioptions.info_log,
           column_family_id)),
@@ -166,11 +154,7 @@
   return total_usage;
 }
 
-<<<<<<< HEAD
 bool MemTable::ShouldFlushNow() {
-=======
-bool MemTable::ShouldFlushNow() const {
->>>>>>> 2c79f4db
   size_t write_buffer_size = write_buffer_size_.load(std::memory_order_relaxed);
   // In a lot of times, we cannot allocate arena blocks that exactly matches the
   // buffer size. Thus we have to decide if we should over-allocate or
@@ -265,12 +249,8 @@
 }
 
 int MemTable::KeyComparator::operator()(const char* prefix_len_key,
-<<<<<<< HEAD
                                         const KeyComparator::DecodedType& key)
     const {
-=======
-                                        const Slice& key) const {
->>>>>>> 2c79f4db
   // Internal keys are encoded as length-prefixed strings.
   Slice a = GetLengthPrefixedSlice(prefix_len_key);
   return comparator.CompareKeySeq(a, key);
@@ -436,14 +416,13 @@
       iter_->SeekForPrev(k, nullptr);
       valid_ = iter_->Valid();
     } else {
-      iter_->Seek(k, nullptr);
-      valid_ = iter_->Valid();
-      if (!Valid()) {
-        SeekToLast();
-      }
-      while (Valid() && comparator_.comparator.Compare(k, key()) < 0) {
-        Prev();
-      }
+    iter_->Seek(k, nullptr);
+    valid_ = iter_->Valid();
+    if (!Valid()) {
+      SeekToLast();
+    }
+    while (Valid() && comparator_.comparator.Compare(k, key()) < 0) {
+      Prev();
     }
   }
   void SeekToFirst() override {
@@ -477,14 +456,10 @@
 
   Status status() const override { return Status::OK(); }
 
-<<<<<<< HEAD
   bool IsKeyPinned() const override {
     // memtable data is always pinned
     return true;
   }
-=======
-  virtual bool IsKeyPinned() const override { return iter_->IsKeyPinned(); }
->>>>>>> 2c79f4db
 
   bool IsValuePinned() const override {
     // memtable value is always pinned, except if we allow inplace update.
@@ -499,14 +474,6 @@
   bool valid_;
   bool arena_mode_;
   bool value_pinned_;
-<<<<<<< HEAD
-=======
-  bool is_seek_for_prev_supported_;
-
-  // No copying allowed
-  MemTableIterator(const MemTableIterator&);
-  void operator=(const MemTableIterator&);
->>>>>>> 2c79f4db
 };
 
 InternalIterator* MemTable::NewIterator(const ReadOptions& read_options,
@@ -565,7 +532,6 @@
 bool MemTable::Add(SequenceNumber s, ValueType type,
                    const Slice& key, /* user key */
                    const Slice& value, bool allow_concurrent,
-<<<<<<< HEAD
                    MemTablePostProcessInfo* post_process_info, void** hint) {
   // Format of an entry is concatenation of:
   //  key_size     : varint32 of internal_key.size()
@@ -581,7 +547,6 @@
   char* buf = nullptr;
   std::unique_ptr<MemTableRep>& table =
       type == kTypeRangeDeletion ? range_del_table_ : table_;
-  KeyHandle handle = table->Allocate(encoded_len, &buf);
 
   char* p = EncodeVarint32(buf, internal_key_size);
   memcpy(p, key.data(), key_size);
@@ -609,25 +574,6 @@
       if (UNLIKELY(!res)) {
         return res;
       }
-=======
-                   MemTablePostProcessInfo* post_process_info) {
-  std::unique_ptr<MemTableRep>& table =
-      type == kTypeRangeDeletion ? range_del_table_ : table_;
-
-  InternalKey internal_key(key, s, type);
-  size_t encoded_len =
-      MemTableRep::EncodeKeyValueSize(internal_key.Encode(), value);
-  if (!allow_concurrent) {
-    // Extract prefix for insert with hint.
-    if (insert_with_hint_prefix_extractor_ != nullptr &&
-        insert_with_hint_prefix_extractor_->InDomain(internal_key.user_key())) {
-      Slice prefix = insert_with_hint_prefix_extractor_->Transform(
-          internal_key.user_key());
-      table->InsertKeyValueWithHint(internal_key.Encode(), value,
-                                    &insert_hints_[prefix]);
-    } else {
-      table->InsertKeyValue(internal_key.Encode(), value);
->>>>>>> 2c79f4db
     }
 
     // this is a bit ugly, but is the way to avoid locked instructions
@@ -663,16 +609,12 @@
     assert(post_process_info == nullptr);
     UpdateFlushState();
   } else {
-<<<<<<< HEAD
     bool res = (hint == nullptr)
                    ? table->InsertKeyConcurrently(handle)
                    : table->InsertKeyWithHintConcurrently(handle, hint);
     if (UNLIKELY(!res)) {
       return res;
     }
-=======
-    table->InsertKeyValueConcurrently(internal_key.Encode(), value);
->>>>>>> 2c79f4db
 
     assert(post_process_info != nullptr);
     post_process_info->num_entries++;
@@ -750,7 +692,6 @@
 
   assert(merge_context != nullptr);
 
-<<<<<<< HEAD
   // entry format is:
   //    klength  varint32
   //    userkey  char[klength-8]
@@ -768,15 +709,6 @@
   size_t ts_sz = user_comparator->timestamp_size();
   if (user_comparator->CompareWithoutTimestamp(user_key_slice,
                                                s->key->user_key()) == 0) {
-=======
-  Slice internal_key, value;
-  std::tie(internal_key, value) = pair->GetKeyValue();
-  // Check that it belongs to same user key.  We do not check the
-  // sequence number since the Seek() call above should have skipped
-  // all entries with overly large sequence numbers.
-  if (s->mem->GetInternalKeyComparator().user_comparator()->Equal(
-          ExtractUserKey(internal_key), s->key->user_key())) {
->>>>>>> 2c79f4db
     // Correct user key
     const uint64_t tag =
         DecodeFixed64(internal_key.data() + internal_key.size() - 8);
@@ -791,11 +723,7 @@
     s->seq = seq;
 
     if ((type == kTypeValue || type == kTypeMerge || type == kTypeBlobIndex) &&
-<<<<<<< HEAD
         max_covering_tombstone_seq > seq) {
-=======
-        range_del_agg->ShouldDelete(internal_key)) {
->>>>>>> 2c79f4db
       type = kTypeRangeDeletion;
     }
     switch (type) {
@@ -820,11 +748,10 @@
         }
         *(s->status) = Status::OK();
         if (*(s->merge_in_progress)) {
-<<<<<<< HEAD
           if (s->do_merge) {
             if (s->value != nullptr) {
               *(s->status) = MergeHelper::TimedFullMerge(
-                  merge_operator, s->key->user_key(), &v,
+                merge_operator, s->key->user_key(), &value,
                   merge_context->GetOperands(), s->value, s->logger,
                   s->statistics, s->env_, nullptr /* result_operand */, true);
             }
@@ -833,13 +760,6 @@
             // raw merge operands to the user
             merge_context->PushOperand(
                 v, s->inplace_update_support == false /* operand_pinned */);
-=======
-          if (s->value != nullptr) {
-            *(s->status) = MergeHelper::TimedFullMerge(
-                merge_operator, s->key->user_key(), &value,
-                merge_context->GetOperands(), s->value, s->logger,
-                s->statistics, s->env_, nullptr /* result_operand */, true);
->>>>>>> 2c79f4db
           }
         } else if (!s->do_merge) {
           // Preserve the value with the goal of returning it as part of
@@ -893,14 +813,9 @@
         }
         *(s->merge_in_progress) = true;
         merge_context->PushOperand(
-<<<<<<< HEAD
             v, s->inplace_update_support == false /* operand_pinned */);
         if (s->do_merge && merge_operator->ShouldMerge(
                                merge_context->GetOperandsDirectionBackward())) {
-=======
-            value, s->inplace_update_support == false /* operand_pinned */);
-        if (merge_operator->ShouldMerge(merge_context->GetOperands())) {
->>>>>>> 2c79f4db
           *(s->status) = MergeHelper::TimedFullMerge(
               merge_operator, s->key->user_key(), nullptr,
               merge_context->GetOperands(), s->value, s->logger, s->statistics,
@@ -982,7 +897,6 @@
   return found_final_value;
 }
 
-<<<<<<< HEAD
 void MemTable::GetFromTable(const LookupKey& key,
                             SequenceNumber max_covering_tombstone_seq,
                             bool do_merge, ReadCallback* callback,
@@ -1092,11 +1006,7 @@
   PERF_COUNTER_ADD(get_from_memtable_count, 1);
 }
 
-void MemTable::Update(SequenceNumber seq,
-                      const Slice& key,
-=======
 void MemTable::Update(SequenceNumber seq, const Slice& key,
->>>>>>> 2c79f4db
                       const Slice& value) {
   LookupKey lkey(key, seq);
   Slice mem_key = lkey.memtable_key();
@@ -1123,7 +1033,7 @@
         uint32_t prev_size = static_cast<uint32_t>(prev_value.size());
         uint32_t new_size = static_cast<uint32_t>(value.size());
 
-        // Update value, if new value size <= previous value size
+        // Update value, if new value size  <= previous value size
         if (new_size <= prev_size) {
           char* p =
               const_cast<char*>(prev_value.data()) - VarintLength(prev_size);
