//  Copyright (c) 2011-present, Facebook, Inc.  All rights reserved.
//  This source code is licensed under both the GPLv2 (found in the
//  COPYING file in the root directory) and Apache 2.0 License
//  (found in the LICENSE.Apache file in the root directory).
//
// Copyright (c) 2011 The LevelDB Authors. All rights reserved.
// Use of this source code is governed by a BSD-style license that can be
// found in the LICENSE file. See the AUTHORS file for names of contributors.

#include <cstring>

#include "options/cf_options.h"
#include "options/db_options.h"
#include "options/options_helper.h"
#include "rocksdb/convenience.h"
#include "test_util/testharness.h"

#ifndef GFLAGS
bool FLAGS_enable_print = false;
#else
#include "util/gflags_compat.h"
using GFLAGS_NAMESPACE::ParseCommandLineFlags;
DEFINE_bool(enable_print, false, "Print options generated to console.");
#endif  // GFLAGS

namespace ROCKSDB_NAMESPACE {

// Verify options are settable from options strings.
// We take the approach that depends on compiler behavior that copy constructor
// won't touch implicit padding bytes, so that the test is fragile.
// As a result, we only run the tests to verify new fields in options are
// settable through string on limited platforms as it depends on behavior of
// compilers.
#if defined OS_LINUX || defined OS_WIN
#ifndef __clang__
#ifndef ROCKSDB_UBSAN_RUN

class OptionsSettableTest : public testing::Test {
 public:
  OptionsSettableTest() {}
};

const char kSpecialChar = 'z';
using OffsetGap = std::vector<std::pair<size_t, size_t>>;

void FillWithSpecialChar(char* start_ptr, size_t total_size,
                         const OffsetGap& excluded,
                         char special_char = kSpecialChar) {
  size_t offset = 0;
  // The excluded vector contains pairs of bytes, (first, second).
  // The first bytes are all set to the special char (represented as 'c' below).
  // The second bytes are simply skipped (padding bytes).
  // ccccc[skipped]cccccccc[skiped]cccccccc[skipped]
  for (auto& pair : excluded) {
    std::memset(start_ptr + offset, special_char, pair.first - offset);
    offset = pair.first + pair.second;
  }
  // The rest of the structure is filled with the special characters.
  // ccccc[skipped]cccccccc[skiped]cccccccc[skipped]cccccccccccccccc
  std::memset(start_ptr + offset, special_char, total_size - offset);
}

int NumUnsetBytes(char* start_ptr, size_t total_size,
                  const OffsetGap& excluded) {
  int total_unset_bytes_base = 0;
  size_t offset = 0;
  for (auto& pair : excluded) {
    // The first part of the structure contains memory spaces that can be
    // set (pair.first), and memory spaces that cannot be set (pair.second).
    // Therefore total_unset_bytes_base only agregates bytes set to kSpecialChar
    // in the pair.first bytes, but skips the pair.second bytes (padding bytes).
    for (char* ptr = start_ptr + offset; ptr < start_ptr + pair.first; ptr++) {
      if (*ptr == kSpecialChar) {
        total_unset_bytes_base++;
      }
    }
    offset = pair.first + pair.second;
  }
  // Then total_unset_bytes_base aggregates the bytes
  // set to kSpecialChar in the rest of the structure
  for (char* ptr = start_ptr + offset; ptr < start_ptr + total_size; ptr++) {
    if (*ptr == kSpecialChar) {
      total_unset_bytes_base++;
    }
  }
  return total_unset_bytes_base;
}

// Return true iff two structs are the same except excluded fields.
bool CompareBytes(char* start_ptr1, char* start_ptr2, size_t total_size,
                  const OffsetGap& excluded) {
  size_t offset = 0;
  for (auto& pair : excluded) {
    for (; offset < pair.first; offset++) {
      if (*(start_ptr1 + offset) != *(start_ptr2 + offset)) {
        return false;
      }
    }
    offset = pair.first + pair.second;
  }
  for (; offset < total_size; offset++) {
    if (*(start_ptr1 + offset) != *(start_ptr2 + offset)) {
      return false;
    }
  }
  return true;
}

// If the test fails, likely a new option is added to BlockBasedTableOptions
// but it cannot be set through GetBlockBasedTableOptionsFromString(), or the
// test is not updated accordingly.
// After adding an option, we need to make sure it is settable by
// GetBlockBasedTableOptionsFromString() and add the option to the input string
// passed to the GetBlockBasedTableOptionsFromString() in this test.
// If it is a complicated type, you also need to add the field to
// kBbtoExcluded, and maybe add customized verification for it.
TEST_F(OptionsSettableTest, BlockBasedTableOptionsAllFieldsSettable) {
  // Items in the form of <offset, size>. Need to be in ascending order
  // and not overlapping. Need to update if new option to be excluded is added
  // (e.g, pointer-type)
  const OffsetGap kBbtoExcluded = {
      {offsetof(struct BlockBasedTableOptions, flush_block_policy_factory),
       sizeof(std::shared_ptr<FlushBlockPolicyFactory>)},
      {offsetof(struct BlockBasedTableOptions, block_cache),
       sizeof(std::shared_ptr<Cache>)},
      {offsetof(struct BlockBasedTableOptions, persistent_cache),
       sizeof(std::shared_ptr<PersistentCache>)},
      {offsetof(struct BlockBasedTableOptions, cache_usage_options),
       sizeof(CacheUsageOptions)},
      {offsetof(struct BlockBasedTableOptions, filter_policy),
       sizeof(std::shared_ptr<const FilterPolicy>)},
  };

  // In this test, we catch a new option of BlockBasedTableOptions that is not
  // settable through GetBlockBasedTableOptionsFromString().
  // We count padding bytes of the option struct, and assert it to be the same
  // as unset bytes of an option struct initialized by
  // GetBlockBasedTableOptionsFromString().

  char* bbto_ptr = new char[sizeof(BlockBasedTableOptions)];

  // Count padding bytes by setting all bytes in the memory to a special char,
  // copy a well constructed struct to this memory and see how many special
  // bytes left.
  BlockBasedTableOptions* bbto = new (bbto_ptr) BlockBasedTableOptions();
  FillWithSpecialChar(bbto_ptr, sizeof(BlockBasedTableOptions), kBbtoExcluded);
  // It based on the behavior of compiler that padding bytes are not changed
  // when copying the struct. It's prone to failure when compiler behavior
  // changes. We verify there is unset bytes to detect the case.
  *bbto = BlockBasedTableOptions();
  int unset_bytes_base =
      NumUnsetBytes(bbto_ptr, sizeof(BlockBasedTableOptions), kBbtoExcluded);
  ASSERT_GT(unset_bytes_base, 0);
  bbto->~BlockBasedTableOptions();

  // Construct the base option passed into
  // GetBlockBasedTableOptionsFromString().
  bbto = new (bbto_ptr) BlockBasedTableOptions();
  FillWithSpecialChar(bbto_ptr, sizeof(BlockBasedTableOptions), kBbtoExcluded);
  // This option is not setable:
  bbto->use_delta_encoding = true;
  bbto->use_raw_size_as_estimated_file_size = true; // ToplingDB specific
  bbto->enable_get_random_keys = true; // ToplingDB specific

  char* new_bbto_ptr = new char[sizeof(BlockBasedTableOptions)];
  BlockBasedTableOptions* new_bbto =
      new (new_bbto_ptr) BlockBasedTableOptions();
  FillWithSpecialChar(new_bbto_ptr, sizeof(BlockBasedTableOptions),
                      kBbtoExcluded);

  // Need to update the option string if a new option is added.
  ConfigOptions config_options;
  config_options.input_strings_escaped = false;
  config_options.ignore_unknown_options = false;
  config_options.invoke_prepare_options = false;
  config_options.ignore_unsupported_options = false;
  ASSERT_OK(GetBlockBasedTableOptionsFromString(
      config_options, *bbto,
      "cache_index_and_filter_blocks=1;"
      "cache_index_and_filter_blocks_with_high_priority=true;"
      "metadata_cache_options={top_level_index_pinning=kFallback;"
      "partition_pinning=kAll;"
      "unpartitioned_pinning=kFlushedAndSimilar;};"
      "pin_l0_filter_and_index_blocks_in_cache=1;"
      "pin_top_level_index_and_filter=1;"
      "index_type=kHashSearch;"
      "data_block_index_type=kDataBlockBinaryAndHash;"
      "index_shortening=kNoShortening;"
      "data_block_hash_table_util_ratio=0.75;"
      "checksum=kxxHash;no_block_cache=1;"
      "block_cache=1M;block_cache_compressed=1k;block_size=1024;"
      "block_size_deviation=8;block_restart_interval=4; "
      "metadata_block_size=1024;"
      "partition_filters=false;"
      "optimize_filters_for_memory=true;"
      "index_block_restart_interval=4;"
      "filter_policy=bloomfilter:4:true;whole_key_filtering=1;detect_filter_"
      "construct_corruption=false;"
      "format_version=1;"
      "verify_compression=true;read_amp_bytes_per_bit=0;"
      "enable_index_compression=false;"
      "block_align=true;"
      "max_auto_readahead_size=0;"
      "prepopulate_block_cache=kDisable;"
      "initial_auto_readahead_size=0;"
      "num_file_reads_for_auto_readahead=0",
      new_bbto));

  ASSERT_EQ(unset_bytes_base,
            NumUnsetBytes(new_bbto_ptr, sizeof(BlockBasedTableOptions),
                          kBbtoExcluded));

  ASSERT_TRUE(new_bbto->block_cache.get() != nullptr);
  ASSERT_TRUE(new_bbto->filter_policy.get() != nullptr);

  bbto->~BlockBasedTableOptions();
  new_bbto->~BlockBasedTableOptions();

  delete[] bbto_ptr;
  delete[] new_bbto_ptr;
}

// If the test fails, likely a new option is added to DBOptions
// but it cannot be set through GetDBOptionsFromString(), or the test is not
// updated accordingly.
// After adding an option, we need to make sure it is settable by
// GetDBOptionsFromString() and add the option to the input string passed to
// DBOptionsFromString()in this test.
// If it is a complicated type, you also need to add the field to
// kDBOptionsExcluded, and maybe add customized verification for it.
TEST_F(OptionsSettableTest, DBOptionsAllFieldsSettable) {
  const OffsetGap kDBOptionsExcluded = {
      {offsetof(struct DBOptions, env), sizeof(Env*)},
      {offsetof(struct DBOptions, rate_limiter),
       sizeof(std::shared_ptr<RateLimiter>)},
      {offsetof(struct DBOptions, sst_file_manager),
       sizeof(std::shared_ptr<SstFileManager>)},
      {offsetof(struct DBOptions, info_log), sizeof(std::shared_ptr<Logger>)},
      {offsetof(struct DBOptions, statistics),
       sizeof(std::shared_ptr<Statistics>)},
      {offsetof(struct DBOptions, db_paths), sizeof(std::vector<DbPath>)},
      {offsetof(struct DBOptions, db_log_dir), sizeof(std::string)},
      {offsetof(struct DBOptions, wal_dir), sizeof(std::string)},
      {offsetof(struct DBOptions, write_buffer_manager),
       sizeof(std::shared_ptr<WriteBufferManager>)},
      {offsetof(struct DBOptions, listeners),
       sizeof(std::vector<std::shared_ptr<EventListener>>)},
      {offsetof(struct DBOptions, row_cache), sizeof(std::shared_ptr<Cache>)},
      {offsetof(struct DBOptions, wal_filter), sizeof(const WalFilter*)},
      {offsetof(struct DBOptions, file_checksum_gen_factory),
       sizeof(std::shared_ptr<FileChecksumGenFactory>)},
      {offsetof(struct DBOptions, db_host_id), sizeof(std::string)},
      {offsetof(struct DBOptions, checksum_handoff_file_types),
       sizeof(FileTypeSet)},
      {offsetof(struct DBOptions, compaction_service),
       sizeof(std::shared_ptr<CompactionService>)},
<<<<<<< HEAD
      {offsetof(struct DBOptions, daily_offpeak_time_utc), sizeof(std::string)},
=======
      {offsetof(struct DBOptions, wbwi_factory),
       sizeof(std::shared_ptr<class WriteBatchWithIndexFactory>)},
>>>>>>> 635250a9
  };

  char* options_ptr = new char[sizeof(DBOptions)];

  // Count padding bytes by setting all bytes in the memory to a special char,
  // copy a well constructed struct to this memory and see how many special
  // bytes left.
  DBOptions* options = new (options_ptr) DBOptions();
  FillWithSpecialChar(options_ptr, sizeof(DBOptions), kDBOptionsExcluded);
  // It based on the behavior of compiler that padding bytes are not changed
  // when copying the struct. It's prone to failure when compiler behavior
  // changes. We verify there is unset bytes to detect the case.
  *options = DBOptions();
  int unset_bytes_base =
      NumUnsetBytes(options_ptr, sizeof(DBOptions), kDBOptionsExcluded);
  ASSERT_GT(unset_bytes_base, 0);
  options->~DBOptions();

  options = new (options_ptr) DBOptions();
  FillWithSpecialChar(options_ptr, sizeof(DBOptions), kDBOptionsExcluded);
  options->allow_fdatasync = true; // ToplingDB specific

  char* new_options_ptr = new char[sizeof(DBOptions)];
  DBOptions* new_options = new (new_options_ptr) DBOptions();
  FillWithSpecialChar(new_options_ptr, sizeof(DBOptions), kDBOptionsExcluded);

  // Need to update the option string if a new option is added.
  ConfigOptions config_options(*options);
  config_options.input_strings_escaped = false;
  config_options.ignore_unknown_options = false;
  ASSERT_OK(
      GetDBOptionsFromString(config_options, *options,
                             "wal_bytes_per_sync=4295048118;"
                             "delete_obsolete_files_period_micros=4294967758;"
                             "WAL_ttl_seconds=4295008036;"
                             "WAL_size_limit_MB=4295036161;"
                             "max_write_batch_group_size_bytes=1048576;"
                             "wal_dir=path/to/wal_dir;"
                             "db_write_buffer_size=2587;"
                             "max_subcompactions=64330;"
                             "max_level1_subcompactions=64330;"
                             "table_cache_numshardbits=28;"
                             "max_open_files=72;"
                             "max_file_opening_threads=35;"
                             "max_background_jobs=8;"
                             "max_background_compactions=33;"
                             "use_fsync=true;"
                             "use_adaptive_mutex=false;"
                             "max_total_wal_size=4295005604;"
                             "compaction_readahead_size=0;"
                             "keep_log_file_num=4890;"
                             "skip_stats_update_on_db_open=false;"
                             "skip_checking_sst_file_sizes_on_db_open=false;"
                             "max_manifest_file_size=4295009941;"
                             "db_log_dir=path/to/db_log_dir;"
                             "writable_file_max_buffer_size=1048576;"
                             "paranoid_checks=true;"
                             "flush_verify_memtable_count=true;"
                             "compaction_verify_record_count=true;"
                             "track_and_verify_wals_in_manifest=true;"
                             "verify_sst_unique_id_in_manifest=true;"
                             "is_fd_close_on_exec=false;"
                             "bytes_per_sync=4295013613;"
                             "strict_bytes_per_sync=true;"
                             "enable_thread_tracking=false;"
                             "recycle_log_file_num=0;"
                             "create_missing_column_families=true;"
                             "log_file_time_to_roll=3097;"
                             "max_background_flushes=35;"
                             "create_if_missing=false;"
                             "error_if_exists=true;"
                             "delayed_write_rate=4294976214;"
                             "manifest_preallocation_size=1222;"
                             "allow_mmap_writes=false;"
                             "stats_dump_period_sec=70127;"
                             "stats_persist_period_sec=54321;"
                             "persist_stats_to_disk=true;"
                             "stats_history_buffer_size=14159;"
                             "allow_fallocate=true;"
                             "allow_mmap_reads=false;"
                             "use_direct_reads=false;"
                             "use_direct_io_for_flush_and_compaction=false;"
                             "max_log_file_size=4607;"
                             "random_access_max_buffer_size=1048576;"
                             "advise_random_on_open=true;"
                             "fail_if_options_file_error=false;"
                             "enable_pipelined_write=false;"
                             "unordered_write=false;"
                             "allow_concurrent_memtable_write=true;"
                             "wal_recovery_mode=kPointInTimeRecovery;"
                             "enable_write_thread_adaptive_yield=true;"
                             "write_thread_slow_yield_usec=5;"
                             "write_thread_max_yield_usec=1000;"
                             "access_hint_on_compaction_start=NONE;"
                             "info_log_level=DEBUG_LEVEL;"
                             "dump_malloc_stats=false;"
                             "allow_2pc=false;"
                             "avoid_flush_during_recovery=false;"
                             "avoid_flush_during_shutdown=false;"
                             "allow_ingest_behind=false;"
                             "concurrent_prepare=false;"
                             "two_write_queues=false;"
                             "manual_wal_flush=false;"
                             "wal_compression=kZSTD;"
                             "seq_per_batch=false;"
                             "atomic_flush=false;"
                             "avoid_unnecessary_blocking_io=false;"
                             "log_readahead_size=0;"
                             "write_dbid_to_manifest=false;"
                             "best_efforts_recovery=false;"
                             "max_bgerror_resume_count=2;"
                             "bgerror_resume_retry_interval=1000000;"
                             "db_host_id=hostname;"
                             "lowest_used_cache_tier=kNonVolatileBlockTier;"
                             "allow_data_in_errors=false;"
                             "enforce_single_del_contracts=false;"
                             "daily_offpeak_time_utc=08:30-19:00;",
                             new_options));

  ASSERT_EQ(unset_bytes_base, NumUnsetBytes(new_options_ptr, sizeof(DBOptions),
                                            kDBOptionsExcluded));

  options->~DBOptions();
  new_options->~DBOptions();

  delete[] options_ptr;
  delete[] new_options_ptr;
}

// status check adds CXX flag -fno-elide-constructors which fails this test.
#ifndef ROCKSDB_ASSERT_STATUS_CHECKED
// If the test fails, likely a new option is added to ColumnFamilyOptions
// but it cannot be set through GetColumnFamilyOptionsFromString(), or the
// test is not updated accordingly.
// After adding an option, we need to make sure it is settable by
// GetColumnFamilyOptionsFromString() and add the option to the input
// string passed to GetColumnFamilyOptionsFromString() in this test.
// If it is a complicated type, you also need to add the field to
// kColumnFamilyOptionsExcluded, and maybe add customized verification
// for it.
TEST_F(OptionsSettableTest, ColumnFamilyOptionsAllFieldsSettable) {
  // options in the excluded set need to appear in the same order as in
  // ColumnFamilyOptions.
  const OffsetGap kColumnFamilyOptionsExcluded = {
      {offsetof(struct ColumnFamilyOptions, inplace_callback),
       sizeof(UpdateStatus(*)(char*, uint32_t*, Slice, std::string*))},
      {offsetof(struct ColumnFamilyOptions,
                memtable_insert_with_hint_prefix_extractor),
       sizeof(std::shared_ptr<const SliceTransform>)},
      {offsetof(struct ColumnFamilyOptions, compression_per_level),
       sizeof(std::vector<CompressionType>)},
      {offsetof(struct ColumnFamilyOptions,
                max_bytes_for_level_multiplier_additional),
       sizeof(std::vector<int>)},
      {offsetof(struct ColumnFamilyOptions, compaction_options_fifo),
       sizeof(struct CompactionOptionsFIFO)},
      {offsetof(struct ColumnFamilyOptions, memtable_factory),
       sizeof(std::shared_ptr<MemTableRepFactory>)},
      {offsetof(struct ColumnFamilyOptions,
                table_properties_collector_factories),
       sizeof(ColumnFamilyOptions::TablePropertiesCollectorFactories)},
      {offsetof(struct ColumnFamilyOptions, preclude_last_level_data_seconds),
       sizeof(uint64_t)},
      {offsetof(struct ColumnFamilyOptions, preserve_internal_time_seconds),
       sizeof(uint64_t)},
      {offsetof(struct ColumnFamilyOptions, blob_cache),
       sizeof(std::shared_ptr<Cache>)},
      {offsetof(struct ColumnFamilyOptions, comparator), sizeof(Comparator*)},
      {offsetof(struct ColumnFamilyOptions, merge_operator),
       sizeof(std::shared_ptr<MergeOperator>)},
      {offsetof(struct ColumnFamilyOptions, compaction_filter),
       sizeof(const CompactionFilter*)},
      {offsetof(struct ColumnFamilyOptions, compaction_filter_factory),
       sizeof(std::shared_ptr<CompactionFilterFactory>)},
      {offsetof(struct ColumnFamilyOptions, prefix_extractor),
       sizeof(std::shared_ptr<const SliceTransform>)},
      {offsetof(struct ColumnFamilyOptions, snap_refresh_nanos),
       sizeof(uint64_t)},
      {offsetof(struct ColumnFamilyOptions, table_factory),
       sizeof(std::shared_ptr<TableFactory>)},
      {offsetof(struct ColumnFamilyOptions, cf_paths),
       sizeof(std::vector<DbPath>)},
      {offsetof(struct ColumnFamilyOptions, compaction_thread_limiter),
       sizeof(std::shared_ptr<ConcurrentTaskLimiter>)},
      {offsetof(struct ColumnFamilyOptions, sst_partitioner_factory),
       sizeof(std::shared_ptr<SstPartitionerFactory>)},
      {offsetof(struct ColumnFamilyOptions, compaction_executor_factory),
       sizeof(std::shared_ptr<class CompactionExecutorFactory>)},
      {offsetof(struct ColumnFamilyOptions, html_user_key_coder),
       sizeof(std::shared_ptr<class AnyPlugin>)},
  };

  char* options_ptr = new char[sizeof(ColumnFamilyOptions)];

  // Count padding bytes by setting all bytes in the memory to a special char,
  // copy a well constructed struct to this memory and see how many special
  // bytes left.
  FillWithSpecialChar(options_ptr, sizeof(ColumnFamilyOptions),
                      kColumnFamilyOptionsExcluded);

  // Invoke a user-defined constructor in the hope that it does not overwrite
  // padding bytes. Note that previously we relied on the implicitly-defined
  // copy-assignment operator (i.e., `*options = ColumnFamilyOptions();`) here,
  // which did in fact modify padding bytes.
  ColumnFamilyOptions* options = new (options_ptr) ColumnFamilyOptions();

  int unset_bytes_base = NumUnsetBytes(options_ptr, sizeof(ColumnFamilyOptions),
                                       kColumnFamilyOptionsExcluded);
  ASSERT_GT(unset_bytes_base, 0);
  options->~ColumnFamilyOptions();

  options = new (options_ptr) ColumnFamilyOptions();
  FillWithSpecialChar(options_ptr, sizeof(ColumnFamilyOptions),
                      kColumnFamilyOptionsExcluded);

  // Following options are not settable through
  // GetColumnFamilyOptionsFromString():
  options->compaction_options_universal = CompactionOptionsUniversal();
  options->num_levels = 42;  // Initialize options for MutableCF
  options->compaction_filter = nullptr;
  options->sst_partitioner_factory = nullptr;
  options->compaction_executor_factory = nullptr; // ToplingDB specific
  options->html_user_key_coder = nullptr; // ToplingDB specific

  char* new_options_ptr = new char[sizeof(ColumnFamilyOptions)];
  ColumnFamilyOptions* new_options =
      new (new_options_ptr) ColumnFamilyOptions();
  FillWithSpecialChar(new_options_ptr, sizeof(ColumnFamilyOptions),
                      kColumnFamilyOptionsExcluded);

  // Need to update the option string if a new option is added.
  ConfigOptions config_options;
  config_options.input_strings_escaped = false;
  config_options.ignore_unknown_options = false;
  ASSERT_OK(GetColumnFamilyOptionsFromString(
      config_options, *options,
      "compaction_filter_factory=mpudlojcujCompactionFilterFactory;"
      "table_factory=PlainTable;"
      "prefix_extractor=rocksdb.CappedPrefix.13;"
      "comparator=leveldb.BytewiseComparator;"
      "compression_per_level=kBZip2Compression:kBZip2Compression:"
      "kBZip2Compression:kNoCompression:kZlibCompression:kBZip2Compression:"
      "kSnappyCompression;"
      "max_bytes_for_level_base=986;"
      "bloom_locality=8016;"
      "target_file_size_base=4294976376;"
      "memtable_huge_page_size=2557;"
      "max_successive_merges=5497;"
      "max_sequential_skip_in_iterations=4294971408;"
      "arena_block_size=1893;"
      "target_file_size_multiplier=35;"
      "min_write_buffer_number_to_merge=9;"
      "max_write_buffer_number=84;"
      "write_buffer_size=1653;"
      "max_compaction_bytes=64;"
      "ignore_max_compaction_bytes_for_input=true;"
      "max_bytes_for_level_multiplier=60;"
      "memtable_factory=SkipListFactory;"
      "compression=kNoCompression;"
      "compression_opts={max_dict_buffer_bytes=5;use_zstd_dict_trainer=true;"
      "enabled=false;parallel_threads=6;zstd_max_train_bytes=7;strategy=8;max_"
      "dict_bytes=9;level=10;window_bits=11;max_compressed_bytes_per_kb=987;"
      "checksum=true};"
      "bottommost_compression_opts={max_dict_buffer_bytes=4;use_zstd_dict_"
      "trainer=true;enabled=true;parallel_threads=5;zstd_max_train_bytes=6;"
      "strategy=7;max_dict_bytes=8;level=9;window_bits=10;max_compressed_bytes_"
      "per_kb=876;checksum=true};"
      "bottommost_compression=kDisableCompressionOption;"
      "level0_stop_writes_trigger=33;"
      "num_levels=99;"
      "level0_slowdown_writes_trigger=22;"
      "level0_file_num_compaction_trigger=14;"
      "compaction_filter=urxcqstuwnCompactionFilter;"
      "soft_pending_compaction_bytes_limit=0;"
      "max_write_buffer_number_to_maintain=84;"
      "max_write_buffer_size_to_maintain=2147483648;"
      "merge_operator=aabcxehazrMergeOperator;"
      "memtable_prefix_bloom_size_ratio=0.4642;"
      "memtable_whole_key_filtering=true;"
      "memtable_insert_with_hint_prefix_extractor=rocksdb.CappedPrefix.13;"
      "check_flush_compaction_key_order=false;"
      "paranoid_file_checks=true;"
      "force_consistency_checks=true;"
      "inplace_update_num_locks=7429;"
      "experimental_mempurge_threshold=0.0001;"
      "optimize_filters_for_hits=false;"
      "level_compaction_dynamic_level_bytes=false;"
      "level_compaction_dynamic_file_size=true;"
      "inplace_update_support=false;"
      "compaction_style=kCompactionStyleFIFO;"
      "compaction_pri=kMinOverlappingRatio;"
      "hard_pending_compaction_bytes_limit=0;"
      "disable_auto_compactions=false;"
      "report_bg_io_stats=true;"
      "ttl=60;"
      "periodic_compaction_seconds=3600;"
      "sample_for_compression=0;"
      "enable_blob_files=true;"
      "min_blob_size=256;"
      "blob_file_size=1000000;"
      "blob_compression_type=kBZip2Compression;"
      "enable_blob_garbage_collection=true;"
      "blob_garbage_collection_age_cutoff=0.5;"
      "blob_garbage_collection_force_threshold=0.75;"
      "blob_compaction_readahead_size=262144;"
      "blob_file_starting_level=1;"
      "min_filter_level=1;"
      "prepopulate_blob_cache=kDisable;"
      "bottommost_temperature=kWarm;"
      "last_level_temperature=kWarm;"
      "default_temperature=kHot;"
      "preclude_last_level_data_seconds=86400;"
      "preserve_internal_time_seconds=86400;"
      "compaction_options_fifo={max_table_files_size=3;allow_"
      "compaction=true;age_for_warm=0;file_temperature_age_thresholds={{"
      "temperature=kCold;age=12345}};};"
      "blob_cache=1M;"
      "memtable_protection_bytes_per_key=2;"
      "persist_user_defined_timestamps=true;"
      "block_protection_bytes_per_key=1;"
      "memtable_max_range_deletions=999999;"
      "bottommost_file_compaction_delay=7200;",
      new_options));

  ASSERT_NE(new_options->blob_cache.get(), nullptr);

  ASSERT_EQ(unset_bytes_base,
            NumUnsetBytes(new_options_ptr, sizeof(ColumnFamilyOptions),
                          kColumnFamilyOptionsExcluded));

  // Custom verification since compaction_options_fifo was in
  // kColumnFamilyOptionsExcluded
  ASSERT_EQ(new_options->compaction_options_fifo.max_table_files_size, 3);
  ASSERT_EQ(new_options->compaction_options_fifo.allow_compaction, true);
  ASSERT_EQ(new_options->compaction_options_fifo.file_temperature_age_thresholds
                .size(),
            1);
  ASSERT_EQ(
      new_options->compaction_options_fifo.file_temperature_age_thresholds[0]
          .temperature,
      Temperature::kCold);
  ASSERT_EQ(
      new_options->compaction_options_fifo.file_temperature_age_thresholds[0]
          .age,
      12345);

  ColumnFamilyOptions rnd_filled_options = *new_options;

  options->~ColumnFamilyOptions();
  new_options->~ColumnFamilyOptions();

  delete[] options_ptr;
  delete[] new_options_ptr;

  // Test copying to mutabable and immutable options and copy back the mutable
  // part.
  const OffsetGap kMutableCFOptionsExcluded = {
      {offsetof(struct MutableCFOptions, prefix_extractor),
       sizeof(std::shared_ptr<const SliceTransform>)},
      {offsetof(struct MutableCFOptions,
                max_bytes_for_level_multiplier_additional),
       sizeof(std::vector<int>)},
      {offsetof(struct MutableCFOptions, compaction_options_fifo),
       sizeof(struct CompactionOptionsFIFO)},
      {offsetof(struct MutableCFOptions, compression_per_level),
       sizeof(std::vector<CompressionType>)},
      {offsetof(struct MutableCFOptions, max_file_size),
       sizeof(std::vector<uint64_t>)},
  };

  // For all memory used for options, pre-fill every char. Otherwise, the
  // padding bytes might be different so that byte-wise comparison doesn't
  // general equal results even if objects are equal.
  const char kMySpecialChar = 'x';
  char* mcfo1_ptr = new char[sizeof(MutableCFOptions)];
  FillWithSpecialChar(mcfo1_ptr, sizeof(MutableCFOptions),
                      kMutableCFOptionsExcluded, kMySpecialChar);
  char* mcfo2_ptr = new char[sizeof(MutableCFOptions)];
  FillWithSpecialChar(mcfo2_ptr, sizeof(MutableCFOptions),
                      kMutableCFOptionsExcluded, kMySpecialChar);

  // A clean column family options is constructed after filling the same special
  // char as the initial one. So that the padding bytes are the same.
  char* cfo_clean_ptr = new char[sizeof(ColumnFamilyOptions)];
  FillWithSpecialChar(cfo_clean_ptr, sizeof(ColumnFamilyOptions),
                      kColumnFamilyOptionsExcluded);
  rnd_filled_options.num_levels = 66;
  ColumnFamilyOptions* cfo_clean = new (cfo_clean_ptr) ColumnFamilyOptions();

  MutableCFOptions* mcfo1 =
      new (mcfo1_ptr) MutableCFOptions(rnd_filled_options);
  ColumnFamilyOptions cfo_back = BuildColumnFamilyOptions(*cfo_clean, *mcfo1);
  MutableCFOptions* mcfo2 = new (mcfo2_ptr) MutableCFOptions(cfo_back);

  ASSERT_TRUE(CompareBytes(mcfo1_ptr, mcfo2_ptr, sizeof(MutableCFOptions),
                           kMutableCFOptionsExcluded));

  cfo_clean->~ColumnFamilyOptions();
  mcfo1->~MutableCFOptions();
  mcfo2->~MutableCFOptions();
  delete[] mcfo1_ptr;
  delete[] mcfo2_ptr;
  delete[] cfo_clean_ptr;
}
#endif  // !ROCKSDB_ASSERT_STATUS_CHECKED
#endif  // !ROCKSDB_UBSAN_RUN
#endif  // !__clang__
#endif  // OS_LINUX || OS_WIN

}  // namespace ROCKSDB_NAMESPACE

int main(int argc, char** argv) {
  ROCKSDB_NAMESPACE::port::InstallStackTraceHandler();
  ::testing::InitGoogleTest(&argc, argv);
#ifdef GFLAGS
  ParseCommandLineFlags(&argc, &argv, true);
#endif  // GFLAGS
  return RUN_ALL_TESTS();
}<|MERGE_RESOLUTION|>--- conflicted
+++ resolved
@@ -254,12 +254,9 @@
        sizeof(FileTypeSet)},
       {offsetof(struct DBOptions, compaction_service),
        sizeof(std::shared_ptr<CompactionService>)},
-<<<<<<< HEAD
       {offsetof(struct DBOptions, daily_offpeak_time_utc), sizeof(std::string)},
-=======
       {offsetof(struct DBOptions, wbwi_factory),
        sizeof(std::shared_ptr<class WriteBatchWithIndexFactory>)},
->>>>>>> 635250a9
   };
 
   char* options_ptr = new char[sizeof(DBOptions)];
