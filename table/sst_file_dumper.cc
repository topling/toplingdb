//  Copyright (c) 2011-present, Facebook, Inc.  All rights reserved.
//  This source code is licensed under both the GPLv2 (found in the
//  COPYING file in the root directory) and Apache 2.0 License
//  (found in the LICENSE.Apache file in the root directory).
//

#include "table/sst_file_dumper.h"

#include <chrono>
#include <cinttypes>
#include <iostream>
#include <map>
#include <memory>
#include <sstream>
#include <vector>

#include "db/blob/blob_index.h"
#include "db/memtable.h"
#include "db/wide/wide_column_serialization.h"
#include "db/wide/wide_columns_helper.h"
#include "db/write_batch_internal.h"
#include "options/cf_options.h"
#include "port/port.h"
#include "rocksdb/db.h"
#include "rocksdb/env.h"
#include "rocksdb/iterator.h"
#include "rocksdb/slice_transform.h"
#include "rocksdb/status.h"
#include "rocksdb/table_properties.h"
#include "rocksdb/utilities/ldb_cmd.h"
#include "table/block_based/block.h"
#include "table/block_based/block_based_table_builder.h"
#include "table/block_based/block_based_table_factory.h"
#include "table/block_based/block_builder.h"
#include "table/format.h"
#include "table/meta_blocks.h"
#include "table/plain/plain_table_factory.h"
#include "table/table_reader.h"
#include "util/compression.h"
#include "util/random.h"
#include "util/udt_util.h"

namespace ROCKSDB_NAMESPACE {

SstFileDumper::SstFileDumper(const Options& options,
                             const std::string& file_path,
                             Temperature file_temp, size_t readahead_size,
                             bool verify_checksum, bool output_hex,
                             bool decode_blob_index, const EnvOptions& soptions,
                             bool silent)
    : file_name_(file_path),
      read_num_(0),
      file_temp_(file_temp),
      output_hex_(output_hex),
      decode_blob_index_(decode_blob_index),
      soptions_(soptions),
      silent_(silent),
      options_(options),
      ioptions_(options_),
      moptions_(ColumnFamilyOptions(options_)),
      read_options_(verify_checksum, false),
      internal_comparator_(BytewiseComparator()) {
  read_options_.readahead_size = readahead_size;
  if (!silent_) {
    fprintf(stdout, "Process %s\n", file_path.c_str());
  }
  init_result_ = GetTableReader(file_name_);
}

extern const uint64_t kBlockBasedTableMagicNumber;
extern const uint64_t kLegacyBlockBasedTableMagicNumber;
extern const uint64_t kPlainTableMagicNumber;
extern const uint64_t kLegacyPlainTableMagicNumber;
extern const uint64_t kCuckooTableMagicNumber;

const char* testFileName = "test_file_name";

Status SstFileDumper::GetTableReader(const std::string& file_path) {
  // Warning about 'magic_number' being uninitialized shows up only in UBsan
  // builds. Though access is guarded by 's.ok()' checks, fix the issue to
  // avoid any warnings.
  uint64_t magic_number = Footer::kNullTableMagicNumber;

  // read table magic number
  Footer footer;

  const auto& fs = options_.env->GetFileSystem();
  std::unique_ptr<FSRandomAccessFile> file;
  uint64_t file_size = 0;
  FileOptions fopts = soptions_;
  fopts.temperature = file_temp_;
  Status s = fs->NewRandomAccessFile(file_path, fopts, &file, nullptr);
  if (s.ok()) {
    s = fs->GetFileSize(file_path, IOOptions(), &file_size, nullptr);
  }

  // check empty file
  // if true, skip further processing of this file
  if (file_size == 0) {
    return Status::Aborted(file_path, "Empty file");
  }

  file_.reset(new RandomAccessFileReader(std::move(file), file_path));

if (!getenv("TOPLING_SIDEPLUGIN_CONF")) {
  FilePrefetchBuffer prefetch_buffer(
      0 /* readahead_size */, 0 /* max_readahead_size */, true /* enable */,
      false /* track_min_offset */);
  if (s.ok()) {
    const uint64_t kSstDumpTailPrefetchSize = 512 * 1024;
    uint64_t prefetch_size = (file_size > kSstDumpTailPrefetchSize)
                                 ? kSstDumpTailPrefetchSize
                                 : file_size;
    uint64_t prefetch_off = file_size - prefetch_size;
    IOOptions opts;
    s = prefetch_buffer.Prefetch(opts, file_.get(), prefetch_off,
                                 static_cast<size_t>(prefetch_size));

    s = ReadFooterFromFile(opts, file_.get(), *fs, &prefetch_buffer, file_size,
                           &footer);
  }
  if (s.ok()) {
    magic_number = footer.table_magic_number();
  }

  if (s.ok()) {
    if (magic_number == kPlainTableMagicNumber ||
        magic_number == kLegacyPlainTableMagicNumber ||
        magic_number == kCuckooTableMagicNumber) {
      soptions_.use_mmap_reads = true;

      if (magic_number == kCuckooTableMagicNumber) {
        fopts = soptions_;
        fopts.temperature = file_temp_;
      }

      fs->NewRandomAccessFile(file_path, fopts, &file, nullptr);
      file_.reset(new RandomAccessFileReader(std::move(file), file_path));
    }

    // For old sst format, ReadTableProperties might fail but file can be read
    if (ReadTableProperties(magic_number, file_.get(), file_size,
                            (magic_number == kBlockBasedTableMagicNumber)
                                ? &prefetch_buffer
                                : nullptr)
            .ok()) {
      s = SetTableOptionsByMagicNumber(magic_number);
      if (s.ok()) {
        if (table_properties_ && !table_properties_->comparator_name.empty()) {
          ConfigOptions config_options;
          const Comparator* user_comparator = nullptr;
          s = Comparator::CreateFromString(config_options,
                                           table_properties_->comparator_name,
                                           &user_comparator);
          if (s.ok()) {
            assert(user_comparator);
            internal_comparator_ = InternalKeyComparator(user_comparator);
          }
        }
      }
    } else {
      s = SetOldTableOptions();
    }
    options_.comparator = internal_comparator_.user_comparator();
  }
}

  if (s.ok()) {
    s = NewTableReader(ioptions_, soptions_, internal_comparator_, file_size,
                       &table_reader_);
  }
  return s;
}

Status SstFileDumper::NewTableReader(
    const ImmutableOptions& /*ioptions*/, const EnvOptions& /*soptions*/,
    const InternalKeyComparator& /*internal_comparator*/, uint64_t file_size,
    std::unique_ptr<TableReader>* /*table_reader*/) {
  // TODO(yuzhangyu): full support in sst_dump for SST files generated when
  // `user_defined_timestamps_persisted` is false.
  auto t_opt = TableReaderOptions(
      ioptions_, moptions_.prefix_extractor, soptions_, internal_comparator_,
      0 /* block_protection_bytes_per_key */, false /* skip_filters */,
      false /* immortal */, true /* force_direct_prefetch */, -1 /* level */,
      nullptr /* block_cache_tracer */, 0 /* max_file_size_for_l0_meta_pin */,
      "" /* cur_db_session_id */, 0 /* cur_file_num */, {} /* unique_id */,
      0 /* largest_seqno */, 0 /* tail_size */,
      table_properties_ == nullptr
          ? true
          : static_cast<bool>(
                table_properties_->user_defined_timestamps_persisted));
  // Allow open file with global sequence number for backward compatibility.
  t_opt.largest_seqno = kMaxSequenceNumber;

  // We need to turn off pre-fetching of index and filter nodes for
  // BlockBasedTable
  if (options_.table_factory->IsInstanceOf(
          TableFactory::kBlockBasedTableName())) {
    return options_.table_factory->NewTableReader(t_opt, std::move(file_),
                                                  file_size, &table_reader_,
                                                  /*enable_prefetch=*/false);
  }

  // For all other factory implementation
  return options_.table_factory->NewTableReader(t_opt, std::move(file_),
                                                file_size, &table_reader_);
}

Status SstFileDumper::VerifyChecksum() {
  assert(read_options_.verify_checksums);
  // We could pass specific readahead setting into read options if needed.
  return table_reader_->VerifyChecksum(read_options_,
                                       TableReaderCaller::kSSTDumpTool);
}

Status SstFileDumper::DumpTable(const std::string& out_filename) {
  std::unique_ptr<WritableFile> out_file;
  Env* env = options_.env;
  Status s = env->NewWritableFile(out_filename, &out_file, soptions_);
  if (s.ok()) {
    s = table_reader_->DumpTable(out_file.get());
  }
  if (!s.ok()) {
    // close the file before return error, ignore the close error if there's any
    out_file->Close().PermitUncheckedError();
    return s;
  }
  return out_file->Close();
}

Status SstFileDumper::CalculateCompressedTableSize(
    const TableBuilderOptions& tb_options, size_t block_size,
    uint64_t* num_data_blocks, uint64_t* compressed_table_size) {
  std::unique_ptr<Env> env(NewMemEnv(options_.env));
  std::unique_ptr<WritableFileWriter> dest_writer;
  Status s =
      WritableFileWriter::Create(env->GetFileSystem(), testFileName,
                                 FileOptions(soptions_), &dest_writer, nullptr);
  if (!s.ok()) {
    return s;
  }
  BlockBasedTableOptions table_options;
  table_options.block_size = block_size;
  BlockBasedTableFactory block_based_tf(table_options);
  std::unique_ptr<TableBuilder> table_builder;
  table_builder.reset(
      block_based_tf.NewTableBuilder(tb_options, dest_writer.get()));
  std::unique_ptr<InternalIterator> iter(table_reader_->NewIterator(
      read_options_, moptions_.prefix_extractor.get(), /*arena=*/nullptr,
      /*skip_filters=*/false, TableReaderCaller::kSSTDumpTool));
  for (iter->SeekToFirst(); iter->Valid(); iter->Next()) {
    table_builder->Add(iter->key(), iter->value());
  }
  s = iter->status();
  if (!s.ok()) {
    return s;
  }
  s = table_builder->Finish();
  if (!s.ok()) {
    return s;
  }
  *compressed_table_size = table_builder->FileSize();
  assert(num_data_blocks != nullptr);
  *num_data_blocks = table_builder->GetTableProperties().num_data_blocks;
  return env->DeleteFile(testFileName);
}

Status SstFileDumper::ShowAllCompressionSizes(
    size_t block_size,
    const std::vector<std::pair<CompressionType, const char*>>&
        compression_types,
    int32_t compress_level_from, int32_t compress_level_to,
    uint32_t max_dict_bytes, uint32_t zstd_max_train_bytes,
    uint64_t max_dict_buffer_bytes, bool use_zstd_dict_trainer) {
  fprintf(stdout, "Block Size: %" ROCKSDB_PRIszt "\n", block_size);
  for (auto& i : compression_types) {
    if (CompressionTypeSupported(i.first)) {
      fprintf(stdout, "Compression: %-24s\n", i.second);
      CompressionOptions compress_opt;
      compress_opt.max_dict_bytes = max_dict_bytes;
      compress_opt.zstd_max_train_bytes = zstd_max_train_bytes;
      compress_opt.max_dict_buffer_bytes = max_dict_buffer_bytes;
      compress_opt.use_zstd_dict_trainer = use_zstd_dict_trainer;
      for (int32_t j = compress_level_from; j <= compress_level_to; j++) {
        fprintf(stdout, "Compression level: %d", j);
        compress_opt.level = j;
        Status s = ShowCompressionSize(block_size, i.first, compress_opt);
        if (!s.ok()) {
          return s;
        }
      }
    } else {
      fprintf(stdout, "Unsupported compression type: %s.\n", i.second);
    }
  }
  return Status::OK();
}

Status SstFileDumper::ShowCompressionSize(
    size_t block_size, CompressionType compress_type,
    const CompressionOptions& compress_opt) {
  Options opts;
  opts.statistics = ROCKSDB_NAMESPACE::CreateDBStatistics();
  opts.statistics->set_stats_level(StatsLevel::kAll);
  const ImmutableOptions imoptions(opts);
  const ColumnFamilyOptions cfo(opts);
  const MutableCFOptions moptions(cfo);
  ROCKSDB_NAMESPACE::InternalKeyComparator ikc(opts.comparator);
  IntTblPropCollectorFactories block_based_table_factories;

  std::string column_family_name;
  int unknown_level = -1;
  TableBuilderOptions tb_opts(
      imoptions, moptions, ikc, &block_based_table_factories, compress_type,
      compress_opt,
      TablePropertiesCollectorFactory::Context::kUnknownColumnFamily,
      column_family_name, unknown_level);
  uint64_t num_data_blocks = 0;
  std::chrono::steady_clock::time_point start =
      std::chrono::steady_clock::now();
  uint64_t file_size;
  Status s = CalculateCompressedTableSize(tb_opts, block_size, &num_data_blocks,
                                          &file_size);
  if (!s.ok()) {
    return s;
  }

  std::chrono::steady_clock::time_point end = std::chrono::steady_clock::now();
  fprintf(stdout, " Size: %10" PRIu64, file_size);
  fprintf(stdout, " Blocks: %6" PRIu64, num_data_blocks);
  fprintf(stdout, " Time Taken: %10s microsecs",
          std::to_string(
              std::chrono::duration_cast<std::chrono::microseconds>(end - start)
                  .count())
              .c_str());
  const uint64_t compressed_blocks =
      opts.statistics->getAndResetTickerCount(NUMBER_BLOCK_COMPRESSED);
  const uint64_t not_compressed_blocks =
      opts.statistics->getAndResetTickerCount(
          NUMBER_BLOCK_COMPRESSION_REJECTED);
  // When the option enable_index_compression is true,
  // NUMBER_BLOCK_COMPRESSED is incremented for index block(s).
  if ((compressed_blocks + not_compressed_blocks) > num_data_blocks) {
    num_data_blocks = compressed_blocks + not_compressed_blocks;
  }

  const uint64_t ratio_not_compressed_blocks =
      (num_data_blocks - compressed_blocks) - not_compressed_blocks;
  const double compressed_pcnt =
      (0 == num_data_blocks) ? 0.0
                             : ((static_cast<double>(compressed_blocks) /
                                 static_cast<double>(num_data_blocks)) *
                                100.0);
  const double ratio_not_compressed_pcnt =
      (0 == num_data_blocks)
          ? 0.0
          : ((static_cast<double>(ratio_not_compressed_blocks) /
              static_cast<double>(num_data_blocks)) *
             100.0);
  const double not_compressed_pcnt =
      (0 == num_data_blocks) ? 0.0
                             : ((static_cast<double>(not_compressed_blocks) /
                                 static_cast<double>(num_data_blocks)) *
                                100.0);
  fprintf(stdout, " Compressed: %6" PRIu64 " (%5.1f%%)", compressed_blocks,
          compressed_pcnt);
  fprintf(stdout, " Not compressed (ratio): %6" PRIu64 " (%5.1f%%)",
          ratio_not_compressed_blocks, ratio_not_compressed_pcnt);
  fprintf(stdout, " Not compressed (abort): %6" PRIu64 " (%5.1f%%)\n",
          not_compressed_blocks, not_compressed_pcnt);
  return Status::OK();
}

// Reads TableProperties prior to opening table reader in order to set up
// options.
Status SstFileDumper::ReadTableProperties(uint64_t table_magic_number,
                                          RandomAccessFileReader* file,
                                          uint64_t file_size,
                                          FilePrefetchBuffer* prefetch_buffer) {
  // TODO: plumb Env::IOActivity
  const ReadOptions read_options;
  Status s = ROCKSDB_NAMESPACE::ReadTableProperties(
      file, file_size, table_magic_number, ioptions_, read_options,
      &table_properties_,
      /* memory_allocator= */ nullptr, prefetch_buffer);
  if (!s.ok()) {
    if (!silent_) {
      fprintf(stdout, "Not able to read table properties\n");
    }
  }
  return s;
}

Status SstFileDumper::SetTableOptionsByMagicNumber(
    uint64_t table_magic_number) {
  assert(table_properties_);
  if (table_magic_number == kBlockBasedTableMagicNumber ||
      table_magic_number == kLegacyBlockBasedTableMagicNumber) {
    BlockBasedTableFactory* bbtf = new BlockBasedTableFactory();
    // To force tail prefetching, we fake reporting two useful reads of 512KB
    // from the tail.
    // It needs at least two data points to warm up the stats.
    bbtf->tail_prefetch_stats()->RecordEffectiveSize(512 * 1024);
    bbtf->tail_prefetch_stats()->RecordEffectiveSize(512 * 1024);

    options_.table_factory.reset(bbtf);
    if (!silent_) {
      fprintf(stdout, "Sst file format: block-based\n");
    }

    auto& props = table_properties_->user_collected_properties;
    auto pos = props.find(BlockBasedTablePropertyNames::kIndexType);
    if (pos != props.end()) {
      auto index_type_on_file = static_cast<BlockBasedTableOptions::IndexType>(
          DecodeFixed32(pos->second.c_str()));
      if (index_type_on_file ==
          BlockBasedTableOptions::IndexType::kHashSearch) {
        options_.prefix_extractor.reset(NewNoopTransform());
      }
    }
  } else if (table_magic_number == kPlainTableMagicNumber ||
             table_magic_number == kLegacyPlainTableMagicNumber) {
    options_.allow_mmap_reads = true;

    PlainTableOptions plain_table_options;
    plain_table_options.user_key_len = kPlainTableVariableLength;
    plain_table_options.bloom_bits_per_key = 0;
    plain_table_options.hash_table_ratio = 0;
    plain_table_options.index_sparseness = 1;
    plain_table_options.huge_page_tlb_size = 0;
    plain_table_options.encoding_type = kPlain;
    plain_table_options.full_scan_mode = true;

    options_.table_factory.reset(NewPlainTableFactory(plain_table_options));
    if (!silent_) {
      fprintf(stdout, "Sst file format: plain table\n");
    }
<<<<<<< HEAD
  } else if (table_magic_number == kCuckooTableMagicNumber) {
    ioptions_.allow_mmap_reads = true;

    options_.table_factory.reset(NewCuckooTableFactory());
    if (!silent_) {
      fprintf(stdout, "Sst file format: cuckoo table\n");
    }
=======
  } else if (!getenv("TOPLING_SIDEPLUGIN_CONF")) {
    // do nothing, let it fall through
>>>>>>> 84254459
  } else {
    char error_msg_buffer[80];
    snprintf(error_msg_buffer, sizeof(error_msg_buffer) - 1,
             "Unsupported table magic number --- %lx",
             (long)table_magic_number);
    return Status::InvalidArgument(error_msg_buffer);
  }

  return Status::OK();
}

Status SstFileDumper::SetOldTableOptions() {
  assert(table_properties_ == nullptr);
  options_.table_factory = std::make_shared<BlockBasedTableFactory>();
  if (!silent_) {
    fprintf(stdout, "Sst file format: block-based(old version)\n");
  }

  return Status::OK();
}

Status SstFileDumper::ReadSequential(bool print_kv, uint64_t read_num,
                                     bool has_from, const std::string& from_key,
                                     bool has_to, const std::string& to_key,
                                     bool use_from_as_prefix) {
  if (!table_reader_) {
    return init_result_;
  }

  InternalIterator* iter = table_reader_->NewIterator(
      read_options_, moptions_.prefix_extractor.get(),
      /*arena=*/nullptr, /*skip_filters=*/false,
      TableReaderCaller::kSSTDumpTool);

  const Comparator* ucmp = internal_comparator_.user_comparator();
  size_t ts_sz = ucmp->timestamp_size();

  Slice from_slice = from_key;
  Slice to_slice = to_key;
  std::string from_key_buf, to_key_buf;
  auto [from, to] = MaybeAddTimestampsToRange(
      has_from ? &from_slice : nullptr, has_to ? &to_slice : nullptr, ts_sz,
      &from_key_buf, &to_key_buf);
  uint64_t i = 0;
  if (from.has_value()) {
    InternalKey ikey;
    ikey.SetMinPossibleForUserKey(from.value());
    iter->Seek(ikey.Encode());
  } else {
    iter->SeekToFirst();
  }
  for (; iter->Valid(); iter->Next()) {
    Slice key = iter->key();
    Slice value = iter->value();
    ++i;
    if (read_num > 0 && i > read_num) {
      break;
    }

    ParsedInternalKey ikey;
    Status pik_status = ParseInternalKey(key, &ikey, true /* log_err_key */);
    if (!pik_status.ok()) {
      std::cerr << pik_status.getState() << "\n";
      continue;
    }

    // the key returned is not prefixed with out 'from' key
    if (use_from_as_prefix && !ikey.user_key.starts_with(from_key)) {
      break;
    }

    // If end marker was specified, we stop before it
    if (to.has_value() && ucmp->Compare(ikey.user_key, to.value()) >= 0) {
      break;
    }

    if (print_kv) {
      if (!decode_blob_index_ || ikey.type != kTypeBlobIndex) {
        if (ikey.type == kTypeWideColumnEntity) {
          std::ostringstream oss;
          const Status s = WideColumnsHelper::DumpSliceAsWideColumns(
              iter->value(), oss, output_hex_);
          if (!s.ok()) {
            fprintf(stderr, "%s => error deserializing wide columns\n",
                    ikey.DebugString(true, output_hex_).c_str());
            continue;
          }
          fprintf(stdout, "%s => %s\n",
                  ikey.DebugString(true, output_hex_).c_str(),
                  oss.str().c_str());
        } else {
          fprintf(stdout, "%s => %s\n",
                  ikey.DebugString(true, output_hex_).c_str(),
                  value.ToString(output_hex_).c_str());
        }
      } else {
        BlobIndex blob_index;

        const Status s = blob_index.DecodeFrom(value);
        if (!s.ok()) {
          fprintf(stderr, "%s => error decoding blob index\n",
                  ikey.DebugString(true, output_hex_).c_str());
          continue;
        }

        fprintf(stdout, "%s => %s\n",
                ikey.DebugString(true, output_hex_).c_str(),
                blob_index.DebugString(output_hex_).c_str());
      }
    }
  }

  read_num_ += i;

  Status ret = iter->status();
  delete iter;
  return ret;
}

// Provides TableProperties to API user
Status SstFileDumper::ReadTableProperties(
    std::shared_ptr<const TableProperties>* table_properties) {
  if (!table_reader_) {
    return init_result_;
  }

  *table_properties = table_reader_->GetTableProperties();
  return init_result_;
}
}  // namespace ROCKSDB_NAMESPACE<|MERGE_RESOLUTION|>--- conflicted
+++ resolved
@@ -435,7 +435,6 @@
     if (!silent_) {
       fprintf(stdout, "Sst file format: plain table\n");
     }
-<<<<<<< HEAD
   } else if (table_magic_number == kCuckooTableMagicNumber) {
     ioptions_.allow_mmap_reads = true;
 
@@ -443,10 +442,8 @@
     if (!silent_) {
       fprintf(stdout, "Sst file format: cuckoo table\n");
     }
-=======
   } else if (!getenv("TOPLING_SIDEPLUGIN_CONF")) {
     // do nothing, let it fall through
->>>>>>> 84254459
   } else {
     char error_msg_buffer[80];
     snprintf(error_msg_buffer, sizeof(error_msg_buffer) - 1,
