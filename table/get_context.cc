--- conflicted
+++ resolved
@@ -19,32 +19,6 @@
 
 namespace ROCKSDB_NAMESPACE {
 
-<<<<<<< HEAD
-=======
-namespace {
-
-void appendToReplayLog(std::string* replay_log, ValueType type, Slice value) {
-  if (replay_log) {
-    if (replay_log->empty()) {
-      // Optimization: in the common case of only one operation in the
-      // log, we allocate the exact amount of space needed.
-      replay_log->reserve(1 + VarintLength(value.size()) + value.size());
-    }
-    replay_log->push_back(type);
-    PutLengthPrefixedSlice(replay_log, value);
-  }
-}
-
-// replay_log is very likely be nullptr, let it quick check as inline func
-__always_inline
-void appendToReplayLogInline(std::string* replay_log, ValueType type, Slice value) {
-  if (UNLIKELY(replay_log != nullptr))
-    appendToReplayLog(replay_log, type, value);
-}
-#define appendToReplayLog appendToReplayLogInline
-
-}  // namespace
-
 ROCKSDB_ENUM_CLASS(GetContextSampleRead, unsigned char,
   kAlways,
   kNone,
@@ -53,7 +27,6 @@
 static auto g_how_sampling = enum_value(
   getenv("TOPLINGDB_GetContext_sampling")?:"", GetContextSampleRead::kRandom);
 
->>>>>>> 635250a9
 GetContext::GetContext(
     const Comparator* ucmp, const MergeOperator* merge_operator, Logger* logger,
     Statistics* statistics, GetState init_state, const Slice& user_key,
@@ -295,9 +268,9 @@
       }
     }
 
+    Slice ts;
 #if defined(TOPLINGDB_WITH_TIMESTAMP)
     size_t ts_sz = ucmp_->timestamp_size();
-    Slice ts;
 
     if (ts_sz > 0) {
       // ensure always have ts if cf enables ts.
@@ -327,11 +300,8 @@
         }
       }
     }
-<<<<<<< HEAD
+#endif
     appendToReplayLog(parsed_key.type, value, ts);
-=======
-#endif
->>>>>>> 635250a9
 
     auto type = parsed_key.type;
     ROCKSDB_ASSUME(type < kTypeMaxValid);
