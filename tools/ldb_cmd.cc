
//  Copyright (c) 2011-present, Facebook, Inc.  All rights reserved.
//  This source code is licensed under both the GPLv2 (found in the
//  COPYING file in the root directory) and Apache 2.0 License
//  (found in the LICENSE.Apache file in the root directory).
//
#ifndef ROCKSDB_LITE
#include "rocksdb/utilities/ldb_cmd.h"

#include <cinttypes>

#include "db/db_impl/db_impl.h"
#include "db/dbformat.h"
#include "db/log_reader.h"
#include "db/write_batch_internal.h"
#include "env/composite_env_wrapper.h"
#include "file/filename.h"
#include "port/port_dirent.h"
#include "rocksdb/cache.h"
#include "rocksdb/file_checksum.h"
#include "rocksdb/table_properties.h"
#include "rocksdb/utilities/backupable_db.h"
#include "rocksdb/utilities/checkpoint.h"
#include "rocksdb/utilities/debug.h"
#include "rocksdb/utilities/options_util.h"
#include "rocksdb/write_batch.h"
#include "rocksdb/write_buffer_manager.h"
#include "table/scoped_arena_iterator.h"
#include "tools/ldb_cmd_impl.h"
#include "tools/sst_dump_tool_imp.h"
#include "util/cast_util.h"
#include "util/coding.h"
#include "util/file_checksum_helper.h"
#include "util/stderr_logger.h"
#include "util/string_util.h"
#include "utilities/merge_operators.h"
#include "utilities/ttl/db_ttl_impl.h"
#ifndef _MSC_VER
# include <table/terark_zip_weak_function.h>
#endif

#include <cstdlib>
#include <ctime>
#include <fstream>
#include <functional>
#include <iostream>
#include <limits>
#include <sstream>
#include <stdexcept>
#include <string>

namespace ROCKSDB_NAMESPACE {

class FileChecksumGenCrc32c;
class FileChecksumGenCrc32cFactory;

const std::string LDBCommand::ARG_ENV_URI = "env_uri";
const std::string LDBCommand::ARG_DB = "db";
const std::string LDBCommand::ARG_PATH = "path";
const std::string LDBCommand::ARG_SECONDARY_PATH = "secondary_path";
const std::string LDBCommand::ARG_HEX = "hex";
const std::string LDBCommand::ARG_KEY_HEX = "key_hex";
const std::string LDBCommand::ARG_VALUE_HEX = "value_hex";
const std::string LDBCommand::ARG_CF_NAME = "column_family";
const std::string LDBCommand::ARG_TTL = "ttl";
const std::string LDBCommand::ARG_TTL_START = "start_time";
const std::string LDBCommand::ARG_TTL_END = "end_time";
const std::string LDBCommand::ARG_TIMESTAMP = "timestamp";
const std::string LDBCommand::ARG_TRY_LOAD_OPTIONS = "try_load_options";
const std::string LDBCommand::ARG_DISABLE_CONSISTENCY_CHECKS =
    "disable_consistency_checks";
const std::string LDBCommand::ARG_IGNORE_UNKNOWN_OPTIONS =
    "ignore_unknown_options";
const std::string LDBCommand::ARG_FROM = "from";
const std::string LDBCommand::ARG_TO = "to";
const std::string LDBCommand::ARG_MAX_KEYS = "max_keys";
const std::string LDBCommand::ARG_BLOOM_BITS = "bloom_bits";
const std::string LDBCommand::ARG_FIX_PREFIX_LEN = "fix_prefix_len";
const std::string LDBCommand::ARG_COMPRESSION_TYPE = "compression_type";
const std::string LDBCommand::ARG_COMPRESSION_MAX_DICT_BYTES =
    "compression_max_dict_bytes";
const std::string LDBCommand::ARG_BLOCK_SIZE = "block_size";
const std::string LDBCommand::ARG_AUTO_COMPACTION = "auto_compaction";
const std::string LDBCommand::ARG_DB_WRITE_BUFFER_SIZE = "db_write_buffer_size";
const std::string LDBCommand::ARG_WRITE_BUFFER_SIZE = "write_buffer_size";
const std::string LDBCommand::ARG_FILE_SIZE = "file_size";
const std::string LDBCommand::ARG_CREATE_IF_MISSING = "create_if_missing";
const std::string LDBCommand::ARG_NO_VALUE = "no_value";

const char* LDBCommand::DELIM = " ==> ";

namespace {

void DumpWalFile(Options options, std::string wal_file, bool print_header,
                 bool print_values, bool is_write_committed,
                 LDBCommandExecuteResult* exec_state);

void DumpSstFile(Options options, std::string filename, bool output_hex,
                 bool show_properties);
};

LDBCommand* LDBCommand::InitFromCmdLineArgs(
    int argc, char const* const* argv, const Options& options,
    const LDBOptions& ldb_options,
    const std::vector<ColumnFamilyDescriptor>* column_families) {
  std::vector<std::string> args;
  for (int i = 1; i < argc; i++) {
    args.push_back(argv[i]);
  }
  return InitFromCmdLineArgs(args, options, ldb_options, column_families,
                             SelectCommand);
}

/**
 * Parse the command-line arguments and create the appropriate LDBCommand2
 * instance.
 * The command line arguments must be in the following format:
 * ./ldb --db=PATH_TO_DB [--commonOpt1=commonOpt1Val] ..
 *        COMMAND <PARAM1> <PARAM2> ... [-cmdSpecificOpt1=cmdSpecificOpt1Val] ..
 * This is similar to the command line format used by HBaseClientTool.
 * Command name is not included in args.
 * Returns nullptr if the command-line cannot be parsed.
 */
LDBCommand* LDBCommand::InitFromCmdLineArgs(
    const std::vector<std::string>& args, const Options& options,
    const LDBOptions& ldb_options,
    const std::vector<ColumnFamilyDescriptor>* /*column_families*/,
    const std::function<LDBCommand*(const ParsedParams&)>& selector) {
  // --x=y command line arguments are added as x->y map entries in
  // parsed_params.option_map.
  //
  // Command-line arguments of the form --hex end up in this array as hex to
  // parsed_params.flags
  ParsedParams parsed_params;

  // Everything other than option_map and flags. Represents commands
  // and their parameters.  For eg: put key1 value1 go into this vector.
  std::vector<std::string> cmdTokens;

  const std::string OPTION_PREFIX = "--";

  for (const auto& arg : args) {
    if (arg[0] == '-' && arg[1] == '-'){
      std::vector<std::string> splits = StringSplit(arg, '=');
      // --option_name=option_value
      if (splits.size() == 2) {
        std::string optionKey = splits[0].substr(OPTION_PREFIX.size());
        parsed_params.option_map[optionKey] = splits[1];
      } else if (splits.size() == 1) {
        // --flag_name
        std::string optionKey = splits[0].substr(OPTION_PREFIX.size());
        parsed_params.flags.push_back(optionKey);
      } else {
        // --option_name=option_value, option_value contains '='
        std::string optionKey = splits[0].substr(OPTION_PREFIX.size());
        parsed_params.option_map[optionKey] =
            arg.substr(splits[0].length() + 1);
      }
    } else {
      cmdTokens.push_back(arg);
    }
  }

  if (cmdTokens.size() < 1) {
    fprintf(stderr, "Command not specified!");
    return nullptr;
  }

  parsed_params.cmd = cmdTokens[0];
  parsed_params.cmd_params.assign(cmdTokens.begin() + 1, cmdTokens.end());

  LDBCommand* command = selector(parsed_params);

  if (command) {
    command->SetDBOptions(options);
    command->SetLDBOptions(ldb_options);
  }
  return command;
}

LDBCommand* LDBCommand::SelectCommand(const ParsedParams& parsed_params) {
  if (parsed_params.cmd == GetCommand::Name()) {
    return new GetCommand(parsed_params.cmd_params, parsed_params.option_map,
                          parsed_params.flags);
  } else if (parsed_params.cmd == PutCommand::Name()) {
    return new PutCommand(parsed_params.cmd_params, parsed_params.option_map,
                          parsed_params.flags);
  } else if (parsed_params.cmd == BatchPutCommand::Name()) {
    return new BatchPutCommand(parsed_params.cmd_params,
                               parsed_params.option_map, parsed_params.flags);
  } else if (parsed_params.cmd == ScanCommand::Name()) {
    return new ScanCommand(parsed_params.cmd_params, parsed_params.option_map,
                           parsed_params.flags);
  } else if (parsed_params.cmd == DeleteCommand::Name()) {
    return new DeleteCommand(parsed_params.cmd_params, parsed_params.option_map,
                             parsed_params.flags);
  } else if (parsed_params.cmd == DeleteRangeCommand::Name()) {
    return new DeleteRangeCommand(parsed_params.cmd_params,
                                  parsed_params.option_map,
                                  parsed_params.flags);
  } else if (parsed_params.cmd == ApproxSizeCommand::Name()) {
    return new ApproxSizeCommand(parsed_params.cmd_params,
                                 parsed_params.option_map, parsed_params.flags);
  } else if (parsed_params.cmd == DBQuerierCommand::Name()) {
    return new DBQuerierCommand(parsed_params.cmd_params,
                                parsed_params.option_map, parsed_params.flags);
  } else if (parsed_params.cmd == CompactorCommand::Name()) {
    return new CompactorCommand(parsed_params.cmd_params,
                                parsed_params.option_map, parsed_params.flags);
  } else if (parsed_params.cmd == WALDumperCommand::Name()) {
    return new WALDumperCommand(parsed_params.cmd_params,
                                parsed_params.option_map, parsed_params.flags);
  } else if (parsed_params.cmd == ReduceDBLevelsCommand::Name()) {
    return new ReduceDBLevelsCommand(parsed_params.cmd_params,
                                     parsed_params.option_map,
                                     parsed_params.flags);
  } else if (parsed_params.cmd == ChangeCompactionStyleCommand::Name()) {
    return new ChangeCompactionStyleCommand(parsed_params.cmd_params,
                                            parsed_params.option_map,
                                            parsed_params.flags);
  } else if (parsed_params.cmd == DBDumperCommand::Name()) {
    return new DBDumperCommand(parsed_params.cmd_params,
                               parsed_params.option_map, parsed_params.flags);
  } else if (parsed_params.cmd == DBLoaderCommand::Name()) {
    return new DBLoaderCommand(parsed_params.cmd_params,
                               parsed_params.option_map, parsed_params.flags);
  } else if (parsed_params.cmd == ManifestDumpCommand::Name()) {
    return new ManifestDumpCommand(parsed_params.cmd_params,
                                   parsed_params.option_map,
                                   parsed_params.flags);
  } else if (parsed_params.cmd == FileChecksumDumpCommand::Name()) {
    return new FileChecksumDumpCommand(parsed_params.cmd_params,
                                       parsed_params.option_map,
                                       parsed_params.flags);
  } else if (parsed_params.cmd == ListColumnFamiliesCommand::Name()) {
    return new ListColumnFamiliesCommand(parsed_params.cmd_params,
                                         parsed_params.option_map,
                                         parsed_params.flags);
  } else if (parsed_params.cmd == CreateColumnFamilyCommand::Name()) {
    return new CreateColumnFamilyCommand(parsed_params.cmd_params,
                                         parsed_params.option_map,
                                         parsed_params.flags);
  } else if (parsed_params.cmd == DropColumnFamilyCommand::Name()) {
    return new DropColumnFamilyCommand(parsed_params.cmd_params,
                                       parsed_params.option_map,
                                       parsed_params.flags);
  } else if (parsed_params.cmd == DBFileDumperCommand::Name()) {
    return new DBFileDumperCommand(parsed_params.cmd_params,
                                   parsed_params.option_map,
                                   parsed_params.flags);
  } else if (parsed_params.cmd == InternalDumpCommand::Name()) {
    return new InternalDumpCommand(parsed_params.cmd_params,
                                   parsed_params.option_map,
                                   parsed_params.flags);
  } else if (parsed_params.cmd == CheckConsistencyCommand::Name()) {
    return new CheckConsistencyCommand(parsed_params.cmd_params,
                                       parsed_params.option_map,
                                       parsed_params.flags);
  } else if (parsed_params.cmd == CheckPointCommand::Name()) {
    return new CheckPointCommand(parsed_params.cmd_params,
                                 parsed_params.option_map,
                                 parsed_params.flags);
  } else if (parsed_params.cmd == RepairCommand::Name()) {
    return new RepairCommand(parsed_params.cmd_params, parsed_params.option_map,
                             parsed_params.flags);
  } else if (parsed_params.cmd == BackupCommand::Name()) {
    return new BackupCommand(parsed_params.cmd_params, parsed_params.option_map,
                             parsed_params.flags);
  } else if (parsed_params.cmd == RestoreCommand::Name()) {
    return new RestoreCommand(parsed_params.cmd_params,
                              parsed_params.option_map, parsed_params.flags);
  } else if (parsed_params.cmd == WriteExternalSstFilesCommand::Name()) {
    return new WriteExternalSstFilesCommand(parsed_params.cmd_params,
                                            parsed_params.option_map,
                                            parsed_params.flags);
  } else if (parsed_params.cmd == IngestExternalSstFilesCommand::Name()) {
    return new IngestExternalSstFilesCommand(parsed_params.cmd_params,
                                             parsed_params.option_map,
                                             parsed_params.flags);
  } else if (parsed_params.cmd == ListFileRangeDeletesCommand::Name()) {
    return new ListFileRangeDeletesCommand(parsed_params.option_map,
                                           parsed_params.flags);
  }
  return nullptr;
}

/* Run the command, and return the execute result. */
void LDBCommand::Run() {
  if (!exec_state_.IsNotStarted()) {
    return;
  }

  if (!options_.env || options_.env == Env::Default()) {
    Env* env = Env::Default();
    Status s = Env::LoadEnv(env_uri_, &env, &env_guard_);
    if (!s.ok() && !s.IsNotFound()) {
      fprintf(stderr, "LoadEnv: %s\n", s.ToString().c_str());
      exec_state_ = LDBCommandExecuteResult::Failed(s.ToString());
      return;
    }
    options_.env = env;
  }

  if (db_ == nullptr && !NoDBOpen()) {
    OpenDB();
    if (exec_state_.IsFailed() && try_load_options_) {
      // We don't always return if there is a failure because a WAL file or
      // manifest file can be given to "dump" command so we should continue.
      // --try_load_options is not valid in those cases.
      return;
    }
  }

  // We'll intentionally proceed even if the DB can't be opened because users
  // can also specify a filename, not just a directory.
  DoCommand();

  if (exec_state_.IsNotStarted()) {
    exec_state_ = LDBCommandExecuteResult::Succeed("");
  }

  if (db_ != nullptr) {
    CloseDB();
  }
}

LDBCommand::LDBCommand(const std::map<std::string, std::string>& options,
                       const std::vector<std::string>& flags, bool is_read_only,
                       const std::vector<std::string>& valid_cmd_line_options)
    : db_(nullptr),
      db_ttl_(nullptr),
      is_read_only_(is_read_only),
      is_key_hex_(false),
      is_value_hex_(false),
      is_db_ttl_(false),
      timestamp_(false),
      try_load_options_(false),
      create_if_missing_(false),
      option_map_(options),
      flags_(flags),
      valid_cmd_line_options_(valid_cmd_line_options) {
  std::map<std::string, std::string>::const_iterator itr = options.find(ARG_DB);
  if (itr != options.end()) {
    db_path_ = itr->second;
  }

  itr = options.find(ARG_ENV_URI);
  if (itr != options.end()) {
    env_uri_ = itr->second;
  }

  itr = options.find(ARG_CF_NAME);
  if (itr != options.end()) {
    column_family_name_ = itr->second;
  } else {
    column_family_name_ = kDefaultColumnFamilyName;
  }

  itr = options.find(ARG_SECONDARY_PATH);
  secondary_path_ = "";
  if (itr != options.end()) {
    secondary_path_ = itr->second;
  }

  is_key_hex_ = IsKeyHex(options, flags);
  is_value_hex_ = IsValueHex(options, flags);
  is_db_ttl_ = IsFlagPresent(flags, ARG_TTL);
  timestamp_ = IsFlagPresent(flags, ARG_TIMESTAMP);
  try_load_options_ = IsFlagPresent(flags, ARG_TRY_LOAD_OPTIONS);
  force_consistency_checks_ =
      !IsFlagPresent(flags, ARG_DISABLE_CONSISTENCY_CHECKS);
  config_options_.ignore_unknown_options =
      IsFlagPresent(flags, ARG_IGNORE_UNKNOWN_OPTIONS);
}

void LDBCommand::OpenDB() {
  if (!create_if_missing_ && try_load_options_) {
    config_options_.env = options_.env;
    Status s = LoadLatestOptions(config_options_, db_path_, &options_,
                                 &column_families_);
    if (!s.ok() && !s.IsNotFound()) {
      // Option file exists but load option file error.
      std::string msg = s.ToString();
      exec_state_ = LDBCommandExecuteResult::Failed(msg);
      db_ = nullptr;
      return;
    }
    if (options_.env->FileExists(options_.wal_dir).IsNotFound()) {
      options_.wal_dir = db_path_;
      fprintf(
          stderr,
          "wal_dir loaded from the option file doesn't exist. Ignore it.\n");
    }

    // If merge operator is not set, set a string append operator. There is
    // no harm doing it.
    for (auto& cf_entry : column_families_) {
      if (!cf_entry.options.merge_operator) {
        cf_entry.options.merge_operator =
            MergeOperators::CreateStringAppendOperator(':');
      }
    }
  }
  options_ = PrepareOptionsForOpenDB();
  if (!exec_state_.IsNotStarted()) {
    return;
  }
  if (column_families_.empty() && !options_.merge_operator) {
    // No harm to add a general merge operator if it is not specified.
    options_.merge_operator = MergeOperators::CreateStringAppendOperator(':');
  }
  // Open the DB.
  Status st;
  std::vector<ColumnFamilyHandle*> handles_opened;
  if (is_db_ttl_) {
    // ldb doesn't yet support TTL DB with multiple column families
    if (!column_family_name_.empty() || !column_families_.empty()) {
      exec_state_ = LDBCommandExecuteResult::Failed(
          "ldb doesn't support TTL DB with multiple column families");
    }
    if (!secondary_path_.empty()) {
      exec_state_ = LDBCommandExecuteResult::Failed(
          "Open as secondary is not supported for TTL DB yet.");
    }
    if (is_read_only_) {
      st = DBWithTTL::Open(options_, db_path_, &db_ttl_, 0, true);
    } else {
      st = DBWithTTL::Open(options_, db_path_, &db_ttl_);
    }
    db_ = db_ttl_;
  } else {
    if (column_families_.empty()) {
      // Try to figure out column family lists
      std::vector<std::string> cf_list;
      st = DB::ListColumnFamilies(options_, db_path_, &cf_list);
      // There is possible the DB doesn't exist yet, for "create if not
      // "existing case". The failure is ignored here. We rely on DB::Open()
      // to give us the correct error message for problem with opening
      // existing DB.
      if (st.ok() && cf_list.size() > 1) {
        // Ignore single column family DB.
        for (auto cf_name : cf_list) {
          column_families_.emplace_back(cf_name, options_);
        }
      }
    }
    if (is_read_only_ && secondary_path_.empty()) {
      if (column_families_.empty()) {
        st = DB::OpenForReadOnly(options_, db_path_, &db_);
      } else {
        st = DB::OpenForReadOnly(options_, db_path_, column_families_,
                                 &handles_opened, &db_);
      }
    } else {
      if (column_families_.empty()) {
        if (secondary_path_.empty()) {
          st = DB::Open(options_, db_path_, &db_);
        } else {
          st = DB::OpenAsSecondary(options_, db_path_, secondary_path_, &db_);
        }
      } else {
        if (secondary_path_.empty()) {
          st = DB::Open(options_, db_path_, column_families_, &handles_opened,
                        &db_);
        } else {
          st = DB::OpenAsSecondary(options_, db_path_, secondary_path_,
                                   column_families_, &handles_opened, &db_);
        }
      }
    }
  }
  if (!st.ok()) {
    std::string msg = st.ToString();
    exec_state_ = LDBCommandExecuteResult::Failed(msg);
  } else if (!handles_opened.empty()) {
    assert(handles_opened.size() == column_families_.size());
    bool found_cf_name = false;
    for (size_t i = 0; i < handles_opened.size(); i++) {
      cf_handles_[column_families_[i].name] = handles_opened[i];
      if (column_family_name_ == column_families_[i].name) {
        found_cf_name = true;
      }
    }
    if (!found_cf_name) {
      exec_state_ = LDBCommandExecuteResult::Failed(
          "Non-existing column family " + column_family_name_);
      CloseDB();
    }
  } else {
    // We successfully opened DB in single column family mode.
    assert(column_families_.empty());
    if (column_family_name_ != kDefaultColumnFamilyName) {
      exec_state_ = LDBCommandExecuteResult::Failed(
          "Non-existing column family " + column_family_name_);
      CloseDB();
    }
  }
}

void LDBCommand::CloseDB() {
  if (db_ != nullptr) {
    for (auto& pair : cf_handles_) {
      delete pair.second;
    }
    delete db_;
    db_ = nullptr;
  }
}

ColumnFamilyHandle* LDBCommand::GetCfHandle() {
  if (!cf_handles_.empty()) {
    auto it = cf_handles_.find(column_family_name_);
    if (it == cf_handles_.end()) {
      exec_state_ = LDBCommandExecuteResult::Failed(
          "Cannot find column family " + column_family_name_);
    } else {
      return it->second;
    }
  }
  return db_->DefaultColumnFamily();
}

std::vector<std::string> LDBCommand::BuildCmdLineOptions(
    std::vector<std::string> options) {
  std::vector<std::string> ret = {ARG_ENV_URI,
                                  ARG_DB,
                                  ARG_SECONDARY_PATH,
                                  ARG_BLOOM_BITS,
                                  ARG_BLOCK_SIZE,
                                  ARG_AUTO_COMPACTION,
                                  ARG_COMPRESSION_TYPE,
                                  ARG_COMPRESSION_MAX_DICT_BYTES,
                                  ARG_WRITE_BUFFER_SIZE,
                                  ARG_FILE_SIZE,
                                  ARG_FIX_PREFIX_LEN,
                                  ARG_TRY_LOAD_OPTIONS,
                                  ARG_DISABLE_CONSISTENCY_CHECKS,
                                  ARG_IGNORE_UNKNOWN_OPTIONS,
                                  "use_terarkdb",
                                  ARG_CF_NAME};
  ret.insert(ret.end(), options.begin(), options.end());
  return ret;
}

/**
 * Parses the specific integer option and fills in the value.
 * Returns true if the option is found.
 * Returns false if the option is not found or if there is an error parsing the
 * value.  If there is an error, the specified exec_state is also
 * updated.
 */
bool LDBCommand::ParseIntOption(
    const std::map<std::string, std::string>& /*options*/,
    const std::string& option, int& value,
    LDBCommandExecuteResult& exec_state) {
  std::map<std::string, std::string>::const_iterator itr =
      option_map_.find(option);
  if (itr != option_map_.end()) {
    try {
#if defined(CYGWIN)
      value = strtol(itr->second.c_str(), 0, 10);
#else
      value = std::stoi(itr->second);
#endif
      return true;
    } catch (const std::invalid_argument&) {
      exec_state =
          LDBCommandExecuteResult::Failed(option + " has an invalid value.");
    } catch (const std::out_of_range&) {
      exec_state = LDBCommandExecuteResult::Failed(
          option + " has a value out-of-range.");
    }
  }
  return false;
}

/**
 * Parses the specified option and fills in the value.
 * Returns true if the option is found.
 * Returns false otherwise.
 */
bool LDBCommand::ParseStringOption(
    const std::map<std::string, std::string>& /*options*/,
    const std::string& option, std::string* value) {
  auto itr = option_map_.find(option);
  if (itr != option_map_.end()) {
    *value = itr->second;
    return true;
  }
  return false;
}

Options LDBCommand::PrepareOptionsForOpenDB() {
  ColumnFamilyOptions* cf_opts;
  auto column_families_iter =
      std::find_if(column_families_.begin(), column_families_.end(),
                   [this](const ColumnFamilyDescriptor& cf_desc) {
                     return cf_desc.name == column_family_name_;
                   });
  if (column_families_iter != column_families_.end()) {
    cf_opts = &column_families_iter->options;
  } else {
    cf_opts = static_cast<ColumnFamilyOptions*>(&options_);
  }
  DBOptions* db_opts = static_cast<DBOptions*>(&options_);
  db_opts->create_if_missing = false;

  std::map<std::string, std::string>::const_iterator itr;

  BlockBasedTableOptions table_options;
  bool use_table_options = false;
  int bits;
  if (ParseIntOption(option_map_, ARG_BLOOM_BITS, bits, exec_state_)) {
    if (bits > 0) {
      use_table_options = true;
      table_options.filter_policy.reset(NewBloomFilterPolicy(bits));
    } else {
      exec_state_ =
          LDBCommandExecuteResult::Failed(ARG_BLOOM_BITS + " must be > 0.");
    }
  }

  int block_size;
  if (ParseIntOption(option_map_, ARG_BLOCK_SIZE, block_size, exec_state_)) {
    if (block_size > 0) {
      use_table_options = true;
      table_options.block_size = block_size;
    } else {
      exec_state_ =
          LDBCommandExecuteResult::Failed(ARG_BLOCK_SIZE + " must be > 0.");
    }
  }

  cf_opts->force_consistency_checks = force_consistency_checks_;
  if (use_table_options) {
    cf_opts->table_factory.reset(NewBlockBasedTableFactory(table_options));
  }

  itr = option_map_.find(ARG_AUTO_COMPACTION);
  if (itr != option_map_.end()) {
    cf_opts->disable_auto_compactions = !StringToBool(itr->second);
  }

  itr = option_map_.find(ARG_COMPRESSION_TYPE);
  if (itr != option_map_.end()) {
    std::string comp = itr->second;
    if (comp == "no") {
      cf_opts->compression = kNoCompression;
    } else if (comp == "snappy") {
      cf_opts->compression = kSnappyCompression;
    } else if (comp == "zlib") {
      cf_opts->compression = kZlibCompression;
    } else if (comp == "bzip2") {
      cf_opts->compression = kBZip2Compression;
    } else if (comp == "lz4") {
      cf_opts->compression = kLZ4Compression;
    } else if (comp == "lz4hc") {
      cf_opts->compression = kLZ4HCCompression;
    } else if (comp == "xpress") {
      cf_opts->compression = kXpressCompression;
    } else if (comp == "zstd") {
      cf_opts->compression = kZSTD;
    } else {
      // Unknown compression.
      exec_state_ =
          LDBCommandExecuteResult::Failed("Unknown compression level: " + comp);
    }
  }

  int compression_max_dict_bytes;
  if (ParseIntOption(option_map_, ARG_COMPRESSION_MAX_DICT_BYTES,
                     compression_max_dict_bytes, exec_state_)) {
    if (compression_max_dict_bytes >= 0) {
      cf_opts->compression_opts.max_dict_bytes = compression_max_dict_bytes;
    } else {
      exec_state_ = LDBCommandExecuteResult::Failed(
          ARG_COMPRESSION_MAX_DICT_BYTES + " must be >= 0.");
    }
  }

  int db_write_buffer_size;
  if (ParseIntOption(option_map_, ARG_DB_WRITE_BUFFER_SIZE,
        db_write_buffer_size, exec_state_)) {
    if (db_write_buffer_size >= 0) {
      db_opts->db_write_buffer_size = db_write_buffer_size;
    } else {
      exec_state_ = LDBCommandExecuteResult::Failed(ARG_DB_WRITE_BUFFER_SIZE +
                                                    " must be >= 0.");
    }
  }

  int write_buffer_size;
  if (ParseIntOption(option_map_, ARG_WRITE_BUFFER_SIZE, write_buffer_size,
        exec_state_)) {
    if (write_buffer_size > 0) {
      cf_opts->write_buffer_size = write_buffer_size;
    } else {
      exec_state_ = LDBCommandExecuteResult::Failed(ARG_WRITE_BUFFER_SIZE +
                                                    " must be > 0.");
    }
  }

  int file_size;
  if (ParseIntOption(option_map_, ARG_FILE_SIZE, file_size, exec_state_)) {
    if (file_size > 0) {
      cf_opts->target_file_size_base = file_size;
    } else {
      exec_state_ =
          LDBCommandExecuteResult::Failed(ARG_FILE_SIZE + " must be > 0.");
    }
  }

  if (db_opts->db_paths.size() == 0) {
    db_opts->db_paths.emplace_back(db_path_,
                                   std::numeric_limits<uint64_t>::max());
  }

  int fix_prefix_len;
  if (ParseIntOption(option_map_, ARG_FIX_PREFIX_LEN, fix_prefix_len,
                     exec_state_)) {
    if (fix_prefix_len > 0) {
      cf_opts->prefix_extractor.reset(
          NewFixedPrefixTransform(static_cast<size_t>(fix_prefix_len)));
    } else {
      exec_state_ =
          LDBCommandExecuteResult::Failed(ARG_FIX_PREFIX_LEN + " must be > 0.");
    }
  }
<<<<<<< HEAD

  // TODO(ajkr): this return value doesn't reflect the CF options changed, so
  // subcommands that rely on this won't see the effect of CF-related CLI args.
  // Such subcommands need to be changed to properly support CFs.
  return options_;
=======
#ifndef _MSC_VER
  int use_terarkdb = 0;
  if (ParseIntOption(option_map_, "use_terarkdb", use_terarkdb, exec_state_)) {
    if (use_terarkdb >= 0) {
      if (use_terarkdb) {
        if (TerarkZipAutoConfigForOnlineDB) {
          TerarkZipTableOptions tzo;
          TerarkZipAutoConfigForOnlineDB(tzo, opt, opt);
          opt.table_factory.reset(NewTerarkZipTableFactory(tzo, NULL));
        }
        else {
          exec_state_ =
              LDBCommandExecuteResult::Failed(
          "when use_terarkdb, must link with libterark-zip-rocksdb-r, or by LD_PRELOAD");
        }
      }
    }
    else {
      exec_state_ =
          LDBCommandExecuteResult::Failed("use_terarkdb must be >= 0");
    }
  }
#endif
  return opt;
>>>>>>> 2c79f4db
}

bool LDBCommand::ParseKeyValue(const std::string& line, std::string* key,
                               std::string* value, bool is_key_hex,
                               bool is_value_hex) {
  size_t pos = line.find(DELIM);
  if (pos != std::string::npos) {
    *key = line.substr(0, pos);
    *value = line.substr(pos + strlen(DELIM));
    if (is_key_hex) {
      *key = HexToString(*key);
    }
    if (is_value_hex) {
      *value = HexToString(*value);
    }
    return true;
  } else {
    return false;
  }
}

/**
 * Make sure that ONLY the command-line options and flags expected by this
 * command are specified on the command-line.  Extraneous options are usually
 * the result of user error.
 * Returns true if all checks pass.  Else returns false, and prints an
 * appropriate error msg to stderr.
 */
bool LDBCommand::ValidateCmdLineOptions() {
  for (std::map<std::string, std::string>::const_iterator itr =
           option_map_.begin();
       itr != option_map_.end(); ++itr) {
    if (std::find(valid_cmd_line_options_.begin(),
                  valid_cmd_line_options_.end(),
                  itr->first) == valid_cmd_line_options_.end()) {
      fprintf(stderr, "Invalid command-line option %s\n", itr->first.c_str());
      return false;
    }
  }

  for (std::vector<std::string>::const_iterator itr = flags_.begin();
       itr != flags_.end(); ++itr) {
    if (std::find(valid_cmd_line_options_.begin(),
                  valid_cmd_line_options_.end(),
                  *itr) == valid_cmd_line_options_.end()) {
      fprintf(stderr, "Invalid command-line flag %s\n", itr->c_str());
      return false;
    }
  }

  if (!NoDBOpen() && option_map_.find(ARG_DB) == option_map_.end() &&
      option_map_.find(ARG_PATH) == option_map_.end()) {
    fprintf(stderr, "Either %s or %s must be specified.\n", ARG_DB.c_str(),
            ARG_PATH.c_str());
    return false;
  }

  return true;
}

std::string LDBCommand::HexToString(const std::string& str) {
  std::string result;
  std::string::size_type len = str.length();
  if (len < 2 || str[0] != '0' || str[1] != 'x') {
    fprintf(stderr, "Invalid hex input %s.  Must start with 0x\n", str.c_str());
    throw "Invalid hex input";
  }
  if (!Slice(str.data() + 2, len - 2).DecodeHex(&result)) {
    throw "Invalid hex input";
  }
  return result;
}

std::string LDBCommand::StringToHex(const std::string& str) {
  std::string result("0x");
  result.append(Slice(str).ToString(true));
  return result;
}

std::string LDBCommand::PrintKeyValue(const std::string& key,
                                      const std::string& value, bool is_key_hex,
                                      bool is_value_hex) {
  std::string result;
  result.append(is_key_hex ? StringToHex(key) : key);
  result.append(DELIM);
  result.append(is_value_hex ? StringToHex(value) : value);
  return result;
}

std::string LDBCommand::PrintKeyValue(const std::string& key,
                                      const std::string& value, bool is_hex) {
  return PrintKeyValue(key, value, is_hex, is_hex);
}

std::string LDBCommand::HelpRangeCmdArgs() {
  std::ostringstream str_stream;
  str_stream << " ";
  str_stream << "[--" << ARG_FROM << "] ";
  str_stream << "[--" << ARG_TO << "] ";
  return str_stream.str();
}

bool LDBCommand::IsKeyHex(const std::map<std::string, std::string>& options,
                          const std::vector<std::string>& flags) {
  return (IsFlagPresent(flags, ARG_HEX) || IsFlagPresent(flags, ARG_KEY_HEX) ||
          ParseBooleanOption(options, ARG_HEX, false) ||
          ParseBooleanOption(options, ARG_KEY_HEX, false));
}

bool LDBCommand::IsValueHex(const std::map<std::string, std::string>& options,
                            const std::vector<std::string>& flags) {
  return (IsFlagPresent(flags, ARG_HEX) ||
          IsFlagPresent(flags, ARG_VALUE_HEX) ||
          ParseBooleanOption(options, ARG_HEX, false) ||
          ParseBooleanOption(options, ARG_VALUE_HEX, false));
}

bool LDBCommand::ParseBooleanOption(
    const std::map<std::string, std::string>& options,
    const std::string& option, bool default_val) {
  std::map<std::string, std::string>::const_iterator itr = options.find(option);
  if (itr != options.end()) {
    std::string option_val = itr->second;
    return StringToBool(itr->second);
  }
  return default_val;
}

bool LDBCommand::StringToBool(std::string val) {
  std::transform(val.begin(), val.end(), val.begin(),
                 [](char ch) -> char { return (char)::tolower(ch); });

  if (val == "true") {
    return true;
  } else if (val == "false") {
    return false;
  } else {
    throw "Invalid value for boolean argument";
  }
}

CompactorCommand::CompactorCommand(
    const std::vector<std::string>& /*params*/,
    const std::map<std::string, std::string>& options,
    const std::vector<std::string>& flags)
    : LDBCommand(options, flags, false,
                 BuildCmdLineOptions({ARG_FROM, ARG_TO, ARG_HEX, ARG_KEY_HEX,
                                      ARG_VALUE_HEX, ARG_TTL})),
      null_from_(true),
      null_to_(true) {
  std::map<std::string, std::string>::const_iterator itr =
      options.find(ARG_FROM);
  if (itr != options.end()) {
    null_from_ = false;
    from_ = itr->second;
  }

  itr = options.find(ARG_TO);
  if (itr != options.end()) {
    null_to_ = false;
    to_ = itr->second;
  }

  if (is_key_hex_) {
    if (!null_from_) {
      from_ = HexToString(from_);
    }
    if (!null_to_) {
      to_ = HexToString(to_);
    }
  }
}

void CompactorCommand::Help(std::string& ret) {
  ret.append("  ");
  ret.append(CompactorCommand::Name());
  ret.append(HelpRangeCmdArgs());
  ret.append("\n");
}

void CompactorCommand::DoCommand() {
  if (!db_) {
    assert(GetExecuteState().IsFailed());
    return;
  }

  Slice* begin = nullptr;
  Slice* end = nullptr;
  if (!null_from_) {
    begin = new Slice(from_);
  }
  if (!null_to_) {
    end = new Slice(to_);
  }

  CompactRangeOptions cro;
  cro.bottommost_level_compaction = BottommostLevelCompaction::kForceOptimized;

  db_->CompactRange(cro, GetCfHandle(), begin, end);
  exec_state_ = LDBCommandExecuteResult::Succeed("");

  delete begin;
  delete end;
}

// ---------------------------------------------------------------------------
const std::string DBLoaderCommand::ARG_DISABLE_WAL = "disable_wal";
const std::string DBLoaderCommand::ARG_BULK_LOAD = "bulk_load";
const std::string DBLoaderCommand::ARG_COMPACT = "compact";

DBLoaderCommand::DBLoaderCommand(
    const std::vector<std::string>& /*params*/,
    const std::map<std::string, std::string>& options,
    const std::vector<std::string>& flags)
    : LDBCommand(
          options, flags, false,
          BuildCmdLineOptions({ARG_HEX, ARG_KEY_HEX, ARG_VALUE_HEX, ARG_FROM,
                               ARG_TO, ARG_CREATE_IF_MISSING, ARG_DISABLE_WAL,
                               ARG_BULK_LOAD, ARG_COMPACT})),
      disable_wal_(false),
      bulk_load_(false),
      compact_(false) {
  create_if_missing_ = IsFlagPresent(flags, ARG_CREATE_IF_MISSING);
  disable_wal_ = IsFlagPresent(flags, ARG_DISABLE_WAL);
  bulk_load_ = IsFlagPresent(flags, ARG_BULK_LOAD);
  compact_ = IsFlagPresent(flags, ARG_COMPACT);
}

void DBLoaderCommand::Help(std::string& ret) {
  ret.append("  ");
  ret.append(DBLoaderCommand::Name());
  ret.append(" [--" + ARG_CREATE_IF_MISSING + "]");
  ret.append(" [--" + ARG_DISABLE_WAL + "]");
  ret.append(" [--" + ARG_BULK_LOAD + "]");
  ret.append(" [--" + ARG_COMPACT + "]");
  ret.append("\n");
}

Options DBLoaderCommand::PrepareOptionsForOpenDB() {
  Options opt = LDBCommand::PrepareOptionsForOpenDB();
  opt.create_if_missing = create_if_missing_;
  if (bulk_load_) {
    opt.PrepareForBulkLoad();
  }
  return opt;
}

void DBLoaderCommand::DoCommand() {
  if (!db_) {
    assert(GetExecuteState().IsFailed());
    return;
  }

  WriteOptions write_options;
  if (disable_wal_) {
    write_options.disableWAL = true;
  }

  int bad_lines = 0;
  std::string line;
  // prefer ifstream getline performance vs that from std::cin istream
  std::ifstream ifs_stdin("/dev/stdin");
  std::istream* istream_p = ifs_stdin.is_open() ? &ifs_stdin : &std::cin;
  while (getline(*istream_p, line, '\n')) {
    std::string key;
    std::string value;
    if (ParseKeyValue(line, &key, &value, is_key_hex_, is_value_hex_)) {
      db_->Put(write_options, GetCfHandle(), Slice(key), Slice(value));
    } else if (0 == line.find("Keys in range:")) {
      // ignore this line
    } else if (0 == line.find("Created bg thread 0x")) {
      // ignore this line
    } else {
      bad_lines ++;
    }
  }

  if (bad_lines > 0) {
    std::cout << "Warning: " << bad_lines << " bad lines ignored." << std::endl;
  }
  if (compact_) {
    db_->CompactRange(CompactRangeOptions(), GetCfHandle(), nullptr, nullptr);
  }
}

// ----------------------------------------------------------------------------

namespace {

void DumpManifestFile(Options options, std::string file, bool verbose, bool hex,
                      bool json) {
  EnvOptions sopt;
  std::string dbname("dummy");
  std::shared_ptr<Cache> tc(NewLRUCache(options.max_open_files - 10,
                                        options.table_cache_numshardbits));
  // Notice we are using the default options not through SanitizeOptions(),
  // if VersionSet::DumpManifest() depends on any option done by
  // SanitizeOptions(), we need to initialize it manually.
  options.db_paths.emplace_back("dummy", 0);
  options.num_levels = 64;
  WriteController wc(options.delayed_write_rate);
  WriteBufferManager wb(options.db_write_buffer_size);
  ImmutableDBOptions immutable_db_options(options);
  VersionSet versions(dbname, &immutable_db_options, sopt, tc.get(), &wb, &wc,
                      /*block_cache_tracer=*/nullptr);
  Status s = versions.DumpManifest(options, file, verbose, hex, json);
  if (!s.ok()) {
    fprintf(stderr, "Error in processing file %s %s\n", file.c_str(),
            s.ToString().c_str());
  }
}

}  // namespace

const std::string ManifestDumpCommand::ARG_VERBOSE = "verbose";
const std::string ManifestDumpCommand::ARG_JSON = "json";
const std::string ManifestDumpCommand::ARG_PATH = "path";

void ManifestDumpCommand::Help(std::string& ret) {
  ret.append("  ");
  ret.append(ManifestDumpCommand::Name());
  ret.append(" [--" + ARG_VERBOSE + "]");
  ret.append(" [--" + ARG_JSON + "]");
  ret.append(" [--" + ARG_PATH + "=<path_to_manifest_file>]");
  ret.append("\n");
}

ManifestDumpCommand::ManifestDumpCommand(
    const std::vector<std::string>& /*params*/,
    const std::map<std::string, std::string>& options,
    const std::vector<std::string>& flags)
    : LDBCommand(
          options, flags, false,
          BuildCmdLineOptions({ARG_VERBOSE, ARG_PATH, ARG_HEX, ARG_JSON})),
      verbose_(false),
      json_(false),
      path_("") {
  verbose_ = IsFlagPresent(flags, ARG_VERBOSE);
  json_ = IsFlagPresent(flags, ARG_JSON);

  std::map<std::string, std::string>::const_iterator itr =
      options.find(ARG_PATH);
  if (itr != options.end()) {
    path_ = itr->second;
    if (path_.empty()) {
      exec_state_ = LDBCommandExecuteResult::Failed("--path: missing pathname");
    }
  }
}

void ManifestDumpCommand::DoCommand() {

  std::string manifestfile;

  if (!path_.empty()) {
    manifestfile = path_;
  } else {
    // We need to find the manifest file by searching the directory
    // containing the db for files of the form MANIFEST_[0-9]+

    std::vector<std::string> files;
    Status s = options_.env->GetChildren(db_path_, &files);
    if (!s.ok()) {
      std::string err_msg = s.ToString();
      err_msg.append(": Failed to list the content of ");
      err_msg.append(db_path_);
      exec_state_ = LDBCommandExecuteResult::Failed(err_msg);
      return;
    }
    const std::string kManifestNamePrefix = "MANIFEST-";
    std::string matched_file;
#ifdef OS_WIN
    const char kPathDelim = '\\';
#else
    const char kPathDelim = '/';
#endif
    for (const auto& file_path : files) {
      // Some Env::GetChildren() return absolute paths. Some directories' path
      // end with path delim, e.g. '/' or '\\'.
      size_t pos = file_path.find_last_of(kPathDelim);
      if (pos == file_path.size() - 1) {
        continue;
      }
      std::string fname;
      if (pos != std::string::npos) {
        // Absolute path.
        fname.assign(file_path, pos + 1, file_path.size() - pos - 1);
      } else {
        fname = file_path;
      }
      uint64_t file_num = 0;
      FileType file_type = kLogFile;  // Just for initialization
      if (ParseFileName(fname, &file_num, &file_type) &&
          file_type == kDescriptorFile) {
        if (!matched_file.empty()) {
          exec_state_ = LDBCommandExecuteResult::Failed(
              "Multiple MANIFEST files found; use --path to select one");
          return;
        } else {
          matched_file.swap(fname);
        }
      }
    }
    if (matched_file.empty()) {
      std::string err_msg("No MANIFEST found in ");
      err_msg.append(db_path_);
      exec_state_ = LDBCommandExecuteResult::Failed(err_msg);
      return;
    }
    if (db_path_[db_path_.length() - 1] != '/') {
      db_path_.append("/");
    }
    manifestfile = db_path_ + matched_file;
  }

  if (verbose_) {
    fprintf(stdout, "Processing Manifest file %s\n", manifestfile.c_str());
  }

  DumpManifestFile(options_, manifestfile, verbose_, is_key_hex_, json_);

  if (verbose_) {
    fprintf(stdout, "Processing Manifest file %s done\n", manifestfile.c_str());
  }
}

// ----------------------------------------------------------------------------
namespace {

void GetLiveFilesChecksumInfoFromVersionSet(Options options,
                                            const std::string& db_path,
                                            FileChecksumList* checksum_list) {
  EnvOptions sopt;
  Status s;
  std::string dbname(db_path);
  std::shared_ptr<Cache> tc(NewLRUCache(options.max_open_files - 10,
                                        options.table_cache_numshardbits));
  // Notice we are using the default options not through SanitizeOptions(),
  // if VersionSet::GetLiveFilesChecksumInfo depends on any option done by
  // SanitizeOptions(), we need to initialize it manually.
  options.db_paths.emplace_back(db_path, 0);
  options.num_levels = 64;
  WriteController wc(options.delayed_write_rate);
  WriteBufferManager wb(options.db_write_buffer_size);
  ImmutableDBOptions immutable_db_options(options);
  VersionSet versions(dbname, &immutable_db_options, sopt, tc.get(), &wb, &wc,
                      /*block_cache_tracer=*/nullptr);
  std::vector<std::string> cf_name_list;
  s = versions.ListColumnFamilies(&cf_name_list, db_path,
                                  immutable_db_options.fs.get());
  if (s.ok()) {
    std::vector<ColumnFamilyDescriptor> cf_list;
    for (const auto& name : cf_name_list) {
      cf_list.emplace_back(name, ColumnFamilyOptions(options));
    }
    s = versions.Recover(cf_list, true);
  }
  if (s.ok()) {
    s = versions.GetLiveFilesChecksumInfo(checksum_list);
  }
  if (!s.ok()) {
    fprintf(stderr, "Error Status: %s", s.ToString().c_str());
  }
}

}  // namespace

const std::string FileChecksumDumpCommand::ARG_PATH = "path";

void FileChecksumDumpCommand::Help(std::string& ret) {
  ret.append("  ");
  ret.append(FileChecksumDumpCommand::Name());
  ret.append(" [--" + ARG_PATH + "=<path_to_manifest_file>]");
  ret.append("\n");
}

FileChecksumDumpCommand::FileChecksumDumpCommand(
    const std::vector<std::string>& /*params*/,
    const std::map<std::string, std::string>& options,
    const std::vector<std::string>& flags)
    : LDBCommand(options, flags, false, BuildCmdLineOptions({ARG_PATH})),
      path_("") {
  std::map<std::string, std::string>::const_iterator itr =
      options.find(ARG_PATH);
  if (itr != options.end()) {
    path_ = itr->second;
    if (path_.empty()) {
      exec_state_ = LDBCommandExecuteResult::Failed("--path: missing pathname");
    }
  }
}

void FileChecksumDumpCommand::DoCommand() {
  // print out the checksum information in the following format:
  //  sst file number, checksum function name, checksum value
  //  sst file number, checksum function name, checksum value
  //  ......

  std::unique_ptr<FileChecksumList> checksum_list(NewFileChecksumList());
  GetLiveFilesChecksumInfoFromVersionSet(options_, db_path_,
                                         checksum_list.get());
  if (checksum_list != nullptr) {
    std::vector<uint64_t> file_numbers;
    std::vector<std::string> checksums;
    std::vector<std::string> checksum_func_names;
    Status s = checksum_list->GetAllFileChecksums(&file_numbers, &checksums,
                                                  &checksum_func_names);
    if (s.ok()) {
      for (size_t i = 0; i < file_numbers.size(); i++) {
        assert(i < file_numbers.size());
        assert(i < checksums.size());
        assert(i < checksum_func_names.size());
        fprintf(stdout, "%" PRId64 ", %s, %s\n", file_numbers[i],
                checksum_func_names[i].c_str(), checksums[i].c_str());
      }
    }
    fprintf(stdout, "Print SST file checksum information finished \n");
  }
}

// ----------------------------------------------------------------------------

void ListColumnFamiliesCommand::Help(std::string& ret) {
  ret.append("  ");
  ret.append(ListColumnFamiliesCommand::Name());
  ret.append("\n");
}

ListColumnFamiliesCommand::ListColumnFamiliesCommand(
    const std::vector<std::string>& /*params*/,
    const std::map<std::string, std::string>& options,
    const std::vector<std::string>& flags)
    : LDBCommand(options, flags, false, BuildCmdLineOptions({})) {}

void ListColumnFamiliesCommand::DoCommand() {
  std::vector<std::string> column_families;
  Status s = DB::ListColumnFamilies(options_, db_path_, &column_families);
  if (!s.ok()) {
    fprintf(stderr, "Error in processing db %s %s\n", db_path_.c_str(),
            s.ToString().c_str());
  } else {
    fprintf(stdout, "Column families in %s: \n{", db_path_.c_str());
    bool first = true;
    for (auto cf : column_families) {
      if (!first) {
        fprintf(stdout, ", ");
      }
      first = false;
      fprintf(stdout, "%s", cf.c_str());
    }
    fprintf(stdout, "}\n");
  }
}

void CreateColumnFamilyCommand::Help(std::string& ret) {
  ret.append("  ");
  ret.append(CreateColumnFamilyCommand::Name());
  ret.append(" --db=<db_path> <new_column_family_name>");
  ret.append("\n");
}

CreateColumnFamilyCommand::CreateColumnFamilyCommand(
    const std::vector<std::string>& params,
    const std::map<std::string, std::string>& options,
    const std::vector<std::string>& flags)
    : LDBCommand(options, flags, true, {ARG_DB}) {
  if (params.size() != 1) {
    exec_state_ = LDBCommandExecuteResult::Failed(
        "new column family name must be specified");
  } else {
    new_cf_name_ = params[0];
  }
}

void CreateColumnFamilyCommand::DoCommand() {
  if (!db_) {
    assert(GetExecuteState().IsFailed());
    return;
  }
  ColumnFamilyHandle* new_cf_handle = nullptr;
  Status st = db_->CreateColumnFamily(options_, new_cf_name_, &new_cf_handle);
  if (st.ok()) {
    fprintf(stdout, "OK\n");
  } else {
    exec_state_ = LDBCommandExecuteResult::Failed(
        "Fail to create new column family: " + st.ToString());
  }
  delete new_cf_handle;
  CloseDB();
}

void DropColumnFamilyCommand::Help(std::string& ret) {
  ret.append("  ");
  ret.append(DropColumnFamilyCommand::Name());
  ret.append(" --db=<db_path> <column_family_name_to_drop>");
  ret.append("\n");
}

DropColumnFamilyCommand::DropColumnFamilyCommand(
    const std::vector<std::string>& params,
    const std::map<std::string, std::string>& options,
    const std::vector<std::string>& flags)
    : LDBCommand(options, flags, true, {ARG_DB}) {
  if (params.size() != 1) {
    exec_state_ = LDBCommandExecuteResult::Failed(
        "The name of column family to drop must be specified");
  } else {
    cf_name_to_drop_ = params[0];
  }
}

void DropColumnFamilyCommand::DoCommand() {
  if (!db_) {
    assert(GetExecuteState().IsFailed());
    return;
  }
  auto iter = cf_handles_.find(cf_name_to_drop_);
  if (iter == cf_handles_.end()) {
    exec_state_ = LDBCommandExecuteResult::Failed(
        "Column family: " + cf_name_to_drop_ + " doesn't exist in db.");
    return;
  }
  ColumnFamilyHandle* cf_handle_to_drop = iter->second;
  Status st = db_->DropColumnFamily(cf_handle_to_drop);
  if (st.ok()) {
    fprintf(stdout, "OK\n");
  } else {
    exec_state_ = LDBCommandExecuteResult::Failed(
        "Fail to drop column family: " + st.ToString());
  }
  CloseDB();
}

// ----------------------------------------------------------------------------
namespace {

// This function only called when it's the sane case of >1 buckets in time-range
// Also called only when timekv falls between ttl_start and ttl_end provided
void IncBucketCounts(std::vector<uint64_t>& bucket_counts, int ttl_start,
                     int time_range, int bucket_size, int timekv,
                     int num_buckets) {
#ifdef NDEBUG
  (void)time_range;
  (void)num_buckets;
#endif
  assert(time_range > 0 && timekv >= ttl_start && bucket_size > 0 &&
    timekv < (ttl_start + time_range) && num_buckets > 1);
  int bucket = (timekv - ttl_start) / bucket_size;
  bucket_counts[bucket]++;
}

void PrintBucketCounts(const std::vector<uint64_t>& bucket_counts,
                       int ttl_start, int ttl_end, int bucket_size,
                       int num_buckets) {
  int time_point = ttl_start;
  for(int i = 0; i < num_buckets - 1; i++, time_point += bucket_size) {
    fprintf(stdout, "Keys in range %s to %s : %lu\n",
            TimeToHumanString(time_point).c_str(),
            TimeToHumanString(time_point + bucket_size).c_str(),
            (unsigned long)bucket_counts[i]);
  }
  fprintf(stdout, "Keys in range %s to %s : %lu\n",
          TimeToHumanString(time_point).c_str(),
          TimeToHumanString(ttl_end).c_str(),
          (unsigned long)bucket_counts[num_buckets - 1]);
}

}  // namespace

const std::string InternalDumpCommand::ARG_COUNT_ONLY = "count_only";
const std::string InternalDumpCommand::ARG_COUNT_DELIM = "count_delim";
const std::string InternalDumpCommand::ARG_STATS = "stats";
const std::string InternalDumpCommand::ARG_INPUT_KEY_HEX = "input_key_hex";

InternalDumpCommand::InternalDumpCommand(
    const std::vector<std::string>& /*params*/,
    const std::map<std::string, std::string>& options,
    const std::vector<std::string>& flags)
    : LDBCommand(
          options, flags, true,
          BuildCmdLineOptions({ARG_HEX, ARG_KEY_HEX, ARG_VALUE_HEX, ARG_FROM,
                               ARG_TO, ARG_MAX_KEYS, ARG_COUNT_ONLY,
                               ARG_COUNT_DELIM, ARG_STATS, ARG_INPUT_KEY_HEX})),
      has_from_(false),
      has_to_(false),
      max_keys_(-1),
      delim_("."),
      count_only_(false),
      count_delim_(false),
      print_stats_(false),
      is_input_key_hex_(false) {
  has_from_ = ParseStringOption(options, ARG_FROM, &from_);
  has_to_ = ParseStringOption(options, ARG_TO, &to_);

  ParseIntOption(options, ARG_MAX_KEYS, max_keys_, exec_state_);
  std::map<std::string, std::string>::const_iterator itr =
      options.find(ARG_COUNT_DELIM);
  if (itr != options.end()) {
    delim_ = itr->second;
    count_delim_ = true;
   // fprintf(stdout,"delim = %c\n",delim_[0]);
  } else {
    count_delim_ = IsFlagPresent(flags, ARG_COUNT_DELIM);
    delim_=".";
  }

  print_stats_ = IsFlagPresent(flags, ARG_STATS);
  count_only_ = IsFlagPresent(flags, ARG_COUNT_ONLY);
  is_input_key_hex_ = IsFlagPresent(flags, ARG_INPUT_KEY_HEX);

  if (is_input_key_hex_) {
    if (has_from_) {
      from_ = HexToString(from_);
    }
    if (has_to_) {
      to_ = HexToString(to_);
    }
  }
}

void InternalDumpCommand::Help(std::string& ret) {
  ret.append("  ");
  ret.append(InternalDumpCommand::Name());
  ret.append(HelpRangeCmdArgs());
  ret.append(" [--" + ARG_INPUT_KEY_HEX + "]");
  ret.append(" [--" + ARG_MAX_KEYS + "=<N>]");
  ret.append(" [--" + ARG_COUNT_ONLY + "]");
  ret.append(" [--" + ARG_COUNT_DELIM + "=<char>]");
  ret.append(" [--" + ARG_STATS + "]");
  ret.append("\n");
}

void InternalDumpCommand::DoCommand() {
  if (!db_) {
    assert(GetExecuteState().IsFailed());
    return;
  }

  if (print_stats_) {
    std::string stats;
    if (db_->GetProperty(GetCfHandle(), "rocksdb.stats", &stats)) {
      fprintf(stdout, "%s\n", stats.c_str());
    }
  }

  // Cast as DBImpl to get internal iterator
  std::vector<KeyVersion> key_versions;
  Status st = GetAllKeyVersions(db_, GetCfHandle(), from_, to_, max_keys_,
                                &key_versions);
  if (!st.ok()) {
    exec_state_ = LDBCommandExecuteResult::Failed(st.ToString());
    return;
  }
  std::string rtype1, rtype2, row, val;
  rtype2 = "";
  uint64_t c=0;
  uint64_t s1=0,s2=0;

  long long count = 0;
  for (auto& key_version : key_versions) {
    InternalKey ikey(key_version.user_key, key_version.sequence,
                     static_cast<ValueType>(key_version.type));
    if (has_to_ && ikey.user_key() == to_) {
      // GetAllKeyVersions() includes keys with user key `to_`, but idump has
      // traditionally excluded such keys.
      break;
    }
    ++count;
    int k;
    if (count_delim_) {
      rtype1 = "";
      s1=0;
      row = ikey.Encode().ToString();
      val = key_version.value;
      for(k=0;row[k]!='\x01' && row[k]!='\0';k++)
        s1++;
      for(k=0;val[k]!='\x01' && val[k]!='\0';k++)
        s1++;
      for(int j=0;row[j]!=delim_[0] && row[j]!='\0' && row[j]!='\x01';j++)
        rtype1+=row[j];
      if(rtype2.compare("") && rtype2.compare(rtype1)!=0) {
        fprintf(stdout, "%s => count:%" PRIu64 "\tsize:%" PRIu64 "\n",
                rtype2.c_str(), c, s2);
        c=1;
        s2=s1;
        rtype2 = rtype1;
      } else {
        c++;
        s2+=s1;
        rtype2=rtype1;
      }
    }

    if (!count_only_ && !count_delim_) {
      std::string key = ikey.DebugString(is_key_hex_);
      std::string value = Slice(key_version.value).ToString(is_value_hex_);
      std::cout << key << " => " << value << "\n";
    }

    // Terminate if maximum number of keys have been dumped
    if (max_keys_ > 0 && count >= max_keys_) break;
  }
  if(count_delim_) {
    fprintf(stdout, "%s => count:%" PRIu64 "\tsize:%" PRIu64 "\n",
            rtype2.c_str(), c, s2);
  } else {
    fprintf(stdout, "Internal keys in range: %lld\n", count);
  }
}

const std::string DBDumperCommand::ARG_COUNT_ONLY = "count_only";
const std::string DBDumperCommand::ARG_COUNT_DELIM = "count_delim";
const std::string DBDumperCommand::ARG_STATS = "stats";
const std::string DBDumperCommand::ARG_TTL_BUCKET = "bucket";

DBDumperCommand::DBDumperCommand(
    const std::vector<std::string>& /*params*/,
    const std::map<std::string, std::string>& options,
    const std::vector<std::string>& flags)
    : LDBCommand(options, flags, true,
                 BuildCmdLineOptions(
                     {ARG_TTL, ARG_HEX, ARG_KEY_HEX, ARG_VALUE_HEX, ARG_FROM,
                      ARG_TO, ARG_MAX_KEYS, ARG_COUNT_ONLY, ARG_COUNT_DELIM,
                      ARG_STATS, ARG_TTL_START, ARG_TTL_END, ARG_TTL_BUCKET,
                      ARG_TIMESTAMP, ARG_PATH})),
      null_from_(true),
      null_to_(true),
      max_keys_(-1),
      count_only_(false),
      count_delim_(false),
      print_stats_(false) {
  std::map<std::string, std::string>::const_iterator itr =
      options.find(ARG_FROM);
  if (itr != options.end()) {
    null_from_ = false;
    from_ = itr->second;
  }

  itr = options.find(ARG_TO);
  if (itr != options.end()) {
    null_to_ = false;
    to_ = itr->second;
  }

  itr = options.find(ARG_MAX_KEYS);
  if (itr != options.end()) {
    try {
#if defined(CYGWIN)
      max_keys_ = strtol(itr->second.c_str(), 0, 10);
#else
      max_keys_ = std::stoi(itr->second);
#endif
    } catch (const std::invalid_argument&) {
      exec_state_ = LDBCommandExecuteResult::Failed(ARG_MAX_KEYS +
                                                    " has an invalid value");
    } catch (const std::out_of_range&) {
      exec_state_ = LDBCommandExecuteResult::Failed(
          ARG_MAX_KEYS + " has a value out-of-range");
    }
  }
  itr = options.find(ARG_COUNT_DELIM);
  if (itr != options.end()) {
    delim_ = itr->second;
    count_delim_ = true;
  } else {
    count_delim_ = IsFlagPresent(flags, ARG_COUNT_DELIM);
    delim_=".";
  }

  print_stats_ = IsFlagPresent(flags, ARG_STATS);
  count_only_ = IsFlagPresent(flags, ARG_COUNT_ONLY);

  if (is_key_hex_) {
    if (!null_from_) {
      from_ = HexToString(from_);
    }
    if (!null_to_) {
      to_ = HexToString(to_);
    }
  }

  itr = options.find(ARG_PATH);
  if (itr != options.end()) {
    path_ = itr->second;
    if (db_path_.empty()) {
      db_path_ = path_;
    }
  }
}

void DBDumperCommand::Help(std::string& ret) {
  ret.append("  ");
  ret.append(DBDumperCommand::Name());
  ret.append(HelpRangeCmdArgs());
  ret.append(" [--" + ARG_TTL + "]");
  ret.append(" [--" + ARG_MAX_KEYS + "=<N>]");
  ret.append(" [--" + ARG_TIMESTAMP + "]");
  ret.append(" [--" + ARG_COUNT_ONLY + "]");
  ret.append(" [--" + ARG_COUNT_DELIM + "=<char>]");
  ret.append(" [--" + ARG_STATS + "]");
  ret.append(" [--" + ARG_TTL_BUCKET + "=<N>]");
  ret.append(" [--" + ARG_TTL_START + "=<N>:- is inclusive]");
  ret.append(" [--" + ARG_TTL_END + "=<N>:- is exclusive]");
  ret.append(" [--" + ARG_PATH + "=<path_to_a_file>]");
  ret.append("\n");
}

/**
 * Handles two separate cases:
 *
 * 1) --db is specified - just dump the database.
 *
 * 2) --path is specified - determine based on file extension what dumping
 *    function to call. Please note that we intentionally use the extension
 *    and avoid probing the file contents under the assumption that renaming
 *    the files is not a supported scenario.
 *
 */
void DBDumperCommand::DoCommand() {
  if (!db_) {
    assert(!path_.empty());
    std::string fileName = GetFileNameFromPath(path_);
    uint64_t number;
    FileType type;

    exec_state_ = LDBCommandExecuteResult::Succeed("");

    if (!ParseFileName(fileName, &number, &type)) {
      exec_state_ =
          LDBCommandExecuteResult::Failed("Can't parse file type: " + path_);
      return;
    }

    switch (type) {
      case kLogFile:
        // TODO(myabandeh): allow configuring is_write_commited
        DumpWalFile(options_, path_, /* print_header_ */ true,
                    /* print_values_ */ true, true /* is_write_commited */,
                    &exec_state_);
        break;
      case kTableFile:
        DumpSstFile(options_, path_, is_key_hex_, /* show_properties */ true);
        break;
      case kDescriptorFile:
        DumpManifestFile(options_, path_, /* verbose_ */ false, is_key_hex_,
                         /*  json_ */ false);
        break;
      default:
        exec_state_ = LDBCommandExecuteResult::Failed(
            "File type not supported: " + path_);
        break;
    }

  } else {
    DoDumpCommand();
  }
}

void DBDumperCommand::DoDumpCommand() {
  assert(nullptr != db_);
  assert(path_.empty());

  // Parse command line args
  uint64_t count = 0;
  if (print_stats_) {
    std::string stats;
    if (db_->GetProperty("rocksdb.stats", &stats)) {
      fprintf(stdout, "%s\n", stats.c_str());
    }
  }

  // Setup key iterator
  ReadOptions scan_read_opts;
  scan_read_opts.total_order_seek = true;
  Iterator* iter = db_->NewIterator(scan_read_opts, GetCfHandle());
  Status st = iter->status();
  if (!st.ok()) {
    exec_state_ =
        LDBCommandExecuteResult::Failed("Iterator error." + st.ToString());
  }

  if (!null_from_) {
    iter->Seek(from_);
  } else {
    iter->SeekToFirst();
  }

  int max_keys = max_keys_;
  int ttl_start;
  if (!ParseIntOption(option_map_, ARG_TTL_START, ttl_start, exec_state_)) {
    ttl_start = DBWithTTLImpl::kMinTimestamp;  // TTL introduction time
  }
  int ttl_end;
  if (!ParseIntOption(option_map_, ARG_TTL_END, ttl_end, exec_state_)) {
    ttl_end = DBWithTTLImpl::kMaxTimestamp;  // Max time allowed by TTL feature
  }
  if (ttl_end < ttl_start) {
    fprintf(stderr, "Error: End time can't be less than start time\n");
    delete iter;
    return;
  }
  int time_range = ttl_end - ttl_start;
  int bucket_size;
  if (!ParseIntOption(option_map_, ARG_TTL_BUCKET, bucket_size, exec_state_) ||
      bucket_size <= 0) {
    bucket_size = time_range; // Will have just 1 bucket by default
  }
  //cretaing variables for row count of each type
  std::string rtype1, rtype2, row, val;
  rtype2 = "";
  uint64_t c=0;
  uint64_t s1=0,s2=0;

  // At this point, bucket_size=0 => time_range=0
  int num_buckets = (bucket_size >= time_range)
                        ? 1
                        : ((time_range + bucket_size - 1) / bucket_size);
  std::vector<uint64_t> bucket_counts(num_buckets, 0);
  if (is_db_ttl_ && !count_only_ && timestamp_ && !count_delim_) {
    fprintf(stdout, "Dumping key-values from %s to %s\n",
            TimeToHumanString(ttl_start).c_str(),
            TimeToHumanString(ttl_end).c_str());
  }

  HistogramImpl vsize_hist;

  for (; iter->Valid(); iter->Next()) {
    int rawtime = 0;
    // If end marker was specified, we stop before it
    if (!null_to_ && (iter->key().ToString() >= to_))
      break;
    // Terminate if maximum number of keys have been dumped
    if (max_keys == 0)
      break;
    if (is_db_ttl_) {
      TtlIterator* it_ttl = static_cast_with_check<TtlIterator>(iter);
      rawtime = it_ttl->ttl_timestamp();
      if (rawtime < ttl_start || rawtime >= ttl_end) {
        continue;
      }
    }
    if (max_keys > 0) {
      --max_keys;
    }
    if (is_db_ttl_ && num_buckets > 1) {
      IncBucketCounts(bucket_counts, ttl_start, time_range, bucket_size,
                      rawtime, num_buckets);
    }
    ++count;
    if (count_delim_) {
      rtype1 = "";
      row = iter->key().ToString();
      val = iter->value().ToString();
      s1 = row.size()+val.size();
      for(int j=0;row[j]!=delim_[0] && row[j]!='\0';j++)
        rtype1+=row[j];
      if(rtype2.compare("") && rtype2.compare(rtype1)!=0) {
        fprintf(stdout, "%s => count:%" PRIu64 "\tsize:%" PRIu64 "\n",
                rtype2.c_str(), c, s2);
        c=1;
        s2=s1;
        rtype2 = rtype1;
      } else {
          c++;
          s2+=s1;
          rtype2=rtype1;
      }

    }

    if (count_only_) {
      vsize_hist.Add(iter->value().size());
    }

    if (!count_only_ && !count_delim_) {
      if (is_db_ttl_ && timestamp_) {
        fprintf(stdout, "%s ", TimeToHumanString(rawtime).c_str());
      }
      std::string str =
          PrintKeyValue(iter->key().ToString(), iter->value().ToString(),
                        is_key_hex_, is_value_hex_);
      fprintf(stdout, "%s\n", str.c_str());
    }
  }

  if (num_buckets > 1 && is_db_ttl_) {
    PrintBucketCounts(bucket_counts, ttl_start, ttl_end, bucket_size,
                      num_buckets);
  } else if(count_delim_) {
    fprintf(stdout, "%s => count:%" PRIu64 "\tsize:%" PRIu64 "\n",
            rtype2.c_str(), c, s2);
  } else {
    fprintf(stdout, "Keys in range: %" PRIu64 "\n", count);
  }

  if (count_only_) {
    fprintf(stdout, "Value size distribution: \n");
    fprintf(stdout, "%s\n", vsize_hist.ToString().c_str());
  }
  // Clean up
  delete iter;
}

const std::string ReduceDBLevelsCommand::ARG_NEW_LEVELS = "new_levels";
const std::string ReduceDBLevelsCommand::ARG_PRINT_OLD_LEVELS =
    "print_old_levels";

ReduceDBLevelsCommand::ReduceDBLevelsCommand(
    const std::vector<std::string>& /*params*/,
    const std::map<std::string, std::string>& options,
    const std::vector<std::string>& flags)
    : LDBCommand(options, flags, false,
                 BuildCmdLineOptions({ARG_NEW_LEVELS, ARG_PRINT_OLD_LEVELS})),
      old_levels_(1 << 7),
      new_levels_(-1),
      print_old_levels_(false) {
  ParseIntOption(option_map_, ARG_NEW_LEVELS, new_levels_, exec_state_);
  print_old_levels_ = IsFlagPresent(flags, ARG_PRINT_OLD_LEVELS);

  if(new_levels_ <= 0) {
    exec_state_ = LDBCommandExecuteResult::Failed(
        " Use --" + ARG_NEW_LEVELS + " to specify a new level number\n");
  }
}

std::vector<std::string> ReduceDBLevelsCommand::PrepareArgs(
    const std::string& db_path, int new_levels, bool print_old_level) {
  std::vector<std::string> ret;
  ret.push_back("reduce_levels");
  ret.push_back("--" + ARG_DB + "=" + db_path);
  ret.push_back("--" + ARG_NEW_LEVELS + "=" +
                ROCKSDB_NAMESPACE::ToString(new_levels));
  if(print_old_level) {
    ret.push_back("--" + ARG_PRINT_OLD_LEVELS);
  }
  return ret;
}

void ReduceDBLevelsCommand::Help(std::string& ret) {
  ret.append("  ");
  ret.append(ReduceDBLevelsCommand::Name());
  ret.append(" --" + ARG_NEW_LEVELS + "=<New number of levels>");
  ret.append(" [--" + ARG_PRINT_OLD_LEVELS + "]");
  ret.append("\n");
}

Options ReduceDBLevelsCommand::PrepareOptionsForOpenDB() {
  Options opt = LDBCommand::PrepareOptionsForOpenDB();
  opt.num_levels = old_levels_;
  opt.max_bytes_for_level_multiplier_additional.resize(opt.num_levels, 1);
  // Disable size compaction
  opt.max_bytes_for_level_base = 1ULL << 50;
  opt.max_bytes_for_level_multiplier = 1;
  return opt;
}

Status ReduceDBLevelsCommand::GetOldNumOfLevels(Options& opt,
    int* levels) {
  ImmutableDBOptions db_options(opt);
  EnvOptions soptions;
  std::shared_ptr<Cache> tc(
      NewLRUCache(opt.max_open_files - 10, opt.table_cache_numshardbits));
  const InternalKeyComparator cmp(opt.comparator);
  WriteController wc(opt.delayed_write_rate);
  WriteBufferManager wb(opt.db_write_buffer_size);
  VersionSet versions(db_path_, &db_options, soptions, tc.get(), &wb, &wc,
                      /*block_cache_tracer=*/nullptr);
  std::vector<ColumnFamilyDescriptor> dummy;
  ColumnFamilyDescriptor dummy_descriptor(kDefaultColumnFamilyName,
                                          ColumnFamilyOptions(opt));
  dummy.push_back(dummy_descriptor);
  // We rely the VersionSet::Recover to tell us the internal data structures
  // in the db. And the Recover() should never do any change
  // (like LogAndApply) to the manifest file.
  Status st = versions.Recover(dummy);
  if (!st.ok()) {
    return st;
  }
  int max = -1;
  auto default_cfd = versions.GetColumnFamilySet()->GetDefault();
  for (int i = 0; i < default_cfd->NumberLevels(); i++) {
    if (default_cfd->current()->storage_info()->NumLevelFiles(i)) {
      max = i;
    }
  }

  *levels = max + 1;
  return st;
}

void ReduceDBLevelsCommand::DoCommand() {
  if (new_levels_ <= 1) {
    exec_state_ =
        LDBCommandExecuteResult::Failed("Invalid number of levels.\n");
    return;
  }

  Status st;
  Options opt = PrepareOptionsForOpenDB();
  int old_level_num = -1;
  st = GetOldNumOfLevels(opt, &old_level_num);
  if (!st.ok()) {
    exec_state_ = LDBCommandExecuteResult::Failed(st.ToString());
    return;
  }

  if (print_old_levels_) {
    fprintf(stdout, "The old number of levels in use is %d\n", old_level_num);
  }

  if (old_level_num <= new_levels_) {
    return;
  }

  old_levels_ = old_level_num;

  OpenDB();
  if (exec_state_.IsFailed()) {
    return;
  }
  assert(db_ != nullptr);
  // Compact the whole DB to put all files to the highest level.
  fprintf(stdout, "Compacting the db...\n");
  db_->CompactRange(CompactRangeOptions(), GetCfHandle(), nullptr, nullptr);
  CloseDB();

  EnvOptions soptions;
  st = VersionSet::ReduceNumberOfLevels(db_path_, &opt, soptions, new_levels_);
  if (!st.ok()) {
    exec_state_ = LDBCommandExecuteResult::Failed(st.ToString());
    return;
  }
}

const std::string ChangeCompactionStyleCommand::ARG_OLD_COMPACTION_STYLE =
    "old_compaction_style";
const std::string ChangeCompactionStyleCommand::ARG_NEW_COMPACTION_STYLE =
    "new_compaction_style";

ChangeCompactionStyleCommand::ChangeCompactionStyleCommand(
    const std::vector<std::string>& /*params*/,
    const std::map<std::string, std::string>& options,
    const std::vector<std::string>& flags)
    : LDBCommand(options, flags, false,
                 BuildCmdLineOptions(
                     {ARG_OLD_COMPACTION_STYLE, ARG_NEW_COMPACTION_STYLE})),
      old_compaction_style_(-1),
      new_compaction_style_(-1) {
  ParseIntOption(option_map_, ARG_OLD_COMPACTION_STYLE, old_compaction_style_,
    exec_state_);
  if (old_compaction_style_ != kCompactionStyleLevel &&
     old_compaction_style_ != kCompactionStyleUniversal) {
    exec_state_ = LDBCommandExecuteResult::Failed(
        "Use --" + ARG_OLD_COMPACTION_STYLE + " to specify old compaction " +
        "style. Check ldb help for proper compaction style value.\n");
    return;
  }

  ParseIntOption(option_map_, ARG_NEW_COMPACTION_STYLE, new_compaction_style_,
    exec_state_);
  if (new_compaction_style_ != kCompactionStyleLevel &&
     new_compaction_style_ != kCompactionStyleUniversal) {
    exec_state_ = LDBCommandExecuteResult::Failed(
        "Use --" + ARG_NEW_COMPACTION_STYLE + " to specify new compaction " +
        "style. Check ldb help for proper compaction style value.\n");
    return;
  }

  if (new_compaction_style_ == old_compaction_style_) {
    exec_state_ = LDBCommandExecuteResult::Failed(
        "Old compaction style is the same as new compaction style. "
        "Nothing to do.\n");
    return;
  }

  if (old_compaction_style_ == kCompactionStyleUniversal &&
      new_compaction_style_ == kCompactionStyleLevel) {
    exec_state_ = LDBCommandExecuteResult::Failed(
        "Convert from universal compaction to level compaction. "
        "Nothing to do.\n");
    return;
  }
}

void ChangeCompactionStyleCommand::Help(std::string& ret) {
  ret.append("  ");
  ret.append(ChangeCompactionStyleCommand::Name());
  ret.append(" --" + ARG_OLD_COMPACTION_STYLE + "=<Old compaction style: 0 " +
             "for level compaction, 1 for universal compaction>");
  ret.append(" --" + ARG_NEW_COMPACTION_STYLE + "=<New compaction style: 0 " +
             "for level compaction, 1 for universal compaction>");
  ret.append("\n");
}

Options ChangeCompactionStyleCommand::PrepareOptionsForOpenDB() {
  Options opt = LDBCommand::PrepareOptionsForOpenDB();

  if (old_compaction_style_ == kCompactionStyleLevel &&
      new_compaction_style_ == kCompactionStyleUniversal) {
    // In order to convert from level compaction to universal compaction, we
    // need to compact all data into a single file and move it to level 0.
    opt.disable_auto_compactions = true;
    opt.target_file_size_base = INT_MAX;
    opt.target_file_size_multiplier = 1;
    opt.max_bytes_for_level_base = INT_MAX;
    opt.max_bytes_for_level_multiplier = 1;
  }

  return opt;
}

void ChangeCompactionStyleCommand::DoCommand() {
  if (!db_) {
    assert(GetExecuteState().IsFailed());
    return;
  }
  // print db stats before we have made any change
  std::string property;
  std::string files_per_level;
  for (int i = 0; i < db_->NumberLevels(GetCfHandle()); i++) {
    db_->GetProperty(GetCfHandle(),
                     "rocksdb.num-files-at-level" + NumberToString(i),
                     &property);

    // format print string
    char buf[100];
    snprintf(buf, sizeof(buf), "%s%s", (i ? "," : ""), property.c_str());
    files_per_level += buf;
  }
  fprintf(stdout, "files per level before compaction: %s\n",
          files_per_level.c_str());

  // manual compact into a single file and move the file to level 0
  CompactRangeOptions compact_options;
  compact_options.change_level = true;
  compact_options.target_level = 0;
  db_->CompactRange(compact_options, GetCfHandle(), nullptr, nullptr);

  // verify compaction result
  files_per_level = "";
  int num_files = 0;
  for (int i = 0; i < db_->NumberLevels(GetCfHandle()); i++) {
    db_->GetProperty(GetCfHandle(),
                     "rocksdb.num-files-at-level" + NumberToString(i),
                     &property);

    // format print string
    char buf[100];
    snprintf(buf, sizeof(buf), "%s%s", (i ? "," : ""), property.c_str());
    files_per_level += buf;

    num_files = atoi(property.c_str());

    // level 0 should have only 1 file
    if (i == 0 && num_files != 1) {
      exec_state_ = LDBCommandExecuteResult::Failed(
          "Number of db files at "
          "level 0 after compaction is " +
          ToString(num_files) + ", not 1.\n");
      return;
    }
    // other levels should have no file
    if (i > 0 && num_files != 0) {
      exec_state_ = LDBCommandExecuteResult::Failed(
          "Number of db files at "
          "level " +
          ToString(i) + " after compaction is " + ToString(num_files) +
          ", not 0.\n");
      return;
    }
  }

  fprintf(stdout, "files per level after compaction: %s\n",
          files_per_level.c_str());
}

// ----------------------------------------------------------------------------

namespace {

struct StdErrReporter : public log::Reader::Reporter {
  void Corruption(size_t /*bytes*/, const Status& s) override {
    std::cerr << "Corruption detected in log file " << s.ToString() << "\n";
  }
};

class InMemoryHandler : public WriteBatch::Handler {
 public:
  InMemoryHandler(std::stringstream& row, bool print_values,
                  bool write_after_commit = false)
      : Handler(),
        row_(row),
        print_values_(print_values),
        write_after_commit_(write_after_commit) {}

  void commonPutMerge(const Slice& key, const Slice& value) {
    std::string k = LDBCommand::StringToHex(key.ToString());
    if (print_values_) {
      std::string v = LDBCommand::StringToHex(value.ToString());
      row_ << k << " : ";
      row_ << v << " ";
    } else {
      row_ << k << " ";
    }
  }

  Status PutCF(uint32_t cf, const Slice& key, const Slice& value) override {
    row_ << "PUT(" << cf << ") : ";
    commonPutMerge(key, value);
    return Status::OK();
  }

  Status MergeCF(uint32_t cf, const Slice& key, const Slice& value) override {
    row_ << "MERGE(" << cf << ") : ";
    commonPutMerge(key, value);
    return Status::OK();
  }

  Status MarkNoop(bool) override {
    row_ << "NOOP ";
    return Status::OK();
  }

  Status DeleteCF(uint32_t cf, const Slice& key) override {
    row_ << "DELETE(" << cf << ") : ";
    row_ << LDBCommand::StringToHex(key.ToString()) << " ";
    return Status::OK();
  }

  Status SingleDeleteCF(uint32_t cf, const Slice& key) override {
    row_ << "SINGLE_DELETE(" << cf << ") : ";
    row_ << LDBCommand::StringToHex(key.ToString()) << " ";
    return Status::OK();
  }

  Status DeleteRangeCF(uint32_t cf, const Slice& begin_key,
                       const Slice& end_key) override {
    row_ << "DELETE_RANGE(" << cf << ") : ";
    row_ << LDBCommand::StringToHex(begin_key.ToString()) << " ";
    row_ << LDBCommand::StringToHex(end_key.ToString()) << " ";
    return Status::OK();
  }

  Status MarkBeginPrepare(bool unprepare) override {
    row_ << "BEGIN_PREPARE(";
    row_ << (unprepare ? "true" : "false") << ") ";
    return Status::OK();
  }

  Status MarkEndPrepare(const Slice& xid) override {
    row_ << "END_PREPARE(";
    row_ << LDBCommand::StringToHex(xid.ToString()) << ") ";
    return Status::OK();
  }

  Status MarkRollback(const Slice& xid) override {
    row_ << "ROLLBACK(";
    row_ << LDBCommand::StringToHex(xid.ToString()) << ") ";
    return Status::OK();
  }

  Status MarkCommit(const Slice& xid) override {
    row_ << "COMMIT(";
    row_ << LDBCommand::StringToHex(xid.ToString()) << ") ";
    return Status::OK();
  }

  ~InMemoryHandler() override {}

 protected:
  bool WriteAfterCommit() const override { return write_after_commit_; }

 private:
  std::stringstream& row_;
  bool print_values_;
  bool write_after_commit_;
};

void DumpWalFile(Options options, std::string wal_file, bool print_header,
                 bool print_values, bool is_write_committed,
                 LDBCommandExecuteResult* exec_state) {
  Env* env = options.env;
  EnvOptions soptions(options);
  std::unique_ptr<SequentialFileReader> wal_file_reader;

  Status status;
  {
    std::unique_ptr<SequentialFile> file;
    status = env->NewSequentialFile(wal_file, &file, soptions);
    if (status.ok()) {
      wal_file_reader.reset(new SequentialFileReader(
          NewLegacySequentialFileWrapper(file), wal_file));
    }
  }
  if (!status.ok()) {
    if (exec_state) {
      *exec_state = LDBCommandExecuteResult::Failed("Failed to open WAL file " +
                                                    status.ToString());
    } else {
      std::cerr << "Error: Failed to open WAL file " << status.ToString()
                << std::endl;
    }
  } else {
    StdErrReporter reporter;
    uint64_t log_number;
    FileType type;

    // we need the log number, but ParseFilename expects dbname/NNN.log.
    std::string sanitized = wal_file;
    size_t lastslash = sanitized.rfind('/');
    if (lastslash != std::string::npos)
      sanitized = sanitized.substr(lastslash + 1);
    if (!ParseFileName(sanitized, &log_number, &type)) {
      // bogus input, carry on as best we can
      log_number = 0;
    }
    log::Reader reader(options.info_log, std::move(wal_file_reader), &reporter,
                       true /* checksum */, log_number);
    std::string scratch;
    WriteBatch batch;
    Slice record;
    std::stringstream row;
    if (print_header) {
      std::cout << "Sequence,Count,ByteSize,Physical Offset,Key(s)";
      if (print_values) {
        std::cout << " : value ";
      }
      std::cout << "\n";
    }
    while (reader.ReadRecord(&record, &scratch)) {
      row.str("");
      if (record.size() < WriteBatchInternal::kHeader) {
        reporter.Corruption(record.size(),
                            Status::Corruption("log record too small"));
      } else {
        WriteBatchInternal::SetContents(&batch, record);
        row << WriteBatchInternal::Sequence(&batch) << ",";
        row << WriteBatchInternal::Count(&batch) << ",";
        row << WriteBatchInternal::ByteSize(&batch) << ",";
        row << reader.LastRecordOffset() << ",";
        InMemoryHandler handler(row, print_values, is_write_committed);
        batch.Iterate(&handler);
        row << "\n";
      }
      std::cout << row.str();
    }
  }
}

}  // namespace

const std::string WALDumperCommand::ARG_WAL_FILE = "walfile";
const std::string WALDumperCommand::ARG_WRITE_COMMITTED = "write_committed";
const std::string WALDumperCommand::ARG_PRINT_VALUE = "print_value";
const std::string WALDumperCommand::ARG_PRINT_HEADER = "header";

WALDumperCommand::WALDumperCommand(
    const std::vector<std::string>& /*params*/,
    const std::map<std::string, std::string>& options,
    const std::vector<std::string>& flags)
    : LDBCommand(options, flags, true,
                 BuildCmdLineOptions({ARG_WAL_FILE, ARG_WRITE_COMMITTED,
                                      ARG_PRINT_HEADER, ARG_PRINT_VALUE})),
      print_header_(false),
      print_values_(false),
      is_write_committed_(false) {
  wal_file_.clear();

  std::map<std::string, std::string>::const_iterator itr =
      options.find(ARG_WAL_FILE);
  if (itr != options.end()) {
    wal_file_ = itr->second;
  }


  print_header_ = IsFlagPresent(flags, ARG_PRINT_HEADER);
  print_values_ = IsFlagPresent(flags, ARG_PRINT_VALUE);
  is_write_committed_ = ParseBooleanOption(options, ARG_WRITE_COMMITTED, true);

  if (wal_file_.empty()) {
    exec_state_ = LDBCommandExecuteResult::Failed("Argument " + ARG_WAL_FILE +
                                                  " must be specified.");
  }
}

void WALDumperCommand::Help(std::string& ret) {
  ret.append("  ");
  ret.append(WALDumperCommand::Name());
  ret.append(" --" + ARG_WAL_FILE + "=<write_ahead_log_file_path>");
  ret.append(" [--" + ARG_PRINT_HEADER + "] ");
  ret.append(" [--" + ARG_PRINT_VALUE + "] ");
  ret.append(" [--" + ARG_WRITE_COMMITTED + "=true|false] ");
  ret.append("\n");
}

void WALDumperCommand::DoCommand() {
  DumpWalFile(options_, wal_file_, print_header_, print_values_,
              is_write_committed_, &exec_state_);
}

// ----------------------------------------------------------------------------

GetCommand::GetCommand(const std::vector<std::string>& params,
                       const std::map<std::string, std::string>& options,
                       const std::vector<std::string>& flags)
    : LDBCommand(
          options, flags, true,
          BuildCmdLineOptions({ARG_TTL, ARG_HEX, ARG_KEY_HEX, ARG_VALUE_HEX})) {
  if (params.size() != 1) {
    exec_state_ = LDBCommandExecuteResult::Failed(
        "<key> must be specified for the get command");
  } else {
    key_ = params.at(0);
  }

  if (is_key_hex_) {
    key_ = HexToString(key_);
  }
}

void GetCommand::Help(std::string& ret) {
  ret.append("  ");
  ret.append(GetCommand::Name());
  ret.append(" <key>");
  ret.append(" [--" + ARG_TTL + "]");
  ret.append("\n");
}

void GetCommand::DoCommand() {
  if (!db_) {
    assert(GetExecuteState().IsFailed());
    return;
  }
  std::string value;
  Status st = db_->Get(ReadOptions(), GetCfHandle(), key_, &value);
  if (st.ok()) {
    fprintf(stdout, "%s\n",
              (is_value_hex_ ? StringToHex(value) : value).c_str());
  } else {
    exec_state_ = LDBCommandExecuteResult::Failed(st.ToString());
  }
}

// ----------------------------------------------------------------------------

ApproxSizeCommand::ApproxSizeCommand(
    const std::vector<std::string>& /*params*/,
    const std::map<std::string, std::string>& options,
    const std::vector<std::string>& flags)
    : LDBCommand(options, flags, true,
                 BuildCmdLineOptions(
                     {ARG_HEX, ARG_KEY_HEX, ARG_VALUE_HEX, ARG_FROM, ARG_TO})) {
  if (options.find(ARG_FROM) != options.end()) {
    start_key_ = options.find(ARG_FROM)->second;
  } else {
    exec_state_ = LDBCommandExecuteResult::Failed(
        ARG_FROM + " must be specified for approxsize command");
    return;
  }

  if (options.find(ARG_TO) != options.end()) {
    end_key_ = options.find(ARG_TO)->second;
  } else {
    exec_state_ = LDBCommandExecuteResult::Failed(
        ARG_TO + " must be specified for approxsize command");
    return;
  }

  if (is_key_hex_) {
    start_key_ = HexToString(start_key_);
    end_key_ = HexToString(end_key_);
  }
}

void ApproxSizeCommand::Help(std::string& ret) {
  ret.append("  ");
  ret.append(ApproxSizeCommand::Name());
  ret.append(HelpRangeCmdArgs());
  ret.append("\n");
}

void ApproxSizeCommand::DoCommand() {
  if (!db_) {
    assert(GetExecuteState().IsFailed());
    return;
  }
  Range ranges[1];
  ranges[0] = Range(start_key_, end_key_);
  uint64_t sizes[1];
  db_->GetApproximateSizes(GetCfHandle(), ranges, 1, sizes);
  fprintf(stdout, "%lu\n", (unsigned long)sizes[0]);
  /* Weird that GetApproximateSizes() returns void, although documentation
   * says that it returns a Status object.
  if (!st.ok()) {
    exec_state_ = LDBCommandExecuteResult::Failed(st.ToString());
  }
  */
}

// ----------------------------------------------------------------------------

BatchPutCommand::BatchPutCommand(
    const std::vector<std::string>& params,
    const std::map<std::string, std::string>& options,
    const std::vector<std::string>& flags)
    : LDBCommand(options, flags, false,
                 BuildCmdLineOptions({ARG_TTL, ARG_HEX, ARG_KEY_HEX,
                                      ARG_VALUE_HEX, ARG_CREATE_IF_MISSING})) {
  if (params.size() < 2) {
    exec_state_ = LDBCommandExecuteResult::Failed(
        "At least one <key> <value> pair must be specified batchput.");
  } else if (params.size() % 2 != 0) {
    exec_state_ = LDBCommandExecuteResult::Failed(
        "Equal number of <key>s and <value>s must be specified for batchput.");
  } else {
    for (size_t i = 0; i < params.size(); i += 2) {
      std::string key = params.at(i);
      std::string value = params.at(i + 1);
      key_values_.push_back(std::pair<std::string, std::string>(
          is_key_hex_ ? HexToString(key) : key,
          is_value_hex_ ? HexToString(value) : value));
    }
  }
  create_if_missing_ = IsFlagPresent(flags_, ARG_CREATE_IF_MISSING);
}

void BatchPutCommand::Help(std::string& ret) {
  ret.append("  ");
  ret.append(BatchPutCommand::Name());
  ret.append(" <key> <value> [<key> <value>] [..]");
  ret.append(" [--" + ARG_CREATE_IF_MISSING + "]");
  ret.append(" [--" + ARG_TTL + "]");
  ret.append("\n");
}

void BatchPutCommand::DoCommand() {
  if (!db_) {
    assert(GetExecuteState().IsFailed());
    return;
  }
  WriteBatch batch;

  for (std::vector<std::pair<std::string, std::string>>::const_iterator itr =
           key_values_.begin();
       itr != key_values_.end(); ++itr) {
    batch.Put(GetCfHandle(), itr->first, itr->second);
  }
  Status st = db_->Write(WriteOptions(), &batch);
  if (st.ok()) {
    fprintf(stdout, "OK\n");
  } else {
    exec_state_ = LDBCommandExecuteResult::Failed(st.ToString());
  }
}

Options BatchPutCommand::PrepareOptionsForOpenDB() {
  Options opt = LDBCommand::PrepareOptionsForOpenDB();
  opt.create_if_missing = create_if_missing_;
  return opt;
}

// ----------------------------------------------------------------------------

ScanCommand::ScanCommand(const std::vector<std::string>& /*params*/,
                         const std::map<std::string, std::string>& options,
                         const std::vector<std::string>& flags)
    : LDBCommand(
          options, flags, true,
          BuildCmdLineOptions({ARG_TTL, ARG_NO_VALUE, ARG_HEX, ARG_KEY_HEX,
                               ARG_TO, ARG_VALUE_HEX, ARG_FROM, ARG_TIMESTAMP,
                               ARG_MAX_KEYS, ARG_TTL_START, ARG_TTL_END})),
      start_key_specified_(false),
      end_key_specified_(false),
      max_keys_scanned_(-1),
      no_value_(false) {
  std::map<std::string, std::string>::const_iterator itr =
      options.find(ARG_FROM);
  if (itr != options.end()) {
    start_key_ = itr->second;
    if (is_key_hex_) {
      start_key_ = HexToString(start_key_);
    }
    start_key_specified_ = true;
  }
  itr = options.find(ARG_TO);
  if (itr != options.end()) {
    end_key_ = itr->second;
    if (is_key_hex_) {
      end_key_ = HexToString(end_key_);
    }
    end_key_specified_ = true;
  }

  std::vector<std::string>::const_iterator vitr =
      std::find(flags.begin(), flags.end(), ARG_NO_VALUE);
  if (vitr != flags.end()) {
    no_value_ = true;
  }

  itr = options.find(ARG_MAX_KEYS);
  if (itr != options.end()) {
    try {
#if defined(CYGWIN)
      max_keys_scanned_ = strtol(itr->second.c_str(), 0, 10);
#else
      max_keys_scanned_ = std::stoi(itr->second);
#endif
    } catch (const std::invalid_argument&) {
      exec_state_ = LDBCommandExecuteResult::Failed(ARG_MAX_KEYS +
                                                    " has an invalid value");
    } catch (const std::out_of_range&) {
      exec_state_ = LDBCommandExecuteResult::Failed(
          ARG_MAX_KEYS + " has a value out-of-range");
    }
  }
}

void ScanCommand::Help(std::string& ret) {
  ret.append("  ");
  ret.append(ScanCommand::Name());
  ret.append(HelpRangeCmdArgs());
  ret.append(" [--" + ARG_TTL + "]");
  ret.append(" [--" + ARG_TIMESTAMP + "]");
  ret.append(" [--" + ARG_MAX_KEYS + "=<N>q] ");
  ret.append(" [--" + ARG_TTL_START + "=<N>:- is inclusive]");
  ret.append(" [--" + ARG_TTL_END + "=<N>:- is exclusive]");
  ret.append(" [--" + ARG_NO_VALUE + "]");
  ret.append("\n");
}

void ScanCommand::DoCommand() {
  if (!db_) {
    assert(GetExecuteState().IsFailed());
    return;
  }

  int num_keys_scanned = 0;
  ReadOptions scan_read_opts;
  scan_read_opts.total_order_seek = true;
  Iterator* it = db_->NewIterator(scan_read_opts, GetCfHandle());
  if (start_key_specified_) {
    it->Seek(start_key_);
  } else {
    it->SeekToFirst();
  }
  int ttl_start;
  if (!ParseIntOption(option_map_, ARG_TTL_START, ttl_start, exec_state_)) {
    ttl_start = DBWithTTLImpl::kMinTimestamp;  // TTL introduction time
  }
  int ttl_end;
  if (!ParseIntOption(option_map_, ARG_TTL_END, ttl_end, exec_state_)) {
    ttl_end = DBWithTTLImpl::kMaxTimestamp;  // Max time allowed by TTL feature
  }
  if (ttl_end < ttl_start) {
    fprintf(stderr, "Error: End time can't be less than start time\n");
    delete it;
    return;
  }
  if (is_db_ttl_ && timestamp_) {
    fprintf(stdout, "Scanning key-values from %s to %s\n",
            TimeToHumanString(ttl_start).c_str(),
            TimeToHumanString(ttl_end).c_str());
  }
  for ( ;
        it->Valid() && (!end_key_specified_ || it->key().ToString() < end_key_);
        it->Next()) {
    if (is_db_ttl_) {
      TtlIterator* it_ttl = static_cast_with_check<TtlIterator>(it);
      int rawtime = it_ttl->ttl_timestamp();
      if (rawtime < ttl_start || rawtime >= ttl_end) {
        continue;
      }
      if (timestamp_) {
        fprintf(stdout, "%s ", TimeToHumanString(rawtime).c_str());
      }
    }

    Slice key_slice = it->key();

    std::string formatted_key;
    if (is_key_hex_) {
      formatted_key = "0x" + key_slice.ToString(true /* hex */);
      key_slice = formatted_key;
    } else if (ldb_options_.key_formatter) {
      formatted_key = ldb_options_.key_formatter->Format(key_slice);
      key_slice = formatted_key;
    }

    if (no_value_) {
      fprintf(stdout, "%.*s\n", static_cast<int>(key_slice.size()),
              key_slice.data());
    } else {
      Slice val_slice = it->value();
      std::string formatted_value;
      if (is_value_hex_) {
        formatted_value = "0x" + val_slice.ToString(true /* hex */);
        val_slice = formatted_value;
      }
      fprintf(stdout, "%.*s : %.*s\n", static_cast<int>(key_slice.size()),
              key_slice.data(), static_cast<int>(val_slice.size()),
              val_slice.data());
    }

    num_keys_scanned++;
    if (max_keys_scanned_ >= 0 && num_keys_scanned >= max_keys_scanned_) {
      break;
    }
  }
  if (!it->status().ok()) {  // Check for any errors found during the scan
    exec_state_ = LDBCommandExecuteResult::Failed(it->status().ToString());
  }
  delete it;
}

// ----------------------------------------------------------------------------

DeleteCommand::DeleteCommand(const std::vector<std::string>& params,
                             const std::map<std::string, std::string>& options,
                             const std::vector<std::string>& flags)
    : LDBCommand(options, flags, false,
                 BuildCmdLineOptions({ARG_HEX, ARG_KEY_HEX, ARG_VALUE_HEX})) {
  if (params.size() != 1) {
    exec_state_ = LDBCommandExecuteResult::Failed(
        "KEY must be specified for the delete command");
  } else {
    key_ = params.at(0);
    if (is_key_hex_) {
      key_ = HexToString(key_);
    }
  }
}

void DeleteCommand::Help(std::string& ret) {
  ret.append("  ");
  ret.append(DeleteCommand::Name() + " <key>");
  ret.append("\n");
}

void DeleteCommand::DoCommand() {
  if (!db_) {
    assert(GetExecuteState().IsFailed());
    return;
  }
  Status st = db_->Delete(WriteOptions(), GetCfHandle(), key_);
  if (st.ok()) {
    fprintf(stdout, "OK\n");
  } else {
    exec_state_ = LDBCommandExecuteResult::Failed(st.ToString());
  }
}

DeleteRangeCommand::DeleteRangeCommand(
    const std::vector<std::string>& params,
    const std::map<std::string, std::string>& options,
    const std::vector<std::string>& flags)
    : LDBCommand(options, flags, false,
                 BuildCmdLineOptions({ARG_HEX, ARG_KEY_HEX, ARG_VALUE_HEX})) {
  if (params.size() != 2) {
    exec_state_ = LDBCommandExecuteResult::Failed(
        "begin and end keys must be specified for the delete command");
  } else {
    begin_key_ = params.at(0);
    end_key_ = params.at(1);
    if (is_key_hex_) {
      begin_key_ = HexToString(begin_key_);
      end_key_ = HexToString(end_key_);
    }
  }
}

void DeleteRangeCommand::Help(std::string& ret) {
  ret.append("  ");
  ret.append(DeleteRangeCommand::Name() + " <begin key> <end key>");
  ret.append("\n");
}

void DeleteRangeCommand::DoCommand() {
  if (!db_) {
    assert(GetExecuteState().IsFailed());
    return;
  }
  Status st =
      db_->DeleteRange(WriteOptions(), GetCfHandle(), begin_key_, end_key_);
  if (st.ok()) {
    fprintf(stdout, "OK\n");
  } else {
    exec_state_ = LDBCommandExecuteResult::Failed(st.ToString());
  }
}

PutCommand::PutCommand(const std::vector<std::string>& params,
                       const std::map<std::string, std::string>& options,
                       const std::vector<std::string>& flags)
    : LDBCommand(options, flags, false,
                 BuildCmdLineOptions({ARG_TTL, ARG_HEX, ARG_KEY_HEX,
                                      ARG_VALUE_HEX, ARG_CREATE_IF_MISSING})) {
  if (params.size() != 2) {
    exec_state_ = LDBCommandExecuteResult::Failed(
        "<key> and <value> must be specified for the put command");
  } else {
    key_ = params.at(0);
    value_ = params.at(1);
  }

  if (is_key_hex_) {
    key_ = HexToString(key_);
  }

  if (is_value_hex_) {
    value_ = HexToString(value_);
  }
  create_if_missing_ = IsFlagPresent(flags_, ARG_CREATE_IF_MISSING);
}

void PutCommand::Help(std::string& ret) {
  ret.append("  ");
  ret.append(PutCommand::Name());
  ret.append(" <key> <value>");
  ret.append(" [--" + ARG_CREATE_IF_MISSING + "]");
  ret.append(" [--" + ARG_TTL + "]");
  ret.append("\n");
}

void PutCommand::DoCommand() {
  if (!db_) {
    assert(GetExecuteState().IsFailed());
    return;
  }
  Status st = db_->Put(WriteOptions(), GetCfHandle(), key_, value_);
  if (st.ok()) {
    fprintf(stdout, "OK\n");
  } else {
    exec_state_ = LDBCommandExecuteResult::Failed(st.ToString());
  }
}

Options PutCommand::PrepareOptionsForOpenDB() {
  Options opt = LDBCommand::PrepareOptionsForOpenDB();
  opt.create_if_missing = create_if_missing_;
  return opt;
}

// ----------------------------------------------------------------------------

const char* DBQuerierCommand::HELP_CMD = "help";
const char* DBQuerierCommand::GET_CMD = "get";
const char* DBQuerierCommand::PUT_CMD = "put";
const char* DBQuerierCommand::DELETE_CMD = "delete";

DBQuerierCommand::DBQuerierCommand(
    const std::vector<std::string>& /*params*/,
    const std::map<std::string, std::string>& options,
    const std::vector<std::string>& flags)
    : LDBCommand(
          options, flags, false,
          BuildCmdLineOptions({ARG_TTL, ARG_HEX, ARG_KEY_HEX, ARG_VALUE_HEX})) {

}

void DBQuerierCommand::Help(std::string& ret) {
  ret.append("  ");
  ret.append(DBQuerierCommand::Name());
  ret.append(" [--" + ARG_TTL + "]");
  ret.append("\n");
  ret.append("    Starts a REPL shell.  Type help for list of available "
             "commands.");
  ret.append("\n");
}

void DBQuerierCommand::DoCommand() {
  if (!db_) {
    assert(GetExecuteState().IsFailed());
    return;
  }

  ReadOptions read_options;
  WriteOptions write_options;

  std::string line;
  std::string key;
  std::string value;
  while (getline(std::cin, line, '\n')) {
    // Parse line into std::vector<std::string>
    std::vector<std::string> tokens;
    size_t pos = 0;
    while (true) {
      size_t pos2 = line.find(' ', pos);
      if (pos2 == std::string::npos) {
        break;
      }
      tokens.push_back(line.substr(pos, pos2-pos));
      pos = pos2 + 1;
    }
    tokens.push_back(line.substr(pos));

    const std::string& cmd = tokens[0];

    if (cmd == HELP_CMD) {
      fprintf(stdout,
              "get <key>\n"
              "put <key> <value>\n"
              "delete <key>\n");
    } else if (cmd == DELETE_CMD && tokens.size() == 2) {
      key = (is_key_hex_ ? HexToString(tokens[1]) : tokens[1]);
      db_->Delete(write_options, GetCfHandle(), Slice(key));
      fprintf(stdout, "Successfully deleted %s\n", tokens[1].c_str());
    } else if (cmd == PUT_CMD && tokens.size() == 3) {
      key = (is_key_hex_ ? HexToString(tokens[1]) : tokens[1]);
      value = (is_value_hex_ ? HexToString(tokens[2]) : tokens[2]);
      db_->Put(write_options, GetCfHandle(), Slice(key), Slice(value));
      fprintf(stdout, "Successfully put %s %s\n",
              tokens[1].c_str(), tokens[2].c_str());
    } else if (cmd == GET_CMD && tokens.size() == 2) {
      key = (is_key_hex_ ? HexToString(tokens[1]) : tokens[1]);
      if (db_->Get(read_options, GetCfHandle(), Slice(key), &value).ok()) {
        fprintf(stdout, "%s\n", PrintKeyValue(key, value,
              is_key_hex_, is_value_hex_).c_str());
      } else {
        fprintf(stdout, "Not found %s\n", tokens[1].c_str());
      }
    } else {
      fprintf(stdout, "Unknown command %s\n", line.c_str());
    }
  }
}

// ----------------------------------------------------------------------------

CheckConsistencyCommand::CheckConsistencyCommand(
    const std::vector<std::string>& /*params*/,
    const std::map<std::string, std::string>& options,
    const std::vector<std::string>& flags)
    : LDBCommand(options, flags, true, BuildCmdLineOptions({})) {}

void CheckConsistencyCommand::Help(std::string& ret) {
  ret.append("  ");
  ret.append(CheckConsistencyCommand::Name());
  ret.append("\n");
}

void CheckConsistencyCommand::DoCommand() {
  options_.paranoid_checks = true;
  options_.num_levels = 64;
  OpenDB();
  if (exec_state_.IsSucceed() || exec_state_.IsNotStarted()) {
    fprintf(stdout, "OK\n");
  }
  CloseDB();
}

// ----------------------------------------------------------------------------

const std::string CheckPointCommand::ARG_CHECKPOINT_DIR = "checkpoint_dir";

CheckPointCommand::CheckPointCommand(
    const std::vector<std::string>& /*params*/,
    const std::map<std::string, std::string>& options,
    const std::vector<std::string>& flags)
    : LDBCommand(options, flags, false /* is_read_only */,
                 BuildCmdLineOptions({ARG_CHECKPOINT_DIR})) {
  auto itr = options.find(ARG_CHECKPOINT_DIR);
  if (itr != options.end()) {
    checkpoint_dir_ = itr->second;
  }
}

void CheckPointCommand::Help(std::string& ret) {
  ret.append("  ");
  ret.append(CheckPointCommand::Name());
  ret.append(" [--" + ARG_CHECKPOINT_DIR + "] ");
  ret.append("\n");
}

void CheckPointCommand::DoCommand() {
  if (!db_) {
    assert(GetExecuteState().IsFailed());
    return;
  }
  Checkpoint* checkpoint;
  Status status = Checkpoint::Create(db_, &checkpoint);
  status = checkpoint->CreateCheckpoint(checkpoint_dir_);
  if (status.ok()) {
    fprintf(stdout, "OK\n");
  } else {
    exec_state_ = LDBCommandExecuteResult::Failed(status.ToString());
  }
}

// ----------------------------------------------------------------------------

RepairCommand::RepairCommand(const std::vector<std::string>& /*params*/,
                             const std::map<std::string, std::string>& options,
                             const std::vector<std::string>& flags)
    : LDBCommand(options, flags, false, BuildCmdLineOptions({})) {}

void RepairCommand::Help(std::string& ret) {
  ret.append("  ");
  ret.append(RepairCommand::Name());
  ret.append("\n");
}

void RepairCommand::DoCommand() {
  Options options = PrepareOptionsForOpenDB();
  options.info_log.reset(new StderrLogger(InfoLogLevel::WARN_LEVEL));
  Status status = RepairDB(db_path_, options);
  if (status.ok()) {
    fprintf(stdout, "OK\n");
  } else {
    exec_state_ = LDBCommandExecuteResult::Failed(status.ToString());
  }
}

// ----------------------------------------------------------------------------

const std::string BackupableCommand::ARG_NUM_THREADS = "num_threads";
const std::string BackupableCommand::ARG_BACKUP_ENV_URI = "backup_env_uri";
const std::string BackupableCommand::ARG_BACKUP_DIR = "backup_dir";
const std::string BackupableCommand::ARG_STDERR_LOG_LEVEL = "stderr_log_level";

BackupableCommand::BackupableCommand(
    const std::vector<std::string>& /*params*/,
    const std::map<std::string, std::string>& options,
    const std::vector<std::string>& flags)
    : LDBCommand(options, flags, false /* is_read_only */,
                 BuildCmdLineOptions({ARG_BACKUP_ENV_URI, ARG_BACKUP_DIR,
                                      ARG_NUM_THREADS, ARG_STDERR_LOG_LEVEL})),
      num_threads_(1) {
  auto itr = options.find(ARG_NUM_THREADS);
  if (itr != options.end()) {
    num_threads_ = std::stoi(itr->second);
  }
  itr = options.find(ARG_BACKUP_ENV_URI);
  if (itr != options.end()) {
    backup_env_uri_ = itr->second;
  }
  itr = options.find(ARG_BACKUP_DIR);
  if (itr == options.end()) {
    exec_state_ = LDBCommandExecuteResult::Failed("--" + ARG_BACKUP_DIR +
                                                  ": missing backup directory");
  } else {
    backup_dir_ = itr->second;
  }

  itr = options.find(ARG_STDERR_LOG_LEVEL);
  if (itr != options.end()) {
    int stderr_log_level = std::stoi(itr->second);
    if (stderr_log_level < 0 ||
        stderr_log_level >= InfoLogLevel::NUM_INFO_LOG_LEVELS) {
      exec_state_ = LDBCommandExecuteResult::Failed(
          ARG_STDERR_LOG_LEVEL + " must be >= 0 and < " +
          std::to_string(InfoLogLevel::NUM_INFO_LOG_LEVELS) + ".");
    } else {
      logger_.reset(
          new StderrLogger(static_cast<InfoLogLevel>(stderr_log_level)));
    }
  }
}

void BackupableCommand::Help(const std::string& name, std::string& ret) {
  ret.append("  ");
  ret.append(name);
  ret.append(" [--" + ARG_BACKUP_ENV_URI + "] ");
  ret.append(" [--" + ARG_BACKUP_DIR + "] ");
  ret.append(" [--" + ARG_NUM_THREADS + "] ");
  ret.append(" [--" + ARG_STDERR_LOG_LEVEL + "=<int (InfoLogLevel)>] ");
  ret.append("\n");
}

// ----------------------------------------------------------------------------

BackupCommand::BackupCommand(const std::vector<std::string>& params,
                             const std::map<std::string, std::string>& options,
                             const std::vector<std::string>& flags)
    : BackupableCommand(params, options, flags) {}

void BackupCommand::Help(std::string& ret) {
  BackupableCommand::Help(Name(), ret);
}

void BackupCommand::DoCommand() {
  BackupEngine* backup_engine;
  Status status;
  if (!db_) {
    assert(GetExecuteState().IsFailed());
    return;
  }
  fprintf(stdout, "open db OK\n");
  Env* custom_env = nullptr;
  Env::LoadEnv(backup_env_uri_, &custom_env, &backup_env_guard_);
  assert(custom_env != nullptr);

  BackupableDBOptions backup_options =
      BackupableDBOptions(backup_dir_, custom_env);
  backup_options.info_log = logger_.get();
  backup_options.max_background_operations = num_threads_;
  status = BackupEngine::Open(custom_env, backup_options, &backup_engine);
  if (status.ok()) {
    fprintf(stdout, "open backup engine OK\n");
  } else {
    exec_state_ = LDBCommandExecuteResult::Failed(status.ToString());
    return;
  }
  status = backup_engine->CreateNewBackup(db_);
  if (status.ok()) {
    fprintf(stdout, "create new backup OK\n");
  } else {
    exec_state_ = LDBCommandExecuteResult::Failed(status.ToString());
    return;
  }
}

// ----------------------------------------------------------------------------

RestoreCommand::RestoreCommand(
    const std::vector<std::string>& params,
    const std::map<std::string, std::string>& options,
    const std::vector<std::string>& flags)
    : BackupableCommand(params, options, flags) {}

void RestoreCommand::Help(std::string& ret) {
  BackupableCommand::Help(Name(), ret);
}

void RestoreCommand::DoCommand() {
  Env* custom_env = nullptr;
  Env::LoadEnv(backup_env_uri_, &custom_env, &backup_env_guard_);
  assert(custom_env != nullptr);

  std::unique_ptr<BackupEngineReadOnly> restore_engine;
  Status status;
  {
    BackupableDBOptions opts(backup_dir_, custom_env);
    opts.info_log = logger_.get();
    opts.max_background_operations = num_threads_;
    BackupEngineReadOnly* raw_restore_engine_ptr;
    status =
        BackupEngineReadOnly::Open(custom_env, opts, &raw_restore_engine_ptr);
    if (status.ok()) {
      restore_engine.reset(raw_restore_engine_ptr);
    }
  }
  if (status.ok()) {
    fprintf(stdout, "open restore engine OK\n");
    status = restore_engine->RestoreDBFromLatestBackup(db_path_, db_path_);
  }
  if (status.ok()) {
    fprintf(stdout, "restore from backup OK\n");
  } else {
    exec_state_ = LDBCommandExecuteResult::Failed(status.ToString());
  }
}

// ----------------------------------------------------------------------------

namespace {

void DumpSstFile(Options options, std::string filename, bool output_hex,
                 bool show_properties) {
  std::string from_key;
  std::string to_key;
  if (filename.length() <= 4 ||
      filename.rfind(".sst") != filename.length() - 4) {
    std::cout << "Invalid sst file name." << std::endl;
    return;
  }
  // no verification
  // TODO: add support for decoding blob indexes in ldb as well
  ROCKSDB_NAMESPACE::SstFileDumper dumper(
      options, filename, 2 * 1024 * 1024 /* readahead_size */,
      /* verify_checksum */ false, output_hex,
      /* decode_blob_index */ false);
  Status st = dumper.ReadSequential(true, std::numeric_limits<uint64_t>::max(),
                                    false,            // has_from
                                    from_key, false,  // has_to
                                    to_key);
  if (!st.ok()) {
    std::cerr << "Error in reading SST file " << filename << st.ToString()
              << std::endl;
    return;
  }

  if (show_properties) {
    const ROCKSDB_NAMESPACE::TableProperties* table_properties;

    std::shared_ptr<const ROCKSDB_NAMESPACE::TableProperties>
        table_properties_from_reader;
    st = dumper.ReadTableProperties(&table_properties_from_reader);
    if (!st.ok()) {
      std::cerr << filename << ": " << st.ToString()
                << ". Try to use initial table properties" << std::endl;
      table_properties = dumper.GetInitTableProperties();
    } else {
      table_properties = table_properties_from_reader.get();
    }
    if (table_properties != nullptr) {
      std::cout << std::endl << "Table Properties:" << std::endl;
      std::cout << table_properties->ToString("\n") << std::endl;
    }
  }
}

}  // namespace

DBFileDumperCommand::DBFileDumperCommand(
    const std::vector<std::string>& /*params*/,
    const std::map<std::string, std::string>& options,
    const std::vector<std::string>& flags)
    : LDBCommand(options, flags, true, BuildCmdLineOptions({})) {}

void DBFileDumperCommand::Help(std::string& ret) {
  ret.append("  ");
  ret.append(DBFileDumperCommand::Name());
  ret.append("\n");
}

void DBFileDumperCommand::DoCommand() {
  if (!db_) {
    assert(GetExecuteState().IsFailed());
    return;
  }
  Status s;

  std::cout << "Manifest File" << std::endl;
  std::cout << "==============================" << std::endl;
  std::string manifest_filename;
  s = ReadFileToString(db_->GetEnv(), CurrentFileName(db_->GetName()),
                       &manifest_filename);
  if (!s.ok() || manifest_filename.empty() ||
      manifest_filename.back() != '\n') {
    std::cerr << "Error when reading CURRENT file "
              << CurrentFileName(db_->GetName()) << std::endl;
  }
  // remove the trailing '\n'
  manifest_filename.resize(manifest_filename.size() - 1);
  std::string manifest_filepath = db_->GetName() + "/" + manifest_filename;
  std::cout << manifest_filepath << std::endl;
  DumpManifestFile(options_, manifest_filepath, false, false, false);
  std::cout << std::endl;

  std::cout << "SST Files" << std::endl;
  std::cout << "==============================" << std::endl;
  std::vector<LiveFileMetaData> metadata;
  db_->GetLiveFilesMetaData(&metadata);
  for (auto& fileMetadata : metadata) {
    std::string filename = fileMetadata.db_path + fileMetadata.name;
    std::cout << filename << " level:" << fileMetadata.level << std::endl;
    std::cout << "------------------------------" << std::endl;
    DumpSstFile(options_, filename, false, true);
    std::cout << std::endl;
  }
  std::cout << std::endl;

  std::cout << "Write Ahead Log Files" << std::endl;
  std::cout << "==============================" << std::endl;
  ROCKSDB_NAMESPACE::VectorLogPtr wal_files;
  s = db_->GetSortedWalFiles(wal_files);
  if (!s.ok()) {
    std::cerr << "Error when getting WAL files" << std::endl;
  } else {
    for (auto& wal : wal_files) {
      // TODO(qyang): option.wal_dir should be passed into ldb command
      std::string filename = db_->GetOptions().wal_dir + wal->PathName();
      std::cout << filename << std::endl;
      // TODO(myabandeh): allow configuring is_write_commited
      DumpWalFile(options_, filename, true, true, true /* is_write_commited */,
                  &exec_state_);
    }
  }
}

void WriteExternalSstFilesCommand::Help(std::string& ret) {
  ret.append("  ");
  ret.append(WriteExternalSstFilesCommand::Name());
  ret.append(" <output_sst_path>");
  ret.append("\n");
}

WriteExternalSstFilesCommand::WriteExternalSstFilesCommand(
    const std::vector<std::string>& params,
    const std::map<std::string, std::string>& options,
    const std::vector<std::string>& flags)
    : LDBCommand(
          options, flags, false /* is_read_only */,
          BuildCmdLineOptions({ARG_HEX, ARG_KEY_HEX, ARG_VALUE_HEX, ARG_FROM,
                               ARG_TO, ARG_CREATE_IF_MISSING})) {
  create_if_missing_ =
      IsFlagPresent(flags, ARG_CREATE_IF_MISSING) ||
      ParseBooleanOption(options, ARG_CREATE_IF_MISSING, false);
  if (params.size() != 1) {
    exec_state_ = LDBCommandExecuteResult::Failed(
        "output SST file path must be specified");
  } else {
    output_sst_path_ = params.at(0);
  }
}

void WriteExternalSstFilesCommand::DoCommand() {
  if (!db_) {
    assert(GetExecuteState().IsFailed());
    return;
  }
  ColumnFamilyHandle* cfh = GetCfHandle();
  SstFileWriter sst_file_writer(EnvOptions(), db_->GetOptions(), cfh);
  Status status = sst_file_writer.Open(output_sst_path_);
  if (!status.ok()) {
    exec_state_ = LDBCommandExecuteResult::Failed("failed to open SST file: " +
                                                  status.ToString());
    return;
  }

  int bad_lines = 0;
  std::string line;
  std::ifstream ifs_stdin("/dev/stdin");
  std::istream* istream_p = ifs_stdin.is_open() ? &ifs_stdin : &std::cin;
  while (getline(*istream_p, line, '\n')) {
    std::string key;
    std::string value;
    if (ParseKeyValue(line, &key, &value, is_key_hex_, is_value_hex_)) {
      status = sst_file_writer.Put(key, value);
      if (!status.ok()) {
        exec_state_ = LDBCommandExecuteResult::Failed(
            "failed to write record to file: " + status.ToString());
        return;
      }
    } else if (0 == line.find("Keys in range:")) {
      // ignore this line
    } else if (0 == line.find("Created bg thread 0x")) {
      // ignore this line
    } else {
      bad_lines++;
    }
  }

  status = sst_file_writer.Finish();
  if (!status.ok()) {
    exec_state_ = LDBCommandExecuteResult::Failed(
        "Failed to finish writing to file: " + status.ToString());
    return;
  }

  if (bad_lines > 0) {
    fprintf(stderr, "Warning: %d bad lines ignored.\n", bad_lines);
  }
  exec_state_ = LDBCommandExecuteResult::Succeed(
      "external SST file written to " + output_sst_path_);
}

Options WriteExternalSstFilesCommand::PrepareOptionsForOpenDB() {
  Options opt = LDBCommand::PrepareOptionsForOpenDB();
  opt.create_if_missing = create_if_missing_;
  return opt;
}

const std::string IngestExternalSstFilesCommand::ARG_MOVE_FILES = "move_files";
const std::string IngestExternalSstFilesCommand::ARG_SNAPSHOT_CONSISTENCY =
    "snapshot_consistency";
const std::string IngestExternalSstFilesCommand::ARG_ALLOW_GLOBAL_SEQNO =
    "allow_global_seqno";
const std::string IngestExternalSstFilesCommand::ARG_ALLOW_BLOCKING_FLUSH =
    "allow_blocking_flush";
const std::string IngestExternalSstFilesCommand::ARG_INGEST_BEHIND =
    "ingest_behind";
const std::string IngestExternalSstFilesCommand::ARG_WRITE_GLOBAL_SEQNO =
    "write_global_seqno";

void IngestExternalSstFilesCommand::Help(std::string& ret) {
  ret.append("  ");
  ret.append(IngestExternalSstFilesCommand::Name());
  ret.append(" <input_sst_path>");
  ret.append(" [--" + ARG_MOVE_FILES + "] ");
  ret.append(" [--" + ARG_SNAPSHOT_CONSISTENCY + "] ");
  ret.append(" [--" + ARG_ALLOW_GLOBAL_SEQNO + "] ");
  ret.append(" [--" + ARG_ALLOW_BLOCKING_FLUSH + "] ");
  ret.append(" [--" + ARG_INGEST_BEHIND + "] ");
  ret.append(" [--" + ARG_WRITE_GLOBAL_SEQNO + "] ");
  ret.append("\n");
}

IngestExternalSstFilesCommand::IngestExternalSstFilesCommand(
    const std::vector<std::string>& params,
    const std::map<std::string, std::string>& options,
    const std::vector<std::string>& flags)
    : LDBCommand(
          options, flags, false /* is_read_only */,
          BuildCmdLineOptions({ARG_MOVE_FILES, ARG_SNAPSHOT_CONSISTENCY,
                               ARG_ALLOW_GLOBAL_SEQNO, ARG_CREATE_IF_MISSING,
                               ARG_ALLOW_BLOCKING_FLUSH, ARG_INGEST_BEHIND,
                               ARG_WRITE_GLOBAL_SEQNO})),
      move_files_(false),
      snapshot_consistency_(true),
      allow_global_seqno_(true),
      allow_blocking_flush_(true),
      ingest_behind_(false),
      write_global_seqno_(true) {
  create_if_missing_ =
      IsFlagPresent(flags, ARG_CREATE_IF_MISSING) ||
      ParseBooleanOption(options, ARG_CREATE_IF_MISSING, false);
  move_files_ = IsFlagPresent(flags, ARG_MOVE_FILES) ||
                ParseBooleanOption(options, ARG_MOVE_FILES, false);
  snapshot_consistency_ =
      IsFlagPresent(flags, ARG_SNAPSHOT_CONSISTENCY) ||
      ParseBooleanOption(options, ARG_SNAPSHOT_CONSISTENCY, true);
  allow_global_seqno_ =
      IsFlagPresent(flags, ARG_ALLOW_GLOBAL_SEQNO) ||
      ParseBooleanOption(options, ARG_ALLOW_GLOBAL_SEQNO, true);
  allow_blocking_flush_ =
      IsFlagPresent(flags, ARG_ALLOW_BLOCKING_FLUSH) ||
      ParseBooleanOption(options, ARG_ALLOW_BLOCKING_FLUSH, true);
  ingest_behind_ = IsFlagPresent(flags, ARG_INGEST_BEHIND) ||
                   ParseBooleanOption(options, ARG_INGEST_BEHIND, false);
  write_global_seqno_ =
      IsFlagPresent(flags, ARG_WRITE_GLOBAL_SEQNO) ||
      ParseBooleanOption(options, ARG_WRITE_GLOBAL_SEQNO, true);

  if (allow_global_seqno_) {
    if (!write_global_seqno_) {
      fprintf(stderr,
              "Warning: not writing global_seqno to the ingested SST can\n"
              "prevent older versions of RocksDB from being able to open it\n");
    }
  } else {
    if (write_global_seqno_) {
      exec_state_ = LDBCommandExecuteResult::Failed(
          "ldb cannot write global_seqno to the ingested SST when global_seqno "
          "is not allowed");
    }
  }

  if (params.size() != 1) {
    exec_state_ =
        LDBCommandExecuteResult::Failed("input SST path must be specified");
  } else {
    input_sst_path_ = params.at(0);
  }
}

void IngestExternalSstFilesCommand::DoCommand() {
  if (!db_) {
    assert(GetExecuteState().IsFailed());
    return;
  }
  if (GetExecuteState().IsFailed()) {
    return;
  }
  ColumnFamilyHandle* cfh = GetCfHandle();
  IngestExternalFileOptions ifo;
  ifo.move_files = move_files_;
  ifo.snapshot_consistency = snapshot_consistency_;
  ifo.allow_global_seqno = allow_global_seqno_;
  ifo.allow_blocking_flush = allow_blocking_flush_;
  ifo.ingest_behind = ingest_behind_;
  ifo.write_global_seqno = write_global_seqno_;
  Status status = db_->IngestExternalFile(cfh, {input_sst_path_}, ifo);
  if (!status.ok()) {
    exec_state_ = LDBCommandExecuteResult::Failed(
        "failed to ingest external SST: " + status.ToString());
  } else {
    exec_state_ =
        LDBCommandExecuteResult::Succeed("external SST files ingested");
  }
}

Options IngestExternalSstFilesCommand::PrepareOptionsForOpenDB() {
  Options opt = LDBCommand::PrepareOptionsForOpenDB();
  opt.create_if_missing = create_if_missing_;
  return opt;
}

ListFileRangeDeletesCommand::ListFileRangeDeletesCommand(
    const std::map<std::string, std::string>& options,
    const std::vector<std::string>& flags)
    : LDBCommand(options, flags, true, BuildCmdLineOptions({ARG_MAX_KEYS})) {
  std::map<std::string, std::string>::const_iterator itr =
      options.find(ARG_MAX_KEYS);
  if (itr != options.end()) {
    try {
#if defined(CYGWIN)
      max_keys_ = strtol(itr->second.c_str(), 0, 10);
#else
      max_keys_ = std::stoi(itr->second);
#endif
    } catch (const std::invalid_argument&) {
      exec_state_ = LDBCommandExecuteResult::Failed(ARG_MAX_KEYS +
                                                    " has an invalid value");
    } catch (const std::out_of_range&) {
      exec_state_ = LDBCommandExecuteResult::Failed(
          ARG_MAX_KEYS + " has a value out-of-range");
    }
  }
}

void ListFileRangeDeletesCommand::Help(std::string& ret) {
  ret.append("  ");
  ret.append(ListFileRangeDeletesCommand::Name());
  ret.append(" [--" + ARG_MAX_KEYS + "=<N>]");
  ret.append(" : print tombstones in SST files.\n");
}

void ListFileRangeDeletesCommand::DoCommand() {
  if (!db_) {
    assert(GetExecuteState().IsFailed());
    return;
  }

  DBImpl* db_impl = static_cast_with_check<DBImpl>(db_->GetRootDB());

  std::string out_str;

  Status st =
      db_impl->TablesRangeTombstoneSummary(GetCfHandle(), max_keys_, &out_str);
  if (st.ok()) {
    TEST_SYNC_POINT_CALLBACK(
        "ListFileRangeDeletesCommand::DoCommand:BeforePrint", &out_str);
    fprintf(stdout, "%s\n", out_str.c_str());
  } else {
    exec_state_ = LDBCommandExecuteResult::Failed(st.ToString());
  }
}

}  // namespace ROCKSDB_NAMESPACE
#endif  // ROCKSDB_LITE<|MERGE_RESOLUTION|>--- conflicted
+++ resolved
@@ -726,38 +726,11 @@
           LDBCommandExecuteResult::Failed(ARG_FIX_PREFIX_LEN + " must be > 0.");
     }
   }
-<<<<<<< HEAD
 
   // TODO(ajkr): this return value doesn't reflect the CF options changed, so
   // subcommands that rely on this won't see the effect of CF-related CLI args.
   // Such subcommands need to be changed to properly support CFs.
   return options_;
-=======
-#ifndef _MSC_VER
-  int use_terarkdb = 0;
-  if (ParseIntOption(option_map_, "use_terarkdb", use_terarkdb, exec_state_)) {
-    if (use_terarkdb >= 0) {
-      if (use_terarkdb) {
-        if (TerarkZipAutoConfigForOnlineDB) {
-          TerarkZipTableOptions tzo;
-          TerarkZipAutoConfigForOnlineDB(tzo, opt, opt);
-          opt.table_factory.reset(NewTerarkZipTableFactory(tzo, NULL));
-        }
-        else {
-          exec_state_ =
-              LDBCommandExecuteResult::Failed(
-          "when use_terarkdb, must link with libterark-zip-rocksdb-r, or by LD_PRELOAD");
-        }
-      }
-    }
-    else {
-      exec_state_ =
-          LDBCommandExecuteResult::Failed("use_terarkdb must be >= 0");
-    }
-  }
-#endif
-  return opt;
->>>>>>> 2c79f4db
 }
 
 bool LDBCommand::ParseKeyValue(const std::string& line, std::string* key,
