--- conflicted
+++ resolved
@@ -83,7 +83,8 @@
 	endif
 endif
 
-<<<<<<< HEAD
+$(info $$DEBUG_LEVEL is ${DEBUG_LEVEL}, MAKE_RESTARTS is [${MAKE_RESTARTS}])
+
 # LIB_MODE says whether or not to use/build "shared" or "static" libraries.
 # Mode "static" means to link against static libraries (.a)
 # Mode "shared" means to link against shared libraries (.so, .sl, .dylib, etc)
@@ -94,22 +95,6 @@
 else
 # For debug, set the default LIB_MODE to shared for efficient `make check` etc.
 	LIB_MODE?=shared
-=======
-$(info $$DEBUG_LEVEL is ${DEBUG_LEVEL}, MAKE_RESTARTS is [${MAKE_RESTARTS}])
-
-# Lite build flag.
-LITE ?= 0
-ifeq ($(LITE), 0)
-ifneq ($(filter -DROCKSDB_LITE,$(OPT)),)
-  # Be backward compatible and support older format where OPT=-DROCKSDB_LITE is
-  # specified instead of LITE=1 on the command line.
-  LITE=1
-endif
-else ifeq ($(LITE), 1)
-ifeq ($(filter -DROCKSDB_LITE,$(OPT)),)
-	OPT += -DROCKSDB_LITE
-endif
->>>>>>> 8f67bd11
 endif
 
 $(info $$DEBUG_LEVEL is $(DEBUG_LEVEL), $$LIB_MODE is $(LIB_MODE))
@@ -696,13 +681,8 @@
 # linking with jemalloc (as it won't be arm64-compatible) and remove some other options
 # set during platform detection
 DISABLE_JEMALLOC=1
-<<<<<<< HEAD
-PLATFORM_CCFLAGS := $(filter-out -march=native, $(PLATFORM_CCFLAGS))
-PLATFORM_CXXFLAGS := $(filter-out -march=native, $(PLATFORM_CXXFLAGS))
-=======
 PLATFORM_CCFLAGS := $(filter-out -march=native -DHAVE_SSE42 -DHAVE_AVX2, $(PLATFORM_CCFLAGS))
 PLATFORM_CXXFLAGS := $(filter-out -march=native -DHAVE_SSE42 -DHAVE_AVX2, $(PLATFORM_CXXFLAGS))
->>>>>>> 8f67bd11
 endif
 endif
 endif
@@ -1012,9 +992,7 @@
 PLUGIN_TESTS = $(patsubst %.cc, %, $(notdir $(ROCKSDB_PLUGIN_TESTS)))
 TESTS = $(patsubst %.cc, %, $(notdir $(TEST_MAIN_SOURCES)))
 TESTS += $(patsubst %.c, %, $(notdir $(TEST_MAIN_SOURCES_C)))
-<<<<<<< HEAD
 TESTS += $(PLUGIN_TESTS)
-=======
 ifeq (${MAKE_UNIT_TEST},1)
   ifeq (cspp,$(patsubst cspp:%,cspp,${DefaultWBWIFactory}))
     # cspp WBWI does not support txn with ts(timestamp)
@@ -1022,7 +1000,6 @@
     TESTS := $(filter-out write_committed_transaction_ts_test,${TESTS})
   endif
 endif
->>>>>>> 8f67bd11
 
 # `make check-headers` to very that each header file includes its own
 # dependencies
