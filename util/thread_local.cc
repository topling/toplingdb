--- conflicted
+++ resolved
@@ -8,13 +8,10 @@
 // found in the LICENSE file. See the AUTHORS file for names of contributors.
 
 #include "util/thread_local.h"
-<<<<<<< HEAD
-
-=======
 #include "util/mutexlock.h"
 #include "port/likely.h"
 #include "port/port.h"
->>>>>>> 610230be
+
 #include <stdlib.h>
 #include <atomic>
 #include <memory>
@@ -535,28 +532,14 @@
 
 ThreadLocalPtr::~ThreadLocalPtr() { Instance()->ReclaimId(id_); }
 
-<<<<<<< HEAD
+ROCKSDB_FLATTEN
 void* ThreadLocalPtr::Get() const { return Instance()->Get(id_); }
 
+ROCKSDB_FLATTEN
 void ThreadLocalPtr::Reset(void* ptr) { Instance()->Reset(id_, ptr); }
 
+ROCKSDB_FLATTEN
 void* ThreadLocalPtr::Swap(void* ptr) { return Instance()->Swap(id_, ptr); }
-=======
-ROCKSDB_FLATTEN
-void* ThreadLocalPtr::Get() const {
-  return Instance()->Get(id_);
-}
-
-ROCKSDB_FLATTEN
-void ThreadLocalPtr::Reset(void* ptr) {
-  Instance()->Reset(id_, ptr);
-}
-
-ROCKSDB_FLATTEN
-void* ThreadLocalPtr::Swap(void* ptr) {
-  return Instance()->Swap(id_, ptr);
-}
->>>>>>> 610230be
 
 ROCKSDB_FLATTEN
 bool ThreadLocalPtr::CompareAndSwap(void* ptr, void*& expected) {
