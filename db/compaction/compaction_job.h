--- conflicted
+++ resolved
@@ -191,7 +191,7 @@
 
   void GetSubCompactOutputs(std::vector<std::vector<const FileMetaData*> >*) const;
   CompactionJobStats* GetCompactionJobStats() const { return compaction_job_stats_; }
-  const InternalStats::CompactionStats& GetCompactionStats() const { return compaction_stats_; }
+  const InternalStats::CompactionStatsFull& GetCompactionStats() const { return compaction_stats_; }
 
  protected:
   void UpdateCompactionStats();
@@ -201,7 +201,7 @@
 
   // Call compaction filter. Then iterate through input and compact the
   // kv-pairs
-  void ProcessKeyValueCompaction(size_t thread_idx);
+  void ProcessKeyValueCompaction(SubcompactionState* sub_compact);
 
   CompactionState* compact_;
   InternalStats::CompactionStatsFull compaction_stats_;
@@ -305,7 +305,6 @@
   std::string trim_ts_;
   BlobFileCompletionCallback* blob_callback_;
 
-<<<<<<< HEAD
   uint64_t GetCompactionId(SubcompactionState* sub_compact) const;
 
   // Stores the sequence number to time mapping gathered from all input files
@@ -318,11 +317,8 @@
   // it will be placed on the penultimate_level and seqnuence number won't be
   // zeroed out.
   SequenceNumber penultimate_level_cutoff_seqno_ = kMaxSequenceNumber;
-=======
+
   std::vector<std::vector<std::string> > rand_key_store_;
-
-  uint64_t GetCompactionId(SubcompactionState* sub_compact);
->>>>>>> c30b2fa5
 
   // Get table file name in where it's outputting to, which should also be in
   // `output_directory_`.
