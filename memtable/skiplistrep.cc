--- conflicted
+++ resolved
@@ -73,9 +73,8 @@
   }
 
   // Returns true iff an entry that compares equal to key is in the list.
-<<<<<<< HEAD
-  bool Contains(const char* key) const override {
-    return skip_list_.Contains(key);
+  bool Contains(const Slice& internal_key) const override {
+    return ContainsForwardToLegacy(skip_list_, internal_key);
   }
 
   size_t ApproximateMemoryUsage() override {
@@ -83,36 +82,16 @@
     return 0;
   }
 
-  void Get(const LookupKey& k, void* callback_args,
-           bool (*callback_func)(void* arg, const char* entry)) override {
+  void Get(const ReadOptions&, const LookupKey& k, void* callback_args,
+           bool (*callback_func)(void* arg, const KeyValuePair*)) override {
     SkipListRep::Iterator iter(&skip_list_);
+    EncodedKeyValuePair kv;
     Slice dummy_slice;
     for (iter.Seek(dummy_slice, k.memtable_key().data());
-         iter.Valid() && callback_func(callback_args, iter.key());
+         iter.Valid() && callback_func(callback_args, kv.SetKey(iter.key()));
          iter.Next()) {
     }
   }
-=======
- bool Contains(const Slice& internal_key) const override {
-   return ContainsForwardToLegacy(skip_list_, internal_key);
- }
-
- size_t ApproximateMemoryUsage() override {
-   // All memory is allocated through allocator; nothing to report here
-   return 0;
- }
-
- void Get(const ReadOptions&, const LookupKey& k, void* callback_args,
-          bool (*callback_func)(void* arg, const KeyValuePair*)) override {
-   SkipListRep::Iterator iter(&skip_list_);
-   EncodedKeyValuePair kv;
-   Slice dummy_slice;
-   for (iter.Seek(dummy_slice, k.memtable_key().data());
-        iter.Valid() && callback_func(callback_args, kv.SetKey(iter.key()));
-        iter.Next()) {
-   }
- }
->>>>>>> 14827b88
 
   uint64_t ApproximateNumEntries(const Slice& start_ikey,
                                  const Slice& end_ikey) override {
