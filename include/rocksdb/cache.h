// Copyright (c) 2011-present, Facebook, Inc.  All rights reserved.
//  This source code is licensed under both the GPLv2 (found in the
//  COPYING file in the root directory) and Apache 2.0 License
//  (found in the LICENSE.Apache file in the root directory).
//
// Copyright (c) 2011 The LevelDB Authors. All rights reserved.
// Use of this source code is governed by a BSD-style license that can be
// found in the LICENSE file. See the AUTHORS file for names of contributors.
//
// A Cache is an interface that maps keys to values.  It has internal
// synchronization and may be safely accessed concurrently from
// multiple threads.  It may automatically evict entries to make room
// for new entries.  Values have a specified charge against the cache
// capacity.  For example, a cache where the values are variable
// length strings, may use the length of the string as the charge for
// the string.
//
// A builtin cache implementation with a least-recently-used eviction
// policy is provided.  Clients may use their own implementations if
// they want something more sophisticated (like scan-resistance, a
// custom eviction policy, variable cache sizing, etc.)

#pragma once

#include <cstdint>
#include <functional>
#include <memory>
#include <string>

#include "rocksdb/compression_type.h"
#include "rocksdb/memory_allocator.h"
#include "rocksdb/slice.h"
#include "rocksdb/statistics.h"
#include "rocksdb/status.h"

namespace ROCKSDB_NAMESPACE {

class Cache;
struct ConfigOptions;
class SecondaryCache;

extern const bool kDefaultToAdaptiveMutex;

<<<<<<< HEAD
enum CacheMetadataChargePolicy {
  // Only the `charge` of each entry inserted into a Cache counts against
  // the `capacity`
=======
ROCKSDB_ENUM_PLAIN(CacheMetadataChargePolicy, int,
>>>>>>> 610230be
  kDontChargeCacheMetadata,
  // In addition to the `charge`, the approximate space overheads in the
  // Cache (in bytes) also count against `capacity`. These space overheads
  // are for supporting fast Lookup and managing the lifetime of entries.
  kFullChargeCacheMetadata
);
const CacheMetadataChargePolicy kDefaultCacheMetadataChargePolicy =
    kFullChargeCacheMetadata;

// Options shared betweeen various cache implementations that
// divide the key space into shards using hashing.
struct ShardedCacheOptions {
  // Capacity of the cache, in the same units as the `charge` of each entry.
  // This is typically measured in bytes, but can be a different unit if using
  // kDontChargeCacheMetadata.
  size_t capacity = 0;

  // Cache is sharded into 2^num_shard_bits shards, by hash of key.
  // If < 0, a good default is chosen based on the capacity and the
  // implementation. (Mutex-based implementations are much more reliant
  // on many shards for parallel scalability.)
  int num_shard_bits = -1;

  // If strict_capacity_limit is set, Insert() will fail if there is not
  // enough capacity for the new entry along with all the existing referenced
  // (pinned) cache entries. (Unreferenced cache entries are evicted as
  // needed, sometimes immediately.) If strict_capacity_limit == false
  // (default), Insert() never fails.
  bool strict_capacity_limit = false;

  // If non-nullptr, RocksDB will use this allocator instead of system
  // allocator when allocating memory for cache blocks.
  //
  // Caveat: when the cache is used as block cache, the memory allocator is
  // ignored when dealing with compression libraries that allocate memory
  // internally (currently only XPRESS).
  std::shared_ptr<MemoryAllocator> memory_allocator;

  // See CacheMetadataChargePolicy
  CacheMetadataChargePolicy metadata_charge_policy =
      kDefaultCacheMetadataChargePolicy;

  ShardedCacheOptions() {}
  ShardedCacheOptions(
      size_t _capacity, int _num_shard_bits, bool _strict_capacity_limit,
      std::shared_ptr<MemoryAllocator> _memory_allocator = nullptr,
      CacheMetadataChargePolicy _metadata_charge_policy =
          kDefaultCacheMetadataChargePolicy)
      : capacity(_capacity),
        num_shard_bits(_num_shard_bits),
        strict_capacity_limit(_strict_capacity_limit),
        memory_allocator(std::move(_memory_allocator)),
        metadata_charge_policy(_metadata_charge_policy) {}
};

struct LRUCacheOptions : public ShardedCacheOptions {
  // Ratio of cache reserved for high-priority and low-priority entries,
  // respectively. (See Cache::Priority below more information on the levels.)
  // Valid values are between 0 and 1 (inclusive), and the sum of the two
  // values cannot exceed 1.
  //
  // If high_pri_pool_ratio is greater than zero, a dedicated high-priority LRU
  // list is maintained by the cache. Similarly, if low_pri_pool_ratio is
  // greater than zero, a dedicated low-priority LRU list is maintained.
  // There is also a bottom-priority LRU list, which is always enabled and not
  // explicitly configurable. Entries are spilled over to the next available
  // lower-priority pool if a certain pool's capacity is exceeded.
  //
  // Entries with cache hits are inserted into the highest priority LRU list
  // available regardless of the entry's priority. Entries without hits
  // are inserted into highest priority LRU list available whose priority
  // does not exceed the entry's priority. (For example, high-priority items
  // with no hits are placed in the high-priority pool if available;
  // otherwise, they are placed in the low-priority pool if available;
  // otherwise, they are placed in the bottom-priority pool.) This results
  // in lower-priority entries without hits getting evicted from the cache
  // sooner.
  //
  // Default values: high_pri_pool_ratio = 0.5 (which is referred to as
  // "midpoint insertion"), low_pri_pool_ratio = 0
  double high_pri_pool_ratio = 0.5;
  double low_pri_pool_ratio = 0.0;

  // Whether to use adaptive mutexes for cache shards. Note that adaptive
  // mutexes need to be supported by the platform in order for this to have any
  // effect. The default value is true if RocksDB is compiled with
  // -DROCKSDB_DEFAULT_TO_ADAPTIVE_MUTEX, false otherwise.
  bool use_adaptive_mutex = kDefaultToAdaptiveMutex;

  // A SecondaryCache instance to use a the non-volatile tier.
  std::shared_ptr<SecondaryCache> secondary_cache;

  LRUCacheOptions() {}
  LRUCacheOptions(size_t _capacity, int _num_shard_bits,
                  bool _strict_capacity_limit, double _high_pri_pool_ratio,
                  std::shared_ptr<MemoryAllocator> _memory_allocator = nullptr,
                  bool _use_adaptive_mutex = kDefaultToAdaptiveMutex,
                  CacheMetadataChargePolicy _metadata_charge_policy =
                      kDefaultCacheMetadataChargePolicy,
                  double _low_pri_pool_ratio = 0.0)
      : ShardedCacheOptions(_capacity, _num_shard_bits, _strict_capacity_limit,
                            std::move(_memory_allocator),
                            _metadata_charge_policy),
        high_pri_pool_ratio(_high_pri_pool_ratio),
        low_pri_pool_ratio(_low_pri_pool_ratio),
        use_adaptive_mutex(_use_adaptive_mutex) {}
};

// Create a new cache with a fixed size capacity. The cache is sharded
// to 2^num_shard_bits shards, by hash of the key. The total capacity
// is divided and evenly assigned to each shard. If strict_capacity_limit
// is set, insert to the cache will fail when cache is full. User can also
// set percentage of the cache reserves for high priority entries via
// high_pri_pool_pct.
// num_shard_bits = -1 means it is automatically determined: every shard
// will be at least 512KB and number of shard bits will not exceed 6.
extern std::shared_ptr<Cache> NewLRUCache(
    size_t capacity, int num_shard_bits = -1,
    bool strict_capacity_limit = false, double high_pri_pool_ratio = 0.5,
    std::shared_ptr<MemoryAllocator> memory_allocator = nullptr,
    bool use_adaptive_mutex = kDefaultToAdaptiveMutex,
    CacheMetadataChargePolicy metadata_charge_policy =
        kDefaultCacheMetadataChargePolicy,
    double low_pri_pool_ratio = 0.0);

extern std::shared_ptr<Cache> NewLRUCache(const LRUCacheOptions& cache_opts);

// EXPERIMENTAL
// Options structure for configuring a SecondaryCache instance based on
// LRUCache. The LRUCacheOptions.secondary_cache is not used and
// should not be set.
struct CompressedSecondaryCacheOptions : LRUCacheOptions {
  // The compression method (if any) that is used to compress data.
  CompressionType compression_type = CompressionType::kLZ4Compression;

  // compress_format_version can have two values:
  // compress_format_version == 1 -- decompressed size is not included in the
  // block header.
  // compress_format_version == 2 -- decompressed size is included in the block
  // header in varint32 format.
  uint32_t compress_format_version = 2;

  // Enable the custom split and merge feature, which split the compressed value
  // into chunks so that they may better fit jemalloc bins.
  bool enable_custom_split_merge = false;

  CompressedSecondaryCacheOptions() {}
  CompressedSecondaryCacheOptions(
      size_t _capacity, int _num_shard_bits, bool _strict_capacity_limit,
      double _high_pri_pool_ratio, double _low_pri_pool_ratio = 0.0,
      std::shared_ptr<MemoryAllocator> _memory_allocator = nullptr,
      bool _use_adaptive_mutex = kDefaultToAdaptiveMutex,
      CacheMetadataChargePolicy _metadata_charge_policy =
          kDefaultCacheMetadataChargePolicy,
      CompressionType _compression_type = CompressionType::kLZ4Compression,
      uint32_t _compress_format_version = 2,
      bool _enable_custom_split_merge = false)
      : LRUCacheOptions(_capacity, _num_shard_bits, _strict_capacity_limit,
                        _high_pri_pool_ratio, std::move(_memory_allocator),
                        _use_adaptive_mutex, _metadata_charge_policy,
                        _low_pri_pool_ratio),
        compression_type(_compression_type),
        compress_format_version(_compress_format_version),
        enable_custom_split_merge(_enable_custom_split_merge) {}
};

// EXPERIMENTAL
// Create a new Secondary Cache that is implemented on top of LRUCache.
extern std::shared_ptr<SecondaryCache> NewCompressedSecondaryCache(
    size_t capacity, int num_shard_bits = -1,
    bool strict_capacity_limit = false, double high_pri_pool_ratio = 0.5,
    double low_pri_pool_ratio = 0.0,
    std::shared_ptr<MemoryAllocator> memory_allocator = nullptr,
    bool use_adaptive_mutex = kDefaultToAdaptiveMutex,
    CacheMetadataChargePolicy metadata_charge_policy =
        kDefaultCacheMetadataChargePolicy,
    CompressionType compression_type = CompressionType::kLZ4Compression,
    uint32_t compress_format_version = 2,
    bool enable_custom_split_merge = false);

extern std::shared_ptr<SecondaryCache> NewCompressedSecondaryCache(
    const CompressedSecondaryCacheOptions& opts);

// HyperClockCache - EXPERIMENTAL
//
// A lock-free Cache alternative for RocksDB block cache that offers much
// improved CPU efficiency under high parallel load or high contention, with
// some caveats.
//
// See internal cache/clock_cache.h for full description.
struct HyperClockCacheOptions : public ShardedCacheOptions {
  // The estimated average `charge` associated with cache entries. This is a
  // critical configuration parameter for good performance from the hyper
  // cache, because having a table size that is fixed at creation time greatly
  // reduces the required synchronization between threads.
  // * If the estimate is substantially too low (e.g. less than half the true
  // average) then metadata space overhead with be substantially higher (e.g.
  // 200 bytes per entry rather than 100). With kFullChargeCacheMetadata, this
  // can slightly reduce cache hit rates, and slightly reduce access times due
  // to the larger working memory size.
  // * If the estimate is substantially too high (e.g. 25% higher than the true
  // average) then there might not be sufficient slots in the hash table for
  // both efficient operation and capacity utilization (hit rate). The hyper
  // cache will evict entries to prevent load factors that could dramatically
  // affect lookup times, instead letting the hit rate suffer by not utilizing
  // the full capacity.
  //
  // A reasonable choice is the larger of block_size and metadata_block_size.
  // When WriteBufferManager (and similar) charge memory usage to the block
  // cache, this can lead to the same effect as estimate being too low, which
  // is better than the opposite. Therefore, the general recommendation is to
  // assume that other memory charged to block cache could be negligible, and
  // ignore it in making the estimate.
  //
  // The best parameter choice based on a cache in use is given by
  // GetUsage() / GetOccupancyCount(), ignoring metadata overheads such as
  // with kDontChargeCacheMetadata. More precisely with
  // kFullChargeCacheMetadata is (GetUsage() - 64 * GetTableAddressCount()) /
  // GetOccupancyCount(). However, when the average value size might vary
  // (e.g. balance between metadata and data blocks in cache), it is better
  // to estimate toward the lower side than the higher side.
  size_t estimated_entry_charge;

  HyperClockCacheOptions(
      size_t _capacity, size_t _estimated_entry_charge,
      int _num_shard_bits = -1, bool _strict_capacity_limit = false,
      std::shared_ptr<MemoryAllocator> _memory_allocator = nullptr,
      CacheMetadataChargePolicy _metadata_charge_policy =
          kDefaultCacheMetadataChargePolicy)
      : ShardedCacheOptions(_capacity, _num_shard_bits, _strict_capacity_limit,
                            std::move(_memory_allocator),
                            _metadata_charge_policy),
        estimated_entry_charge(_estimated_entry_charge) {}

  // Construct an instance of HyperClockCache using these options
  std::shared_ptr<Cache> MakeSharedCache() const;
};

// DEPRECATED - The old Clock Cache implementation had an unresolved bug and
// has been removed. The new HyperClockCache requires an additional
// configuration parameter that is not provided by this API. This function
// simply returns a new LRUCache for functional compatibility.
extern std::shared_ptr<Cache> NewClockCache(
    size_t capacity, int num_shard_bits = -1,
    bool strict_capacity_limit = false,
    CacheMetadataChargePolicy metadata_charge_policy =
        kDefaultCacheMetadataChargePolicy);

class Cache {
 public:
  // Depending on implementation, cache entries with higher priority levels
  // could be less likely to get evicted than entries with lower priority
  // levels. The "high" priority level applies to certain SST metablocks (e.g.
  // index and filter blocks) if the option
  // cache_index_and_filter_blocks_with_high_priority is set. The "low" priority
  // level is used for other kinds of SST blocks (most importantly, data
  // blocks), as well as the above metablocks in case
  // cache_index_and_filter_blocks_with_high_priority is
  // not set. The "bottom" priority level is for BlobDB's blob values.
  enum class Priority { HIGH, LOW, BOTTOM };

  // A set of callbacks to allow objects in the primary block cache to be
  // be persisted in a secondary cache. The purpose of the secondary cache
  // is to support other ways of caching the object, such as persistent or
  // compressed data, that may require the object to be parsed and transformed
  // in some way. Since the primary cache holds C++ objects and the secondary
  // cache may only hold flat data that doesn't need relocation, these
  // callbacks need to be provided by the user of the block
  // cache to do the conversion.
  // The CacheItemHelper is passed to Insert() and Lookup(). It has pointers
  // to callback functions for size, saving and deletion of the
  // object. The callbacks are defined in C-style in order to make them
  // stateless and not add to the cache metadata size.
  // Saving multiple std::function objects will take up 32 bytes per
  // function, even if its not bound to an object and does no capture.
  //
  // All the callbacks are C-style function pointers in order to simplify
  // lifecycle management. Objects in the cache can outlive the parent DB,
  // so anything required for these operations should be contained in the
  // object itself.
  //
  // The SizeCallback takes a void* pointer to the object and returns the size
  // of the persistable data. It can be used by the secondary cache to allocate
  // memory if needed.
  //
  // RocksDB callbacks are NOT exception-safe. A callback completing with an
  // exception can lead to undefined behavior in RocksDB, including data loss,
  // unreported corruption, deadlocks, and more.
  using SizeCallback = size_t (*)(void* obj);

  // The SaveToCallback takes a void* object pointer and saves the persistable
  // data into a buffer. The secondary cache may decide to not store it in a
  // contiguous buffer, in which case this callback will be called multiple
  // times with increasing offset
  using SaveToCallback = Status (*)(void* from_obj, size_t from_offset,
                                    size_t length, void* out);

  // A function pointer type for custom destruction of an entry's
  // value. The Cache is responsible for copying and reclaiming space
  // for the key, but values are managed by the caller.
  using DeleterFn = void (*)(const Slice& key, void* value);

  // A struct with pointers to helper functions for spilling items from the
  // cache into the secondary cache. May be extended in the future. An
  // instance of this struct is expected to outlive the cache.
  struct CacheItemHelper {
    SizeCallback size_cb;
    SaveToCallback saveto_cb;
    DeleterFn del_cb;

    CacheItemHelper() : size_cb(nullptr), saveto_cb(nullptr), del_cb(nullptr) {}
    CacheItemHelper(SizeCallback _size_cb, SaveToCallback _saveto_cb,
                    DeleterFn _del_cb)
        : size_cb(_size_cb), saveto_cb(_saveto_cb), del_cb(_del_cb) {}
  };

  // The CreateCallback is passed by the block cache user to Lookup(). It
  // takes in a buffer from the NVM cache and constructs an object using
  // it. The callback doesn't have ownership of the buffer and should
  // copy the contents into its own buffer.
  using CreateCallback = std::function<Status(const void* buf, size_t size,
                                              void** out_obj, size_t* charge)>;

  Cache(std::shared_ptr<MemoryAllocator> allocator = nullptr)
      : memory_allocator_(std::move(allocator)) {}
  // No copying allowed
  Cache(const Cache&) = delete;
  Cache& operator=(const Cache&) = delete;

  // Creates a new Cache based on the input value string and returns the result.
  // Currently, this method can be used to create LRUCaches only
  // @param config_options
  // @param value  The value might be:
  //   - an old-style cache ("1M") -- equivalent to NewLRUCache(1024*102(
  //   - Name-value option pairs -- "capacity=1M; num_shard_bits=4;
  //     For the LRUCache, the values are defined in LRUCacheOptions.
  // @param result The new Cache object
  // @return OK if the cache was successfully created
  // @return NotFound if an invalid name was specified in the value
  // @return InvalidArgument if either the options were not valid
  static Status CreateFromString(const ConfigOptions& config_options,
                                 const std::string& value,
                                 std::shared_ptr<Cache>* result);

  // Destroys all existing entries by calling the "deleter"
  // function that was passed via the Insert() function.
  //
  // @See Insert
  virtual ~Cache() {}

  // Opaque handle to an entry stored in the cache.
  struct Handle {};

  // The type of the Cache
  virtual const char* Name() const = 0;

  // Insert a mapping from key->value into the volatile cache only
  // and assign it with the specified charge against the total cache capacity.
  // If strict_capacity_limit is true and cache reaches its full capacity,
  // return Status::MemoryLimit.
  //
  // If handle is not nullptr, returns a handle that corresponds to the
  // mapping. The caller must call this->Release(handle) when the returned
  // mapping is no longer needed. In case of error caller is responsible to
  // cleanup the value (i.e. calling "deleter").
  //
  // If handle is nullptr, it is as if Release is called immediately after
  // insert. In case of error value will be cleanup.
  //
  // When the inserted entry is no longer needed, the key and
  // value will be passed to "deleter" which must delete the value.
  // (The Cache is responsible for copying and reclaiming space for
  // the key.)
  virtual Status Insert(const Slice& key, void* value, size_t charge,
                        DeleterFn deleter, Handle** handle = nullptr,
                        Priority priority = Priority::LOW) = 0;

  // If the cache has no mapping for "key", returns nullptr.
  //
  // Else return a handle that corresponds to the mapping.  The caller
  // must call this->Release(handle) when the returned mapping is no
  // longer needed.
  // If stats is not nullptr, relative tickers could be used inside the
  // function.
  virtual Handle* Lookup(const Slice& key, Statistics* stats = nullptr) = 0;

  // Increments the reference count for the handle if it refers to an entry in
  // the cache. Returns true if refcount was incremented; otherwise, returns
  // false.
  // REQUIRES: handle must have been returned by a method on *this.
  virtual bool Ref(Handle* handle) = 0;

  /**
   * Release a mapping returned by a previous Lookup(). A released entry might
   * still remain in cache in case it is later looked up by others. If
   * erase_if_last_ref is set then it also erases it from the cache if there is
   * no other reference to  it. Erasing it should call the deleter function that
   * was provided when the entry was inserted.
   *
   * Returns true if the entry was also erased.
   */
  // REQUIRES: handle must not have been released yet.
  // REQUIRES: handle must have been returned by a method on *this.
  virtual bool Release(Handle* handle, bool erase_if_last_ref = false) = 0;

  // Return the value encapsulated in a handle returned by a
  // successful Lookup().
  // REQUIRES: handle must not have been released yet.
  // REQUIRES: handle must have been returned by a method on *this.
  virtual void* Value(Handle* handle) = 0;

  // If the cache contains the entry for the key, erase it.  Note that the
  // underlying entry will be kept around until all existing handles
  // to it have been released.
  virtual void Erase(const Slice& key) = 0;
  // Return a new numeric id.  May be used by multiple clients who are
  // sharding the same cache to partition the key space.  Typically the
  // client will allocate a new id at startup and prepend the id to
  // its cache keys.
  virtual uint64_t NewId() = 0;

  // sets the maximum configured capacity of the cache. When the new
  // capacity is less than the old capacity and the existing usage is
  // greater than new capacity, the implementation will do its best job to
  // purge the released entries from the cache in order to lower the usage
  virtual void SetCapacity(size_t capacity) = 0;

  // Set whether to return error on insertion when cache reaches its full
  // capacity.
  virtual void SetStrictCapacityLimit(bool strict_capacity_limit) = 0;

  // Get the flag whether to return error on insertion when cache reaches its
  // full capacity.
  virtual bool HasStrictCapacityLimit() const = 0;

  // Returns the maximum configured capacity of the cache
  virtual size_t GetCapacity() const = 0;

  // Returns the memory size for the entries residing in the cache.
  virtual size_t GetUsage() const = 0;

  // Returns the number of entries currently tracked in the table. SIZE_MAX
  // means "not supported." This is used for inspecting the load factor, along
  // with GetTableAddressCount().
  virtual size_t GetOccupancyCount() const { return SIZE_MAX; }

  // Returns the number of ways the hash function is divided for addressing
  // entries. Zero means "not supported." This is used for inspecting the load
  // factor, along with GetOccupancyCount().
  virtual size_t GetTableAddressCount() const { return 0; }

  // Returns the memory size for a specific entry in the cache.
  virtual size_t GetUsage(Handle* handle) const = 0;

  // Returns the memory size for the entries in use by the system
  virtual size_t GetPinnedUsage() const = 0;

  // Returns the charge for the specific entry in the cache.
  virtual size_t GetCharge(Handle* handle) const = 0;

  // Returns the deleter for the specified entry. This might seem useless
  // as the Cache itself is responsible for calling the deleter, but
  // the deleter can essentially verify that a cache entry is of an
  // expected type from an expected code source.
  virtual DeleterFn GetDeleter(Handle* handle) const = 0;

  // Call this on shutdown if you want to speed it up. Cache will disown
  // any underlying data and will not free it on delete. This call will leak
  // memory - call this only if you're shutting down the process.
  // Any attempts of using cache after this call will fail terribly.
  // Always delete the DB object before calling this method!
  virtual void DisownData() {
    // default implementation is noop
  }

  struct ApplyToAllEntriesOptions {
    // If the Cache uses locks, setting `average_entries_per_lock` to
    // a higher value suggests iterating over more entries each time a lock
    // is acquired, likely reducing the time for ApplyToAllEntries but
    // increasing latency for concurrent users of the Cache. Setting
    // `average_entries_per_lock` to a smaller value could be helpful if
    // callback is relatively expensive, such as using large data structures.
    size_t average_entries_per_lock = 256;
  };

  // Apply a callback to all entries in the cache. The Cache must ensure
  // thread safety but does not guarantee that a consistent snapshot of all
  // entries is iterated over if other threads are operating on the Cache
  // also.
  virtual void ApplyToAllEntries(
      const std::function<void(const Slice& key, void* value, size_t charge,
                               DeleterFn deleter)>& callback,
      const ApplyToAllEntriesOptions& opts) = 0;

  // DEPRECATED version of above. (Default implementation uses above.)
  virtual void ApplyToAllCacheEntries(void (*callback)(void* value,
                                                       size_t charge),
                                      bool /*thread_safe*/) {
    ApplyToAllEntries([callback](const Slice&, void* value, size_t charge,
                                 DeleterFn) { callback(value, charge); },
                      {});
  }

  // Remove all entries.
  // Prerequisite: no entry is referenced.
  virtual void EraseUnRefEntries() = 0;

  virtual std::string GetPrintableOptions() const { return ""; }

  MemoryAllocator* memory_allocator() const { return memory_allocator_.get(); }

  // EXPERIMENTAL
  // The following APIs are experimental and might change in the future.
  // The Insert and Lookup APIs below are intended to allow cached objects
  // to be demoted/promoted between the primary block cache and a secondary
  // cache. The secondary cache could be a non-volatile cache, and will
  // likely store the object in a different representation. They rely on a
  // per object CacheItemHelper to do the conversions.
  // The secondary cache may persist across process and system restarts,
  // and may even be moved between hosts. Therefore, the cache key must
  // be repeatable across restarts/reboots, and globally unique if
  // multiple DBs share the same cache and the set of DBs can change
  // over time.

  // Insert a mapping from key->value into the cache and assign it
  // the specified charge against the total cache capacity. If
  // strict_capacity_limit is true and cache reaches its full capacity,
  // return Status::MemoryLimit. `value` must be non-nullptr for this
  // Insert() because Value() == nullptr is reserved for indicating failure
  // with secondary-cache-compatible mappings.
  //
  // The helper argument is saved by the cache and will be used when the
  // inserted object is evicted or promoted to the secondary cache. It,
  // therefore, must outlive the cache.
  //
  // If handle is not nullptr, returns a handle that corresponds to the
  // mapping. The caller must call this->Release(handle) when the returned
  // mapping is no longer needed. In case of error caller is responsible to
  // cleanup the value (i.e. calling "deleter").
  //
  // If handle is nullptr, it is as if Release is called immediately after
  // insert. In case of error value will be cleanup.
  //
  // Regardless of whether the item was inserted into the cache,
  // it will attempt to insert it into the secondary cache if one is
  // configured, and the helper supports it.
  // The cache implementation must support a secondary cache, otherwise
  // the item is only inserted into the primary cache. It may
  // defer the insertion to the secondary cache as it sees fit.
  //
  // When the inserted entry is no longer needed, the key and
  // value will be passed to "deleter".
  virtual Status Insert(const Slice& key, void* value,
                        const CacheItemHelper* helper, size_t charge,
                        Handle** handle = nullptr,
                        Priority priority = Priority::LOW) {
    if (!helper) {
      return Status::InvalidArgument();
    }
    return Insert(key, value, charge, helper->del_cb, handle, priority);
  }

  // Lookup the key in the primary and secondary caches (if one is configured).
  // The create_cb callback function object will be used to contruct the
  // cached object.
  // If none of the caches have the mapping for the key, returns nullptr.
  // Else, returns a handle that corresponds to the mapping.
  //
  // This call may promote the object from the secondary cache (if one is
  // configured, and has the given key) to the primary cache.
  //
  // The helper argument should be provided if the caller wants the lookup
  // to include the secondary cache (if one is configured) and the object,
  // if it exists, to be promoted to the primary cache. The helper may be
  // saved and used later when the object is evicted. Therefore, it must
  // outlive the cache.
  //
  // ======================== Async Lookup (wait=false) ======================
  // When wait=false, the handle returned might be in any of three states:
  // * Present - If Value() != nullptr, then the result is present and
  // the handle can be used just as if wait=true.
  // * Pending, not ready (IsReady() == false) - secondary cache is still
  // working to retrieve the value. Might become ready any time.
  // * Pending, ready (IsReady() == true) - secondary cache has the value
  // but it has not been loaded into primary cache. Call to Wait()/WaitAll()
  // will not block.
  //
  // IMPORTANT: Pending handles are not thread-safe, and only these functions
  // are allowed on them: Value(), IsReady(), Wait(), WaitAll(). Even Release()
  // can only come after Wait() or WaitAll() even though a reference is held.
  //
  // Only Wait()/WaitAll() gets a Handle out of a Pending state. (Waiting is
  // safe and has no effect on other handle states.) After waiting on a Handle,
  // it is in one of two states:
  // * Present - if Value() != nullptr
  // * Failed - if Value() == nullptr, such as if the secondary cache
  // initially thought it had the value but actually did not.
  //
  // Note that given an arbitrary Handle, the only way to distinguish the
  // Pending+ready state from the Failed state is to Wait() on it. A cache
  // entry not compatible with secondary cache can also have Value()==nullptr
  // like the Failed state, but this is not generally a concern.
  virtual Handle* Lookup(const Slice& key, const CacheItemHelper* /*helper_cb*/,
                         const CreateCallback& /*create_cb*/,
                         Priority /*priority*/, bool /*wait*/,
                         Statistics* stats = nullptr) {
    return Lookup(key, stats);
  }

  // Release a mapping returned by a previous Lookup(). The "useful"
  // parameter specifies whether the data was actually used or not,
  // which may be used by the cache implementation to decide whether
  // to consider it as a hit for retention purposes. As noted elsewhere,
  // "pending" handles require Wait()/WaitAll() before Release().
  virtual bool Release(Handle* handle, bool /*useful*/,
                       bool erase_if_last_ref) {
    return Release(handle, erase_if_last_ref);
  }

  // Determines if the handle returned by Lookup() can give a value without
  // blocking, though Wait()/WaitAll() might be required to publish it to
  // Value(). See secondary cache compatible Lookup() above for details.
  // This call is not thread safe on "pending" handles.
  virtual bool IsReady(Handle* /*handle*/) { return true; }

  // Convert a "pending" handle into a full thread-shareable handle by
  // * If necessary, wait until secondary cache finishes loading the value.
  // * Construct the value for primary cache and set it in the handle.
  // Even after Wait() on a pending handle, the caller must check for
  // Value() == nullptr in case of failure. This call is not thread-safe
  // on pending handles. This call has no effect on non-pending handles.
  // See secondary cache compatible Lookup() above for details.
  virtual void Wait(Handle* /*handle*/) {}

  // Wait for a vector of handles to become ready. As with Wait(), the user
  // should check the Value() of each handle for nullptr. This call is not
  // thread-safe on pending handles.
  virtual void WaitAll(std::vector<Handle*>& /*handles*/) {}

 private:
  std::shared_ptr<MemoryAllocator> memory_allocator_;
};

// Classifications of block cache entries.
//
// Developer notes: Adding a new enum to this class requires corresponding
// updates to `kCacheEntryRoleToCamelString` and
// `kCacheEntryRoleToHyphenString`. Do not add to this enum after `kMisc` since
// `kNumCacheEntryRoles` assumes `kMisc` comes last.
enum class CacheEntryRole {
  // Block-based table data block
  kDataBlock,
  // Block-based table filter block (full or partitioned)
  kFilterBlock,
  // Block-based table metadata block for partitioned filter
  kFilterMetaBlock,
  // OBSOLETE / DEPRECATED: old/removed block-based filter
  kDeprecatedFilterBlock,
  // Block-based table index block
  kIndexBlock,
  // Other kinds of block-based table block
  kOtherBlock,
  // WriteBufferManager's charge to account for its memtable usage
  kWriteBuffer,
  // Compression dictionary building buffer's charge to account for
  // its memory usage
  kCompressionDictionaryBuildingBuffer,
  // Filter's charge to account for
  // (new) bloom and ribbon filter construction's memory usage
  kFilterConstruction,
  // BlockBasedTableReader's charge to account for its memory usage
  kBlockBasedTableReader,
  // FileMetadata's charge to account for its memory usage
  kFileMetadata,
  // Blob value (when using the same cache as block cache and blob cache)
  kBlobValue,
  // Blob cache's charge to account for its memory usage (when using a
  // separate block cache and blob cache)
  kBlobCache,
  // Default bucket, for miscellaneous cache entries. Do not use for
  // entries that could potentially add up to large usage.
  kMisc,
};
constexpr uint32_t kNumCacheEntryRoles =
    static_cast<uint32_t>(CacheEntryRole::kMisc) + 1;

// Obtain a hyphen-separated, lowercase name of a `CacheEntryRole`.
const std::string& GetCacheEntryRoleName(CacheEntryRole);

// For use with `GetMapProperty()` for property
// `DB::Properties::kBlockCacheEntryStats`. On success, the map will
// be populated with all keys that can be obtained from these functions.
struct BlockCacheEntryStatsMapKeys {
  static const std::string& CacheId();
  static const std::string& CacheCapacityBytes();
  static const std::string& LastCollectionDurationSeconds();
  static const std::string& LastCollectionAgeSeconds();

  static std::string EntryCount(CacheEntryRole);
  static std::string UsedBytes(CacheEntryRole);
  static std::string UsedPercent(CacheEntryRole);
};

}  // namespace ROCKSDB_NAMESPACE<|MERGE_RESOLUTION|>--- conflicted
+++ resolved
@@ -41,13 +41,9 @@
 
 extern const bool kDefaultToAdaptiveMutex;
 
-<<<<<<< HEAD
-enum CacheMetadataChargePolicy {
+ROCKSDB_ENUM_PLAIN(CacheMetadataChargePolicy, int,
   // Only the `charge` of each entry inserted into a Cache counts against
   // the `capacity`
-=======
-ROCKSDB_ENUM_PLAIN(CacheMetadataChargePolicy, int,
->>>>>>> 610230be
   kDontChargeCacheMetadata,
   // In addition to the `charge`, the approximate space overheads in the
   // Cache (in bytes) also count against `capacity`. These space overheads
