--- conflicted
+++ resolved
@@ -8,7 +8,7 @@
 // found in the LICENSE file. See the AUTHORS file for names of contributors.
 
 #include "db/arena_wrapped_db_iter.h"
-#include "db/snapshot_impl.h"
+
 #include "memory/arena.h"
 #include "rocksdb/env.h"
 #include "rocksdb/iterator.h"
@@ -79,42 +79,27 @@
   uint64_t cur_sv_number = cfd_->GetSuperVersionNumber();
   TEST_SYNC_POINT("ArenaWrappedDBIter::Refresh:1");
   TEST_SYNC_POINT("ArenaWrappedDBIter::Refresh:2");
-<<<<<<< HEAD
   auto reinit_internal_iter = [&]() {
     std::string curr_key;
     bool is_valid = this->Valid();
-    if (is_valid) {
+    SequenceNumber old_iter_seq = db_iter_->get_sequence();
+    SequenceNumber latest_seq = GetSeqNum(db_impl_, snap, db_iter_);
+    if (is_valid && keep_iter_pos) {
       curr_key = this->key().ToString();
     }
-    SequenceNumber latest_seq = GetSeqNum(db_impl_, snap, db_iter_);
+    Snapshot* pin_snap = nullptr;
+    if (size_t(snap) == KEEP_SNAPSHOT) {
+      // pin the snapshot latest_seq to avoid race condition caused by
+      // the the snapshot latest_seq being garbage collected by a
+      // compaction, which may cause many errors, for example an external
+      // behavior is Seek on belowing new iterator failed(with same
+      // read_opt.lower_bound/upper_bound...)
+      pin_snap = db_impl_->GetSnapshotImpl(latest_seq, false);
+    }
     Env* env = db_iter_->env();
     db_iter_->~DBIter();
     arena_.~Arena();
     new (&arena_) Arena();
-=======
-  while (true) {
-    if (sv_number_ != cur_sv_number) {
-      std::string curr_key;
-      bool is_valid = this->Valid();
-      SequenceNumber old_iter_seq = db_iter_->get_sequence();
-      SequenceNumber latest_seq = GetSeqNum(db_impl_, snap, db_iter_);
-      if (is_valid && keep_iter_pos) {
-        curr_key = this->key().ToString();
-      }
-      Snapshot* pin_snap = nullptr;
-      if (size_t(snap) == KEEP_SNAPSHOT) {
-        // pin the snapshot latest_seq to avoid race condition caused by
-        // the the snapshot latest_seq being garbage collected by a
-        // compaction, which may cause many errors, for example an external
-        // behavior is Seek on belowing new iterator failed(with same
-        // read_opt.lower_bound/upper_bound...)
-        pin_snap = db_impl_->GetSnapshotImpl(latest_seq, false);
-      }
-      Env* env = db_iter_->env();
-      db_iter_->~DBIter();
-      arena_.~Arena();
-      new (&arena_) Arena();
->>>>>>> fe8db832
 
     SuperVersion* sv = cfd_->GetReferencedSuperVersion(db_impl_);
     if (read_callback_) {
@@ -126,34 +111,23 @@
          cur_sv_number, read_callback_, db_impl_, cfd_, expose_blob_index_,
          allow_refresh_);
 
-<<<<<<< HEAD
     InternalIterator* internal_iter = db_impl_->NewInternalIterator(
         read_options_, cfd_, sv, &arena_, latest_seq,
         /* allow_unprepared_value */ true, /* db_iter */ this);
     SetIterUnderDBIter(internal_iter);
-    if (is_valid) {
+    if (is_valid && keep_iter_pos) {
       this->Seek(curr_key);
-      ROCKSDB_VERIFY(this->Valid());
+      ROCKSDB_VERIFY_F(this->Valid(),
+        "old_iter_seq = %lld, latest_seq = %lld, snap = %p, pin_snap = %p",
+        (long long)old_iter_seq, (long long)latest_seq, snap, pin_snap);
+    }
+    if (pin_snap) {
+      db_impl_->ReleaseSnapshot(pin_snap);
     }
   };
   while (true) {
     if (sv_number_ != cur_sv_number) {
       reinit_internal_iter();
-=======
-      InternalIterator* internal_iter = db_impl_->NewInternalIterator(
-          read_options_, cfd_, sv, &arena_, db_iter_->GetRangeDelAggregator(),
-          latest_seq, /* allow_unprepared_value */ true);
-      SetIterUnderDBIter(internal_iter);
-      if (is_valid && keep_iter_pos) {
-        this->Seek(curr_key);
-        ROCKSDB_VERIFY_F(this->Valid(),
-          "old_iter_seq = %lld, latest_seq = %lld, snap = %p, pin_snap = %p",
-          (long long)old_iter_seq, (long long)latest_seq, snap, pin_snap);
-      }
-      if (pin_snap) {
-        db_impl_->ReleaseSnapshot(pin_snap);
-      }
->>>>>>> fe8db832
       break;
     } else {
       SequenceNumber latest_seq = GetSeqNum(db_impl_, snap, db_iter_);
