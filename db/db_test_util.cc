--- conflicted
+++ resolved
@@ -8,8 +8,8 @@
 // found in the LICENSE file. See the AUTHORS file for names of contributors.
 
 #include "db/db_test_util.h"
+#include "db/forward_iterator.h"
 #include <table/terark_zip_weak_function.h>
-#include "db/forward_iterator.h"
 
 namespace rocksdb {
 
@@ -53,6 +53,7 @@
   alternative_wal_dir_ = dbname_ + "/wal";
   alternative_db_log_dir_ = dbname_ + "/db_log_dir";
   auto options = CurrentOptions();
+  options.env = env_;
   auto delete_options = options;
   delete_options.wal_dir = alternative_wal_dir_;
   EXPECT_OK(DestroyDB(dbname_, delete_options));
@@ -73,6 +74,7 @@
   options.db_paths.emplace_back(dbname_ + "_2", 0);
   options.db_paths.emplace_back(dbname_ + "_3", 0);
   options.db_paths.emplace_back(dbname_ + "_4", 0);
+  options.env = env_;
 
   if (getenv("KEEP_DB")) {
     printf("DB is still at %s\n", dbname_.c_str());
@@ -256,7 +258,6 @@
 
   if (NewTerarkZipTableFactory) {
     TerarkZipTableOptions tzto;
-    tzto.disableSecondPassIter = true;
     std::shared_ptr<TableFactory> terark_zip_table_factory(NewTerarkZipTableFactory(tzto,
         NewBlockBasedTableFactory(BlockBasedTableOptions())));
     options.allow_mmap_reads = true;
@@ -272,8 +273,7 @@
   // this redundant copy is to minimize code change w/o having lint error.
   Options options = defaultOptions;
   BlockBasedTableOptions table_options;
-<<<<<<< HEAD
-  bool set_block_based_table_factory = true;
+  bool set_block_based_table_factory = !options.table_factory;
 #if !defined(OS_MACOSX) && !defined(OS_WIN) && !defined(OS_SOLARIS) &&  \
   !defined(OS_AIX)
   rocksdb::SyncPoint::GetInstance()->ClearCallBack(
@@ -282,9 +282,6 @@
       "NewWritableFile:O_DIRECT");
 #endif
 
-=======
-  bool set_block_based_table_factory = !options.table_factory;
->>>>>>> b52959a4
   switch (option_config_) {
 #ifndef ROCKSDB_LITE
     case kHashSkipList:
