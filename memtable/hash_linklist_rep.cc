//  Copyright (c) 2011-present, Facebook, Inc.  All rights reserved.
//  This source code is licensed under both the GPLv2 (found in the
//  COPYING file in the root directory) and Apache 2.0 License
//  (found in the LICENSE.Apache file in the root directory).
//

#ifndef ROCKSDB_LITE

#include <algorithm>
#include <atomic>

#include "db/memtable.h"
#include "memory/arena.h"
#include "memtable/skiplist.h"
#include "monitoring/histogram.h"
#include "port/port.h"
#include "rocksdb/memtablerep.h"
#include "rocksdb/slice.h"
#include "rocksdb/slice_transform.h"
#include "rocksdb/utilities/options_type.h"
#include "util/hash.h"

namespace ROCKSDB_NAMESPACE {
namespace {

using Key = const char*;
using MemtableSkipList = SkipList<Key, const MemTableRep::KeyComparator&>;
using Pointer = std::atomic<void*>;

// A data structure used as the header of a link list of a hash bucket.
struct BucketHeader {
  Pointer next;
  std::atomic<uint32_t> num_entries;

  explicit BucketHeader(void* n, uint32_t count)
      : next(n), num_entries(count) {}

  bool IsSkipListBucket() {
    return next.load(std::memory_order_relaxed) == this;
  }

  uint32_t GetNumEntries() const {
    return num_entries.load(std::memory_order_relaxed);
  }

  // REQUIRES: called from single-threaded Insert()
  void IncNumEntries() {
    // Only one thread can do write at one time. No need to do atomic
    // incremental. Update it with relaxed load and store.
    num_entries.store(GetNumEntries() + 1, std::memory_order_relaxed);
  }
};

// A data structure used as the header of a skip list of a hash bucket.
struct SkipListBucketHeader {
  BucketHeader Counting_header;
  MemtableSkipList skip_list;

  explicit SkipListBucketHeader(const MemTableRep::KeyComparator& cmp,
                                Allocator* allocator, uint32_t count)
      : Counting_header(this,  // Pointing to itself to indicate header type.
                        count),
        skip_list(cmp, allocator) {}
};

struct Node {
  // Accessors/mutators for links.  Wrapped in methods so we can
  // add the appropriate barriers as necessary.
  Node* Next() {
    // Use an 'acquire load' so that we observe a fully initialized
    // version of the returned Node.
    return next_.load(std::memory_order_acquire);
  }
  void SetNext(Node* x) {
    // Use a 'release store' so that anybody who reads through this
    // pointer observes a fully initialized version of the inserted node.
    next_.store(x, std::memory_order_release);
  }
  // No-barrier variants that can be safely used in a few locations.
  Node* NoBarrier_Next() {
    return next_.load(std::memory_order_relaxed);
  }

  void NoBarrier_SetNext(Node* x) { next_.store(x, std::memory_order_relaxed); }

  // Needed for placement new below which is fine
  Node() {}

 private:
  std::atomic<Node*> next_;

  // Prohibit copying due to the below
  Node(const Node&) = delete;
  Node& operator=(const Node&) = delete;

 public:
  char key[1];
};

// Memory structure of the mem table:
// It is a hash table, each bucket points to one entry, a linked list or a
// skip list. In order to track total number of records in a bucket to determine
// whether should switch to skip list, a header is added just to indicate
// number of entries in the bucket.
//
//
//          +-----> NULL    Case 1. Empty bucket
//          |
//          |
//          | +---> +-------+
//          | |     | Next  +--> NULL
//          | |     +-------+
//  +-----+ | |     |       |  Case 2. One Entry in bucket.
//  |     +-+ |     | Data  |          next pointer points to
//  +-----+   |     |       |          NULL. All other cases
//  |     |   |     |       |          next pointer is not NULL.
//  +-----+   |     +-------+
//  |     +---+
//  +-----+     +-> +-------+  +> +-------+  +-> +-------+
//  |     |     |   | Next  +--+  | Next  +--+   | Next  +-->NULL
//  +-----+     |   +-------+     +-------+      +-------+
//  |     +-----+   | Count |     |       |      |       |
//  +-----+         +-------+     | Data  |      | Data  |
//  |     |                       |       |      |       |
//  +-----+          Case 3.      |       |      |       |
//  |     |          A header     +-------+      +-------+
//  +-----+          points to
//  |     |          a linked list. Count indicates total number
//  +-----+          of rows in this bucket.
//  |     |
//  +-----+    +-> +-------+ <--+
//  |     |    |   | Next  +----+
//  +-----+    |   +-------+   Case 4. A header points to a skip
//  |     +----+   | Count |           list and next pointer points to
//  +-----+        +-------+           itself, to distinguish case 3 or 4.
//  |     |        |       |           Count still is kept to indicates total
//  +-----+        | Skip +-->         of entries in the bucket for debugging
//  |     |        | List  |   Data    purpose.
//  |     |        |      +-->
//  +-----+        |       |
//  |     |        +-------+
//  +-----+
//
// We don't have data race when changing cases because:
// (1) When changing from case 2->3, we create a new bucket header, put the
//     single node there first without changing the original node, and do a
//     release store when changing the bucket pointer. In that case, a reader
//     who sees a stale value of the bucket pointer will read this node, while
//     a reader sees the correct value because of the release store.
// (2) When changing case 3->4, a new header is created with skip list points
//     to the data, before doing an acquire store to change the bucket pointer.
//     The old header and nodes are never changed, so any reader sees any
//     of those existing pointers will guarantee to be able to iterate to the
//     end of the linked list.
// (3) Header's next pointer in case 3 might change, but they are never equal
//     to itself, so no matter a reader sees any stale or newer value, it will
//     be able to correctly distinguish case 3 and 4.
//
// The reason that we use case 2 is we want to make the format to be efficient
// when the utilization of buckets is relatively low. If we use case 3 for
// single entry bucket, we will need to waste 12 bytes for every entry,
// which can be significant decrease of memory utilization.
class HashLinkListRep : public MemTableRep {
 public:
  HashLinkListRep(const MemTableRep::KeyComparator& compare,
                  Allocator* allocator, const SliceTransform* transform,
                  size_t bucket_size, uint32_t threshold_use_skiplist,
                  size_t huge_page_tlb_size, Logger* logger,
                  int bucket_entries_logging_threshold,
                  bool if_log_bucket_dist_when_flash);

  KeyHandle Allocate(const size_t len, char** buf) override;

  void Insert(KeyHandle handle) override;

  bool Contains(const Slice& internal_key) const override;

  size_t ApproximateMemoryUsage() override;

  void Get(const ReadOptions&, const LookupKey& k, void* callback_args,
           bool (*callback_func)(void* arg, const KeyValuePair*)) override;

  ~HashLinkListRep() override;

  MemTableRep::Iterator* GetIterator(Arena* arena = nullptr) override;

  MemTableRep::Iterator* GetDynamicPrefixIterator(
      Arena* arena = nullptr) override;

 private:
  friend class DynamicIterator;

  size_t bucket_size_;

  // Maps slices (which are transformed user keys) to buckets of keys sharing
  // the same transform.
  Pointer* buckets_;

  const uint32_t threshold_use_skiplist_;

  // The user-supplied transform whose domain is the user keys.
  const SliceTransform* transform_;

  const MemTableRep::KeyComparator& compare_;

  Logger* logger_;
  int bucket_entries_logging_threshold_;
  bool if_log_bucket_dist_when_flash_;

  bool LinkListContains(Node* head, const Slice& key) const;

  bool IsEmptyBucket(Pointer& bucket_pointer) const {
    return bucket_pointer.load(std::memory_order_acquire) == nullptr;
  }

  // Precondition: GetLinkListFirstNode() must have been called first and return
  // null so that it must be a skip list bucket
  SkipListBucketHeader* GetSkipListBucketHeader(Pointer& bucket_pointer) const;

  // Returning nullptr indicates it is a skip list bucket.
  Node* GetLinkListFirstNode(Pointer& bucket_pointer) const;

  Slice GetPrefix(const Slice& internal_key) const {
    return transform_->Transform(ExtractUserKey(internal_key));
  }

  size_t GetHash(const Slice& slice) const {
    return GetSliceRangedNPHash(slice, bucket_size_);
  }

  Pointer& GetBucket(size_t i) const { return buckets_[i]; }

  Pointer& GetBucket(const Slice& slice) const {
    return GetBucket(GetHash(slice));
  }

  bool Equal(const Slice& a, const Key& b) const {
    return (compare_(b, a) == 0);
  }

  bool Equal(const Key& a, const Key& b) const { return (compare_(a, b) == 0); }

  bool KeyIsAfterNode(const Slice& internal_key, const Node* n) const {
    // nullptr n is considered infinite
    return (n != nullptr) && (compare_(n->key, internal_key) < 0);
  }

  bool KeyIsAfterNode(const Key& key, const Node* n) const {
    // nullptr n is considered infinite
    return (n != nullptr) && (compare_(n->key, key) < 0);
  }

  bool KeyIsAfterOrAtNode(const Slice& internal_key, const Node* n) const {
    // nullptr n is considered infinite
    return (n != nullptr) && (compare_(n->key, internal_key) <= 0);
  }

  bool KeyIsAfterOrAtNode(const Key& key, const Node* n) const {
    // nullptr n is considered infinite
    return (n != nullptr) && (compare_(n->key, key) <= 0);
  }

  Node* FindGreaterOrEqualInBucket(Node* head, const Slice& key) const;
  Node* FindLessOrEqualInBucket(Node* head, const Slice& key) const;

  class FullListIterator : public MemTableRep::Iterator {
   public:
    explicit FullListIterator(MemtableSkipList* list, Allocator* allocator)
        : iter_(list), full_list_(list), allocator_(allocator) {}

    ~FullListIterator() override {}

    // Returns true iff the iterator is positioned at a valid node.
    bool Valid() const override { return iter_.Valid(); }

    // Returns the key at the current position.
    // REQUIRES: Valid()
    const char* key() const override {
      assert(Valid());
      return iter_.key();
    }

    // Advances to the next position.
    // REQUIRES: Valid()
    void Next() override {
      assert(Valid());
      iter_.Next();
    }

    // Advances to the previous position.
    // REQUIRES: Valid()
    void Prev() override {
      assert(Valid());
      iter_.Prev();
    }

    // Advance to the first entry with a key >= target
    void Seek(const Slice& internal_key, const char* memtable_key) override {
      const char* encoded_key =
          (memtable_key != nullptr) ?
              memtable_key : EncodeKey(&tmp_, internal_key);
      iter_.Seek(encoded_key);
    }

    // Retreat to the last entry with a key <= target
    void SeekForPrev(const Slice& internal_key,
                     const char* memtable_key) override {
      const char* encoded_key = (memtable_key != nullptr)
                                    ? memtable_key
                                    : EncodeKey(&tmp_, internal_key);
      iter_.SeekForPrev(encoded_key);
    }

    // Position at the first entry in collection.
    // Final state of iterator is Valid() iff collection is not empty.
    void SeekToFirst() override { iter_.SeekToFirst(); }

    // Position at the last entry in collection.
    // Final state of iterator is Valid() iff collection is not empty.
    void SeekToLast() override { iter_.SeekToLast(); }

   private:
    MemtableSkipList::Iterator iter_;
    // To destruct with the iterator.
    std::unique_ptr<MemtableSkipList> full_list_;
    std::unique_ptr<Allocator> allocator_;
    std::string tmp_;       // For passing to EncodeKey
  };

  class LinkListIterator : public MemTableRep::Iterator {
   public:
    explicit LinkListIterator(const HashLinkListRep* const hash_link_list_rep,
                              Node* head)
        : hash_link_list_rep_(hash_link_list_rep),
          head_(head),
          node_(nullptr) {}

    ~LinkListIterator() override {}

    // Returns true iff the iterator is positioned at a valid node.
    bool Valid() const override { return node_ != nullptr; }

    // Returns the key at the current position.
    // REQUIRES: Valid()
    const char* key() const override {
      assert(Valid());
      return node_->key;
    }

    // Advances to the next position.
    // REQUIRES: Valid()
    void Next() override {
      assert(Valid());
      node_ = node_->Next();
    }

    // Advances to the previous position.
    // REQUIRES: Valid()
    void Prev() override {
      // Prefix iterator does not support total order.
      // We simply set the iterator to invalid state
      Reset(nullptr);
    }

    // Advance to the first entry with a key >= target
    void Seek(const Slice& internal_key,
              const char* /*memtable_key*/) override {
      node_ = hash_link_list_rep_->FindGreaterOrEqualInBucket(head_,
                                                              internal_key);
    }

    // Retreat to the last entry with a key <= target
    void SeekForPrev(const Slice& /*internal_key*/,
                     const char* /*memtable_key*/) override {
      // Since we do not support Prev()
      // We simply do not support SeekForPrev
      Reset(nullptr);
    }

    // Position at the first entry in collection.
    // Final state of iterator is Valid() iff collection is not empty.
    void SeekToFirst() override {
      // Prefix iterator does not support total order.
      // We simply set the iterator to invalid state
      Reset(nullptr);
    }

    // Position at the last entry in collection.
    // Final state of iterator is Valid() iff collection is not empty.
    void SeekToLast() override {
      // Prefix iterator does not support total order.
      // We simply set the iterator to invalid state
      Reset(nullptr);
    }

   protected:
    void Reset(Node* head) {
      head_ = head;
      node_ = nullptr;
    }
   private:
    friend class HashLinkListRep;
    const HashLinkListRep* const hash_link_list_rep_;
    Node* head_;
    Node* node_;

    virtual void SeekToHead() {
      node_ = head_;
    }
  };

  class DynamicIterator : public HashLinkListRep::LinkListIterator {
   public:
    explicit DynamicIterator(HashLinkListRep& memtable_rep)
        : HashLinkListRep::LinkListIterator(&memtable_rep, nullptr),
          memtable_rep_(memtable_rep) {}

    // Advance to the first entry with a key >= target
    void Seek(const Slice& k, const char* memtable_key) override {
      auto transformed = memtable_rep_.GetPrefix(k);
      Pointer& bucket = memtable_rep_.GetBucket(transformed);

      if (memtable_rep_.IsEmptyBucket(bucket)) {
        skip_list_iter_.reset();
        Reset(nullptr);
      } else {
        Node* first_linked_list_node =
            memtable_rep_.GetLinkListFirstNode(bucket);
        if (first_linked_list_node != nullptr) {
          // The bucket is organized as a linked list
          skip_list_iter_.reset();
          Reset(first_linked_list_node);
          HashLinkListRep::LinkListIterator::Seek(k, memtable_key);

        } else {
          SkipListBucketHeader* skip_list_header =
              memtable_rep_.GetSkipListBucketHeader(bucket);
          assert(skip_list_header != nullptr);
          // The bucket is organized as a skip list
          if (!skip_list_iter_) {
            skip_list_iter_.reset(
                new MemtableSkipList::Iterator(&skip_list_header->skip_list));
          } else {
            skip_list_iter_->SetList(&skip_list_header->skip_list);
          }
          if (memtable_key != nullptr) {
            skip_list_iter_->Seek(memtable_key);
          } else {
            IterKey encoded_key;
            encoded_key.EncodeLengthPrefixedKey(k);
            skip_list_iter_->Seek(encoded_key.GetUserKey().data());
          }
        }
      }
    }

    bool Valid() const override {
      if (skip_list_iter_) {
        return skip_list_iter_->Valid();
      }
      return HashLinkListRep::LinkListIterator::Valid();
    }

    const char* key() const override {
      if (skip_list_iter_) {
        return skip_list_iter_->key();
      }
      return HashLinkListRep::LinkListIterator::key();
    }

    void Next() override {
      if (skip_list_iter_) {
        skip_list_iter_->Next();
      } else {
        HashLinkListRep::LinkListIterator::Next();
      }
    }

   private:
    // the underlying memtable
    const HashLinkListRep& memtable_rep_;
    std::unique_ptr<MemtableSkipList::Iterator> skip_list_iter_;
  };

  class EmptyIterator : public MemTableRep::Iterator {
    // This is used when there wasn't a bucket. It is cheaper than
    // instantiating an empty bucket over which to iterate.
   public:
    EmptyIterator() { }
    bool Valid() const override { return false; }
    const char* key() const override {
      assert(false);
      return nullptr;
    }
    void Next() override {}
    void Prev() override {}
    void Seek(const Slice& /*user_key*/,
              const char* /*memtable_key*/) override {}
    void SeekForPrev(const Slice& /*user_key*/,
                     const char* /*memtable_key*/) override {}
    void SeekToFirst() override {}
    void SeekToLast() override {}

   private:
  };
};

HashLinkListRep::HashLinkListRep(
    const MemTableRep::KeyComparator& compare, Allocator* allocator,
    const SliceTransform* transform, size_t bucket_size,
    uint32_t threshold_use_skiplist, size_t huge_page_tlb_size, Logger* logger,
    int bucket_entries_logging_threshold, bool if_log_bucket_dist_when_flash)
    : MemTableRep(allocator),
      bucket_size_(bucket_size),
      // Threshold to use skip list doesn't make sense if less than 3, so we
      // force it to be minimum of 3 to simplify implementation.
      threshold_use_skiplist_(std::max(threshold_use_skiplist, 3U)),
      transform_(transform),
      compare_(compare),
      logger_(logger),
      bucket_entries_logging_threshold_(bucket_entries_logging_threshold),
      if_log_bucket_dist_when_flash_(if_log_bucket_dist_when_flash) {
  char* mem = allocator_->AllocateAligned(sizeof(Pointer) * bucket_size,
                                      huge_page_tlb_size, logger);

  buckets_ = new (mem) Pointer[bucket_size];

  for (size_t i = 0; i < bucket_size_; ++i) {
    buckets_[i].store(nullptr, std::memory_order_relaxed);
  }
}

HashLinkListRep::~HashLinkListRep() {
}

KeyHandle HashLinkListRep::Allocate(const size_t len, char** buf) {
  char* mem = allocator_->AllocateAligned(sizeof(Node) + len);
  Node* x = new (mem) Node();
  *buf = x->key;
  return static_cast<void*>(x);
}

SkipListBucketHeader* HashLinkListRep::GetSkipListBucketHeader(
    Pointer& bucket_pointer) const {
  Pointer* first_next_pointer =
      static_cast<Pointer*>(bucket_pointer.load(std::memory_order_acquire));
  assert(first_next_pointer != nullptr);
  assert(first_next_pointer->load(std::memory_order_relaxed) != nullptr);

  // Counting header
  BucketHeader* header = reinterpret_cast<BucketHeader*>(first_next_pointer);
  assert(header->IsSkipListBucket());
  assert(header->GetNumEntries() > threshold_use_skiplist_);
  auto* skip_list_bucket_header =
      reinterpret_cast<SkipListBucketHeader*>(header);
  assert(skip_list_bucket_header->Counting_header.next.load(
             std::memory_order_relaxed) == header);
  return skip_list_bucket_header;
}

Node* HashLinkListRep::GetLinkListFirstNode(Pointer& bucket_pointer) const {
  Pointer* first_next_pointer =
      static_cast<Pointer*>(bucket_pointer.load(std::memory_order_acquire));
  assert(first_next_pointer != nullptr);
  if (first_next_pointer->load(std::memory_order_relaxed) == nullptr) {
    // Single entry bucket
    return reinterpret_cast<Node*>(first_next_pointer);
  }

  // It is possible that after we fetch first_next_pointer it is modified
  // and the next is not null anymore. In this case, the bucket should have been
  // modified to a counting header, so we should reload the first_next_pointer
  // to make sure we see the update.
  first_next_pointer =
      static_cast<Pointer*>(bucket_pointer.load(std::memory_order_acquire));
  // Counting header
  BucketHeader* header = reinterpret_cast<BucketHeader*>(first_next_pointer);
  if (!header->IsSkipListBucket()) {
    assert(header->GetNumEntries() <= threshold_use_skiplist_);
    return reinterpret_cast<Node*>(
        header->next.load(std::memory_order_acquire));
  }
  assert(header->GetNumEntries() > threshold_use_skiplist_);
  return nullptr;
}

void HashLinkListRep::Insert(KeyHandle handle) {
  Node* x = static_cast<Node*>(handle);
  Slice internal_key = GetLengthPrefixedSlice(x->key);
  assert(!Contains(internal_key));
  auto transformed = GetPrefix(internal_key);
  auto& bucket = buckets_[GetHash(transformed)];
  Pointer* first_next_pointer =
      static_cast<Pointer*>(bucket.load(std::memory_order_relaxed));

  if (first_next_pointer == nullptr) {
    // Case 1. empty bucket
    // NoBarrier_SetNext() suffices since we will add a barrier when
    // we publish a pointer to "x" in prev[i].
    x->NoBarrier_SetNext(nullptr);
    bucket.store(x, std::memory_order_release);
    return;
  }

  BucketHeader* header = nullptr;
  if (first_next_pointer->load(std::memory_order_relaxed) == nullptr) {
    // Case 2. only one entry in the bucket
    // Need to convert to a Counting bucket and turn to case 4.
    Node* first = reinterpret_cast<Node*>(first_next_pointer);
    // Need to add a bucket header.
    // We have to first convert it to a bucket with header before inserting
    // the new node. Otherwise, we might need to change next pointer of first.
    // In that case, a reader might sees the next pointer is NULL and wrongly
    // think the node is a bucket header.
    auto* mem = allocator_->AllocateAligned(sizeof(BucketHeader));
    header = new (mem) BucketHeader(first, 1);
    bucket.store(header, std::memory_order_release);
  } else {
    header = reinterpret_cast<BucketHeader*>(first_next_pointer);
    if (header->IsSkipListBucket()) {
      // Case 4. Bucket is already a skip list
      assert(header->GetNumEntries() > threshold_use_skiplist_);
      auto* skip_list_bucket_header =
          reinterpret_cast<SkipListBucketHeader*>(header);
      // Only one thread can execute Insert() at one time. No need to do atomic
      // incremental.
      skip_list_bucket_header->Counting_header.IncNumEntries();
      skip_list_bucket_header->skip_list.Insert(x->key);
      return;
    }
  }

  if (bucket_entries_logging_threshold_ > 0 &&
      header->GetNumEntries() ==
          static_cast<uint32_t>(bucket_entries_logging_threshold_)) {
    Info(logger_, "HashLinkedList bucket %" ROCKSDB_PRIszt
                  " has more than %d "
                  "entries. Key to insert: %s",
         GetHash(transformed), header->GetNumEntries(),
         GetLengthPrefixedSlice(x->key).ToString(true).c_str());
  }

  if (header->GetNumEntries() == threshold_use_skiplist_) {
    // Case 3. number of entries reaches the threshold so need to convert to
    // skip list.
    LinkListIterator bucket_iter(
        this, reinterpret_cast<Node*>(
                  first_next_pointer->load(std::memory_order_relaxed)));
    auto mem = allocator_->AllocateAligned(sizeof(SkipListBucketHeader));
    SkipListBucketHeader* new_skip_list_header = new (mem)
        SkipListBucketHeader(compare_, allocator_, header->GetNumEntries() + 1);
    auto& skip_list = new_skip_list_header->skip_list;

    // Add all current entries to the skip list
    for (bucket_iter.SeekToHead(); bucket_iter.Valid(); bucket_iter.Next()) {
      skip_list.Insert(bucket_iter.key());
    }

    // insert the new entry
    skip_list.Insert(x->key);
    // Set the bucket
    bucket.store(new_skip_list_header, std::memory_order_release);
  } else {
    // Case 5. Need to insert to the sorted linked list without changing the
    // header.
    Node* first =
        reinterpret_cast<Node*>(header->next.load(std::memory_order_relaxed));
    assert(first != nullptr);
    // Advance counter unless the bucket needs to be advanced to skip list.
    // In that case, we need to make sure the previous count never exceeds
    // threshold_use_skiplist_ to avoid readers to cast to wrong format.
    header->IncNumEntries();

    Node* cur = first;
    Node* prev = nullptr;
    while (true) {
      if (cur == nullptr) {
        break;
      }
      Node* next = cur->Next();
      // Make sure the lists are sorted.
      // If x points to head_ or next points nullptr, it is trivially satisfied.
      assert((cur == first) || (next == nullptr) ||
             KeyIsAfterNode(next->key, cur));
      if (KeyIsAfterNode(internal_key, cur)) {
        // Keep searching in this list
        prev = cur;
        cur = next;
      } else {
        break;
      }
    }

    // Our data structure does not allow duplicate insertion
    assert(cur == nullptr || !Equal(x->key, cur->key));

    // NoBarrier_SetNext() suffices since we will add a barrier when
    // we publish a pointer to "x" in prev[i].
    x->NoBarrier_SetNext(cur);

    if (prev) {
      prev->SetNext(x);
    } else {
      header->next.store(static_cast<void*>(x), std::memory_order_release);
    }
  }
}

bool HashLinkListRep::Contains(const Slice& internal_key) const {
  auto transformed = GetPrefix(internal_key);
  Pointer& bucket = GetBucket(transformed);
  if (IsEmptyBucket(bucket)) {
    return false;
  }

  Node* linked_list_node = GetLinkListFirstNode(bucket);
  if (linked_list_node != nullptr) {
    return LinkListContains(linked_list_node, internal_key);
  }

  SkipListBucketHeader* skip_list_header = GetSkipListBucketHeader(bucket);
  if (skip_list_header != nullptr) {
<<<<<<< HEAD
    return skip_list_header->skip_list.Contains(key);
=======
    return ContainsForwardToLegacy(skip_list_header->skip_list, internal_key);
  } else {
    return LinkListContains(GetLinkListFirstNode(bucket), internal_key);
>>>>>>> f4799330
  }
  return false;
}

size_t HashLinkListRep::ApproximateMemoryUsage() {
  // Memory is always allocated from the allocator.
  return 0;
}

void HashLinkListRep::Get(const ReadOptions&,
                          const LookupKey& k, void* callback_args,
                          bool (*callback_func)(void*, const KeyValuePair*)) {
  auto transformed = transform_->Transform(k.user_key());
  Pointer& bucket = GetBucket(transformed);

<<<<<<< HEAD
  if (IsEmptyBucket(bucket)) {
    return;
  }

  auto* link_list_head = GetLinkListFirstNode(bucket);
  if (link_list_head != nullptr) {
    LinkListIterator iter(this, link_list_head);
    for (iter.Seek(k.internal_key(), nullptr);
         iter.Valid() && callback_func(callback_args, iter.key());
         iter.Next()) {
    }
  } else {
    auto* skip_list_header = GetSkipListBucketHeader(bucket);
    if (skip_list_header != nullptr) {
      // Is a skip list
      MemtableSkipList::Iterator iter(&skip_list_header->skip_list);
      for (iter.Seek(k.memtable_key().data());
           iter.Valid() && callback_func(callback_args, iter.key());
=======
  EncodedKeyValuePair kv;
  auto* skip_list_header = GetSkipListBucketHeader(bucket);
  if (skip_list_header != nullptr) {
    // Is a skip list
    MemtableSkipList::Iterator iter(&skip_list_header->skip_list);
    for (iter.Seek(k.memtable_key().data());
         iter.Valid() && callback_func(callback_args, kv.SetKey(iter.key()));
         iter.Next()) {
    }
  } else {
    auto* link_list_head = GetLinkListFirstNode(bucket);
    if (link_list_head != nullptr) {
      LinkListIterator iter(this, link_list_head);
      for (iter.Seek(k.internal_key(), nullptr);
           iter.Valid() && callback_func(callback_args, kv.SetKey(iter.key()));
>>>>>>> f4799330
           iter.Next()) {
      }
    }
  }
}

MemTableRep::Iterator* HashLinkListRep::GetIterator(Arena* alloc_arena) {
  // allocate a new arena of similar size to the one currently in use
  Arena* new_arena = new Arena(allocator_->BlockSize());
  auto list = new MemtableSkipList(compare_, new_arena);
  HistogramImpl keys_per_bucket_hist;

  for (size_t i = 0; i < bucket_size_; ++i) {
    int count = 0;
    Pointer& bucket = GetBucket(i);
    if (!IsEmptyBucket(bucket)) {
      auto* link_list_head = GetLinkListFirstNode(bucket);
      if (link_list_head != nullptr) {
        LinkListIterator itr(this, link_list_head);
        for (itr.SeekToHead(); itr.Valid(); itr.Next()) {
          list->Insert(itr.key());
          count++;
        }
      } else {
        auto* skip_list_header = GetSkipListBucketHeader(bucket);
        assert(skip_list_header != nullptr);
        // Is a skip list
        MemtableSkipList::Iterator itr(&skip_list_header->skip_list);
        for (itr.SeekToFirst(); itr.Valid(); itr.Next()) {
          list->Insert(itr.key());
          count++;
          }
      }
    }
    if (if_log_bucket_dist_when_flash_) {
      keys_per_bucket_hist.Add(count);
    }
  }
  if (if_log_bucket_dist_when_flash_ && logger_ != nullptr) {
    Info(logger_, "hashLinkedList Entry distribution among buckets: %s",
         keys_per_bucket_hist.ToString().c_str());
  }

  if (alloc_arena == nullptr) {
    return new FullListIterator(list, new_arena);
  } else {
    auto mem = alloc_arena->AllocateAligned(sizeof(FullListIterator));
    return new (mem) FullListIterator(list, new_arena);
  }
}

MemTableRep::Iterator* HashLinkListRep::GetDynamicPrefixIterator(
    Arena* alloc_arena) {
  if (alloc_arena == nullptr) {
    return new DynamicIterator(*this);
  } else {
    auto mem = alloc_arena->AllocateAligned(sizeof(DynamicIterator));
    return new (mem) DynamicIterator(*this);
  }
}

bool HashLinkListRep::LinkListContains(Node* head,
                                       const Slice& user_key) const {
  Node* x = FindGreaterOrEqualInBucket(head, user_key);
  return (x != nullptr && Equal(user_key, x->key));
}

Node* HashLinkListRep::FindGreaterOrEqualInBucket(Node* head,
                                                  const Slice& key) const {
  Node* x = head;
  while (true) {
    if (x == nullptr) {
      return x;
    }
    Node* next = x->Next();
    // Make sure the lists are sorted.
    // If x points to head_ or next points nullptr, it is trivially satisfied.
    assert((x == head) || (next == nullptr) || KeyIsAfterNode(next->key, x));
    if (KeyIsAfterNode(key, x)) {
      // Keep searching in this list
      x = next;
    } else {
      break;
    }
  }
  return x;
}

struct HashLinkListRepOptions {
  static const char* kName() { return "HashLinkListRepFactoryOptions"; }
  size_t bucket_count;
  uint32_t threshold_use_skiplist;
  size_t huge_page_tlb_size;
  int bucket_entries_logging_threshold;
  bool if_log_bucket_dist_when_flash;
};

static std::unordered_map<std::string, OptionTypeInfo> hash_linklist_info = {
    {"bucket_count",
     {offsetof(struct HashLinkListRepOptions, bucket_count), OptionType::kSizeT,
      OptionVerificationType::kNormal, OptionTypeFlags::kNone}},
    {"threshold",
     {offsetof(struct HashLinkListRepOptions, threshold_use_skiplist),
      OptionType::kUInt32T, OptionVerificationType::kNormal,
      OptionTypeFlags::kNone}},
    {"huge_page_size",
     {offsetof(struct HashLinkListRepOptions, huge_page_tlb_size),
      OptionType::kSizeT, OptionVerificationType::kNormal,
      OptionTypeFlags::kNone}},
    {"logging_threshold",
     {offsetof(struct HashLinkListRepOptions, bucket_entries_logging_threshold),
      OptionType::kInt, OptionVerificationType::kNormal,
      OptionTypeFlags::kNone}},
    {"log_when_flash",
     {offsetof(struct HashLinkListRepOptions, if_log_bucket_dist_when_flash),
      OptionType::kBoolean, OptionVerificationType::kNormal,
      OptionTypeFlags::kNone}},
};

class HashLinkListRepFactory : public MemTableRepFactory {
 public:
  explicit HashLinkListRepFactory(size_t bucket_count,
                                  uint32_t threshold_use_skiplist,
                                  size_t huge_page_tlb_size,
                                  int bucket_entries_logging_threshold,
                                  bool if_log_bucket_dist_when_flash) {
    options_.bucket_count = bucket_count;
    options_.threshold_use_skiplist = threshold_use_skiplist;
    options_.huge_page_tlb_size = huge_page_tlb_size;
    options_.bucket_entries_logging_threshold =
        bucket_entries_logging_threshold;
    options_.if_log_bucket_dist_when_flash = if_log_bucket_dist_when_flash;
    RegisterOptions(&options_, &hash_linklist_info);
  }

  using MemTableRepFactory::CreateMemTableRep;
  virtual MemTableRep* CreateMemTableRep(
      const MemTableRep::KeyComparator& compare, Allocator* allocator,
      const SliceTransform* transform, Logger* logger) override;

  static const char* kClassName() { return "HashLinkListRepFactory"; }
  static const char* kNickName() { return "hash_linkedlist"; }
  virtual const char* Name() const override { return kClassName(); }
  virtual const char* NickName() const override { return kNickName(); }

 private:
  HashLinkListRepOptions options_;
};

}  // namespace

MemTableRep* HashLinkListRepFactory::CreateMemTableRep(
    const MemTableRep::KeyComparator& compare, Allocator* allocator,
    const SliceTransform* transform, Logger* logger) {
  return new HashLinkListRep(
      compare, allocator, transform, options_.bucket_count,
      options_.threshold_use_skiplist, options_.huge_page_tlb_size, logger,
      options_.bucket_entries_logging_threshold,
      options_.if_log_bucket_dist_when_flash);
}

MemTableRepFactory* NewHashLinkListRepFactory(
    size_t bucket_count, size_t huge_page_tlb_size,
    int bucket_entries_logging_threshold, bool if_log_bucket_dist_when_flash,
    uint32_t threshold_use_skiplist) {
  return new HashLinkListRepFactory(
      bucket_count, threshold_use_skiplist, huge_page_tlb_size,
      bucket_entries_logging_threshold, if_log_bucket_dist_when_flash);
}

}  // namespace ROCKSDB_NAMESPACE
#endif  // ROCKSDB_LITE<|MERGE_RESOLUTION|>--- conflicted
+++ resolved
@@ -720,13 +720,7 @@
 
   SkipListBucketHeader* skip_list_header = GetSkipListBucketHeader(bucket);
   if (skip_list_header != nullptr) {
-<<<<<<< HEAD
-    return skip_list_header->skip_list.Contains(key);
-=======
     return ContainsForwardToLegacy(skip_list_header->skip_list, internal_key);
-  } else {
-    return LinkListContains(GetLinkListFirstNode(bucket), internal_key);
->>>>>>> f4799330
   }
   return false;
 }
@@ -742,7 +736,7 @@
   auto transformed = transform_->Transform(k.user_key());
   Pointer& bucket = GetBucket(transformed);
 
-<<<<<<< HEAD
+  EncodedKeyValuePair kv;
   if (IsEmptyBucket(bucket)) {
     return;
   }
@@ -751,7 +745,7 @@
   if (link_list_head != nullptr) {
     LinkListIterator iter(this, link_list_head);
     for (iter.Seek(k.internal_key(), nullptr);
-         iter.Valid() && callback_func(callback_args, iter.key());
+         iter.Valid() && callback_func(callback_args, kv.SetKey(iter.key()));
          iter.Next()) {
     }
   } else {
@@ -760,24 +754,7 @@
       // Is a skip list
       MemtableSkipList::Iterator iter(&skip_list_header->skip_list);
       for (iter.Seek(k.memtable_key().data());
-           iter.Valid() && callback_func(callback_args, iter.key());
-=======
-  EncodedKeyValuePair kv;
-  auto* skip_list_header = GetSkipListBucketHeader(bucket);
-  if (skip_list_header != nullptr) {
-    // Is a skip list
-    MemtableSkipList::Iterator iter(&skip_list_header->skip_list);
-    for (iter.Seek(k.memtable_key().data());
-         iter.Valid() && callback_func(callback_args, kv.SetKey(iter.key()));
-         iter.Next()) {
-    }
-  } else {
-    auto* link_list_head = GetLinkListFirstNode(bucket);
-    if (link_list_head != nullptr) {
-      LinkListIterator iter(this, link_list_head);
-      for (iter.Seek(k.internal_key(), nullptr);
            iter.Valid() && callback_func(callback_args, kv.SetKey(iter.key()));
->>>>>>> f4799330
            iter.Next()) {
       }
     }
