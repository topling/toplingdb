//  Copyright (c) 2011-present, Facebook, Inc.  All rights reserved.
//  This source code is licensed under both the GPLv2 (found in the
//  COPYING file in the root directory) and Apache 2.0 License
//  (found in the LICENSE.Apache file in the root directory).
//
// Copyright (c) 2011 The LevelDB Authors. All rights reserved.
// Use of this source code is governed by a BSD-style license that can be
// found in the LICENSE file. See the AUTHORS file for names of contributors.

#include "db/memtable.h"

#include <algorithm>
#include <array>
#include <limits>
#include <memory>

#include "db/dbformat.h"
#include "db/kv_checksum.h"
#include "db/merge_context.h"
#include "db/merge_helper.h"
#include "db/pinned_iterators_manager.h"
#include "db/range_tombstone_fragmenter.h"
#include "db/read_callback.h"
#include "logging/logging.h"
#include "memory/arena.h"
#include "memory/memory_usage.h"
#include "monitoring/perf_context_imp.h"
#include "monitoring/statistics.h"
#include "port/lang.h"
#include "port/port.h"
#include "rocksdb/comparator.h"
#include "rocksdb/env.h"
#include "rocksdb/iterator.h"
#include "rocksdb/merge_operator.h"
#include "rocksdb/slice_transform.h"
#include "rocksdb/types.h"
#include "rocksdb/write_buffer_manager.h"
#include "table/internal_iterator.h"
#include "table/iterator_wrapper.h"
#include "table/merging_iterator.h"
#include "util/autovector.h"
#include "util/coding.h"
#include "util/mutexlock.h"

namespace ROCKSDB_NAMESPACE {

ImmutableMemTableOptions::ImmutableMemTableOptions(
    const ImmutableOptions& ioptions,
    const MutableCFOptions& mutable_cf_options)
    : arena_block_size(mutable_cf_options.arena_block_size),
      memtable_prefix_bloom_bits(
          static_cast<uint32_t>(
              static_cast<double>(mutable_cf_options.write_buffer_size) *
              mutable_cf_options.memtable_prefix_bloom_size_ratio) *
          8u),
      memtable_huge_page_size(mutable_cf_options.memtable_huge_page_size),
      memtable_whole_key_filtering(
          mutable_cf_options.memtable_whole_key_filtering),
      inplace_update_support(ioptions.inplace_update_support),
      inplace_update_num_locks(mutable_cf_options.inplace_update_num_locks),
      inplace_callback(ioptions.inplace_callback),
      max_successive_merges(mutable_cf_options.max_successive_merges),
      statistics(ioptions.stats),
      merge_operator(ioptions.merge_operator.get()),
      info_log(ioptions.logger),
      allow_data_in_errors(ioptions.allow_data_in_errors) {}

MemTable::MemTable(const InternalKeyComparator& cmp,
                   const ImmutableOptions& ioptions,
                   const MutableCFOptions& mutable_cf_options,
                   WriteBufferManager* write_buffer_manager,
                   SequenceNumber latest_seq, uint32_t column_family_id)
    : comparator_(cmp),
      moptions_(ioptions, mutable_cf_options),
      refs_(0),
      kArenaBlockSize(OptimizeBlockSize(moptions_.arena_block_size)),
      mem_tracker_(write_buffer_manager),
      arena_(moptions_.arena_block_size,
             (write_buffer_manager != nullptr &&
              (write_buffer_manager->enabled() ||
               write_buffer_manager->cost_to_cache()))
                 ? &mem_tracker_
                 : nullptr,
             mutable_cf_options.memtable_huge_page_size),
      table_(ioptions.memtable_factory->CreateMemTableRep(
          comparator_, &arena_, mutable_cf_options.prefix_extractor.get(),
          ioptions.logger, column_family_id)),
      range_del_table_(SkipListFactory().CreateMemTableRep(
          comparator_, &arena_, nullptr /* transform */, ioptions.logger,
          column_family_id)),
      is_range_del_table_empty_(true),
      data_size_(0),
      num_entries_(0),
      num_deletes_(0),
      write_buffer_size_(mutable_cf_options.write_buffer_size),
      flush_in_progress_(false),
      flush_completed_(false),
      file_number_(0),
      first_seqno_(0),
      earliest_seqno_(latest_seq),
      creation_seq_(latest_seq),
      mem_next_logfile_number_(0),
      min_prep_log_referenced_(0),
      locks_(moptions_.inplace_update_support
                 ? moptions_.inplace_update_num_locks
                 : 0),
      prefix_extractor_(mutable_cf_options.prefix_extractor.get()),
      flush_state_(FLUSH_NOT_REQUESTED),
      clock_(ioptions.clock),
      insert_with_hint_prefix_extractor_(
          ioptions.memtable_insert_with_hint_prefix_extractor.get()),
      oldest_key_time_(std::numeric_limits<uint64_t>::max()),
      atomic_flush_seqno_(kMaxSequenceNumber),
      approximate_memory_usage_(0) {
  if (!table_) {
    // ioptions.memtable_factory may be a plugin, it may be failed, for
    // example, patricia trie does not support user comparator, it will
    // fail for non-bytewise comparator.
    //
    // ioptions.memtable_factory->CreateMemTableRep() failed, try skiplist
    assert(Slice("SkipListFactory") != ioptions.memtable_factory->Name());
    table_.reset(SkipListFactory().CreateMemTableRep(comparator_,
        &arena_, mutable_cf_options.prefix_extractor.get(),
        ioptions.info_log.get(), column_family_id));
    assert(table_.get() != nullptr); // SkipListFactory never fail
  }
  UpdateFlushState();
  // something went wrong if we need to flush before inserting anything
  assert(!ShouldScheduleFlush());

  // use bloom_filter_ for both whole key and prefix bloom filter
  if ((prefix_extractor_ || moptions_.memtable_whole_key_filtering) &&
      moptions_.memtable_prefix_bloom_bits > 0) {
    bloom_filter_.reset(
        new DynamicBloom(&arena_, moptions_.memtable_prefix_bloom_bits,
                         6 /* hard coded 6 probes */,
                         moptions_.memtable_huge_page_size, ioptions.logger));
  }
}

MemTable::~MemTable() {
  mem_tracker_.FreeMem();
  assert(refs_ == 0);
}

size_t MemTable::ApproximateMemoryUsage() {
  size_t usages[] = {
      arena_.ApproximateMemoryUsage(), table_->ApproximateMemoryUsage(),
      range_del_table_->ApproximateMemoryUsage(),
      ROCKSDB_NAMESPACE::ApproximateMemoryUsage(insert_hints_)};
  size_t total_usage = 0;
  for (size_t usage : usages) {
    // If usage + total_usage >= kMaxSizet, return kMaxSizet.
    // the following variation is to avoid numeric overflow.
    if (usage >= port::kMaxSizet - total_usage) {
      return port::kMaxSizet;
    }
    total_usage += usage;
  }
  approximate_memory_usage_.store(total_usage, std::memory_order_relaxed);
  // otherwise, return the actual usage
  return total_usage;
}

bool MemTable::ShouldFlushNow() {
  size_t write_buffer_size = write_buffer_size_.load(std::memory_order_relaxed);
  // In a lot of times, we cannot allocate arena blocks that exactly matches the
  // buffer size. Thus we have to decide if we should over-allocate or
  // under-allocate.
  // This constant variable can be interpreted as: if we still have more than
  // "kAllowOverAllocationRatio * kArenaBlockSize" space left, we'd try to over
  // allocate one more block.
  const double kAllowOverAllocationRatio = 0.6;

  // If arena still have room for new block allocation, we can safely say it
  // shouldn't flush.
  auto allocated_memory = table_->ApproximateMemoryUsage() +
                          range_del_table_->ApproximateMemoryUsage() +
                          arena_.MemoryAllocatedBytes();

  approximate_memory_usage_.store(allocated_memory, std::memory_order_relaxed);

  // if we can still allocate one more block without exceeding the
  // over-allocation ratio, then we should not flush.
  if (allocated_memory + kArenaBlockSize <
      write_buffer_size + kArenaBlockSize * kAllowOverAllocationRatio) {
    return false;
  }

  // if user keeps adding entries that exceeds write_buffer_size, we need to
  // flush earlier even though we still have much available memory left.
  if (allocated_memory >
      write_buffer_size + kArenaBlockSize * kAllowOverAllocationRatio) {
    return true;
  }

  // In this code path, Arena has already allocated its "last block", which
  // means the total allocatedmemory size is either:
  //  (1) "moderately" over allocated the memory (no more than `0.6 * arena
  // block size`. Or,
  //  (2) the allocated memory is less than write buffer size, but we'll stop
  // here since if we allocate a new arena block, we'll over allocate too much
  // more (half of the arena block size) memory.
  //
  // In either case, to avoid over-allocate, the last block will stop allocation
  // when its usage reaches a certain ratio, which we carefully choose "0.75
  // full" as the stop condition because it addresses the following issue with
  // great simplicity: What if the next inserted entry's size is
  // bigger than AllocatedAndUnused()?
  //
  // The answer is: if the entry size is also bigger than 0.25 *
  // kArenaBlockSize, a dedicated block will be allocated for it; otherwise
  // arena will anyway skip the AllocatedAndUnused() and allocate a new, empty
  // and regular block. In either case, we *overly* over-allocated.
  //
  // Therefore, setting the last block to be at most "0.75 full" avoids both
  // cases.
  //
  // NOTE: the average percentage of waste space of this approach can be counted
  // as: "arena block size * 0.25 / write buffer size". User who specify a small
  // write buffer size and/or big arena block size may suffer.
  return arena_.AllocatedAndUnused() < kArenaBlockSize / 4;
}

void MemTable::UpdateFlushState() {
  auto state = flush_state_.load(std::memory_order_relaxed);
  if (state == FLUSH_NOT_REQUESTED && ShouldFlushNow()) {
    // ignore CAS failure, because that means somebody else requested
    // a flush
    flush_state_.compare_exchange_strong(state, FLUSH_REQUESTED,
                                         std::memory_order_relaxed,
                                         std::memory_order_relaxed);
  }
}

void MemTable::UpdateOldestKeyTime() {
  uint64_t oldest_key_time = oldest_key_time_.load(std::memory_order_relaxed);
  if (oldest_key_time == std::numeric_limits<uint64_t>::max()) {
    int64_t current_time = 0;
    auto s = clock_->GetCurrentTime(&current_time);
    if (s.ok()) {
      assert(current_time >= 0);
      // If fail, the timestamp is already set.
      oldest_key_time_.compare_exchange_strong(
          oldest_key_time, static_cast<uint64_t>(current_time),
          std::memory_order_relaxed, std::memory_order_relaxed);
    }
  }
}

int MemTable::KeyComparator::operator()(const char* prefix_len_key1,
                                        const char* prefix_len_key2) const {
  // Internal keys are encoded as length-prefixed strings.
  Slice k1 = GetLengthPrefixedSlice(prefix_len_key1);
  Slice k2 = GetLengthPrefixedSlice(prefix_len_key2);
  return comparator.CompareKeySeq(k1, k2);
}

int MemTable::KeyComparator::operator()(const char* prefix_len_key,
                                        const KeyComparator::DecodedType& key)
    const {
  // Internal keys are encoded as length-prefixed strings.
  Slice a = GetLengthPrefixedSlice(prefix_len_key);
  return comparator.CompareKeySeq(a, key);
}

void MemTableRep::InsertConcurrently(KeyHandle /*handle*/) {
#ifndef ROCKSDB_LITE
  throw std::runtime_error("concurrent insert not supported");
#else
  abort();
#endif
}

const InternalKeyComparator* MemTable::KeyComparator::icomparator() const {
  return &comparator;
}

Slice MemTableRep::UserKey(const char* key) const {
  Slice slice = GetLengthPrefixedSlice(key);
  return Slice(slice.data(), slice.size() - 8);
}

size_t MemTableRep::EncodeKeyValueSize(const Slice& key, const Slice& value) {
  size_t buf_size = 0;
  buf_size += VarintLength(key.size()) + key.size();
  buf_size += VarintLength(value.size()) + value.size();
  return buf_size;
}

KeyHandle MemTableRep::EncodeKeyValue(const Slice& key, const Slice& value) {
  size_t buf_size = EncodeKeyValueSize(key, value);
  char* buf = nullptr;
  KeyHandle handle = Allocate(buf_size, &buf);
  assert(nullptr != handle);
  assert(nullptr != buf);
  char* p = EncodeVarint32(buf, (uint32_t)key.size());
  memcpy(p, key.data(), key.size());
  p = EncodeVarint32(p + key.size(), (uint32_t)value.size());
  memcpy(p, value.data(), value.size());
  return handle;
}

bool MemTableRep::InsertKeyValue(const Slice& internal_key,
                                 const Slice& value) {
  KeyHandle handle = EncodeKeyValue(internal_key, value);
  return InsertKey(handle);
}

bool MemTableRep::InsertKeyValueWithHint(const Slice& internal_key,
                                         const Slice& value, void** hint) {
  KeyHandle handle = EncodeKeyValue(internal_key, value);
  return InsertKeyWithHint(handle, hint);
}

bool MemTableRep::InsertKeyValueConcurrently(const Slice& internal_key,
                                             const Slice& value) {
  KeyHandle handle = EncodeKeyValue(internal_key, value);
  return InsertKeyConcurrently(handle);
}

bool MemTableRep::InsertKeyValueWithHintConcurrently(const Slice& internal_key,
                                                     const Slice& value,
                                                     void** hint) {
  KeyHandle handle = EncodeKeyValue(internal_key, value);
  return InsertKeyWithHintConcurrently(handle, hint);
}

KeyHandle MemTableRep::Allocate(const size_t len, char** buf) {
  *buf = allocator_->Allocate(len);
  return static_cast<KeyHandle>(*buf);
}

// Encode a suitable internal key target for "target" and return it.
// Uses *scratch as scratch space, and the returned pointer will point
// into this scratch space.
const char* EncodeKey(std::string* scratch, const Slice& target) {
  scratch->clear();
  PutVarint32(scratch, static_cast<uint32_t>(target.size()));
  scratch->append(target.data(), target.size());
  return scratch->data();
}

class MemTableIterator : public InternalIterator {
 public:
  MemTableIterator(const MemTable& mem, const ReadOptions& read_options,
                   Arena* arena, bool use_range_del_table = false)
      : bloom_(nullptr),
        prefix_extractor_(mem.prefix_extractor_),
        comparator_(mem.comparator_),
        valid_(false),
        arena_mode_(arena != nullptr),
        value_pinned_(
            !mem.GetImmutableMemTableOptions()->inplace_update_support) {
    if (use_range_del_table) {
      iter_ = mem.range_del_table_->GetIterator(arena);
    } else if (prefix_extractor_ != nullptr && !read_options.total_order_seek &&
               !read_options.auto_prefix_mode) {
      // Auto prefix mode is not implemented in memtable yet.
      bloom_ = mem.bloom_filter_.get();
      iter_ = mem.table_->GetDynamicPrefixIterator(arena);
    } else {
      iter_ = mem.table_->GetIterator(arena);
    }
  }
  // No copying allowed
  MemTableIterator(const MemTableIterator&) = delete;
  void operator=(const MemTableIterator&) = delete;

  ~MemTableIterator() override {
#ifndef NDEBUG
    // Assert that the MemTableIterator is never deleted while
    // Pinning is Enabled.
    assert(!pinned_iters_mgr_ || !pinned_iters_mgr_->PinningEnabled());
#endif
    if (arena_mode_) {
      iter_->~Iterator();
    } else {
      delete iter_;
    }
  }

#ifndef NDEBUG
  void SetPinnedItersMgr(PinnedIteratorsManager* pinned_iters_mgr) override {
    pinned_iters_mgr_ = pinned_iters_mgr;
  }
  PinnedIteratorsManager* pinned_iters_mgr_ = nullptr;
#endif

  bool Valid() const override { return valid_; }
  void Seek(const Slice& k) override {
    PERF_TIMER_GUARD(seek_on_memtable_time);
    PERF_COUNTER_ADD(seek_on_memtable_count, 1);
    if (bloom_) {
      // iterator should only use prefix bloom filter
      auto ts_sz = comparator_.comparator.user_comparator()->timestamp_size();
      Slice user_k_without_ts(ExtractUserKeyAndStripTimestamp(k, ts_sz));
      if (prefix_extractor_->InDomain(user_k_without_ts) &&
          !bloom_->MayContain(
              prefix_extractor_->Transform(user_k_without_ts))) {
        PERF_COUNTER_ADD(bloom_memtable_miss_count, 1);
        valid_ = false;
        return;
      } else {
        PERF_COUNTER_ADD(bloom_memtable_hit_count, 1);
      }
    }
    iter_->Seek(k, nullptr);
    valid_ = iter_->Valid();
  }
  void SeekForPrev(const Slice& k) override {
    PERF_TIMER_GUARD(seek_on_memtable_time);
    PERF_COUNTER_ADD(seek_on_memtable_count, 1);
    if (bloom_) {
      auto ts_sz = comparator_.comparator.user_comparator()->timestamp_size();
      Slice user_k_without_ts(ExtractUserKeyAndStripTimestamp(k, ts_sz));
      if (prefix_extractor_->InDomain(user_k_without_ts) &&
          !bloom_->MayContain(
              prefix_extractor_->Transform(user_k_without_ts))) {
        PERF_COUNTER_ADD(bloom_memtable_miss_count, 1);
        valid_ = false;
        return;
      } else {
        PERF_COUNTER_ADD(bloom_memtable_hit_count, 1);
      }
    }
    iter_->Seek(k, nullptr);
    valid_ = iter_->Valid();
    if (!Valid()) {
      SeekToLast();
    }
    while (Valid() && comparator_.comparator.Compare(k, key()) < 0) {
      Prev();
    }
  }
  void SeekToFirst() override {
    iter_->SeekToFirst();
    valid_ = iter_->Valid();
  }
  void SeekToLast() override {
    iter_->SeekToLast();
    valid_ = iter_->Valid();
  }
  void Next() override {
    PERF_COUNTER_ADD(next_on_memtable_count, 1);
    assert(Valid());
    iter_->Next();
    TEST_SYNC_POINT_CALLBACK("MemTableIterator::Next:0", iter_);
    valid_ = iter_->Valid();
  }
  bool NextAndGetResult(IterateResult* result) override {
    Next();
    bool is_valid = valid_;
    if (is_valid) {
      result->key = key();
      result->bound_check_result = IterBoundCheck::kUnknown;
      result->value_prepared = true;
    }
    return is_valid;
  }
  void Prev() override {
    PERF_COUNTER_ADD(prev_on_memtable_count, 1);
    assert(Valid());
    iter_->Prev();
    valid_ = iter_->Valid();
  }
  Slice key() const override {
    assert(Valid());
    return iter_->GetKey();
  }
  Slice value() const override {
    assert(Valid());
    return iter_->GetValue();
  }

  Status status() const override { return Status::OK(); }

  bool IsKeyPinned() const override {
    // some memtable key may not pinned, such as a patricia trie
    // which reconstruct key during search/iterate
    return iter_->IsKeyPinned();
  }

  bool IsValuePinned() const override {
    // memtable value is always pinned, except if we allow inplace update.
    return value_pinned_;
  }

 private:
  DynamicBloom* bloom_;
  const SliceTransform* const prefix_extractor_;
  const MemTable::KeyComparator comparator_;
  MemTableRep::Iterator* iter_;
  bool valid_;
  bool arena_mode_;
  bool value_pinned_;
};

InternalIterator* MemTable::NewIterator(const ReadOptions& read_options,
                                        Arena* arena) {
  assert(arena != nullptr);
  auto mem = arena->AllocateAligned(sizeof(MemTableIterator));
  return new (mem) MemTableIterator(*this, read_options, arena);
}

FragmentedRangeTombstoneIterator* MemTable::NewRangeTombstoneIterator(
    const ReadOptions& read_options, SequenceNumber read_seq) {
  if (read_options.ignore_range_deletions ||
      is_range_del_table_empty_.load(std::memory_order_relaxed)) {
    return nullptr;
  }
  return NewRangeTombstoneIteratorInternal(read_options, read_seq);
}

FragmentedRangeTombstoneIterator* MemTable::NewRangeTombstoneIteratorInternal(
    const ReadOptions& read_options, SequenceNumber read_seq) {
  auto* unfragmented_iter = new MemTableIterator(
      *this, read_options, nullptr /* arena */, true /* use_range_del_table */);
  auto fragmented_tombstone_list =
      std::make_shared<FragmentedRangeTombstoneList>(
          std::unique_ptr<InternalIterator>(unfragmented_iter),
          comparator_.comparator);

  auto* fragmented_iter = new FragmentedRangeTombstoneIterator(
      fragmented_tombstone_list, comparator_.comparator, read_seq);
  return fragmented_iter;
}

port::RWMutex* MemTable::GetLock(const Slice& key) {
  return &locks_[GetSliceRangedNPHash(key, locks_.size())];
}

MemTable::MemTableStats MemTable::ApproximateStats(const Slice& start_ikey,
                                                   const Slice& end_ikey) {
  uint64_t entry_count = table_->ApproximateNumEntries(start_ikey, end_ikey);
  entry_count += range_del_table_->ApproximateNumEntries(start_ikey, end_ikey);
  if (entry_count == 0) {
    return {0, 0};
  }
  uint64_t n = num_entries_.load(std::memory_order_relaxed);
  if (n == 0) {
    return {0, 0};
  }
  if (entry_count > n) {
    // (range_del_)table_->ApproximateNumEntries() is just an estimate so it can
    // be larger than actual entries we have. Cap it to entries we have to limit
    // the inaccuracy.
    entry_count = n;
  }
  uint64_t data_size = data_size_.load(std::memory_order_relaxed);
  return {entry_count * (data_size / n), entry_count};
}

// encoded just contains key
Status MemTable::VerifyEncodedEntry(Slice ikey, Slice value,
                                    const ProtectionInfoKVOS64& kv_prot_info) {
  size_t ikey_len = ikey.size();
  size_t ts_sz = GetInternalKeyComparator().user_comparator()->timestamp_size();
  if (ikey_len < 8 + ts_sz) {
    return Status::Corruption("Internal key length too short");
  }
  if (ikey_len > ikey.size()) {
    return Status::Corruption("Internal key length too long");
  }
  const size_t user_key_len = ikey_len - 8;
  Slice key(ikey.data(), user_key_len);

  uint64_t packed = DecodeFixed64(key.end());
  ValueType value_type = kMaxValue;
  SequenceNumber sequence_number = kMaxSequenceNumber;
  UnPackSequenceAndType(packed, &sequence_number, &value_type);

  return kv_prot_info.StripS(sequence_number)
      .StripKVO(key, value, value_type)
      .GetStatus();
}

Status MemTable::Add(SequenceNumber s, ValueType type,
                     const Slice& key, /* user key */
                     const Slice& value,
                     const ProtectionInfoKVOS64* kv_prot_info,
                     bool allow_concurrent,
                     MemTablePostProcessInfo* post_process_info, void** hint) {
  std::unique_ptr<MemTableRep>& table =
      type == kTypeRangeDeletion ? range_del_table_ : table_;
  InternalKey internal_key(key, s, type);
  Slice key_slice = internal_key.Encode();
  if (kv_prot_info != nullptr) {
    TEST_SYNC_POINT_CALLBACK("MemTable::Add:Encoded", &key_slice);
    Status status = VerifyEncodedEntry(key_slice, value, *kv_prot_info);
    if (!status.ok()) {
      return status;
    }
  }
  size_t ts_sz = GetInternalKeyComparator().user_comparator()->timestamp_size();
  Slice key_without_ts = StripTimestampFromUserKey(key, ts_sz);

  size_t encoded_len = MemTableRep::EncodeKeyValueSize(key_slice, value);
  if (!allow_concurrent) {
    // Extract prefix for insert with hint.
    if (insert_with_hint_prefix_extractor_ != nullptr &&
        insert_with_hint_prefix_extractor_->InDomain(key_slice)) {
      Slice prefix = insert_with_hint_prefix_extractor_->Transform(key_slice);
      hint = &insert_hints_[prefix];  // overwrite hint?
      bool res = table->InsertKeyValueWithHint(key_slice, value, hint);
      if (UNLIKELY(!res)) {
        return Status::TryAgain("key+seq exists");
      }
    } else {
      bool res = table->InsertKeyValue(key_slice, value);
      if (UNLIKELY(!res)) {
        return Status::TryAgain("key+seq exists");
      }
    }

    // this is a bit ugly, but is the way to avoid locked instructions
    // when incrementing an atomic
    num_entries_.store(num_entries_.load(std::memory_order_relaxed) + 1,
                       std::memory_order_relaxed);
    data_size_.store(data_size_.load(std::memory_order_relaxed) + encoded_len,
                     std::memory_order_relaxed);
    if (type == kTypeDeletion) {
      num_deletes_.store(num_deletes_.load(std::memory_order_relaxed) + 1,
                         std::memory_order_relaxed);
    }

    if (bloom_filter_ && prefix_extractor_ &&
        prefix_extractor_->InDomain(key_without_ts)) {
      bloom_filter_->Add(prefix_extractor_->Transform(key_without_ts));
    }
    if (bloom_filter_ && moptions_.memtable_whole_key_filtering) {
      bloom_filter_->Add(key_without_ts);
    }

    // The first sequence number inserted into the memtable
    assert(first_seqno_ == 0 || s >= first_seqno_);
    if (first_seqno_ == 0) {
      first_seqno_.store(s, std::memory_order_relaxed);

      if (earliest_seqno_ == kMaxSequenceNumber) {
        earliest_seqno_.store(GetFirstSequenceNumber(),
                              std::memory_order_relaxed);
      }
      assert(first_seqno_.load() >= earliest_seqno_.load());
    }
    assert(post_process_info == nullptr);
    UpdateFlushState();
  } else {
    bool res =
        (hint == nullptr)
            ? table->InsertKeyValueConcurrently(key_slice, value)
            : table->InsertKeyValueWithHintConcurrently(key_slice, value, hint);
    if (UNLIKELY(!res)) {
      return Status::TryAgain("key+seq exists");
    }

    assert(post_process_info != nullptr);
    post_process_info->num_entries++;
    post_process_info->data_size += encoded_len;
    if (type == kTypeDeletion) {
      post_process_info->num_deletes++;
    }

    if (bloom_filter_ && prefix_extractor_ &&
        prefix_extractor_->InDomain(key_without_ts)) {
      bloom_filter_->AddConcurrently(
          prefix_extractor_->Transform(key_without_ts));
    }
    if (bloom_filter_ && moptions_.memtable_whole_key_filtering) {
      bloom_filter_->AddConcurrently(key_without_ts);
    }

    // atomically update first_seqno_ and earliest_seqno_.
    uint64_t cur_seq_num = first_seqno_.load(std::memory_order_relaxed);
    while ((cur_seq_num == 0 || s < cur_seq_num) &&
           !first_seqno_.compare_exchange_weak(cur_seq_num, s)) {
    }
    uint64_t cur_earliest_seqno =
        earliest_seqno_.load(std::memory_order_relaxed);
    while (
        (cur_earliest_seqno == kMaxSequenceNumber || s < cur_earliest_seqno) &&
        !first_seqno_.compare_exchange_weak(cur_earliest_seqno, s)) {
    }
  }
  if (type == kTypeRangeDeletion) {
    is_range_del_table_empty_.store(false, std::memory_order_relaxed);
  }
  UpdateOldestKeyTime();
  return Status::OK();
}

// Callback from MemTable::Get()
namespace {

struct Saver {
  Status* status;
  const LookupKey* key;
  bool* found_final_value;  // Is value set correctly? Used by KeyMayExist
  bool* merge_in_progress;
  std::string* value;
  SequenceNumber seq;
  std::string* timestamp;
  const MergeOperator* merge_operator;
  // the merge operations encountered;
  MergeContext* merge_context;
  SequenceNumber max_covering_tombstone_seq;
  MemTable* mem;
  Logger* logger;
  Statistics* statistics;
  bool inplace_update_support;
  bool do_merge;
  SystemClock* clock;

  ReadCallback* callback_;
  bool* is_blob_index;
  bool allow_data_in_errors;
  bool CheckCallback(SequenceNumber _seq) {
    if (callback_) {
      return callback_->IsVisible(_seq);
    }
    return true;
  }
};
}  // namespace

static bool SaveValue(void* arg, const MemTableRep::KeyValuePair* pair) {
  Saver* s = reinterpret_cast<Saver*>(arg);
  assert(s != nullptr);
  MergeContext* merge_context = s->merge_context;
  SequenceNumber max_covering_tombstone_seq = s->max_covering_tombstone_seq;
  const MergeOperator* merge_operator = s->merge_operator;

  assert(merge_context != nullptr);

  // Check that it belongs to same user key.  We do not check the
  // sequence number since the Seek() call above should have skipped
  // all entries with overly large sequence numbers.
  Slice ikey, v;
  std::tie(ikey, v) = pair->GetKeyValue();
  size_t key_length = ikey.size();
  const char* key_ptr = ikey.data();
  assert(key_length >= 8);
  Slice user_key_slice = Slice(key_ptr, key_length - 8);
  const Comparator* user_comparator =
      s->mem->GetInternalKeyComparator().user_comparator();
  size_t ts_sz = user_comparator->timestamp_size();
  if (user_comparator->EqualWithoutTimestamp(user_key_slice,
                                             s->key->user_key())) {
    // Correct user key
    const uint64_t tag = DecodeFixed64(key_ptr + key_length - 8);
    ValueType type;
    SequenceNumber seq;
    UnPackSequenceAndType(tag, &seq, &type);
    // If the value is not in the snapshot, skip it
    if (!s->CheckCallback(seq)) {
      return true;  // to continue to the next seq
    }

    s->seq = seq;

    if ((type == kTypeValue || type == kTypeMerge || type == kTypeBlobIndex) &&
        max_covering_tombstone_seq > seq) {
      type = kTypeRangeDeletion;
    }
    switch (type) {
      case kTypeBlobIndex:
        if (s->is_blob_index == nullptr) {
          ROCKS_LOG_ERROR(s->logger, "Encounter unexpected blob index.");
          *(s->status) = Status::NotSupported(
              "Encounter unsupported blob value. Please open DB with "
              "ROCKSDB_NAMESPACE::blob_db::BlobDB instead.");
        } else if (*(s->merge_in_progress)) {
          *(s->status) =
              Status::NotSupported("Blob DB does not support merge operator.");
        }
        if (!s->status->ok()) {
          *(s->found_final_value) = true;
          return false;
        }
        FALLTHROUGH_INTENDED;
      case kTypeValue: {
        if (s->inplace_update_support) {
          s->mem->GetLock(s->key->user_key())->ReadLock();
        }
        *(s->status) = Status::OK();
        if (*(s->merge_in_progress)) {
          if (s->do_merge) {
            if (s->value != nullptr) {
              *(s->status) = MergeHelper::TimedFullMerge(
                  merge_operator, s->key->user_key(), &v,
                  merge_context->GetOperands(), s->value, s->logger,
                  s->statistics, s->clock, nullptr /* result_operand */, true);
            }
          } else {
            // Preserve the value with the goal of returning it as part of
            // raw merge operands to the user
            merge_context->PushOperand(
                v, s->inplace_update_support == false /* operand_pinned */);
          }
        } else if (!s->do_merge) {
          // Preserve the value with the goal of returning it as part of
          // raw merge operands to the user
          merge_context->PushOperand(
              v, s->inplace_update_support == false /* operand_pinned */);
        } else if (s->value != nullptr) {
          s->value->assign(v.data(), v.size());
        }
        if (s->inplace_update_support) {
          s->mem->GetLock(s->key->user_key())->ReadUnlock();
        }
        *(s->found_final_value) = true;
        if (s->is_blob_index != nullptr) {
          *(s->is_blob_index) = (type == kTypeBlobIndex);
        }

        if (ts_sz > 0 && s->timestamp != nullptr) {
          Slice ts = ExtractTimestampFromUserKey(user_key_slice, ts_sz);
          s->timestamp->assign(ts.data(), ts.size());
        }
        return false;
      }
      case kTypeDeletion:
      case kTypeDeletionWithTimestamp:
      case kTypeSingleDeletion:
      case kTypeRangeDeletion: {
        if (*(s->merge_in_progress)) {
          if (s->value != nullptr) {
            *(s->status) = MergeHelper::TimedFullMerge(
                merge_operator, s->key->user_key(), nullptr,
                merge_context->GetOperands(), s->value, s->logger,
                s->statistics, s->clock, nullptr /* result_operand */, true);
          }
        } else {
          *(s->status) = Status::NotFound();
        }
        *(s->found_final_value) = true;
        return false;
      }
      case kTypeMerge: {
        if (!merge_operator) {
          *(s->status) = Status::InvalidArgument(
              "merge_operator is not properly initialized.");
          // Normally we continue the loop (return true) when we see a merge
          // operand.  But in case of an error, we should stop the loop
          // immediately and pretend we have found the value to stop further
          // seek.  Otherwise, the later call will override this error status.
          *(s->found_final_value) = true;
          return false;
        }
        *(s->merge_in_progress) = true;
        merge_context->PushOperand(
            v, s->inplace_update_support == false /* operand_pinned */);
        if (s->do_merge && merge_operator->ShouldMerge(
                               merge_context->GetOperandsDirectionBackward())) {
          *(s->status) = MergeHelper::TimedFullMerge(
              merge_operator, s->key->user_key(), nullptr,
              merge_context->GetOperands(), s->value, s->logger, s->statistics,
              s->clock, nullptr /* result_operand */, true);
          *(s->found_final_value) = true;
          return false;
        }
        return true;
      }
      default: {
        std::string msg("Corrupted value not expected.");
        if (s->allow_data_in_errors) {
          msg.append("Unrecognized value type: " +
                     std::to_string(static_cast<int>(type)) + ". ");
          msg.append("User key: " + user_key_slice.ToString(/*hex=*/true) +
                     ". ");
          msg.append("seq: " + std::to_string(seq) + ".");
        }
        *(s->status) = Status::Corruption(msg.c_str());
        return false;
      }
    }
  }

  // s->state could be Corrupt, merge or notfound
  return false;
}

bool MemTable::Get(const LookupKey& key, std::string* value,
                   std::string* timestamp, Status* s,
                   MergeContext* merge_context,
                   SequenceNumber* max_covering_tombstone_seq,
                   SequenceNumber* seq, const ReadOptions& read_opts,
                   ReadCallback* callback, bool* is_blob_index, bool do_merge) {
  // The sequence number is updated synchronously in version_set.h
  if (IsEmpty()) {
    // Avoiding recording stats for speed.
    return false;
  }
  PERF_TIMER_GUARD(get_from_memtable_time);

  std::unique_ptr<FragmentedRangeTombstoneIterator> range_del_iter(
      NewRangeTombstoneIterator(read_opts,
                                GetInternalKeySeqno(key.internal_key())));
  if (range_del_iter != nullptr) {
    *max_covering_tombstone_seq =
        std::max(*max_covering_tombstone_seq,
                 range_del_iter->MaxCoveringTombstoneSeqnum(key.user_key()));
  }

  bool found_final_value = false;
  bool merge_in_progress = s->IsMergeInProgress();
  bool may_contain = true;
  size_t ts_sz = GetInternalKeyComparator().user_comparator()->timestamp_size();
  Slice user_key_without_ts = StripTimestampFromUserKey(key.user_key(), ts_sz);
  if (bloom_filter_) {
    // when both memtable_whole_key_filtering and prefix_extractor_ are set,
    // only do whole key filtering for Get() to save CPU
    if (moptions_.memtable_whole_key_filtering) {
      may_contain = bloom_filter_->MayContain(user_key_without_ts);
    } else {
      assert(prefix_extractor_);
      may_contain = !prefix_extractor_->InDomain(user_key_without_ts) ||
                    bloom_filter_->MayContain(
                        prefix_extractor_->Transform(user_key_without_ts));
    }
  }

  if (bloom_filter_ && !may_contain) {
    // iter is null if prefix bloom says the key does not exist
    PERF_COUNTER_ADD(bloom_memtable_miss_count, 1);
    *seq = kMaxSequenceNumber;
  } else {
    if (bloom_filter_) {
      PERF_COUNTER_ADD(bloom_memtable_hit_count, 1);
    }
    GetFromTable(read_opts, key, *max_covering_tombstone_seq, do_merge, callback,
                 is_blob_index, value, timestamp, s, merge_context, seq,
                 &found_final_value, &merge_in_progress);
  }

  // No change to value, since we have not yet found a Put/Delete
  if (!found_final_value && merge_in_progress) {
    *s = Status::MergeInProgress();
  }
  PERF_COUNTER_ADD(get_from_memtable_count, 1);
  return found_final_value;
}

void MemTable::GetFromTable(const ReadOptions& ro, const LookupKey& key,
                            SequenceNumber max_covering_tombstone_seq,
                            bool do_merge, ReadCallback* callback,
                            bool* is_blob_index, std::string* value,
                            std::string* timestamp, Status* s,
                            MergeContext* merge_context, SequenceNumber* seq,
                            bool* found_final_value, bool* merge_in_progress) {
  Saver saver;
  saver.status = s;
  saver.found_final_value = found_final_value;
  saver.merge_in_progress = merge_in_progress;
  saver.key = &key;
  saver.value = value;
  saver.timestamp = timestamp;
  saver.seq = kMaxSequenceNumber;
  saver.mem = this;
  saver.merge_context = merge_context;
  saver.max_covering_tombstone_seq = max_covering_tombstone_seq;
  saver.merge_operator = moptions_.merge_operator;
  saver.logger = moptions_.info_log;
  saver.inplace_update_support = moptions_.inplace_update_support;
  saver.statistics = moptions_.statistics;
  saver.clock = clock_;
  saver.callback_ = callback;
  saver.is_blob_index = is_blob_index;
  saver.do_merge = do_merge;
  saver.allow_data_in_errors = moptions_.allow_data_in_errors;
  table_->Get(ro, key, &saver, SaveValue);
  *seq = saver.seq;
}

void MemTable::MultiGet(const ReadOptions& read_options, MultiGetRange* range,
                        ReadCallback* callback) {
  // The sequence number is updated synchronously in version_set.h
  if (IsEmpty()) {
    // Avoiding recording stats for speed.
    return;
  }
  PERF_TIMER_GUARD(get_from_memtable_time);

  // For now, memtable Bloom filter is effectively disabled if there are any
  // range tombstones. This is the simplest way to ensure range tombstones are
  // handled. TODO: allow Bloom checks where max_covering_tombstone_seq==0
  bool no_range_del = read_options.ignore_range_deletions ||
                      is_range_del_table_empty_.load(std::memory_order_relaxed);
  MultiGetRange temp_range(*range, range->begin(), range->end());
  if (bloom_filter_ && no_range_del) {
    bool whole_key =
        !prefix_extractor_ || moptions_.memtable_whole_key_filtering;
    std::array<Slice, MultiGetContext::MAX_BATCH_SIZE> bloom_keys;
    std::array<bool, MultiGetContext::MAX_BATCH_SIZE> may_match;
    std::array<size_t, MultiGetContext::MAX_BATCH_SIZE> range_indexes;
    int num_keys = 0;
    for (auto iter = temp_range.begin(); iter != temp_range.end(); ++iter) {
      if (whole_key) {
        bloom_keys[num_keys] = iter->ukey_without_ts;
        range_indexes[num_keys++] = iter.index();
      } else if (prefix_extractor_->InDomain(iter->ukey_without_ts)) {
        bloom_keys[num_keys] =
            prefix_extractor_->Transform(iter->ukey_without_ts);
        range_indexes[num_keys++] = iter.index();
      } else {
        // TODO: consider not counting these as Bloom hits to more closely
        // match bloom_sst_hit_count
        PERF_COUNTER_ADD(bloom_memtable_hit_count, 1);
      }
    }
    bloom_filter_->MayContain(num_keys, &bloom_keys[0], &may_match[0]);
    for (int i = 0; i < num_keys; ++i) {
      if (!may_match[i]) {
        temp_range.SkipIndex(range_indexes[i]);
        PERF_COUNTER_ADD(bloom_memtable_miss_count, 1);
      } else {
        PERF_COUNTER_ADD(bloom_memtable_hit_count, 1);
      }
    }
  }
  for (auto iter = temp_range.begin(); iter != temp_range.end(); ++iter) {
    bool found_final_value{false};
    bool merge_in_progress = iter->s->IsMergeInProgress();
    if (!no_range_del) {
      std::unique_ptr<FragmentedRangeTombstoneIterator> range_del_iter(
          NewRangeTombstoneIteratorInternal(
              read_options, GetInternalKeySeqno(iter->lkey->internal_key())));
      iter->max_covering_tombstone_seq = std::max(
          iter->max_covering_tombstone_seq,
          range_del_iter->MaxCoveringTombstoneSeqnum(iter->lkey->user_key()));
    }
<<<<<<< HEAD
    SequenceNumber dummy_seq;
    GetFromTable(*(iter->lkey), iter->max_covering_tombstone_seq, true,
=======
    GetFromTable(read_options, *(iter->lkey), iter->max_covering_tombstone_seq, true,
>>>>>>> 6b0d14ab
                 callback, &iter->is_blob_index, iter->value->GetSelf(),
                 iter->timestamp, iter->s, &(iter->merge_context), &dummy_seq,
                 &found_final_value, &merge_in_progress);

    if (!found_final_value && merge_in_progress) {
      *(iter->s) = Status::MergeInProgress();
    }

    if (found_final_value) {
      iter->value->PinSelf();
      range->AddValueSize(iter->value->size());
      range->MarkKeyDone(iter);
      RecordTick(moptions_.statistics, MEMTABLE_HIT);
      if (range->GetValueSize() > read_options.value_size_soft_limit) {
        // Set all remaining keys in range to Abort
        for (auto range_iter = range->begin(); range_iter != range->end();
             ++range_iter) {
          range->MarkKeyDone(range_iter);
          *(range_iter->s) = Status::Aborted();
        }
        break;
      }
    }
  }
  PERF_COUNTER_ADD(get_from_memtable_count, 1);
}

Status MemTable::Update(SequenceNumber seq, const Slice& key,
                        const Slice& value,
                        const ProtectionInfoKVOS64* kv_prot_info) {
  LookupKey lkey(key, seq);
  Slice mem_key = lkey.memtable_key();

  std::unique_ptr<MemTableRep::Iterator> iter(
      table_->GetDynamicPrefixIterator());
  iter->Seek(lkey.internal_key(), mem_key.data());

  if (iter->Valid()) {
    // sequence number since the Seek() call above should have skipped
    // all entries with overly large sequence numbers.
    Slice internal_key, prev_value;
    std::tie(internal_key, prev_value) = iter->GetKeyValue();
    size_t key_length = internal_key.size();
    const char* key_ptr = internal_key.data();
    assert(key_length >= 8);
    if (comparator_.comparator.user_comparator()->Equal(
            Slice(key_ptr, key_length - 8), lkey.user_key())) {
      // Correct user key
      const uint64_t tag = DecodeFixed64(key_ptr + key_length - 8);
      ValueType type;
      SequenceNumber existing_seq;
      UnPackSequenceAndType(tag, &existing_seq, &type);
      assert(existing_seq != seq);
      if (type == kTypeValue) {
        uint32_t prev_size = static_cast<uint32_t>(prev_value.size());
        uint32_t new_size = static_cast<uint32_t>(value.size());

        // Update value, if new value size <= previous value size
        if (new_size <= prev_size) {
          char* p =
              const_cast<char*>(prev_value.data()) - VarintLength(prev_size);
          WriteLock wl(GetLock(lkey.user_key()));
          p = EncodeVarint32(p, new_size);
          memcpy(p, value.data(), value.size());
          RecordTick(moptions_.statistics, NUMBER_KEYS_UPDATED);
          if (kv_prot_info != nullptr) {
            ProtectionInfoKVOS64 updated_kv_prot_info(*kv_prot_info);
            // `seq` is swallowed and `existing_seq` prevails.
            updated_kv_prot_info.UpdateS(seq, existing_seq);
            Slice ikey = lkey.internal_key();
            return VerifyEncodedEntry(ikey, value, updated_kv_prot_info);
          }
          return Status::OK();
        }
      }
    }
  }

  // The latest value is not `kTypeValue` or key doesn't exist
  return Add(seq, kTypeValue, key, value, kv_prot_info);
}

Status MemTable::UpdateCallback(SequenceNumber seq, const Slice& key,
                                const Slice& delta,
                                const ProtectionInfoKVOS64* kv_prot_info) {
  LookupKey lkey(key, seq);
  Slice memkey = lkey.memtable_key();

  std::unique_ptr<MemTableRep::Iterator> iter(
      table_->GetDynamicPrefixIterator());
  iter->Seek(lkey.internal_key(), memkey.data());

  if (iter->Valid()) {
    // Check that it belongs to same user key.  We do not check the
    // sequence number since the Seek() call above should have skipped
    // all entries with overly large sequence numbers.
    Slice internal_key, prev_value;
    std::tie(internal_key, prev_value) = iter->GetKeyValue();
    size_t key_length = internal_key.size();
    const char* key_ptr = internal_key.data();
    assert(key_length >= 8);
    if (comparator_.comparator.user_comparator()->Equal(
            Slice(key_ptr, key_length - 8), lkey.user_key())) {
      // Correct user key
      const uint64_t tag = DecodeFixed64(key_ptr + key_length - 8);
      ValueType type;
      uint64_t existing_seq;
      UnPackSequenceAndType(tag, &existing_seq, &type);
      switch (type) {
        case kTypeValue: {
          uint32_t prev_size = static_cast<uint32_t>(prev_value.size());

          char* prev_buffer = const_cast<char*>(prev_value.data());
          uint32_t new_prev_size = prev_size;

          std::string str_value;
          WriteLock wl(GetLock(lkey.user_key()));
          auto status = moptions_.inplace_callback(prev_buffer, &new_prev_size,
                                                   delta, &str_value);
          if (status == UpdateStatus::UPDATED_INPLACE) {
            // Value already updated by callback.
            char* p = prev_buffer - VarintLength(prev_size);
            assert(new_prev_size <= prev_size);
            if (new_prev_size < prev_size) {
              // overwrite the new prev_size
              p = EncodeVarint32(p, new_prev_size);
              if (p < prev_buffer) {
                // shift the value buffer as well.
                memmove(p, prev_buffer, new_prev_size);
              }
            }
            RecordTick(moptions_.statistics, NUMBER_KEYS_UPDATED);
            UpdateFlushState();
            if (kv_prot_info != nullptr) {
              ProtectionInfoKVOS64 updated_kv_prot_info(*kv_prot_info);
              // `seq` is swallowed and `existing_seq` prevails.
              updated_kv_prot_info.UpdateS(seq, existing_seq);
              updated_kv_prot_info.UpdateV(delta,
                                           Slice(prev_buffer, new_prev_size));
              Slice ikey = lkey.internal_key();
              Slice value(p, new_prev_size); // new value without size prefix
              return VerifyEncodedEntry(ikey, value, updated_kv_prot_info);
            }
            return Status::OK();
          } else if (status == UpdateStatus::UPDATED) {
            Status s;
            if (kv_prot_info != nullptr) {
              ProtectionInfoKVOS64 updated_kv_prot_info(*kv_prot_info);
              updated_kv_prot_info.UpdateV(delta, str_value);
              s = Add(seq, kTypeValue, key, Slice(str_value),
                      &updated_kv_prot_info);
            } else {
              s = Add(seq, kTypeValue, key, Slice(str_value),
                      nullptr /* kv_prot_info */);
            }
            RecordTick(moptions_.statistics, NUMBER_KEYS_WRITTEN);
            UpdateFlushState();
            return s;
          } else if (status == UpdateStatus::UPDATE_FAILED) {
            // `UPDATE_FAILED` is named incorrectly. It indicates no update
            // happened. It does not indicate a failure happened.
            UpdateFlushState();
            return Status::OK();
          }
        }
        default:
          break;
      }
    }
  }
  // The latest value is not `kTypeValue` or key doesn't exist
  return Status::NotFound();
}

size_t MemTable::CountSuccessiveMergeEntries(const LookupKey& key) {
  Slice memkey = key.memtable_key();

  // A total ordered iterator is costly for some memtablerep (prefix aware
  // reps). By passing in the user key, we allow efficient iterator creation.
  // The iterator only needs to be ordered within the same user key.
  std::unique_ptr<MemTableRep::Iterator> iter(
      table_->GetDynamicPrefixIterator());
  iter->Seek(key.internal_key(), memkey.data());

  size_t num_successive_merges = 0;

  for (; iter->Valid(); iter->Next()) {
    Slice internal_key = iter->GetKey();
    size_t key_length = internal_key.size();
    const char* iter_key_ptr = internal_key.data();
    if (!comparator_.comparator.user_comparator()->Equal(
            Slice(iter_key_ptr, key_length - 8), key.user_key())) {
      break;
    }

    const uint64_t tag = DecodeFixed64(iter_key_ptr + key_length - 8);
    ValueType type;
    uint64_t unused;
    UnPackSequenceAndType(tag, &unused, &type);
    if (type != kTypeMerge) {
      break;
    }

    ++num_successive_merges;
  }

  return num_successive_merges;
}

Slice MemTableRep::EncodedKeyValuePair::GetKey() const {
  return GetLengthPrefixedSlice(key_);
}

Slice MemTableRep::EncodedKeyValuePair::GetValue() const {
  Slice k = GetLengthPrefixedSlice(key_);
  return GetLengthPrefixedSlice(k.data() + k.size());
}

std::pair<Slice, Slice> MemTableRep::EncodedKeyValuePair::GetKeyValue() const {
  Slice k = GetLengthPrefixedSlice(key_);
  Slice v = GetLengthPrefixedSlice(k.data() + k.size());
  return {k, v};
}

Slice MemTableRep::Iterator::GetKey() const {
  assert(Valid());
  return GetLengthPrefixedSlice(key());
}

Slice MemTableRep::Iterator::GetValue() const {
  assert(Valid());
  Slice k = GetLengthPrefixedSlice(key());
  return GetLengthPrefixedSlice(k.data() + k.size());
}
std::pair<Slice, Slice> MemTableRep::Iterator::GetKeyValue() const {
  assert(Valid());
  Slice k = GetLengthPrefixedSlice(key());
  Slice v = GetLengthPrefixedSlice(k.data() + k.size());
  return {k, v};
}

void MemTable::RefLogContainingPrepSection(uint64_t log) {
  assert(log > 0);
  auto cur = min_prep_log_referenced_.load();
  while ((log < cur || cur == 0) &&
         !min_prep_log_referenced_.compare_exchange_strong(cur, log)) {
    cur = min_prep_log_referenced_.load();
  }
}

uint64_t MemTable::GetMinLogContainingPrepSection() {
  return min_prep_log_referenced_.load();
}

}  // namespace ROCKSDB_NAMESPACE<|MERGE_RESOLUTION|>--- conflicted
+++ resolved
@@ -1029,12 +1029,8 @@
           iter->max_covering_tombstone_seq,
           range_del_iter->MaxCoveringTombstoneSeqnum(iter->lkey->user_key()));
     }
-<<<<<<< HEAD
     SequenceNumber dummy_seq;
-    GetFromTable(*(iter->lkey), iter->max_covering_tombstone_seq, true,
-=======
     GetFromTable(read_options, *(iter->lkey), iter->max_covering_tombstone_seq, true,
->>>>>>> 6b0d14ab
                  callback, &iter->is_blob_index, iter->value->GetSelf(),
                  iter->timestamp, iter->s, &(iter->merge_context), &dummy_seq,
                  &found_final_value, &merge_in_progress);
