//  Copyright (c) 2011-present, Facebook, Inc.  All rights reserved.
//  This source code is licensed under both the GPLv2 (found in the
//  COPYING file in the root directory) and Apache 2.0 License
//  (found in the LICENSE.Apache file in the root directory).

#ifndef GFLAGS
#include <cstdio>
int main() {
  fprintf(stderr, "Please install gflags to run rocksdb tools\n");
  return 1;
}
#else

<<<<<<< HEAD
#include "db/db_impl/db_impl.h"
=======
#include <gflags/gflags.h>

#include <table/terark_zip_weak_function.h>

#include "db/db_impl.h"
>>>>>>> 2c79f4db
#include "db/dbformat.h"
#include "env/composite_env_wrapper.h"
#include "file/random_access_file_reader.h"
#include "monitoring/histogram.h"
#include "rocksdb/db.h"
#include "rocksdb/slice_transform.h"
#include "rocksdb/table.h"
#include "table/block_based/block_based_table_factory.h"
#include "table/get_context.h"
#include "table/internal_iterator.h"
#include "table/plain/plain_table_factory.h"
#include "table/table_builder.h"
#include "test_util/testharness.h"
#include "test_util/testutil.h"
#include "util/gflags_compat.h"

using GFLAGS_NAMESPACE::ParseCommandLineFlags;
using GFLAGS_NAMESPACE::SetUsageMessage;

namespace ROCKSDB_NAMESPACE {

namespace {
// Make a key that i determines the first 4 characters and j determines the
// last 4 characters.
static std::string MakeKey(int i, int j, bool through_db) {
  char buf[100];
  snprintf(buf, sizeof(buf), "%04d__key___%04d", i, j);
  if (through_db) {
    return std::string(buf);
  }
  // If we directly query table, which operates on internal keys
  // instead of user keys, we need to add 8 bytes of internal
  // information (row type etc) to user key to make an internal
  // key.
  InternalKey key(std::string(buf), 0, ValueType::kTypeValue);
  return key.Encode().ToString();
}

uint64_t Now(Env* env, bool measured_by_nanosecond) {
  return measured_by_nanosecond ? env->NowNanos() : env->NowMicros();
}
}  // namespace

// A very simple benchmark that.
// Create a table with roughly numKey1 * numKey2 keys,
// where there are numKey1 prefixes of the key, each has numKey2 number of
// distinguished key, differing in the suffix part.
// If if_query_empty_keys = false, query the existing keys numKey1 * numKey2
// times randomly.
// If if_query_empty_keys = true, query numKey1 * numKey2 random empty keys.
// Print out the total time.
// If through_db=true, a full DB will be created and queries will be against
// it. Otherwise, operations will be directly through table level.
//
// If for_terator=true, instead of just query one key each time, it queries
// a range sharing the same prefix.
namespace {
void TableReaderBenchmark(Options& opts, EnvOptions& env_options,
                          ReadOptions& read_options, int num_keys1,
                          int num_keys2, int num_iter, int /*prefix_len*/,
                          bool if_query_empty_keys, bool for_iterator,
                          bool through_db, bool measured_by_nanosecond) {
  ROCKSDB_NAMESPACE::InternalKeyComparator ikc(opts.comparator);

  std::string file_name =
      test::PerThreadDBPath("rocksdb_table_reader_benchmark");
  std::string dbname = test::PerThreadDBPath("rocksdb_table_reader_bench_db");
  WriteOptions wo;
  Env* env = Env::Default();
  TableBuilder* tb = nullptr;
  DB* db = nullptr;
  Status s;
  const ImmutableCFOptions ioptions(opts);
  const ColumnFamilyOptions cfo(opts);
  const MutableCFOptions moptions(cfo);
  std::unique_ptr<WritableFileWriter> file_writer;
  if (!through_db) {
    std::unique_ptr<WritableFile> file;
    env->NewWritableFile(file_name, &file, env_options);

    std::vector<std::unique_ptr<IntTblPropCollectorFactory> >
        int_tbl_prop_collector_factories;

    file_writer.reset(new WritableFileWriter(
        NewLegacyWritableFileWrapper(std::move(file)), file_name, env_options));
    int unknown_level = -1;
    tb = opts.table_factory->NewTableBuilder(
        TableBuilderOptions(
            ioptions, moptions, ikc, &int_tbl_prop_collector_factories,
            CompressionType::kNoCompression, 0 /* sample_for_compression */,
            CompressionOptions(), false /* skip_filters */,
            kDefaultColumnFamilyName, unknown_level),
        0 /* column_family_id */, file_writer.get());
  } else {
    s = DB::Open(opts, dbname, &db);
    ASSERT_OK(s);
    ASSERT_TRUE(db != nullptr);
  }
  // Populate slightly more than 1M keys
  for (int i = 0; i < num_keys1; i++) {
    for (int j = 0; j < num_keys2; j++) {
      std::string key = MakeKey(i * 2, j, through_db);
      if (!through_db) {
        tb->Add(key, key);
      } else {
        db->Put(wo, key, key);
      }
    }
  }
  if (!through_db) {
    tb->Finish();
    file_writer->Close();
  } else {
    db->Flush(FlushOptions());
  }

  std::unique_ptr<TableReader> table_reader;
  if (!through_db) {
    std::unique_ptr<RandomAccessFile> raf;
    s = env->NewRandomAccessFile(file_name, &raf, env_options);
    if (!s.ok()) {
      fprintf(stderr, "Create File Error: %s\n", s.ToString().c_str());
      exit(1);
    }
    uint64_t file_size;
    env->GetFileSize(file_name, &file_size);
    std::unique_ptr<RandomAccessFileReader> file_reader(
        new RandomAccessFileReader(NewLegacyRandomAccessFileWrapper(raf),
                                   file_name));
    s = opts.table_factory->NewTableReader(
        TableReaderOptions(ioptions, moptions.prefix_extractor.get(),
                           env_options, ikc),
        std::move(file_reader), file_size, &table_reader);
    if (!s.ok()) {
      fprintf(stderr, "Open Table Error: %s\n", s.ToString().c_str());
      exit(1);
    }
  }

  Random rnd(301);
  std::string result;
  HistogramImpl hist;

  for (int it = 0; it < num_iter; it++) {
    for (int i = 0; i < num_keys1; i++) {
      for (int j = 0; j < num_keys2; j++) {
        int r1 = rnd.Uniform(num_keys1) * 2;
        int r2 = rnd.Uniform(num_keys2);
        if (if_query_empty_keys) {
          r1++;
          r2 = num_keys2 * 2 - r2;
        }

        if (!for_iterator) {
          // Query one existing key;
          std::string key = MakeKey(r1, r2, through_db);
          uint64_t start_time = Now(env, measured_by_nanosecond);
          if (!through_db) {
            PinnableSlice value;
            MergeContext merge_context;
            SequenceNumber max_covering_tombstone_seq = 0;
            GetContext get_context(ioptions.user_comparator,
                                   ioptions.merge_operator, ioptions.info_log,
                                   ioptions.statistics, GetContext::kNotFound,
                                   Slice(key), &value, nullptr, &merge_context,
                                   true, &max_covering_tombstone_seq, env);
            s = table_reader->Get(read_options, key, &get_context, nullptr);
          } else {
            s = db->Get(read_options, key, &result);
          }
          hist.Add(Now(env, measured_by_nanosecond) - start_time);
        } else {
          int r2_len;
          if (if_query_empty_keys) {
            r2_len = 0;
          } else {
            r2_len = rnd.Uniform(num_keys2) + 1;
            if (r2_len + r2 > num_keys2) {
              r2_len = num_keys2 - r2;
            }
          }
          std::string start_key = MakeKey(r1, r2, through_db);
          std::string end_key = MakeKey(r1, r2 + r2_len, through_db);
          uint64_t total_time = 0;
          uint64_t start_time = Now(env, measured_by_nanosecond);
          Iterator* iter = nullptr;
          InternalIterator* iiter = nullptr;
          if (!through_db) {
            iiter = table_reader->NewIterator(
                read_options, /*prefix_extractor=*/nullptr, /*arena=*/nullptr,
                /*skip_filters=*/false, TableReaderCaller::kUncategorized);
          } else {
            iter = db->NewIterator(read_options);
          }
          int count = 0;
          for (through_db ? iter->Seek(start_key) : iiter->Seek(start_key);
               through_db ? iter->Valid() : iiter->Valid();
               through_db ? iter->Next() : iiter->Next()) {
            if (if_query_empty_keys) {
              break;
            }
            // verify key;
            total_time += Now(env, measured_by_nanosecond) - start_time;
            assert(Slice(MakeKey(r1, r2 + count, through_db)) ==
                   (through_db ? iter->key() : iiter->key()));
            start_time = Now(env, measured_by_nanosecond);
            if (++count >= r2_len) {
              break;
            }
          }
          if (count != r2_len) {
            fprintf(
                stderr, "Iterator cannot iterate expected number of entries. "
                "Expected %d but got %d\n", r2_len, count);
            assert(false);
          }
          delete iter;
          total_time += Now(env, measured_by_nanosecond) - start_time;
          hist.Add(total_time);
        }
      }
    }
  }

  fprintf(
      stderr,
      "==================================================="
      "====================================================\n"
      "InMemoryTableSimpleBenchmark: %20s   num_key1:  %5d   "
      "num_key2: %5d  %10s\n"
      "==================================================="
      "===================================================="
      "\nHistogram (unit: %s): \n%s",
      opts.table_factory->Name(), num_keys1, num_keys2,
      for_iterator ? "iterator" : (if_query_empty_keys ? "empty" : "non_empty"),
      measured_by_nanosecond ? "nanosecond" : "microsecond",
      hist.ToString().c_str());
  if (!through_db) {
    env->DeleteFile(file_name);
  } else {
    delete db;
    db = nullptr;
    DestroyDB(dbname, opts);
  }
}
}  // namespace
}  // namespace ROCKSDB_NAMESPACE

DEFINE_bool(query_empty, false, "query non-existing keys instead of existing "
            "ones.");
DEFINE_int32(num_keys1, 4096, "number of distinguish prefix of keys");
DEFINE_int32(num_keys2, 512, "number of distinguish keys for each prefix");
DEFINE_int32(iter, 3, "query non-existing keys instead of existing ones");
DEFINE_int32(prefix_len, 16, "Prefix length used for iterators and indexes");
DEFINE_bool(iterator, false, "For test iterator");
DEFINE_bool(through_db, false, "If enable, a DB instance will be created and "
            "the query will be against DB. Otherwise, will be directly against "
            "a table reader.");
DEFINE_bool(mmap_read, true, "Whether use mmap read");
DEFINE_string(table_factory, "block_based",
              "Table factory to use: `block_based` (default), `plain_table` or "
              "or `terark_zip`"
              "`cuckoo_hash`.");
DEFINE_string(time_unit, "microsecond",
              "The time unit used for measuring performance. User can specify "
              "`microsecond` (default) or `nanosecond`");

int main(int argc, char** argv) {
  SetUsageMessage(std::string("\nUSAGE:\n") + std::string(argv[0]) +
                  " [OPTIONS]...");
  ParseCommandLineFlags(&argc, &argv, true);

  std::shared_ptr<ROCKSDB_NAMESPACE::TableFactory> tf;
  ROCKSDB_NAMESPACE::Options options;
  if (FLAGS_prefix_len < 16) {
    options.prefix_extractor.reset(
        ROCKSDB_NAMESPACE::NewFixedPrefixTransform(FLAGS_prefix_len));
  }
  ROCKSDB_NAMESPACE::ReadOptions ro;
  ROCKSDB_NAMESPACE::EnvOptions env_options;
  options.create_if_missing = true;
  options.compression = ROCKSDB_NAMESPACE::CompressionType::kNoCompression;

  if (FLAGS_table_factory == "cuckoo_hash") {
#ifndef ROCKSDB_LITE
    options.allow_mmap_reads = FLAGS_mmap_read;
    env_options.use_mmap_reads = FLAGS_mmap_read;
    ROCKSDB_NAMESPACE::CuckooTableOptions table_options;
    table_options.hash_table_ratio = 0.75;
    tf.reset(ROCKSDB_NAMESPACE::NewCuckooTableFactory(table_options));
#else
    fprintf(stderr, "Plain table is not supported in lite mode\n");
    exit(1);
#endif  // ROCKSDB_LITE
  } else if (FLAGS_table_factory == "plain_table") {
#ifndef ROCKSDB_LITE
    options.allow_mmap_reads = FLAGS_mmap_read;
    env_options.use_mmap_reads = FLAGS_mmap_read;

    ROCKSDB_NAMESPACE::PlainTableOptions plain_table_options;
    plain_table_options.user_key_len = 16;
    plain_table_options.bloom_bits_per_key = (FLAGS_prefix_len == 16) ? 0 : 8;
    plain_table_options.hash_table_ratio = 0.75;

    tf.reset(new ROCKSDB_NAMESPACE::PlainTableFactory(plain_table_options));
    options.prefix_extractor.reset(
        ROCKSDB_NAMESPACE::NewFixedPrefixTransform(FLAGS_prefix_len));
#else
    fprintf(stderr, "Cuckoo table is not supported in lite mode\n");
    exit(1);
#endif  // ROCKSDB_LITE
  } else if (FLAGS_table_factory == "block_based") {
<<<<<<< HEAD
    tf.reset(new ROCKSDB_NAMESPACE::BlockBasedTableFactory());
=======
    tf.reset(new rocksdb::BlockBasedTableFactory());
  } else if (FLAGS_table_factory == "terark_zip") {
    if (rocksdb::NewTerarkZipTableFactory) {
      options.allow_mmap_reads = FLAGS_mmap_read;
      env_options.use_mmap_reads = FLAGS_mmap_read;
      rocksdb::TerarkZipTableOptions opt;
      std::shared_ptr<rocksdb::TableFactory> block_based_factory(rocksdb::NewBlockBasedTableFactory());
      rocksdb::TableFactory* factory = rocksdb::NewTerarkZipTableFactory(opt,
          std::shared_ptr<rocksdb::TableFactory>(rocksdb::NewAdaptiveTableFactory(block_based_factory)));
      tf.reset(factory);
    } else {
      fprintf(stderr, "ERROR: TableFactory arg is terark_zip, but libterark_zip_rocksdb.so is not loaded\n");
    }
>>>>>>> 2c79f4db
  } else {
    fprintf(stderr, "Invalid table type %s\n", FLAGS_table_factory.c_str());
  }

  if (tf) {
    // if user provides invalid options, just fall back to microsecond.
    bool measured_by_nanosecond = FLAGS_time_unit == "nanosecond";

    options.table_factory = tf;
    ROCKSDB_NAMESPACE::TableReaderBenchmark(
        options, env_options, ro, FLAGS_num_keys1, FLAGS_num_keys2, FLAGS_iter,
        FLAGS_prefix_len, FLAGS_query_empty, FLAGS_iterator, FLAGS_through_db,
        measured_by_nanosecond);
  } else {
    return 1;
  }

  return 0;
}

#endif  // GFLAGS<|MERGE_RESOLUTION|>--- conflicted
+++ resolved
@@ -11,15 +11,7 @@
 }
 #else
 
-<<<<<<< HEAD
 #include "db/db_impl/db_impl.h"
-=======
-#include <gflags/gflags.h>
-
-#include <table/terark_zip_weak_function.h>
-
-#include "db/db_impl.h"
->>>>>>> 2c79f4db
 #include "db/dbformat.h"
 #include "env/composite_env_wrapper.h"
 #include "file/random_access_file_reader.h"
@@ -332,23 +324,7 @@
     exit(1);
 #endif  // ROCKSDB_LITE
   } else if (FLAGS_table_factory == "block_based") {
-<<<<<<< HEAD
     tf.reset(new ROCKSDB_NAMESPACE::BlockBasedTableFactory());
-=======
-    tf.reset(new rocksdb::BlockBasedTableFactory());
-  } else if (FLAGS_table_factory == "terark_zip") {
-    if (rocksdb::NewTerarkZipTableFactory) {
-      options.allow_mmap_reads = FLAGS_mmap_read;
-      env_options.use_mmap_reads = FLAGS_mmap_read;
-      rocksdb::TerarkZipTableOptions opt;
-      std::shared_ptr<rocksdb::TableFactory> block_based_factory(rocksdb::NewBlockBasedTableFactory());
-      rocksdb::TableFactory* factory = rocksdb::NewTerarkZipTableFactory(opt,
-          std::shared_ptr<rocksdb::TableFactory>(rocksdb::NewAdaptiveTableFactory(block_based_factory)));
-      tf.reset(factory);
-    } else {
-      fprintf(stderr, "ERROR: TableFactory arg is terark_zip, but libterark_zip_rocksdb.so is not loaded\n");
-    }
->>>>>>> 2c79f4db
   } else {
     fprintf(stderr, "Invalid table type %s\n", FLAGS_table_factory.c_str());
   }
