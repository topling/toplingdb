//  Copyright (c) 2011-present, Facebook, Inc.  All rights reserved.
//  This source code is licensed under both the GPLv2 (found in the
//  COPYING file in the root directory) and Apache 2.0 License
//  (found in the LICENSE.Apache file in the root directory).
//
// Copyright (c) 2011 The LevelDB Authors. All rights reserved.
// Use of this source code is governed by a BSD-style license that can be
// found in the LICENSE file. See the AUTHORS file for names of contributors.

#ifdef GFLAGS
#include "db_stress_tool/db_stress_common.h"

static bool ValidateUint32Range(const char* flagname, uint64_t value) {
  if (value > std::numeric_limits<uint32_t>::max()) {
    fprintf(stderr, "Invalid value for --%s: %lu, overflow\n", flagname,
            (unsigned long)value);
    return false;
  }
  return true;
}

DEFINE_uint64(seed, 2341234,
              "Seed for PRNG. When --nooverwritepercent is "
              "nonzero and --expected_values_dir is nonempty, this value "
              "must be fixed across invocations.");
static const bool FLAGS_seed_dummy __attribute__((__unused__)) =
    RegisterFlagValidator(&FLAGS_seed, &ValidateUint32Range);

DEFINE_bool(read_only, false, "True if open DB in read-only mode during tests");

DEFINE_int64(max_key, 1 * KB * KB,
             "Max number of key/values to place in database");

DEFINE_int32(max_key_len, 3, "Maximum length of a key in 8-byte units");

DEFINE_string(key_len_percent_dist, "",
              "Percentages of keys of various lengths. For example, 1,30,69 "
              "means 1% of keys are 8 bytes, 30% are 16 bytes, and 69% are "
              "24 bytes. If not specified, it will be evenly distributed");

DEFINE_int32(key_window_scale_factor, 10,
             "This value will be multiplied by 100 to come up with a window "
             "size for varying the key length");

DEFINE_int32(column_families, 10, "Number of column families");

DEFINE_double(
    hot_key_alpha, 0,
    "Use Zipfian distribution to generate the key "
    "distribution. If it is not specified, write path will use random "
    "distribution to generate the keys. The parameter is [0, double_max]). "
    "However, the larger alpha is, the more shewed will be. If alpha is "
    "larger than 2, it is likely that only 1 key will be accessed. The "
    "Recommended value is [0.8-1.5]. The distribution is also related to "
    "max_key and total iterations of generating the hot key. ");

DEFINE_string(
    options_file, "",
    "The path to a RocksDB options file.  If specified, then db_stress will "
    "run with the RocksDB options in the default column family of the "
    "specified options file. Note that, when an options file is provided, "
    "db_stress will ignore the flag values for all options that may be passed "
    "via options file.");

DEFINE_int64(
    active_width, 0,
    "Number of keys in active span of the key-range at any given time. The "
    "span begins with its left endpoint at key 0, gradually moves rightwards, "
    "and ends with its right endpoint at max_key. If set to 0, active_width "
    "will be sanitized to be equal to max_key.");

// TODO(noetzli) Add support for single deletes
DEFINE_bool(test_batches_snapshots, false,
            "If set, the test uses MultiGet(), MultiPut() and MultiDelete()"
            " which read/write/delete multiple keys in a batch. In this mode,"
            " we do not verify db content by comparing the content with the "
            "pre-allocated array. Instead, we do partial verification inside"
            " MultiGet() by checking various values in a batch. Benefit of"
            " this mode:\n"
            "\t(a) No need to acquire mutexes during writes (less cache "
            "flushes in multi-core leading to speed up)\n"
            "\t(b) No long validation at the end (more speed up)\n"
            "\t(c) Test snapshot and atomicity of batch writes");

DEFINE_bool(atomic_flush, false,
            "If set, enables atomic flush in the options.\n");

DEFINE_int32(
    manual_wal_flush_one_in, 0,
    "If non-zero, then `FlushWAL(bool sync)`, where `bool sync` is randomly "
    "decided, will be explictly called in db stress once for every N ops "
    "on average. Setting `manual_wal_flush_one_in` to be greater than 0 "
    "implies `Options::manual_wal_flush = true` is set.");

DEFINE_int32(lock_wal_one_in, 1000000,
             "If non-zero, then `LockWAL()` + `UnlockWAL()` will be called in "
             "db_stress once for every N ops on average.");

DEFINE_bool(test_cf_consistency, false,
            "If set, runs the stress test dedicated to verifying writes to "
            "multiple column families are consistent. Setting this implies "
            "`atomic_flush=true` is set true if `disable_wal=false`.\n");

DEFINE_bool(test_multi_ops_txns, false,
            "If set, runs stress test dedicated to verifying multi-ops "
            "transactions on a simple relational table with primary and "
            "secondary index.");

DEFINE_int32(threads, 32, "Number of concurrent threads to run.");

DEFINE_int32(ttl, -1,
             "Opens the db with this ttl value if this is not -1. "
             "Carefully specify a large value such that verifications on "
             "deleted values don't fail");

DEFINE_int32(value_size_mult, 8,
             "Size of value will be this number times rand_int(1,3) bytes");

DEFINE_int32(compaction_readahead_size, 0, "Compaction readahead size");

DEFINE_bool(enable_pipelined_write, false, "Pipeline WAL/memtable writes");

DEFINE_bool(verify_before_write, false, "Verify before write");

DEFINE_bool(histogram, false, "Print histogram of operation timings");

DEFINE_bool(destroy_db_initially, true,
            "Destroys the database dir before start if this is true");

DEFINE_bool(verbose, false, "Verbose");

DEFINE_bool(progress_reports, true,
            "If true, db_stress will report number of finished operations");

DEFINE_uint64(db_write_buffer_size,
              ROCKSDB_NAMESPACE::Options().db_write_buffer_size,
              "Number of bytes to buffer in all memtables before compacting");

DEFINE_bool(use_write_buffer_manager, false,
            "Charge WriteBufferManager memory to the block cache");

DEFINE_int32(
    write_buffer_size,
    static_cast<int32_t>(ROCKSDB_NAMESPACE::Options().write_buffer_size),
    "Number of bytes to buffer in memtable before compacting");

DEFINE_int32(max_write_buffer_number,
             ROCKSDB_NAMESPACE::Options().max_write_buffer_number,
             "The number of in-memory memtables. "
             "Each memtable is of size FLAGS_write_buffer_size.");

DEFINE_int32(min_write_buffer_number_to_merge,
             ROCKSDB_NAMESPACE::Options().min_write_buffer_number_to_merge,
             "The minimum number of write buffers that will be merged together "
             "before writing to storage. This is cheap because it is an "
             "in-memory merge. If this feature is not enabled, then all these "
             "write buffers are flushed to L0 as separate files and this "
             "increases read amplification because a get request has to check "
             "in all of these files. Also, an in-memory merge may result in "
             "writing less data to storage if there are duplicate records in"
             " each of these individual write buffers.");

DEFINE_int32(max_write_buffer_number_to_maintain,
             ROCKSDB_NAMESPACE::Options().max_write_buffer_number_to_maintain,
             "The total maximum number of write buffers to maintain in memory "
             "including copies of buffers that have already been flushed. "
             "Unlike max_write_buffer_number, this parameter does not affect "
             "flushing. This controls the minimum amount of write history "
             "that will be available in memory for conflict checking when "
             "Transactions are used. If this value is too low, some "
             "transactions may fail at commit time due to not being able to "
             "determine whether there were any write conflicts. Setting this "
             "value to 0 will cause write buffers to be freed immediately "
             "after they are flushed.  If this value is set to -1, "
             "'max_write_buffer_number' will be used.");

DEFINE_int64(max_write_buffer_size_to_maintain,
             ROCKSDB_NAMESPACE::Options().max_write_buffer_size_to_maintain,
             "The total maximum size of write buffers to maintain in memory "
             "including copies of buffers that have already been flushed. "
             "Unlike max_write_buffer_number, this parameter does not affect "
             "flushing. This controls the minimum amount of write history "
             "that will be available in memory for conflict checking when "
             "Transactions are used. If this value is too low, some "
             "transactions may fail at commit time due to not being able to "
             "determine whether there were any write conflicts. Setting this "
             "value to 0 will cause write buffers to be freed immediately "
             "after they are flushed.  If this value is set to -1, "
             "'max_write_buffer_number' will be used.");

DEFINE_double(memtable_prefix_bloom_size_ratio,
              ROCKSDB_NAMESPACE::Options().memtable_prefix_bloom_size_ratio,
              "creates prefix blooms for memtables, each with size "
              "`write_buffer_size * memtable_prefix_bloom_size_ratio`.");

DEFINE_bool(allow_merge_memtables,
            ROCKSDB_NAMESPACE::Options().allow_merge_memtables,
            "allow merge memtables on flush.");

DEFINE_bool(memtable_whole_key_filtering,
            ROCKSDB_NAMESPACE::Options().memtable_whole_key_filtering,
            "Enable whole key filtering in memtables.");

DEFINE_int32(open_files, ROCKSDB_NAMESPACE::Options().max_open_files,
             "Maximum number of files to keep open at the same time "
             "(use default if == 0)");

DEFINE_uint64(compressed_secondary_cache_size, 0,
              "Number of bytes to use as a cache of compressed data."
              " 0 means use default settings.");

DEFINE_int32(compressed_secondary_cache_numshardbits, -1,
             "Number of shards for the compressed secondary cache is 2 ** "
             "compressed_secondary_cache_numshardbits. "
             "Negative value means default settings. This is applied only "
             "if compressed_secondary_cache_size is greater than 0.");

DEFINE_double(compressed_secondary_cache_ratio, 0.0,
              "Fraction of block cache memory budget to use for compressed "
              "secondary cache");

DEFINE_int32(secondary_cache_update_interval, 30 * 1000 * 1000,
             "Interval between modification of secondary cache parameters, in "
             "microseconds");

DEFINE_int32(compaction_style, ROCKSDB_NAMESPACE::Options().compaction_style,
             "");

DEFINE_int32(compaction_pri, ROCKSDB_NAMESPACE::Options().compaction_pri,
             "Which file from a level should be picked to merge to the next "
             "level in level-based compaction");

DEFINE_int32(num_levels, ROCKSDB_NAMESPACE::Options().num_levels,
             "Number of levels in the DB");

DEFINE_int32(level0_file_num_compaction_trigger,
             ROCKSDB_NAMESPACE::Options().level0_file_num_compaction_trigger,
             "Level0 compaction start trigger");

DEFINE_int32(level0_slowdown_writes_trigger,
             ROCKSDB_NAMESPACE::Options().level0_slowdown_writes_trigger,
             "Number of files in level-0 that will slow down writes");

DEFINE_int32(level0_stop_writes_trigger,
             ROCKSDB_NAMESPACE::Options().level0_stop_writes_trigger,
             "Number of files in level-0 that will trigger put stop.");

DEFINE_int32(block_size,
             static_cast<int32_t>(
                 ROCKSDB_NAMESPACE::BlockBasedTableOptions().block_size),
             "Number of bytes in a block.");

DEFINE_int32(format_version,
             static_cast<int32_t>(
                 ROCKSDB_NAMESPACE::BlockBasedTableOptions().format_version),
             "Format version of SST files.");

DEFINE_int32(
    index_block_restart_interval,
    ROCKSDB_NAMESPACE::BlockBasedTableOptions().index_block_restart_interval,
    "Number of keys between restart points "
    "for delta encoding of keys in index block.");

DEFINE_bool(disable_auto_compactions,
            ROCKSDB_NAMESPACE::Options().disable_auto_compactions,
            "If true, RocksDB internally will not trigger compactions.");

DEFINE_int32(max_background_compactions,
             ROCKSDB_NAMESPACE::Options().max_background_compactions,
             "The maximum number of concurrent background compactions "
             "that can occur in parallel.");

DEFINE_int32(num_bottom_pri_threads, 0,
             "The number of threads in the bottom-priority thread pool (used "
             "by universal compaction only).");

DEFINE_int32(compaction_thread_pool_adjust_interval, 0,
             "The interval (in milliseconds) to adjust compaction thread pool "
             "size. Don't change it periodically if the value is 0.");

DEFINE_int32(compaction_thread_pool_variations, 2,
             "Range of background thread pool size variations when adjusted "
             "periodically.");

DEFINE_int32(max_background_flushes,
             ROCKSDB_NAMESPACE::Options().max_background_flushes,
             "The maximum number of concurrent background flushes "
             "that can occur in parallel.");

DEFINE_int32(universal_size_ratio, 0,
             "The ratio of file sizes that trigger"
             " compaction in universal style");

DEFINE_int32(universal_min_merge_width, 0,
             "The minimum number of files to "
             "compact in universal style compaction");

DEFINE_int32(universal_max_merge_width, 0,
             "The max number of files to compact"
             " in universal style compaction");

DEFINE_int32(universal_max_size_amplification_percent, 0,
             "The max size amplification for universal style compaction");

DEFINE_int32(clear_column_family_one_in, 1000000,
             "With a chance of 1/N, delete a column family and then recreate "
             "it again. If N == 0, never drop/create column families. "
             "When test_batches_snapshots is true, this flag has no effect");

DEFINE_int32(get_live_files_one_in, 1000000,
             "With a chance of 1/N, call GetLiveFiles to verify if it returns "
             "correctly. If N == 0, do not call the interface.");

DEFINE_int32(
    get_sorted_wal_files_one_in, 1000000,
    "With a chance of 1/N, call GetSortedWalFiles to verify if it returns "
    "correctly. (Note that this API may legitimately return an error.) If N == "
    "0, do not call the interface.");

DEFINE_int32(
    get_current_wal_file_one_in, 1000000,
    "With a chance of 1/N, call GetCurrentWalFile to verify if it returns "
    "correctly. (Note that this API may legitimately return an error.) If N == "
    "0, do not call the interface.");

DEFINE_int32(set_options_one_in, 0,
             "With a chance of 1/N, change some random options");

DEFINE_int32(set_in_place_one_in, 0,
             "With a chance of 1/N, toggle in place support option");

DEFINE_int64(cache_size, 2LL * KB * KB * KB,
             "Number of bytes to use as a cache of uncompressed data.");

DEFINE_int32(cache_numshardbits, 6,
             "Number of shards for the block cache"
             " is 2 ** cache_numshardbits. Negative means use default settings."
             " This is applied only if FLAGS_cache_size is greater than 0.");

DEFINE_bool(cache_index_and_filter_blocks, false,
            "True if indexes/filters should be cached in block cache.");

DEFINE_bool(charge_compression_dictionary_building_buffer, false,
            "Setting for "
            "CacheEntryRoleOptions::charged of "
            "CacheEntryRole::kCompressionDictionaryBuildingBuffer");

DEFINE_bool(charge_filter_construction, false,
            "Setting for "
            "CacheEntryRoleOptions::charged of "
            "CacheEntryRole::kFilterConstruction");

DEFINE_bool(charge_table_reader, false,
            "Setting for "
            "CacheEntryRoleOptions::charged of "
            "CacheEntryRole::kBlockBasedTableReader");

DEFINE_bool(charge_file_metadata, false,
            "Setting for "
            "CacheEntryRoleOptions::charged of "
            "kFileMetadata");

DEFINE_bool(charge_blob_cache, false,
            "Setting for "
            "CacheEntryRoleOptions::charged of "
            "kBlobCache");

DEFINE_int32(
    top_level_index_pinning,
    static_cast<int32_t>(ROCKSDB_NAMESPACE::PinningTier::kFallback),
    "Type of pinning for top-level indexes into metadata partitions (see "
    "`enum PinningTier` in table.h)");

DEFINE_int32(
    partition_pinning,
    static_cast<int32_t>(ROCKSDB_NAMESPACE::PinningTier::kFallback),
    "Type of pinning for metadata partitions (see `enum PinningTier` in "
    "table.h)");

DEFINE_int32(
    unpartitioned_pinning,
    static_cast<int32_t>(ROCKSDB_NAMESPACE::PinningTier::kFallback),
    "Type of pinning for unpartitioned metadata blocks (see `enum PinningTier` "
    "in table.h)");

DEFINE_string(cache_type, "lru_cache", "Type of block cache.");

DEFINE_uint64(subcompactions, 1,
              "Maximum number of subcompactions to divide L0-L1 compactions "
              "into.");

DEFINE_uint64(periodic_compaction_seconds, 1000,
              "Files older than this value will be picked up for compaction.");

DEFINE_uint64(compaction_ttl, 1000,
              "Files older than TTL will be compacted to the next level.");

DEFINE_bool(fifo_allow_compaction, false,
            "If true, set `Options::compaction_options_fifo.allow_compaction = "
            "true`. It only take effect when FIFO compaction is used.");

DEFINE_bool(allow_concurrent_memtable_write, false,
            "Allow multi-writers to update mem tables in parallel.");

DEFINE_double(experimental_mempurge_threshold, 0.0,
              "Maximum estimated useful payload that triggers a "
              "mempurge process to collect memtable garbage bytes.");

DEFINE_bool(enable_write_thread_adaptive_yield, true,
            "Use a yielding spin loop for brief writer thread waits.");

// Options for StackableDB-based BlobDB
DEFINE_bool(use_blob_db, false, "[Stacked BlobDB] Use BlobDB.");

DEFINE_uint64(
    blob_db_min_blob_size,
    ROCKSDB_NAMESPACE::blob_db::BlobDBOptions().min_blob_size,
    "[Stacked BlobDB] Smallest blob to store in a file. Blobs "
    "smaller than this will be inlined with the key in the LSM tree.");

DEFINE_uint64(
    blob_db_bytes_per_sync,
    ROCKSDB_NAMESPACE::blob_db::BlobDBOptions().bytes_per_sync,
    "[Stacked BlobDB] Sync blob files once per every N bytes written.");

DEFINE_uint64(blob_db_file_size,
              ROCKSDB_NAMESPACE::blob_db::BlobDBOptions().blob_file_size,
              "[Stacked BlobDB] Target size of each blob file.");

DEFINE_bool(
    blob_db_enable_gc,
    ROCKSDB_NAMESPACE::blob_db::BlobDBOptions().enable_garbage_collection,
    "[Stacked BlobDB] Enable BlobDB garbage collection.");

DEFINE_double(
    blob_db_gc_cutoff,
    ROCKSDB_NAMESPACE::blob_db::BlobDBOptions().garbage_collection_cutoff,
    "[Stacked BlobDB] Cutoff ratio for BlobDB garbage collection.");

// Options for integrated BlobDB
DEFINE_bool(allow_setting_blob_options_dynamically, false,
            "[Integrated BlobDB] Allow setting blob options dynamically.");

DEFINE_bool(
    enable_blob_files,
    ROCKSDB_NAMESPACE::AdvancedColumnFamilyOptions().enable_blob_files,
    "[Integrated BlobDB] Enable writing large values to separate blob files.");

DEFINE_uint64(min_blob_size,
              ROCKSDB_NAMESPACE::AdvancedColumnFamilyOptions().min_blob_size,
              "[Integrated BlobDB] The size of the smallest value to be stored "
              "separately in a blob file.");

DEFINE_uint64(blob_file_size,
              ROCKSDB_NAMESPACE::AdvancedColumnFamilyOptions().blob_file_size,
              "[Integrated BlobDB] The size limit for blob files.");

DEFINE_string(blob_compression_type, "none",
              "[Integrated BlobDB] The compression algorithm to use for large "
              "values stored in blob files.");

DEFINE_bool(enable_blob_garbage_collection,
            ROCKSDB_NAMESPACE::AdvancedColumnFamilyOptions()
                .enable_blob_garbage_collection,
            "[Integrated BlobDB] Enable blob garbage collection.");

DEFINE_double(blob_garbage_collection_age_cutoff,
              ROCKSDB_NAMESPACE::AdvancedColumnFamilyOptions()
                  .blob_garbage_collection_age_cutoff,
              "[Integrated BlobDB] The cutoff in terms of blob file age for "
              "garbage collection.");

DEFINE_double(blob_garbage_collection_force_threshold,
              ROCKSDB_NAMESPACE::AdvancedColumnFamilyOptions()
                  .blob_garbage_collection_force_threshold,
              "[Integrated BlobDB] The threshold for the ratio of garbage in "
              "the oldest blob files for forcing garbage collection.");

DEFINE_uint64(blob_compaction_readahead_size,
              ROCKSDB_NAMESPACE::AdvancedColumnFamilyOptions()
                  .blob_compaction_readahead_size,
              "[Integrated BlobDB] Compaction readahead for blob files.");

DEFINE_int32(
    blob_file_starting_level,
    ROCKSDB_NAMESPACE::AdvancedColumnFamilyOptions().blob_file_starting_level,
    "[Integrated BlobDB] Enable writing blob files during flushes and "
    "compactions starting from the specified level.");

DEFINE_bool(use_blob_cache, false, "[Integrated BlobDB] Enable blob cache.");

DEFINE_bool(
    use_shared_block_and_blob_cache, true,
    "[Integrated BlobDB] Use a shared backing cache for both block "
    "cache and blob cache. It only takes effect if use_blob_cache is enabled.");

DEFINE_uint64(
    blob_cache_size, 2LL * KB * KB * KB,
    "[Integrated BlobDB] Number of bytes to use as a cache of blobs. It only "
    "takes effect if the block and blob caches are different "
    "(use_shared_block_and_blob_cache = false).");

DEFINE_int32(blob_cache_numshardbits, 6,
             "[Integrated BlobDB] Number of shards for the blob cache is 2 ** "
             "blob_cache_numshardbits. Negative means use default settings. "
             "It only takes effect if blob_cache_size is greater than 0, and "
             "the block and blob caches are different "
             "(use_shared_block_and_blob_cache = false).");

DEFINE_int32(prepopulate_blob_cache, 0,
             "[Integrated BlobDB] Pre-populate hot/warm blobs in blob cache. 0 "
             "to disable and 1 to insert during flush.");

DEFINE_bool(enable_tiered_storage, false, "Set last_level_temperature");

DEFINE_int64(preclude_last_level_data_seconds, 0,
             "Preclude data from the last level. Used with tiered storage "
             "feature to preclude new data from comacting to the last level.");

DEFINE_int64(
    preserve_internal_time_seconds, 0,
    "Preserve internal time information which is attached to each SST.");

static const bool FLAGS_subcompactions_dummy __attribute__((__unused__)) =
    RegisterFlagValidator(&FLAGS_subcompactions, &ValidateUint32Range);

static bool ValidateInt32Positive(const char* flagname, int32_t value) {
  if (value < 0) {
    fprintf(stderr, "Invalid value for --%s: %d, must be >=0\n", flagname,
            value);
    return false;
  }
  return true;
}
DEFINE_int32(reopen, 10, "Number of times database reopens");
static const bool FLAGS_reopen_dummy __attribute__((__unused__)) =
    RegisterFlagValidator(&FLAGS_reopen, &ValidateInt32Positive);

DEFINE_double(bloom_bits, 10,
              "Bloom filter bits per key. "
              "Negative means use default settings.");

DEFINE_int32(
    bloom_before_level, 999,
    "Use Bloom filter on levels below specified and Ribbon beginning on level "
    "specified. Flush is considered level -1. Setting -1 -> always Ribbon. "
    "0 -> Ribbon except Bloom for flush. INT_MAX (typically 2147483647) -> "
    "always Bloom.");

DEFINE_bool(partition_filters, false,
            "use partitioned filters "
            "for block-based table");

DEFINE_bool(
    optimize_filters_for_memory,
    ROCKSDB_NAMESPACE::BlockBasedTableOptions().optimize_filters_for_memory,
    "Minimize memory footprint of filters");

DEFINE_bool(
    detect_filter_construct_corruption,
    ROCKSDB_NAMESPACE::BlockBasedTableOptions()
        .detect_filter_construct_corruption,
    "Detect corruption during new Bloom Filter and Ribbon Filter construction");

DEFINE_int32(
    index_type,
    static_cast<int32_t>(
        ROCKSDB_NAMESPACE::BlockBasedTableOptions().index_type),
    "Type of block-based table index (see `enum IndexType` in table.h)");

DEFINE_int32(
    data_block_index_type,
    static_cast<int32_t>(
        ROCKSDB_NAMESPACE::BlockBasedTableOptions().data_block_index_type),
    "Index type for data blocks (see `enum DataBlockIndexType` in table.h)");

DEFINE_string(db, "", "Use the db with the following name.");

DEFINE_string(secondaries_base, "",
              "Use this path as the base path for secondary instances.");

DEFINE_bool(test_secondary, false,
            "If true, start an additional secondary instance which can be used "
            "for verification.");

DEFINE_string(
    expected_values_dir, "",
    "Dir where files containing info about the latest/historical values will "
    "be stored. If provided and non-empty, the DB state will be verified "
    "against values from these files after recovery. --max_key and "
    "--column_family must be kept the same across invocations of this program "
    "that use the same --expected_values_dir. Currently historical values are "
    "only tracked when --sync_fault_injection is set. See --seed and "
    "--nooverwritepercent for further requirements.");

DEFINE_bool(verify_checksum, false,
            "Verify checksum for every block read from storage");

DEFINE_bool(mmap_read, ROCKSDB_NAMESPACE::Options().allow_mmap_reads,
            "Allow reads to occur via mmap-ing files");

DEFINE_bool(mmap_write, ROCKSDB_NAMESPACE::Options().allow_mmap_writes,
            "Allow writes to occur via mmap-ing files");

DEFINE_bool(use_direct_reads, ROCKSDB_NAMESPACE::Options().use_direct_reads,
            "Use O_DIRECT for reading data");

DEFINE_bool(use_direct_io_for_flush_and_compaction,
            ROCKSDB_NAMESPACE::Options().use_direct_io_for_flush_and_compaction,
            "Use O_DIRECT for writing data");

DEFINE_bool(mock_direct_io, false,
            "Mock direct IO by not using O_DIRECT for direct IO read");

DEFINE_bool(statistics, false, "Create database statistics");

DEFINE_bool(sync, false, "Sync all writes to disk");

DEFINE_bool(use_fsync, false, "If true, issue fsync instead of fdatasync");

DEFINE_uint64(bytes_per_sync, ROCKSDB_NAMESPACE::Options().bytes_per_sync,
              "If nonzero, sync SST file data incrementally after every "
              "`bytes_per_sync` bytes are written");

DEFINE_uint64(wal_bytes_per_sync,
              ROCKSDB_NAMESPACE::Options().wal_bytes_per_sync,
              "If nonzero, sync WAL file data incrementally after every "
              "`bytes_per_sync` bytes are written");

DEFINE_int32(kill_random_test, 0,
             "If non-zero, kill at various points in source code with "
             "probability 1/this");
static const bool FLAGS_kill_random_test_dummy __attribute__((__unused__)) =
    RegisterFlagValidator(&FLAGS_kill_random_test, &ValidateInt32Positive);

DEFINE_string(kill_exclude_prefixes, "",
              "If non-empty, kill points with prefix in the list given will be"
              " skipped. Items are comma-separated.");
extern std::vector<std::string> rocksdb_kill_exclude_prefixes;

DEFINE_bool(disable_wal, false, "If true, do not write WAL for write.");

DEFINE_uint64(recycle_log_file_num,
              ROCKSDB_NAMESPACE::Options().recycle_log_file_num,
              "Number of old WAL files to keep around for later recycling");

DEFINE_int64(target_file_size_base,
             ROCKSDB_NAMESPACE::Options().target_file_size_base,
             "Target level-1 file size for compaction");

DEFINE_int32(target_file_size_multiplier, 1,
             "A multiplier to compute target level-N file size (N >= 2)");

DEFINE_uint64(max_bytes_for_level_base,
              ROCKSDB_NAMESPACE::Options().max_bytes_for_level_base,
              "Max bytes for level-1");

DEFINE_double(max_bytes_for_level_multiplier, 2,
              "A multiplier to compute max bytes for level-N (N >= 2)");

DEFINE_int32(range_deletion_width, 10,
             "The width of the range deletion intervals.");

DEFINE_uint64(rate_limiter_bytes_per_sec, 0, "Set options.rate_limiter value.");

DEFINE_bool(rate_limit_bg_reads, false,
            "Use options.rate_limiter on compaction reads");

DEFINE_bool(rate_limit_user_ops, false,
            "When true use Env::IO_USER priority level to charge internal rate "
            "limiter for reads associated with user operations.");

DEFINE_bool(rate_limit_auto_wal_flush, false,
            "When true use Env::IO_USER priority level to charge internal rate "
            "limiter for automatic WAL flush (`Options::manual_wal_flush` == "
            "false) after the user "
            "write operation.");

DEFINE_uint64(sst_file_manager_bytes_per_sec, 0,
              "Set `Options::sst_file_manager` to delete at this rate. By "
              "default the deletion rate is unbounded.");

DEFINE_uint64(sst_file_manager_bytes_per_truncate, 0,
              "Set `Options::sst_file_manager` to delete in chunks of this "
              "many bytes. By default whole files will be deleted.");

DEFINE_bool(use_txn, false,
            "Use TransactionDB or OptimisticTransactionDB. When "
            "use_optimistic_txn == false (by default), "
            "it's (Pessimistic) TransactionDB");

DEFINE_uint64(txn_write_policy, 0,
              "The transaction write policy. Default is "
              "TxnDBWritePolicy::WRITE_COMMITTED. Note that this should not be "
              "changed across crashes.");

DEFINE_bool(use_optimistic_txn, false, "Use OptimisticTransactionDB.");
DEFINE_uint64(occ_validation_policy, 1,
              "Optimistic Concurrency Control Validation Policy for "
              "OptimisticTransactionDB");
DEFINE_bool(share_occ_lock_buckets, false,
            "Share a pool of locks across DB instances for buckets");
DEFINE_uint32(
    occ_lock_bucket_count, 500,
    "Bucket Count for shared Optimistic Concurrency Control (OCC) locks");

DEFINE_bool(unordered_write, false,
            "Turn on the unordered_write feature. This options is currently "
            "tested only in combination with use_txn=true and "
            "txn_write_policy=TxnDBWritePolicy::WRITE_PREPARED.");

DEFINE_int32(backup_one_in, 0,
             "If non-zero, then CreateNewBackup() will be called once for "
             "every N operations on average.  0 indicates CreateNewBackup() "
             "is disabled.");

DEFINE_uint64(backup_max_size, 100 * 1024 * 1024,
              "If non-zero, skip checking backup/restore when DB size in "
              "bytes exceeds this setting.");

DEFINE_int32(checkpoint_one_in, 0,
             "If non-zero, then CreateCheckpoint() will be called once for "
             "every N operations on average.  0 indicates CreateCheckpoint() "
             "is disabled.");

DEFINE_int32(ingest_external_file_one_in, 0,
             "If non-zero, then IngestExternalFile() will be called once for "
             "every N operations on average.  0 indicates IngestExternalFile() "
             "is disabled.");

DEFINE_int32(ingest_external_file_width, 100,
             "The width of the ingested external files.");

DEFINE_int32(compact_files_one_in, 0,
             "If non-zero, then CompactFiles() will be called once for every N "
             "operations on average.  0 indicates CompactFiles() is disabled.");

DEFINE_int32(compact_range_one_in, 0,
             "If non-zero, then CompactRange() will be called once for every N "
             "operations on average.  0 indicates CompactRange() is disabled.");

DEFINE_int32(mark_for_compaction_one_file_in, 0,
             "A `TablePropertiesCollectorFactory` will be registered, which "
             "creates a `TablePropertiesCollector` with `NeedCompact()` "
             "returning true once for every N files on average. 0 or negative "
             "mean `NeedCompact()` always returns false.");

DEFINE_int32(flush_one_in, 0,
             "If non-zero, then Flush() will be called once for every N ops "
             "on average.  0 indicates calls to Flush() are disabled.");

DEFINE_int32(pause_background_one_in, 0,
             "If non-zero, then PauseBackgroundWork()+Continue will be called "
             "once for every N ops on average.  0 disables.");

DEFINE_int32(compact_range_width, 10000,
             "The width of the ranges passed to CompactRange().");

DEFINE_int32(acquire_snapshot_one_in, 0,
             "If non-zero, then acquires a snapshot once every N operations on "
             "average.");

DEFINE_bool(compare_full_db_state_snapshot, false,
            "If set we compare state of entire db (in one of the threads) with"
            "each snapshot.");

DEFINE_uint64(snapshot_hold_ops, 0,
              "If non-zero, then releases snapshots N operations after they're "
              "acquired.");

DEFINE_bool(long_running_snapshots, false,
            "If set, hold on some some snapshots for much longer time.");

DEFINE_bool(use_multiget, false,
            "If set, use the batched MultiGet API for reads");

DEFINE_bool(use_get_entity, false, "If set, use the GetEntity API for reads");

DEFINE_bool(use_multi_get_entity, false,
            "If set, use the MultiGetEntity API for reads");

static bool ValidateInt32Percent(const char* flagname, int32_t value) {
  if (value < 0 || value > 100) {
    fprintf(stderr, "Invalid value for --%s: %d, 0<= pct <=100 \n", flagname,
            value);
    return false;
  }
  return true;
}

DEFINE_int32(readpercent, 10,
             "Ratio of reads to total workload (expressed as a percentage)");
static const bool FLAGS_readpercent_dummy __attribute__((__unused__)) =
    RegisterFlagValidator(&FLAGS_readpercent, &ValidateInt32Percent);

DEFINE_int32(prefixpercent, 20,
             "Ratio of prefix iterators to total workload (expressed as a"
             " percentage)");
static const bool FLAGS_prefixpercent_dummy __attribute__((__unused__)) =
    RegisterFlagValidator(&FLAGS_prefixpercent, &ValidateInt32Percent);

DEFINE_int32(writepercent, 45,
             "Ratio of writes to total workload (expressed as a percentage)");
static const bool FLAGS_writepercent_dummy __attribute__((__unused__)) =
    RegisterFlagValidator(&FLAGS_writepercent, &ValidateInt32Percent);

DEFINE_int32(delpercent, 15,
             "Ratio of deletes to total workload (expressed as a percentage)");
static const bool FLAGS_delpercent_dummy __attribute__((__unused__)) =
    RegisterFlagValidator(&FLAGS_delpercent, &ValidateInt32Percent);

DEFINE_int32(delrangepercent, 0,
             "Ratio of range deletions to total workload (expressed as a "
             "percentage). Cannot be used with test_batches_snapshots");
static const bool FLAGS_delrangepercent_dummy __attribute__((__unused__)) =
    RegisterFlagValidator(&FLAGS_delrangepercent, &ValidateInt32Percent);

DEFINE_int32(nooverwritepercent, 60,
             "Ratio of keys without overwrite to total workload (expressed as "
             "a percentage). When --expected_values_dir is nonempty, must "
             "keep this value constant across invocations.");
static const bool FLAGS_nooverwritepercent_dummy __attribute__((__unused__)) =
    RegisterFlagValidator(&FLAGS_nooverwritepercent, &ValidateInt32Percent);

DEFINE_int32(iterpercent, 10,
             "Ratio of iterations to total workload"
             " (expressed as a percentage)");
static const bool FLAGS_iterpercent_dummy __attribute__((__unused__)) =
    RegisterFlagValidator(&FLAGS_iterpercent, &ValidateInt32Percent);

DEFINE_uint64(num_iterations, 10, "Number of iterations per MultiIterate run");
static const bool FLAGS_num_iterations_dummy __attribute__((__unused__)) =
    RegisterFlagValidator(&FLAGS_num_iterations, &ValidateUint32Range);

DEFINE_int32(
    customopspercent, 0,
    "Ratio of custom operations to total workload (expressed as a percentage)");

DEFINE_string(compression_type, "snappy",
              "Algorithm to use to compress the database");

DEFINE_int32(compression_max_dict_bytes, 0,
             "Maximum size of dictionary used to prime the compression "
             "library.");

DEFINE_int32(compression_zstd_max_train_bytes, 0,
             "Maximum size of training data passed to zstd's dictionary "
             "trainer.");

DEFINE_int32(compression_parallel_threads, 1,
             "Number of threads for parallel compression.");

DEFINE_uint64(compression_max_dict_buffer_bytes, 0,
              "Buffering limit for SST file data to sample for dictionary "
              "compression.");

DEFINE_bool(
    compression_use_zstd_dict_trainer, true,
    "Use zstd's trainer to generate dictionary. If the options is false, "
    "zstd's finalizeDictionary() API is used to generate dictionary. "
    "ZSTD 1.4.5+ is required. If ZSTD 1.4.5+ is not linked with the binary, "
    "this flag will have the default value true.");

DEFINE_bool(compression_checksum, false,
            "Turn on zstd's checksum feature for detecting corruption.");

DEFINE_string(bottommost_compression_type, "disable",
              "Algorithm to use to compress bottommost level of the database. "
              "\"disable\" means disabling the feature");

DEFINE_string(checksum_type, "kCRC32c", "Algorithm to use to checksum blocks");

DEFINE_string(env_uri, "",
              "URI for env lookup. Mutually exclusive with --fs_uri");

DEFINE_string(fs_uri, "",
              "URI for registry Filesystem lookup. Mutually exclusive"
              " with --env_uri."
              " Creates a default environment with the specified filesystem.");

DEFINE_uint64(ops_per_thread, 1200000, "Number of operations per thread.");
static const bool FLAGS_ops_per_thread_dummy __attribute__((__unused__)) =
    RegisterFlagValidator(&FLAGS_ops_per_thread, &ValidateUint32Range);

DEFINE_uint64(log2_keys_per_lock, 2, "Log2 of number of keys per lock");
static const bool FLAGS_log2_keys_per_lock_dummy __attribute__((__unused__)) =
    RegisterFlagValidator(&FLAGS_log2_keys_per_lock, &ValidateUint32Range);

DEFINE_uint64(max_manifest_file_size, 16384, "Maximum size of a MANIFEST file");

DEFINE_bool(in_place_update, false, "On true, does inplace update in memtable");

DEFINE_string(memtablerep, "skip_list", "");

inline static bool ValidatePrefixSize(const char* flagname, int32_t value) {
  if (value < -1 || value > 8) {
    fprintf(stderr, "Invalid value for --%s: %d. -1 <= PrefixSize <= 8\n",
            flagname, value);
    return false;
  }
  return true;
}
DEFINE_int32(prefix_size, 7,
             "Control the prefix size for HashSkipListRep. "
             "-1 is disabled.");
static const bool FLAGS_prefix_size_dummy __attribute__((__unused__)) =
    RegisterFlagValidator(&FLAGS_prefix_size, &ValidatePrefixSize);

DEFINE_bool(use_merge, false,
            "On true, replaces all writes with a Merge "
            "that behaves like a Put");

DEFINE_uint32(use_put_entity_one_in, 0,
              "If greater than zero, PutEntity will be used once per every N "
              "write ops on average.");

DEFINE_bool(use_full_merge_v1, false,
            "On true, use a merge operator that implement the deprecated "
            "version of FullMerge");

DEFINE_int32(sync_wal_one_in, 0,
             "If non-zero, then SyncWAL() will be called once for every N ops "
             "on average. 0 indicates that calls to SyncWAL() are disabled.");

DEFINE_bool(avoid_unnecessary_blocking_io,
            ROCKSDB_NAMESPACE::Options().avoid_unnecessary_blocking_io,
            "If true, some expensive cleaning up operations will be moved from "
            "user reads to high-pri background threads.");

DEFINE_bool(write_dbid_to_manifest,
            ROCKSDB_NAMESPACE::Options().write_dbid_to_manifest,
            "Write DB_ID to manifest");

DEFINE_bool(avoid_flush_during_recovery,
            ROCKSDB_NAMESPACE::Options().avoid_flush_during_recovery,
            "Avoid flush during recovery");

DEFINE_uint64(max_write_batch_group_size_bytes,
              ROCKSDB_NAMESPACE::Options().max_write_batch_group_size_bytes,
              "Max write batch group size");

DEFINE_bool(level_compaction_dynamic_level_bytes,
            ROCKSDB_NAMESPACE::Options().level_compaction_dynamic_level_bytes,
            "Use dynamic level");

DEFINE_int32(verify_checksum_one_in, 0,
             "If non-zero, then DB::VerifyChecksum() will be called to do"
             " checksum verification of all the files in the database once for"
             " every N ops on average. 0 indicates that calls to"
             " VerifyChecksum() are disabled.");

DEFINE_int32(verify_file_checksums_one_in, 0,
             "If non-zero, then DB::VerifyFileChecksums() will be called to do"
             " checksum verification of all the files in the database once for"
             " every N ops on average. 0 indicates that calls to"
             " VerifyFileChecksums() are disabled.");

DEFINE_int32(verify_db_one_in, 0,
             "If non-zero, call VerifyDb() once for every N ops. 0 indicates "
             "that VerifyDb() will not be called in OperateDb(). Note that "
             "enabling this can slow down tests.");

DEFINE_int32(continuous_verification_interval, 1000,
             "While test is running, verify db every N milliseconds. 0 "
             "disables continuous verification.");

DEFINE_int32(approximate_size_one_in, 64,
             "If non-zero, DB::GetApproximateSizes() will be called against"
             " random key ranges.");

DEFINE_int32(read_fault_one_in, 1000,
             "On non-zero, enables fault injection on read");

DEFINE_int32(get_property_one_in, 1000,
             "If non-zero, then DB::GetProperty() will be called to get various"
             " properties for every N ops on average. 0 indicates that"
             " GetProperty() will be not be called.");

DEFINE_bool(sync_fault_injection, false,
            "If true, FaultInjectionTestFS will be used for write operations, "
            "and unsynced data in DB will lost after crash. In such a case we "
            "track DB changes in a trace file (\"*.trace\") in "
            "--expected_values_dir for verifying there are no holes in the "
            "recovered data.");

DEFINE_bool(best_efforts_recovery, false,
            "If true, use best efforts recovery.");
DEFINE_bool(skip_verifydb, false,
            "If true, skip VerifyDb() calls and Get()/Iterator verifications"
            "against expected state.");

DEFINE_bool(enable_compaction_filter, false,
            "If true, configures a compaction filter that returns a kRemove "
            "decision for deleted keys.");

DEFINE_bool(paranoid_file_checks, true,
            "After writing every SST file, reopen it and read all the keys "
            "and validate checksums");

DEFINE_bool(fail_if_options_file_error, false,
            "Fail operations that fail to detect or properly persist options "
            "file.");

DEFINE_uint64(batch_protection_bytes_per_key, 0,
              "If nonzero, enables integrity protection in `WriteBatch` at the "
              "specified number of bytes per key. Currently the only supported "
              "nonzero value is eight.");

DEFINE_uint32(
    memtable_protection_bytes_per_key, 0,
    "If nonzero, enables integrity protection in memtable entries at the "
    "specified number of bytes per key. Currently the supported "
    "nonzero values are 1, 2, 4 and 8.");

DEFINE_uint32(block_protection_bytes_per_key, 0,
              "If nonzero, enables integrity protection in blocks at the "
              "specified number of bytes per key. Currently the supported "
              "nonzero values are 1, 2, 4 and 8.");

DEFINE_string(file_checksum_impl, "none",
              "Name of an implementation for file_checksum_gen_factory, or "
              "\"none\" for null.");

DEFINE_int32(write_fault_one_in, 0,
             "On non-zero, enables fault injection on write. Currently only"
             "injects write error when writing to SST files.");

DEFINE_uint64(user_timestamp_size, 0,
              "Number of bytes for a user-defined timestamp. Currently, only "
              "8-byte is supported");

DEFINE_bool(persist_user_defined_timestamps, true,
            "Flag to indicate whether user-defined timestamps will be persisted"
            " during Flush");

DEFINE_int32(open_metadata_write_fault_one_in, 0,
             "On non-zero, enables fault injection on file metadata write "
             "during DB reopen.");

DEFINE_string(secondary_cache_uri, "",
              "Full URI for creating a customized secondary cache object");
DEFINE_int32(secondary_cache_fault_one_in, 0,
             "On non-zero, enables fault injection in secondary cache inserts"
             " and lookups");
DEFINE_double(tiered_cache_percent_compressed, 0.0,
              "Percentage of total block cache budget to allocate to the "
              "compressed cache");
DEFINE_int32(open_write_fault_one_in, 0,
             "On non-zero, enables fault injection on file writes "
             "during DB reopen.");
DEFINE_int32(open_read_fault_one_in, 0,
             "On non-zero, enables fault injection on file reads "
             "during DB reopen.");
DEFINE_int32(inject_error_severity, 1,
             "The severity of the injected IO Error. 1 is soft error (e.g. "
             "retryable error), 2 is fatal error, and the default is "
             "retryable error.");
DEFINE_int32(prepopulate_block_cache,
             static_cast<int32_t>(ROCKSDB_NAMESPACE::BlockBasedTableOptions::
                                      PrepopulateBlockCache::kDisable),
             "Options related to cache warming (see `enum "
             "PrepopulateBlockCache` in table.h)");

DEFINE_bool(two_write_queues, false,
            "Set to true to enable two write queues. Default: false");

DEFINE_bool(use_only_the_last_commit_time_batch_for_recovery, false,
            "If true, the commit-time write batch will not be immediately "
            "inserted into the memtables. Default: false");

DEFINE_uint64(
    wp_snapshot_cache_bits, 7ull,
    "Number of bits to represent write-prepared transaction db's snapshot "
    "cache. Default: 7 (128 entries)");

DEFINE_uint64(wp_commit_cache_bits, 23ull,
              "Number of bits to represent write-prepared transaction db's "
              "commit cache. Default: 23 (8M entries)");

DEFINE_bool(adaptive_readahead, false,
            "Carry forward internal auto readahead size from one file to next "
            "file at each level during iteration");
DEFINE_bool(
    async_io, false,
    "Does asynchronous prefetching when internal auto readahead is enabled");

DEFINE_string(wal_compression, "none",
              "Algorithm to use for WAL compression. none to disable.");

DEFINE_bool(
    verify_sst_unique_id_in_manifest, false,
    "Enable DB options `verify_sst_unique_id_in_manifest`, if true, during "
    "DB-open try verifying the SST unique id between MANIFEST and SST "
    "properties.");

DEFINE_int32(
    create_timestamped_snapshot_one_in, 0,
    "On non-zero, create timestamped snapshots upon transaction commits.");

DEFINE_bool(allow_data_in_errors,
            ROCKSDB_NAMESPACE::Options().allow_data_in_errors,
            "If true, allow logging data, e.g. key, value in LOG files.");

DEFINE_bool(enable_thread_tracking,
            ROCKSDB_NAMESPACE::Options().enable_thread_tracking,
            "If true, the status of the threads involved in this DB will be "
            "tracked and available via GetThreadList() API.");

DEFINE_int32(verify_iterator_with_expected_state_one_in, 0,
             "If non-zero, when TestIterate() is to be called, there is a "
             "1/verify_iterator_with_expected_state_one_in "
             "chance that the iterator is verified against the expected state "
             "file, instead of comparing keys between two iterators.");

DEFINE_uint64(readahead_size, 0, "Iterator readahead size");
DEFINE_uint64(initial_auto_readahead_size, 0,
              "Initial auto readahead size for prefetching during Iteration");
DEFINE_uint64(max_auto_readahead_size, 0,
              "Max auto readahead size for prefetching during Iteration");
DEFINE_uint64(
    num_file_reads_for_auto_readahead, 0,
    "Num of sequential reads to enable auto prefetching during Iteration");

DEFINE_bool(
    preserve_unverified_changes, false,
    "DB files of the current run will all be preserved in `FLAGS_db`. DB files "
    "from the last run will be preserved in `FLAGS_db/unverified` until the "
    "first verification succeeds. Expected state files from the last run will "
    "be preserved similarly under `FLAGS_expected_values_dir/unverified` when "
    "`--expected_values_dir` is nonempty.");

DEFINE_uint64(stats_dump_period_sec,
              ROCKSDB_NAMESPACE::Options().stats_dump_period_sec,
              "Gap between printing stats to log in seconds");

DEFINE_bool(use_io_uring, false, "Enable the use of IO uring on Posix");

DEFINE_bool(verification_only, false,
            "If true, tests will only execute verification step");
extern "C" bool RocksDbIOUringEnable() { return FLAGS_use_io_uring; }

DEFINE_uint32(memtable_max_range_deletions, 0,
              "If nonzero, RocksDB will try to flush the current memtable"
              "after the number of range deletions is >= this limit");

<<<<<<< HEAD
DEFINE_uint32(bottommost_file_compaction_delay, 0,
              "Delay kBottommostFiles compaction by this amount of seconds."
              "See more in option comment.");

DEFINE_bool(auto_readahead_size, false,
            "Does auto tuning of readahead_size when enabled during scans.");

=======
>>>>>>> 84254459
#endif  // GFLAGS<|MERGE_RESOLUTION|>--- conflicted
+++ resolved
@@ -1143,7 +1143,6 @@
               "If nonzero, RocksDB will try to flush the current memtable"
               "after the number of range deletions is >= this limit");
 
-<<<<<<< HEAD
 DEFINE_uint32(bottommost_file_compaction_delay, 0,
               "Delay kBottommostFiles compaction by this amount of seconds."
               "See more in option comment.");
@@ -1151,6 +1150,4 @@
 DEFINE_bool(auto_readahead_size, false,
             "Does auto tuning of readahead_size when enabled during scans.");
 
-=======
->>>>>>> 84254459
 #endif  // GFLAGS