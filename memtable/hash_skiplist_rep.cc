--- conflicted
+++ resolved
@@ -30,22 +30,12 @@
 
   void Insert(KeyHandle handle) override;
 
-<<<<<<< HEAD
   bool Contains(const char* key) const override;
-=======
-  virtual bool Contains(const Slice& internal_key) const override;
->>>>>>> 2c79f4db
 
   size_t ApproximateMemoryUsage() override;
 
-<<<<<<< HEAD
   void Get(const LookupKey& k, void* callback_args,
            bool (*callback_func)(void* arg, const char* entry)) override;
-=======
-  virtual void Get(const LookupKey& k, void* callback_args,
-                   bool (*callback_func)(void* arg,
-                                         const KeyValuePair*)) override;
->>>>>>> 2c79f4db
 
   ~HashSkipListRep() override;
 
