//  Copyright (c) 2011-present, Facebook, Inc.  All rights reserved.
//  This source code is licensed under the BSD-style license found in the
//  LICENSE file in the root directory of this source tree. An additional grant
//  of patent rights can be found in the PATENTS file in the same directory.
//  This source code is also licensed under the GPLv2 license found in the
//  COPYING file in the root directory of this source tree.
//
// Copyright (c) 2011 The LevelDB Authors. All rights reserved.
// Use of this source code is governed by a BSD-style license that can be
// found in the LICENSE file. See the AUTHORS file for names of contributors.

#include "db/compaction_job.h"

#ifndef __STDC_FORMAT_MACROS
#define __STDC_FORMAT_MACROS
#endif

#include <inttypes.h>
#include <algorithm>
#include <functional>
#include <list>
#include <memory>
#include <random>
#include <set>
#include <thread>
#include <utility>
#include <vector>

#include "db/builder.h"
#include "db/db_iter.h"
#include "db/dbformat.h"
#include "db/event_helpers.h"
#include "db/log_reader.h"
#include "db/log_writer.h"
#include "db/memtable.h"
#include "db/memtable_list.h"
#include "db/merge_context.h"
#include "db/merge_helper.h"
#include "db/version_set.h"
#include "monitoring/iostats_context_imp.h"
#include "monitoring/perf_context_imp.h"
#include "monitoring/thread_status_util.h"
#include "port/likely.h"
#include "port/port.h"
#include "rocksdb/db.h"
#include "rocksdb/env.h"
#include "rocksdb/statistics.h"
#include "rocksdb/status.h"
#include "rocksdb/table.h"
#include "table/block.h"
#include "table/block_based_table_factory.h"
#include "table/merging_iterator.h"
#include "table/table_builder.h"
#include "util/coding.h"
#include "util/file_reader_writer.h"
#include "util/filename.h"
#include "util/log_buffer.h"
#include "util/logging.h"
#include "util/mutexlock.h"
#include "util/random.h"
#include "util/sst_file_manager_impl.h"
#include "util/stop_watch.h"
#include "util/string_util.h"
#include "util/sync_point.h"

namespace rocksdb {

// Maintains state for each sub-compaction
struct CompactionJob::SubcompactionState {
  const Compaction* compaction;
  std::unique_ptr<CompactionIterator> c_iter;

  // The boundaries of the key-range this compaction is interested in. No two
  // subcompactions may have overlapping key-ranges.
  // 'start' is inclusive, 'end' is exclusive, and nullptr means unbounded
  Slice *start, *end;

  // The return status of this subcompaction
  Status status;

  // Files produced by this subcompaction
  struct Output {
    FileMetaData meta;
    bool finished;
    std::shared_ptr<const TableProperties> table_properties;
  };

  // State kept for output being generated
  std::vector<Output> outputs;
  std::unique_ptr<WritableFileWriter> outfile;
  std::unique_ptr<TableBuilder> builder;
  Output* current_output() {
    if (outputs.empty()) {
      // This subcompaction's outptut could be empty if compaction was aborted
      // before this subcompaction had a chance to generate any output files.
      // When subcompactions are executed sequentially this is more likely and
      // will be particulalry likely for the later subcompactions to be empty.
      // Once they are run in parallel however it should be much rarer.
      return nullptr;
    } else {
      return &outputs.back();
    }
  }

  uint64_t current_output_file_size;

  // State during the subcompaction
  uint64_t total_bytes;
  uint64_t num_input_records;
  uint64_t num_output_records;
  CompactionJobStats compaction_job_stats;
  uint64_t approx_size;
  // An index that used to speed up ShouldStopBefore().
  size_t grandparent_index = 0;
  // The number of bytes overlapping between the current output and
  // grandparent files used in ShouldStopBefore().
  uint64_t overlapped_bytes = 0;
  // A flag determine whether the key has been seen in ShouldStopBefore()
  bool seen_key = false;
  std::string compression_dict;

  SubcompactionState(Compaction* c, Slice* _start, Slice* _end,
                     uint64_t size = 0)
      : compaction(c),
        start(_start),
        end(_end),
        outfile(nullptr),
        builder(nullptr),
        current_output_file_size(0),
        total_bytes(0),
        num_input_records(0),
        num_output_records(0),
        approx_size(size),
        grandparent_index(0),
        overlapped_bytes(0),
        seen_key(false),
        compression_dict() {
    assert(compaction != nullptr);
  }

  SubcompactionState(SubcompactionState&& o) { *this = std::move(o); }

  SubcompactionState& operator=(SubcompactionState&& o) {
    compaction = std::move(o.compaction);
    start = std::move(o.start);
    end = std::move(o.end);
    status = std::move(o.status);
    outputs = std::move(o.outputs);
    outfile = std::move(o.outfile);
    builder = std::move(o.builder);
    current_output_file_size = std::move(o.current_output_file_size);
    total_bytes = std::move(o.total_bytes);
    num_input_records = std::move(o.num_input_records);
    num_output_records = std::move(o.num_output_records);
    compaction_job_stats = std::move(o.compaction_job_stats);
    approx_size = std::move(o.approx_size);
    grandparent_index = std::move(o.grandparent_index);
    overlapped_bytes = std::move(o.overlapped_bytes);
    seen_key = std::move(o.seen_key);
    compression_dict = std::move(o.compression_dict);
    return *this;
  }

  // Because member unique_ptrs do not have these.
  SubcompactionState(const SubcompactionState&) = delete;

  SubcompactionState& operator=(const SubcompactionState&) = delete;

  // Returns true iff we should stop building the current output
  // before processing "internal_key".
  bool ShouldStopBefore(const Slice& internal_key, uint64_t curr_file_size) {
    const InternalKeyComparator* icmp =
        &compaction->column_family_data()->internal_comparator();
    const std::vector<FileMetaData*>& grandparents = compaction->grandparents();

    // Scan to find earliest grandparent file that contains key.
    while (grandparent_index < grandparents.size() &&
           icmp->Compare(internal_key,
                         grandparents[grandparent_index]->largest.Encode()) >
               0) {
      if (seen_key) {
        overlapped_bytes += grandparents[grandparent_index]->fd.GetFileSize();
      }
      assert(grandparent_index + 1 >= grandparents.size() ||
             icmp->Compare(
                 grandparents[grandparent_index]->largest.Encode(),
                 grandparents[grandparent_index + 1]->smallest.Encode()) <= 0);
      grandparent_index++;
    }
    seen_key = true;

    if (overlapped_bytes + curr_file_size >
        compaction->max_compaction_bytes()) {
      // Too much overlap for current output; start new output
      overlapped_bytes = 0;
      return true;
    }

    return false;
  }
};

// Maintains state for the entire compaction
struct CompactionJob::CompactionState {
  Compaction* const compaction;

  // REQUIRED: subcompaction states are stored in order of increasing
  // key-range
  std::vector<CompactionJob::SubcompactionState> sub_compact_states;
  Status status;

  uint64_t total_bytes;
  uint64_t num_input_records;
  uint64_t num_output_records;

  explicit CompactionState(Compaction* c)
      : compaction(c),
        total_bytes(0),
        num_input_records(0),
        num_output_records(0) {}

  size_t NumOutputFiles() {
    size_t total = 0;
    for (auto& s : sub_compact_states) {
      total += s.outputs.size();
    }
    return total;
  }

  Slice SmallestUserKey() {
    for (const auto& sub_compact_state : sub_compact_states) {
      if (!sub_compact_state.outputs.empty() &&
          sub_compact_state.outputs[0].finished) {
        return sub_compact_state.outputs[0].meta.smallest.user_key();
      }
    }
    // If there is no finished output, return an empty slice.
    return Slice(nullptr, 0);
  }

  Slice LargestUserKey() {
    for (auto it = sub_compact_states.rbegin(); it < sub_compact_states.rend();
         ++it) {
      if (!it->outputs.empty() && it->current_output()->finished) {
        assert(it->current_output() != nullptr);
        return it->current_output()->meta.largest.user_key();
      }
    }
    // If there is no finished output, return an empty slice.
    return Slice(nullptr, 0);
  }
};

void CompactionJob::AggregateStatistics() {
  for (SubcompactionState& sc : compact_->sub_compact_states) {
    compact_->total_bytes += sc.total_bytes;
    compact_->num_input_records += sc.num_input_records;
    compact_->num_output_records += sc.num_output_records;
  }
  if (compaction_job_stats_) {
    for (SubcompactionState& sc : compact_->sub_compact_states) {
      compaction_job_stats_->Add(sc.compaction_job_stats);
    }
  }
}

CompactionJob::CompactionJob(
    int job_id, Compaction* compaction, const ImmutableDBOptions& db_options,
    const EnvOptions& env_options, VersionSet* versions,
    const std::atomic<bool>* shutting_down, LogBuffer* log_buffer,
    Directory* db_directory, Directory* output_directory, Statistics* stats,
    InstrumentedMutex* db_mutex, Status* db_bg_error,
    std::vector<SequenceNumber> existing_snapshots,
    SequenceNumber earliest_write_conflict_snapshot,
    std::shared_ptr<Cache> table_cache, EventLogger* event_logger,
    bool paranoid_file_checks, bool measure_io_stats, const std::string& dbname,
    CompactionJobStats* compaction_job_stats)
    : job_id_(job_id),
      compact_(new CompactionState(compaction)),
      compaction_job_stats_(compaction_job_stats),
      compaction_stats_(1),
      dbname_(dbname),
      db_options_(db_options),
      env_options_(env_options),
      env_(db_options.env),
      versions_(versions),
      shutting_down_(shutting_down),
      log_buffer_(log_buffer),
      db_directory_(db_directory),
      output_directory_(output_directory),
      stats_(stats),
      db_mutex_(db_mutex),
      db_bg_error_(db_bg_error),
      existing_snapshots_(std::move(existing_snapshots)),
      earliest_write_conflict_snapshot_(earliest_write_conflict_snapshot),
      table_cache_(std::move(table_cache)),
      event_logger_(event_logger),
      paranoid_file_checks_(paranoid_file_checks),
      measure_io_stats_(measure_io_stats) {
  assert(log_buffer_ != nullptr);
  const auto* cfd = compact_->compaction->column_family_data();
  ThreadStatusUtil::SetColumnFamily(cfd, cfd->ioptions()->env,
                                    db_options_.enable_thread_tracking);
  ThreadStatusUtil::SetThreadOperation(ThreadStatus::OP_COMPACTION);
  ReportStartedCompaction(compaction);
}

CompactionJob::~CompactionJob() {
  assert(compact_ == nullptr);
  ThreadStatusUtil::ResetThreadStatus();
}

void CompactionJob::ReportStartedCompaction(
    Compaction* compaction) {
  const auto* cfd = compact_->compaction->column_family_data();
  ThreadStatusUtil::SetColumnFamily(cfd, cfd->ioptions()->env,
                                    db_options_.enable_thread_tracking);

  ThreadStatusUtil::SetThreadOperationProperty(
      ThreadStatus::COMPACTION_JOB_ID,
      job_id_);

  ThreadStatusUtil::SetThreadOperationProperty(
      ThreadStatus::COMPACTION_INPUT_OUTPUT_LEVEL,
      (static_cast<uint64_t>(compact_->compaction->start_level()) << 32) +
          compact_->compaction->output_level());

  // In the current design, a CompactionJob is always created
  // for non-trivial compaction.
  assert(compaction->IsTrivialMove() == false ||
         compaction->is_manual_compaction() == true);

  ThreadStatusUtil::SetThreadOperationProperty(
      ThreadStatus::COMPACTION_PROP_FLAGS,
      compaction->is_manual_compaction() +
          (compaction->deletion_compaction() << 1));

  ThreadStatusUtil::SetThreadOperationProperty(
      ThreadStatus::COMPACTION_TOTAL_INPUT_BYTES,
      compaction->CalculateTotalInputSize());

  IOSTATS_RESET(bytes_written);
  IOSTATS_RESET(bytes_read);
  ThreadStatusUtil::SetThreadOperationProperty(
      ThreadStatus::COMPACTION_BYTES_WRITTEN, 0);
  ThreadStatusUtil::SetThreadOperationProperty(
      ThreadStatus::COMPACTION_BYTES_READ, 0);

  // Set the thread operation after operation properties
  // to ensure GetThreadList() can always show them all together.
  ThreadStatusUtil::SetThreadOperation(
      ThreadStatus::OP_COMPACTION);

  if (compaction_job_stats_) {
    compaction_job_stats_->is_manual_compaction =
        compaction->is_manual_compaction();
  }
}

void CompactionJob::Prepare() {
  AutoThreadOperationStageUpdater stage_updater(
      ThreadStatus::STAGE_COMPACTION_PREPARE);

  // Generate file_levels_ for compaction berfore making Iterator
  auto* c = compact_->compaction;
  assert(c->column_family_data() != nullptr);
  assert(c->column_family_data()->current()->storage_info()
      ->NumLevelFiles(compact_->compaction->level()) > 0);

  // Is this compaction producing files at the bottommost level?
  bottommost_level_ = c->bottommost_level();

  if (c->ShouldFormSubcompactions()) {
    const uint64_t start_micros = env_->NowMicros();
    GenSubcompactionBoundaries();
    MeasureTime(stats_, SUBCOMPACTION_SETUP_TIME,
                env_->NowMicros() - start_micros);

    assert(sizes_.size() == boundaries_.size() + 1);

    for (size_t i = 0; i <= boundaries_.size(); i++) {
      Slice* start = i == 0 ? nullptr : &boundaries_[i - 1];
      Slice* end = i == boundaries_.size() ? nullptr : &boundaries_[i];
      compact_->sub_compact_states.emplace_back(c, start, end, sizes_[i]);
    }
    MeasureTime(stats_, NUM_SUBCOMPACTIONS_SCHEDULED,
                compact_->sub_compact_states.size());
  } else {
    compact_->sub_compact_states.emplace_back(c, nullptr, nullptr);
  }
}

struct RangeWithSize {
  Range range;
  uint64_t size;

  RangeWithSize(const Slice& a, const Slice& b, uint64_t s = 0)
      : range(a, b), size(s) {}
};

// Generates a histogram representing potential divisions of key ranges from
// the input. It adds the starting and/or ending keys of certain input files
// to the working set and then finds the approximate size of data in between
// each consecutive pair of slices. Then it divides these ranges into
// consecutive groups such that each group has a similar size.
void CompactionJob::GenSubcompactionBoundaries() {
  auto* c = compact_->compaction;
  auto* cfd = c->column_family_data();
  const Comparator* cfd_comparator = cfd->user_comparator();
  std::vector<Slice> bounds;
  int start_lvl = c->start_level();
  int out_lvl = c->output_level();

  // Add the starting and/or ending key of certain input files as a potential
  // boundary
  for (size_t lvl_idx = 0; lvl_idx < c->num_input_levels(); lvl_idx++) {
    int lvl = c->level(lvl_idx);
    if (lvl >= start_lvl && lvl <= out_lvl) {
      const LevelFilesBrief* flevel = c->input_levels(lvl_idx);
      size_t num_files = flevel->num_files;

      if (num_files == 0) {
        continue;
      }

      if (lvl == 0) {
        // For level 0 add the starting and ending key of each file since the
        // files may have greatly differing key ranges (not range-partitioned)
        for (size_t i = 0; i < num_files; i++) {
          bounds.emplace_back(flevel->files[i].smallest_key);
          bounds.emplace_back(flevel->files[i].largest_key);
        }
      } else {
        // For all other levels add the smallest/largest key in the level to
        // encompass the range covered by that level
        bounds.emplace_back(flevel->files[0].smallest_key);
        bounds.emplace_back(flevel->files[num_files - 1].largest_key);
        if (lvl == out_lvl) {
          // For the last level include the starting keys of all files since
          // the last level is the largest and probably has the widest key
          // range. Since it's range partitioned, the ending key of one file
          // and the starting key of the next are very close (or identical).
          for (size_t i = 1; i < num_files; i++) {
            bounds.emplace_back(flevel->files[i].smallest_key);
          }
        }
      }
    }
  }

  std::sort(bounds.begin(), bounds.end(),
    [cfd_comparator] (const Slice& a, const Slice& b) -> bool {
      return cfd_comparator->Compare(ExtractUserKey(a), ExtractUserKey(b)) < 0;
    });
  // Remove duplicated entries from bounds
  bounds.erase(std::unique(bounds.begin(), bounds.end(),
    [cfd_comparator] (const Slice& a, const Slice& b) -> bool {
      return cfd_comparator->Compare(ExtractUserKey(a), ExtractUserKey(b)) == 0;
    }), bounds.end());

  // Combine consecutive pairs of boundaries into ranges with an approximate
  // size of data covered by keys in that range
  uint64_t sum = 0;
  std::vector<RangeWithSize> ranges;
  auto* v = cfd->current();
  for (auto it = bounds.begin();;) {
    const Slice a = *it;
    it++;

    if (it == bounds.end()) {
      break;
    }

    const Slice b = *it;
    uint64_t size = versions_->ApproximateSize(v, a, b, start_lvl, out_lvl + 1);
    ranges.emplace_back(a, b, size);
    sum += size;
  }

  // Group the ranges into subcompactions
  const double min_file_fill_percent = 4.0 / 5;
  uint64_t max_output_files = static_cast<uint64_t>(
      std::ceil(sum / min_file_fill_percent /
                c->mutable_cf_options()->MaxFileSizeForLevel(out_lvl)));
  uint64_t subcompactions =
      std::min({static_cast<uint64_t>(ranges.size()),
                static_cast<uint64_t>(db_options_.max_subcompactions),
                max_output_files});

  if (subcompactions > 1) {
    double mean = sum * 1.0 / subcompactions;
    // Greedily add ranges to the subcompaction until the sum of the ranges'
    // sizes becomes >= the expected mean size of a subcompaction
    sum = 0;
    for (size_t i = 0; i < ranges.size() - 1; i++) {
      sum += ranges[i].size;
      if (subcompactions == 1) {
        // If there's only one left to schedule then it goes to the end so no
        // need to put an end boundary
        continue;
      }
      if (sum >= mean) {
        boundaries_.emplace_back(ExtractUserKey(ranges[i].range.limit));
        sizes_.emplace_back(sum);
        subcompactions--;
        sum = 0;
      }
    }
    sizes_.emplace_back(sum + ranges.back().size);
  } else {
    // Only one range so its size is the total sum of sizes computed above
    sizes_.emplace_back(sum);
  }
}

Status CompactionJob::Run() {
  AutoThreadOperationStageUpdater stage_updater(
      ThreadStatus::STAGE_COMPACTION_RUN);
  TEST_SYNC_POINT("CompactionJob::Run():Start");
  log_buffer_->FlushBufferToLog();
  LogCompaction();

  const size_t num_threads = compact_->sub_compact_states.size();
  assert(num_threads > 0);
  const uint64_t start_micros = env_->NowMicros();

  // Launch a thread for each of subcompactions 1...num_threads-1
  std::vector<port::Thread> thread_pool;
  thread_pool.reserve(num_threads - 1);
  for (size_t i = 1; i < compact_->sub_compact_states.size(); i++) {
    thread_pool.emplace_back(&CompactionJob::ProcessKeyValueCompaction, this,
                             &compact_->sub_compact_states[i]);
  }

  // Always schedule the first subcompaction (whether or not there are also
  // others) in the current thread to be efficient with resources
  ProcessKeyValueCompaction(&compact_->sub_compact_states[0]);

  // Wait for all other threads (if there are any) to finish execution
  for (auto& thread : thread_pool) {
    thread.join();
  }

  if (output_directory_) {
    output_directory_->Fsync();
  }

  compaction_stats_.micros = env_->NowMicros() - start_micros;
  MeasureTime(stats_, COMPACTION_TIME, compaction_stats_.micros);

  // Check if any thread encountered an error during execution
  Status status;
  for (const auto& state : compact_->sub_compact_states) {
    if (!state.status.ok()) {
      status = state.status;
      break;
    }
  }

  TablePropertiesCollection tp;
  for (const auto& state : compact_->sub_compact_states) {
    for (const auto& output : state.outputs) {
      auto fn = TableFileName(db_options_.db_paths, output.meta.fd.GetNumber(),
                              output.meta.fd.GetPathId());
      tp[fn] = output.table_properties;
    }
  }
  compact_->compaction->SetOutputTableProperties(std::move(tp));

  // Finish up all book-keeping to unify the subcompaction results
  AggregateStatistics();
  UpdateCompactionStats();
  RecordCompactionIOStats();
  LogFlush(db_options_.info_log);
  TEST_SYNC_POINT("CompactionJob::Run():End");

  compact_->status = status;
  return status;
}

Status CompactionJob::Install(const MutableCFOptions& mutable_cf_options) {
  AutoThreadOperationStageUpdater stage_updater(
      ThreadStatus::STAGE_COMPACTION_INSTALL);
  db_mutex_->AssertHeld();
  Status status = compact_->status;
  ColumnFamilyData* cfd = compact_->compaction->column_family_data();
  cfd->internal_stats()->AddCompactionStats(
      compact_->compaction->output_level(), compaction_stats_);

  if (status.ok()) {
    status = InstallCompactionResults(mutable_cf_options);
  }
  VersionStorageInfo::LevelSummaryStorage tmp;
  auto vstorage = cfd->current()->storage_info();
  const auto& stats = compaction_stats_;

  double read_write_amp = 0.0;
  double write_amp = 0.0;
  if (stats.bytes_read_non_output_levels > 0) {
    read_write_amp = (stats.bytes_written + stats.bytes_read_output_level +
                      stats.bytes_read_non_output_levels) /
                     static_cast<double>(stats.bytes_read_non_output_levels);
    write_amp = stats.bytes_written /
                static_cast<double>(stats.bytes_read_non_output_levels);
  }
  LogToBuffer(
      log_buffer_,
      "[%s] compacted to: %s, MB/sec: %.1f rd, %.1f wr, level %d, "
      "files in(%d, %d) out(%d) "
      "MB in(%.1f, %.1f) out(%.1f), read-write-amplify(%.1f) "
      "write-amplify(%.1f) %s, records in: %d, records dropped: %d\n",
      cfd->GetName().c_str(), vstorage->LevelSummary(&tmp),
      (stats.bytes_read_non_output_levels + stats.bytes_read_output_level) /
          static_cast<double>(stats.micros),
      stats.bytes_written / static_cast<double>(stats.micros),
      compact_->compaction->output_level(),
      stats.num_input_files_in_non_output_levels,
      stats.num_input_files_in_output_level, stats.num_output_files,
      stats.bytes_read_non_output_levels / 1048576.0,
      stats.bytes_read_output_level / 1048576.0,
      stats.bytes_written / 1048576.0, read_write_amp, write_amp,
      status.ToString().c_str(), stats.num_input_records,
      stats.num_dropped_records);

  UpdateCompactionJobStats(stats);

  auto stream = event_logger_->LogToBuffer(log_buffer_);
  stream << "job" << job_id_
         << "event" << "compaction_finished"
         << "compaction_time_micros" << compaction_stats_.micros
         << "output_level" << compact_->compaction->output_level()
         << "num_output_files" << compact_->NumOutputFiles()
         << "total_output_size" << compact_->total_bytes
         << "num_input_records" << compact_->num_input_records
         << "num_output_records" << compact_->num_output_records
         << "num_subcompactions" << compact_->sub_compact_states.size();

  if (compaction_job_stats_ != nullptr) {
    stream << "num_single_delete_mismatches"
           << compaction_job_stats_->num_single_del_mismatch;
    stream << "num_single_delete_fallthrough"
           << compaction_job_stats_->num_single_del_fallthru;
  }

  if (measure_io_stats_ && compaction_job_stats_ != nullptr) {
    stream << "file_write_nanos" << compaction_job_stats_->file_write_nanos;
    stream << "file_range_sync_nanos"
           << compaction_job_stats_->file_range_sync_nanos;
    stream << "file_fsync_nanos" << compaction_job_stats_->file_fsync_nanos;
    stream << "file_prepare_write_nanos"
           << compaction_job_stats_->file_prepare_write_nanos;
  }

  stream << "lsm_state";
  stream.StartArray();
  for (int level = 0; level < vstorage->num_levels(); ++level) {
    stream << vstorage->NumLevelFiles(level);
  }
  stream.EndArray();

  CleanupCompaction();
  return status;
}

void CompactionJob::ProcessKeyValueCompaction(SubcompactionState* sub_compact) {
  assert(sub_compact != nullptr);
  ColumnFamilyData* cfd = sub_compact->compaction->column_family_data();
  std::unique_ptr<RangeDelAggregator> range_del_agg(
      new RangeDelAggregator(cfd->internal_comparator(), existing_snapshots_));
  std::unique_ptr<InternalIterator> input(versions_->MakeInputIterator(
      sub_compact->compaction, range_del_agg.get()));

  std::unique_ptr<RangeDelAggregator> range_del_agg2(
      new RangeDelAggregator(cfd->internal_comparator(), existing_snapshots_));
  std::unique_ptr<InternalIterator> input2(versions_->MakeInputIterator(
      sub_compact->compaction, range_del_agg2.get()));

  AutoThreadOperationStageUpdater stage_updater(
      ThreadStatus::STAGE_COMPACTION_PROCESS_KV);

  // I/O measurement variables
  PerfLevel prev_perf_level = PerfLevel::kEnableTime;
  const uint64_t kRecordStatsEvery = 1000;
  uint64_t prev_write_nanos = 0;
  uint64_t prev_fsync_nanos = 0;
  uint64_t prev_range_sync_nanos = 0;
  uint64_t prev_prepare_write_nanos = 0;
  if (measure_io_stats_) {
    prev_perf_level = GetPerfLevel();
    SetPerfLevel(PerfLevel::kEnableTime);
    prev_write_nanos = IOSTATS(write_nanos);
    prev_fsync_nanos = IOSTATS(fsync_nanos);
    prev_range_sync_nanos = IOSTATS(range_sync_nanos);
    prev_prepare_write_nanos = IOSTATS(prepare_write_nanos);
  }

  const MutableCFOptions* mutable_cf_options =
      sub_compact->compaction->mutable_cf_options();

  // To build compression dictionary, we sample the first output file, assuming
  // it'll reach the maximum length, and then use the dictionary for compressing
  // subsequent output files. The dictionary may be less than max_dict_bytes if
  // the first output file's length is less than the maximum.
  const int kSampleLenShift = 6;  // 2^6 = 64-byte samples
  std::set<size_t> sample_begin_offsets;
  if (bottommost_level_ &&
      cfd->ioptions()->compression_opts.max_dict_bytes > 0) {
    const size_t kMaxSamples =
        cfd->ioptions()->compression_opts.max_dict_bytes >> kSampleLenShift;
    const size_t kOutFileLen = mutable_cf_options->MaxFileSizeForLevel(
        compact_->compaction->output_level());
    if (kOutFileLen != port::kMaxSizet) {
      const size_t kOutFileNumSamples = kOutFileLen >> kSampleLenShift;
      Random64 generator{versions_->NewFileNumber()};
      for (size_t i = 0; i < kMaxSamples; ++i) {
        sample_begin_offsets.insert(generator.Uniform(kOutFileNumSamples)
                                    << kSampleLenShift);
      }
    }
  }

  auto compaction_filter = cfd->ioptions()->compaction_filter;
  std::unique_ptr<CompactionFilter> compaction_filter_from_factory = nullptr;
  if (compaction_filter == nullptr) {
    compaction_filter_from_factory =
        sub_compact->compaction->CreateCompactionFilter();
    compaction_filter = compaction_filter_from_factory.get();
  }
  MergeHelper merge(
      env_, cfd->user_comparator(), cfd->ioptions()->merge_operator,
      compaction_filter, db_options_.info_log.get(),
      false /* internal key corruption is expected */,
      existing_snapshots_.empty() ? 0 : existing_snapshots_.back(),
      compact_->compaction->level(), db_options_.statistics.get(),
      shutting_down_);
  MergeHelper merge2(
      env_, cfd->user_comparator(), cfd->ioptions()->merge_operator,
      compaction_filter, db_options_.info_log.get(),
      false /* internal key corruption is expected */,
      existing_snapshots_.empty() ? 0 : existing_snapshots_.back(),
      compact_->compaction->level(), db_options_.statistics.get(),
      shutting_down_);

  TEST_SYNC_POINT("CompactionJob::Run():Inprogress");

  Slice* start = sub_compact->start;
  Slice* end = sub_compact->end;
  if (start != nullptr) {
    IterKey start_iter;
    start_iter.SetInternalKey(*start, kMaxSequenceNumber, kValueTypeForSeek);
<<<<<<< HEAD
    input->Seek(start_iter.GetInternalKey());
=======
    input->Seek(start_iter.GetKey());
    input2->Seek(start_iter.GetKey());
>>>>>>> b52959a4
  } else {
    input->SeekToFirst();
    input2->SeekToFirst();
  }

  // we allow only 1 compaction event listener. Used by blob storage
  CompactionEventListener* comp_event_listener = nullptr;
#ifndef ROCKSDB_LITE
  for (auto& celitr : cfd->ioptions()->listeners) {
    comp_event_listener = celitr->GetCompactionEventListener();
    if (comp_event_listener != nullptr) {
      break;
    }
  }
#endif  // ROCKSDB_LITE

  Status status;
  auto makeCompactionIterator = [&](InternalIterator* input_iter,
                                    MergeHelper& merge_x,
                                    RangeDelAggregator *range_del_agg_x,
                                    const CompactionFilter* compaction_filter_x
                                    ) {
    return std::unique_ptr<CompactionIterator>(new CompactionIterator(
      input_iter, cfd->user_comparator(), &merge_x, versions_->LastSequence(),
      &existing_snapshots_, earliest_write_conflict_snapshot_, env_, false,
<<<<<<< HEAD
      range_del_agg.get(), sub_compact->compaction, compaction_filter,
      comp_event_listener, shutting_down_));
=======
      range_del_agg_x, sub_compact->compaction, compaction_filter_x,
      shutting_down_));
  };
  sub_compact->c_iter = makeCompactionIterator(input.get(), merge,
      range_del_agg.get(), compaction_filter);
>>>>>>> b52959a4
  auto c_iter = sub_compact->c_iter.get();
  c_iter->SeekToFirst();
  auto c_iter2 = makeCompactionIterator(input2.get(), merge2,
      range_del_agg2.get(), compaction_filter);
  auto second_pass_iter = c_iter2->AdaptToInternalIterator();
  c_iter2->SeekToFirst();
  if (c_iter->Valid() &&
      sub_compact->compaction->output_level() != 0) {
    // ShouldStopBefore() maintains state based on keys processed so far. The
    // compaction loop always calls it on the "next" key, thus won't tell it the
    // first key. So we do that here.
    sub_compact->ShouldStopBefore(
      c_iter->key(), sub_compact->current_output_file_size);
  }
  const auto& c_iter_stats = c_iter->iter_stats();
  auto sample_begin_offset_iter = sample_begin_offsets.cbegin();
  // data_begin_offset and compression_dict are only valid while generating
  // dictionary from the first output file.
  size_t data_begin_offset = 0;
  std::string compression_dict;
  compression_dict.reserve(cfd->ioptions()->compression_opts.max_dict_bytes);

  while (status.ok() && !cfd->IsDropped() && c_iter->Valid()) {
    // Invariant: c_iter.status() is guaranteed to be OK if c_iter->Valid()
    // returns true.
    const Slice& key = c_iter->key();
    const Slice& value = c_iter->value();

    // If an end key (exclusive) is specified, check if the current key is
    // >= than it and exit if it is because the iterator is out of its range
    if (end != nullptr &&
        cfd->user_comparator()->Compare(c_iter->user_key(), *end) >= 0) {
      break;
    }
    if (c_iter_stats.num_input_records % kRecordStatsEvery ==
        kRecordStatsEvery - 1) {
      RecordDroppedKeys(c_iter_stats, &sub_compact->compaction_job_stats);
      c_iter->ResetRecordCounts();
      RecordCompactionIOStats();
    }

    // Open output file if necessary
    if (sub_compact->builder == nullptr) {
      status = OpenCompactionOutputFile(sub_compact);
      if (!status.ok()) {
        break;
      }
      sub_compact->builder->SetSecondPassIterator(second_pass_iter.get());
    }
    assert(sub_compact->builder != nullptr);
    assert(sub_compact->current_output() != nullptr);
    sub_compact->builder->Add(key, value);
    sub_compact->current_output_file_size = sub_compact->builder->FileSize();
    sub_compact->current_output()->meta.UpdateBoundaries(
        key, c_iter->ikey().sequence);
    sub_compact->num_output_records++;

    if (sub_compact->outputs.size() == 1) {  // first output file
      // Check if this key/value overlaps any sample intervals; if so, appends
      // overlapping portions to the dictionary.
      for (const auto& data_elmt : {key, value}) {
        size_t data_end_offset = data_begin_offset + data_elmt.size();
        while (sample_begin_offset_iter != sample_begin_offsets.cend() &&
               *sample_begin_offset_iter < data_end_offset) {
          size_t sample_end_offset =
              *sample_begin_offset_iter + (1 << kSampleLenShift);
          // Invariant: Because we advance sample iterator while processing the
          // data_elmt containing the sample's last byte, the current sample
          // cannot end before the current data_elmt.
          assert(data_begin_offset < sample_end_offset);

          size_t data_elmt_copy_offset, data_elmt_copy_len;
          if (*sample_begin_offset_iter <= data_begin_offset) {
            // The sample starts before data_elmt starts, so take bytes starting
            // at the beginning of data_elmt.
            data_elmt_copy_offset = 0;
          } else {
            // data_elmt starts before the sample starts, so take bytes starting
            // at the below offset into data_elmt.
            data_elmt_copy_offset =
                *sample_begin_offset_iter - data_begin_offset;
          }
          if (sample_end_offset <= data_end_offset) {
            // The sample ends before data_elmt ends, so take as many bytes as
            // needed.
            data_elmt_copy_len =
                sample_end_offset - (data_begin_offset + data_elmt_copy_offset);
          } else {
            // data_elmt ends before the sample ends, so take all remaining
            // bytes in data_elmt.
            data_elmt_copy_len =
                data_end_offset - (data_begin_offset + data_elmt_copy_offset);
          }
          compression_dict.append(&data_elmt.data()[data_elmt_copy_offset],
                                  data_elmt_copy_len);
          if (sample_end_offset > data_end_offset) {
            // Didn't finish sample. Try to finish it with the next data_elmt.
            break;
          }
          // Next sample may require bytes from same data_elmt.
          sample_begin_offset_iter++;
        }
        data_begin_offset = data_end_offset;
      }
    }

    // Close output file if it is big enough. Two possibilities determine it's
    // time to close it: (1) the current key should be this file's last key, (2)
    // the next key should not be in this file.
    //
    // TODO(aekmekji): determine if file should be closed earlier than this
    // during subcompactions (i.e. if output size, estimated by input size, is
    // going to be 1.2MB and max_output_file_size = 1MB, prefer to have 0.6MB
    // and 0.6MB instead of 1MB and 0.2MB)
    bool output_file_ended = false;
    Status input_status;
    if (sub_compact->compaction->output_level() != 0 &&
        sub_compact->current_output_file_size >=
            sub_compact->compaction->max_output_file_size()) {
      // (1) this key terminates the file. For historical reasons, the iterator
      // status before advancing will be given to FinishCompactionOutputFile().
      input_status = input->status();
      output_file_ended = true;
    }
    c_iter->Next();
    if (!output_file_ended && c_iter->Valid() &&
        sub_compact->compaction->output_level() != 0 &&
        sub_compact->ShouldStopBefore(
          c_iter->key(), sub_compact->current_output_file_size) &&
        sub_compact->builder != nullptr) {
      // (2) this key belongs to the next file. For historical reasons, the
      // iterator status after advancing will be given to
      // FinishCompactionOutputFile().
      input_status = input->status();
      output_file_ended = true;
    }
    if (output_file_ended) {
      const Slice* next_key = nullptr;
      if (c_iter->Valid()) {
        next_key = &c_iter->key();
      }
      CompactionIterationStats range_del_out_stats;
      status = FinishCompactionOutputFile(input_status, sub_compact,
                                          range_del_agg.get(),
                                          &range_del_out_stats, next_key);
      RecordDroppedKeys(range_del_out_stats,
                        &sub_compact->compaction_job_stats);
      if (sub_compact->outputs.size() == 1) {
        // Use dictionary from first output file for compression of subsequent
        // files.
        sub_compact->compression_dict = std::move(compression_dict);
      }
    }
  }

  sub_compact->num_input_records = c_iter_stats.num_input_records;
  sub_compact->compaction_job_stats.num_input_deletion_records =
      c_iter_stats.num_input_deletion_records;
  sub_compact->compaction_job_stats.num_corrupt_keys =
      c_iter_stats.num_input_corrupt_records;
  sub_compact->compaction_job_stats.num_single_del_fallthru =
      c_iter_stats.num_single_del_fallthru;
  sub_compact->compaction_job_stats.num_single_del_mismatch =
      c_iter_stats.num_single_del_mismatch;
  sub_compact->compaction_job_stats.total_input_raw_key_bytes +=
      c_iter_stats.total_input_raw_key_bytes;
  sub_compact->compaction_job_stats.total_input_raw_value_bytes +=
      c_iter_stats.total_input_raw_value_bytes;

  RecordTick(stats_, FILTER_OPERATION_TOTAL_TIME,
             c_iter_stats.total_filter_time);
  RecordDroppedKeys(c_iter_stats, &sub_compact->compaction_job_stats);
  RecordCompactionIOStats();

  if (status.ok() && (shutting_down_->load(std::memory_order_relaxed) ||
                      cfd->IsDropped())) {
    status = Status::ShutdownInProgress(
        "Database shutdown or Column family drop during compaction");
  }
  if (status.ok()) {
    status = input->status();
  }
  if (status.ok()) {
    status = c_iter->status();
  }

  if (status.ok() && sub_compact->builder == nullptr &&
      sub_compact->outputs.size() == 0 &&
      range_del_agg->ShouldAddTombstones(bottommost_level_)) {
    // handle subcompaction containing only range deletions
    status = OpenCompactionOutputFile(sub_compact);
  }

  // Call FinishCompactionOutputFile() even if status is not ok: it needs to
  // close the output file.
  if (sub_compact->builder != nullptr) {
    CompactionIterationStats range_del_out_stats;
    Status s = FinishCompactionOutputFile(
        status, sub_compact, range_del_agg.get(), &range_del_out_stats);
    if (status.ok()) {
      status = s;
    }
    RecordDroppedKeys(range_del_out_stats, &sub_compact->compaction_job_stats);
  }

  if (measure_io_stats_) {
    sub_compact->compaction_job_stats.file_write_nanos +=
        IOSTATS(write_nanos) - prev_write_nanos;
    sub_compact->compaction_job_stats.file_fsync_nanos +=
        IOSTATS(fsync_nanos) - prev_fsync_nanos;
    sub_compact->compaction_job_stats.file_range_sync_nanos +=
        IOSTATS(range_sync_nanos) - prev_range_sync_nanos;
    sub_compact->compaction_job_stats.file_prepare_write_nanos +=
        IOSTATS(prepare_write_nanos) - prev_prepare_write_nanos;
    if (prev_perf_level != PerfLevel::kEnableTime) {
      SetPerfLevel(prev_perf_level);
    }
  }

  sub_compact->c_iter.reset();
  input.reset();
  sub_compact->status = status;
}

void CompactionJob::RecordDroppedKeys(
    const CompactionIterationStats& c_iter_stats,
    CompactionJobStats* compaction_job_stats) {
  if (c_iter_stats.num_record_drop_user > 0) {
    RecordTick(stats_, COMPACTION_KEY_DROP_USER,
               c_iter_stats.num_record_drop_user);
  }
  if (c_iter_stats.num_record_drop_hidden > 0) {
    RecordTick(stats_, COMPACTION_KEY_DROP_NEWER_ENTRY,
               c_iter_stats.num_record_drop_hidden);
    if (compaction_job_stats) {
      compaction_job_stats->num_records_replaced +=
          c_iter_stats.num_record_drop_hidden;
    }
  }
  if (c_iter_stats.num_record_drop_obsolete > 0) {
    RecordTick(stats_, COMPACTION_KEY_DROP_OBSOLETE,
               c_iter_stats.num_record_drop_obsolete);
    if (compaction_job_stats) {
      compaction_job_stats->num_expired_deletion_records +=
          c_iter_stats.num_record_drop_obsolete;
    }
  }
  if (c_iter_stats.num_record_drop_range_del > 0) {
    RecordTick(stats_, COMPACTION_KEY_DROP_RANGE_DEL,
               c_iter_stats.num_record_drop_range_del);
  }
  if (c_iter_stats.num_range_del_drop_obsolete > 0) {
    RecordTick(stats_, COMPACTION_RANGE_DEL_DROP_OBSOLETE,
               c_iter_stats.num_range_del_drop_obsolete);
  }
}

Status CompactionJob::FinishCompactionOutputFile(
    const Status& input_status, SubcompactionState* sub_compact,
    RangeDelAggregator* range_del_agg,
    CompactionIterationStats* range_del_out_stats,
    const Slice* next_table_min_key /* = nullptr */) {
  AutoThreadOperationStageUpdater stage_updater(
      ThreadStatus::STAGE_COMPACTION_SYNC_FILE);
  assert(sub_compact != nullptr);
  assert(sub_compact->outfile);
  assert(sub_compact->builder != nullptr);
  assert(sub_compact->current_output() != nullptr);

  uint64_t output_number = sub_compact->current_output()->meta.fd.GetNumber();
  assert(output_number != 0);

  TableProperties table_properties;
  // Check for iterator errors
  Status s = input_status;
  auto meta = &sub_compact->current_output()->meta;
  if (s.ok()) {
    Slice lower_bound_guard, upper_bound_guard;
    const Slice *lower_bound, *upper_bound;
    if (sub_compact->outputs.size() == 1) {
      // For the first output table, include range tombstones before the min key
      // but after the subcompaction boundary.
      lower_bound = sub_compact->start;
    } else if (meta->smallest.size() > 0) {
      // For subsequent output tables, only include range tombstones from min
      // key onwards since the previous file was extended to contain range
      // tombstones falling before min key.
      lower_bound_guard = meta->smallest.user_key();
      lower_bound = &lower_bound_guard;
    } else {
      lower_bound = nullptr;
    }
    if (next_table_min_key != nullptr) {
      // This isn't the last file in the subcompaction, so extend until the next
      // file starts.
      upper_bound_guard = ExtractUserKey(*next_table_min_key);
      upper_bound = &upper_bound_guard;
    } else {
      // This is the last file in the subcompaction, so extend until the
      // subcompaction ends.
      upper_bound = sub_compact->end;
    }
    range_del_agg->AddToBuilder(sub_compact->builder.get(), lower_bound,
                                upper_bound, meta, range_del_out_stats,
                                bottommost_level_);
  }
  const uint64_t current_entries = sub_compact->builder->NumEntries();
  meta->marked_for_compaction = sub_compact->builder->NeedCompact();
  if (s.ok()) {
    s = sub_compact->builder->Finish();
  } else {
    sub_compact->builder->Abandon();
  }
  const uint64_t current_bytes = sub_compact->builder->FileSize();
  meta->fd.file_size = current_bytes;
  sub_compact->current_output()->finished = true;
  sub_compact->total_bytes += current_bytes;

  // Finish and check for file errors
  if (s.ok()) {
    StopWatch sw(env_, stats_, COMPACTION_OUTFILE_SYNC_MICROS);
    s = sub_compact->outfile->Sync(db_options_.use_fsync);
  }
  if (s.ok()) {
    s = sub_compact->outfile->Close();
  }
  sub_compact->outfile.reset();

  ColumnFamilyData* cfd = sub_compact->compaction->column_family_data();
  TableProperties tp;
  if (s.ok() && current_entries > 0) {
    // Verify that the table is usable
    // We set for_compaction to false and don't OptimizeForCompactionTableRead
    // here because this is a special case after we finish the table building
    // No matter whether use_direct_io_for_flush_and_compaction is true,
    // we will regrad this verification as user reads since the goal is
    // to cache it here for further user reads
    InternalIterator* iter = cfd->table_cache()->NewIterator(
        ReadOptions(), env_options_, cfd->internal_comparator(), meta->fd,
        nullptr /* range_del_agg */, nullptr,
        cfd->internal_stats()->GetFileReadHist(
            compact_->compaction->output_level()),
        false);
    s = iter->status();

    if (s.ok() && paranoid_file_checks_) {
      for (iter->SeekToFirst(); iter->Valid(); iter->Next()) {}
      s = iter->status();
    }

    delete iter;

    // Output to event logger and fire events.
    if (s.ok()) {
      tp = sub_compact->builder->GetTableProperties();
      sub_compact->current_output()->table_properties =
          std::make_shared<TableProperties>(tp);
      Log(InfoLogLevel::INFO_LEVEL, db_options_.info_log,
          "[%s] [JOB %d] Generated table #%" PRIu64 ": %" PRIu64
          " keys, %" PRIu64 " bytes%s",
          cfd->GetName().c_str(), job_id_, output_number, current_entries,
          current_bytes,
          meta->marked_for_compaction ? " (need compaction)" : "");
    }
  }
  std::string fname = TableFileName(db_options_.db_paths, meta->fd.GetNumber(),
                                    meta->fd.GetPathId());
  EventHelpers::LogAndNotifyTableFileCreationFinished(
      event_logger_, cfd->ioptions()->listeners, dbname_, cfd->GetName(), fname,
      job_id_, meta->fd, tp, TableFileCreationReason::kCompaction, s);

#ifndef ROCKSDB_LITE
  // Report new file to SstFileManagerImpl
  auto sfm =
      static_cast<SstFileManagerImpl*>(db_options_.sst_file_manager.get());
  if (sfm && meta->fd.GetPathId() == 0) {
    auto fn = TableFileName(cfd->ioptions()->db_paths, meta->fd.GetNumber(),
                            meta->fd.GetPathId());
    sfm->OnAddFile(fn);
    if (sfm->IsMaxAllowedSpaceReached()) {
      InstrumentedMutexLock l(db_mutex_);
      if (db_bg_error_->ok()) {
        s = Status::IOError("Max allowed space was reached");
        *db_bg_error_ = s;
        TEST_SYNC_POINT(
            "CompactionJob::FinishCompactionOutputFile:MaxAllowedSpaceReached");
      }
    }
  }
#endif

  sub_compact->builder.reset();
  sub_compact->current_output_file_size = 0;
  return s;
}

Status CompactionJob::InstallCompactionResults(
    const MutableCFOptions& mutable_cf_options) {
  db_mutex_->AssertHeld();

  auto* compaction = compact_->compaction;
  // paranoia: verify that the files that we started with
  // still exist in the current version and in the same original level.
  // This ensures that a concurrent compaction did not erroneously
  // pick the same files to compact_.
  if (!versions_->VerifyCompactionFileConsistency(compaction)) {
    Compaction::InputLevelSummaryBuffer inputs_summary;

    Log(InfoLogLevel::ERROR_LEVEL, db_options_.info_log,
        "[%s] [JOB %d] Compaction %s aborted",
        compaction->column_family_data()->GetName().c_str(), job_id_,
        compaction->InputLevelSummary(&inputs_summary));
    return Status::Corruption("Compaction input files inconsistent");
  }

  {
    Compaction::InputLevelSummaryBuffer inputs_summary;
    Log(InfoLogLevel::INFO_LEVEL, db_options_.info_log,
        "[%s] [JOB %d] Compacted %s => %" PRIu64 " bytes",
        compaction->column_family_data()->GetName().c_str(), job_id_,
        compaction->InputLevelSummary(&inputs_summary), compact_->total_bytes);
  }

  // Add compaction outputs
  compaction->AddInputDeletions(compact_->compaction->edit());

  for (const auto& sub_compact : compact_->sub_compact_states) {
    for (const auto& out : sub_compact.outputs) {
      compaction->edit()->AddFile(compaction->output_level(), out.meta);
    }
  }
  return versions_->LogAndApply(compaction->column_family_data(),
                                mutable_cf_options, compaction->edit(),
                                db_mutex_, db_directory_);
}

void CompactionJob::RecordCompactionIOStats() {
  RecordTick(stats_, COMPACT_READ_BYTES, IOSTATS(bytes_read));
  ThreadStatusUtil::IncreaseThreadOperationProperty(
      ThreadStatus::COMPACTION_BYTES_READ, IOSTATS(bytes_read));
  IOSTATS_RESET(bytes_read);
  RecordTick(stats_, COMPACT_WRITE_BYTES, IOSTATS(bytes_written));
  ThreadStatusUtil::IncreaseThreadOperationProperty(
      ThreadStatus::COMPACTION_BYTES_WRITTEN, IOSTATS(bytes_written));
  IOSTATS_RESET(bytes_written);
}

Status CompactionJob::OpenCompactionOutputFile(
    SubcompactionState* sub_compact) {
  assert(sub_compact != nullptr);
  assert(sub_compact->builder == nullptr);
  // no need to lock because VersionSet::next_file_number_ is atomic
  uint64_t file_number = versions_->NewFileNumber();
  std::string fname = TableFileName(db_options_.db_paths, file_number,
                                    sub_compact->compaction->output_path_id());
  // Fire events.
  ColumnFamilyData* cfd = sub_compact->compaction->column_family_data();
#ifndef ROCKSDB_LITE
  EventHelpers::NotifyTableFileCreationStarted(
      cfd->ioptions()->listeners, dbname_, cfd->GetName(), fname, job_id_,
      TableFileCreationReason::kCompaction);
#endif  // !ROCKSDB_LITE
  // Make the output file
  unique_ptr<WritableFile> writable_file;
  EnvOptions opt_env_opts =
      env_->OptimizeForCompactionTableWrite(env_options_, db_options_);
  TEST_SYNC_POINT_CALLBACK("CompactionJob::OpenCompactionOutputFile",
                           &opt_env_opts.use_direct_writes);
  Status s = NewWritableFile(env_, fname, &writable_file, opt_env_opts);
  if (!s.ok()) {
    Log(InfoLogLevel::ERROR_LEVEL, db_options_.info_log,
        "[%s] [JOB %d] OpenCompactionOutputFiles for table #%" PRIu64
        " fails at NewWritableFile with status %s",
        sub_compact->compaction->column_family_data()->GetName().c_str(),
        job_id_, file_number, s.ToString().c_str());
    LogFlush(db_options_.info_log);
    EventHelpers::LogAndNotifyTableFileCreationFinished(
        event_logger_, cfd->ioptions()->listeners, dbname_, cfd->GetName(),
        fname, job_id_, FileDescriptor(), TableProperties(),
        TableFileCreationReason::kCompaction, s);
    return s;
  }

  SubcompactionState::Output out;
  out.meta.fd =
      FileDescriptor(file_number, sub_compact->compaction->output_path_id(), 0);
  out.finished = false;

  sub_compact->outputs.push_back(out);
  writable_file->SetIOPriority(Env::IO_LOW);
  writable_file->SetPreallocationBlockSize(static_cast<size_t>(
      sub_compact->compaction->OutputFilePreallocationSize()));
  sub_compact->outfile.reset(new WritableFileWriter(
      std::move(writable_file), env_options_, db_options_.statistics.get()));

  // If the Column family flag is to only optimize filters for hits,
  // we can skip creating filters if this is the bottommost_level where
  // data is going to be found
  bool skip_filters =
      cfd->ioptions()->optimize_filters_for_hits && bottommost_level_;
  sub_compact->builder.reset(NewTableBuilder(
      *cfd->ioptions(), cfd->internal_comparator(),
      cfd->int_tbl_prop_collector_factories(), cfd->GetID(), cfd->GetName(),
      sub_compact->outfile.get(), sub_compact->compaction->output_compression(),
      cfd->ioptions()->compression_opts,
      sub_compact->compaction->output_level(),
      &sub_compact->compression_dict,
      skip_filters));
  LogFlush(db_options_.info_log);
  return s;
}

void CompactionJob::CleanupCompaction() {
  for (SubcompactionState& sub_compact : compact_->sub_compact_states) {
    const auto& sub_status = sub_compact.status;

    if (sub_compact.builder != nullptr) {
      // May happen if we get a shutdown call in the middle of compaction
      sub_compact.builder->Abandon();
      sub_compact.builder.reset();
    } else {
      assert(!sub_status.ok() || sub_compact.outfile == nullptr);
    }
    for (const auto& out : sub_compact.outputs) {
      // If this file was inserted into the table cache then remove
      // them here because this compaction was not committed.
      if (!sub_status.ok()) {
        TableCache::Evict(table_cache_.get(), out.meta.fd.GetNumber());
      }
    }
  }
  delete compact_;
  compact_ = nullptr;
}

#ifndef ROCKSDB_LITE
namespace {
void CopyPrefix(
    const Slice& src, size_t prefix_length, std::string* dst) {
  assert(prefix_length > 0);
  size_t length = src.size() > prefix_length ? prefix_length : src.size();
  dst->assign(src.data(), length);
}
}  // namespace

#endif  // !ROCKSDB_LITE

void CompactionJob::UpdateCompactionStats() {
  Compaction* compaction = compact_->compaction;
  compaction_stats_.num_input_files_in_non_output_levels = 0;
  compaction_stats_.num_input_files_in_output_level = 0;
  for (int input_level = 0;
       input_level < static_cast<int>(compaction->num_input_levels());
       ++input_level) {
    if (compaction->level(input_level) != compaction->output_level()) {
      UpdateCompactionInputStatsHelper(
          &compaction_stats_.num_input_files_in_non_output_levels,
          &compaction_stats_.bytes_read_non_output_levels,
          input_level);
    } else {
      UpdateCompactionInputStatsHelper(
          &compaction_stats_.num_input_files_in_output_level,
          &compaction_stats_.bytes_read_output_level,
          input_level);
    }
  }

  for (const auto& sub_compact : compact_->sub_compact_states) {
    size_t num_output_files = sub_compact.outputs.size();
    if (sub_compact.builder != nullptr) {
      // An error occurred so ignore the last output.
      assert(num_output_files > 0);
      --num_output_files;
    }
    compaction_stats_.num_output_files += static_cast<int>(num_output_files);

    for (const auto& out : sub_compact.outputs) {
      compaction_stats_.bytes_written += out.meta.fd.file_size;
    }
    if (sub_compact.num_input_records > sub_compact.num_output_records) {
      compaction_stats_.num_dropped_records +=
          sub_compact.num_input_records - sub_compact.num_output_records;
    }
  }
}

void CompactionJob::UpdateCompactionInputStatsHelper(
    int* num_files, uint64_t* bytes_read, int input_level) {
  const Compaction* compaction = compact_->compaction;
  auto num_input_files = compaction->num_input_files(input_level);
  *num_files += static_cast<int>(num_input_files);

  for (size_t i = 0; i < num_input_files; ++i) {
    const auto* file_meta = compaction->input(input_level, i);
    *bytes_read += file_meta->fd.GetFileSize();
    compaction_stats_.num_input_records +=
        static_cast<uint64_t>(file_meta->num_entries);
  }
}

void CompactionJob::UpdateCompactionJobStats(
    const InternalStats::CompactionStats& stats) const {
#ifndef ROCKSDB_LITE
  if (compaction_job_stats_) {
    compaction_job_stats_->elapsed_micros = stats.micros;

    // input information
    compaction_job_stats_->total_input_bytes =
        stats.bytes_read_non_output_levels +
        stats.bytes_read_output_level;
    compaction_job_stats_->num_input_records =
        compact_->num_input_records;
    compaction_job_stats_->num_input_files =
        stats.num_input_files_in_non_output_levels +
        stats.num_input_files_in_output_level;
    compaction_job_stats_->num_input_files_at_output_level =
        stats.num_input_files_in_output_level;

    // output information
    compaction_job_stats_->total_output_bytes = stats.bytes_written;
    compaction_job_stats_->num_output_records =
        compact_->num_output_records;
    compaction_job_stats_->num_output_files = stats.num_output_files;

    if (compact_->NumOutputFiles() > 0U) {
      CopyPrefix(
          compact_->SmallestUserKey(),
          CompactionJobStats::kMaxPrefixLength,
          &compaction_job_stats_->smallest_output_key_prefix);
      CopyPrefix(
          compact_->LargestUserKey(),
          CompactionJobStats::kMaxPrefixLength,
          &compaction_job_stats_->largest_output_key_prefix);
    }
  }
#endif  // !ROCKSDB_LITE
}

void CompactionJob::LogCompaction() {
  Compaction* compaction = compact_->compaction;
  ColumnFamilyData* cfd = compaction->column_family_data();

  // Let's check if anything will get logged. Don't prepare all the info if
  // we're not logging
  if (db_options_.info_log_level <= InfoLogLevel::INFO_LEVEL) {
    Compaction::InputLevelSummaryBuffer inputs_summary;
    Log(InfoLogLevel::INFO_LEVEL, db_options_.info_log,
        "[%s] [JOB %d] Compacting %s, score %.2f", cfd->GetName().c_str(),
        job_id_, compaction->InputLevelSummary(&inputs_summary),
        compaction->score());
    char scratch[2345];
    compaction->Summary(scratch, sizeof(scratch));
    Log(InfoLogLevel::INFO_LEVEL, db_options_.info_log,
        "[%s] Compaction start summary: %s\n", cfd->GetName().c_str(), scratch);
    // build event logger report
    auto stream = event_logger_->Log();
    stream << "job" << job_id_ << "event"
           << "compaction_started";
    for (size_t i = 0; i < compaction->num_input_levels(); ++i) {
      stream << ("files_L" + ToString(compaction->level(i)));
      stream.StartArray();
      for (auto f : *compaction->inputs(i)) {
        stream << f->fd.GetNumber();
      }
      stream.EndArray();
    }
    stream << "score" << compaction->score() << "input_data_size"
           << compaction->CalculateTotalInputSize();
  }
}

}  // namespace rocksdb<|MERGE_RESOLUTION|>--- conflicted
+++ resolved
@@ -603,7 +603,7 @@
     write_amp = stats.bytes_written /
                 static_cast<double>(stats.bytes_read_non_output_levels);
   }
-  LogToBuffer(
+  ROCKS_LOG_BUFFER(
       log_buffer_,
       "[%s] compacted to: %s, MB/sec: %.1f rd, %.1f wr, level %d, "
       "files in(%d, %d) out(%d) "
@@ -748,12 +748,8 @@
   if (start != nullptr) {
     IterKey start_iter;
     start_iter.SetInternalKey(*start, kMaxSequenceNumber, kValueTypeForSeek);
-<<<<<<< HEAD
     input->Seek(start_iter.GetInternalKey());
-=======
-    input->Seek(start_iter.GetKey());
-    input2->Seek(start_iter.GetKey());
->>>>>>> b52959a4
+    input2->Seek(start_iter.GetInternalKey());
   } else {
     input->SeekToFirst();
     input2->SeekToFirst();
@@ -771,28 +767,23 @@
 #endif  // ROCKSDB_LITE
 
   Status status;
-  auto makeCompactionIterator = [&](InternalIterator* input_iter,
+  auto makeCompactionIterator = [&](InternalIterator* input_x,
                                     MergeHelper& merge_x,
                                     RangeDelAggregator *range_del_agg_x,
-                                    const CompactionFilter* compaction_filter_x
+                                    CompactionEventListener* compaction_listener_x
                                     ) {
     return std::unique_ptr<CompactionIterator>(new CompactionIterator(
-      input_iter, cfd->user_comparator(), &merge_x, versions_->LastSequence(),
+      input_x, cfd->user_comparator(), &merge_x, versions_->LastSequence(),
       &existing_snapshots_, earliest_write_conflict_snapshot_, env_, false,
-<<<<<<< HEAD
-      range_del_agg.get(), sub_compact->compaction, compaction_filter,
-      comp_event_listener, shutting_down_));
-=======
-      range_del_agg_x, sub_compact->compaction, compaction_filter_x,
-      shutting_down_));
+      range_del_agg_x, sub_compact->compaction, compaction_filter,
+      compaction_listener_x, shutting_down_));
   };
   sub_compact->c_iter = makeCompactionIterator(input.get(), merge,
-      range_del_agg.get(), compaction_filter);
->>>>>>> b52959a4
+      range_del_agg.get(), comp_event_listener);
   auto c_iter = sub_compact->c_iter.get();
   c_iter->SeekToFirst();
   auto c_iter2 = makeCompactionIterator(input2.get(), merge2,
-      range_del_agg2.get(), compaction_filter);
+      range_del_agg2.get(), nullptr);
   auto second_pass_iter = c_iter2->AdaptToInternalIterator();
   c_iter2->SeekToFirst();
   if (c_iter->Valid() &&
@@ -1146,12 +1137,12 @@
       tp = sub_compact->builder->GetTableProperties();
       sub_compact->current_output()->table_properties =
           std::make_shared<TableProperties>(tp);
-      Log(InfoLogLevel::INFO_LEVEL, db_options_.info_log,
-          "[%s] [JOB %d] Generated table #%" PRIu64 ": %" PRIu64
-          " keys, %" PRIu64 " bytes%s",
-          cfd->GetName().c_str(), job_id_, output_number, current_entries,
-          current_bytes,
-          meta->marked_for_compaction ? " (need compaction)" : "");
+      ROCKS_LOG_INFO(db_options_.info_log,
+                     "[%s] [JOB %d] Generated table #%" PRIu64 ": %" PRIu64
+                     " keys, %" PRIu64 " bytes%s",
+                     cfd->GetName().c_str(), job_id_, output_number,
+                     current_entries, current_bytes,
+                     meta->marked_for_compaction ? " (need compaction)" : "");
     }
   }
   std::string fname = TableFileName(db_options_.db_paths, meta->fd.GetNumber(),
@@ -1197,17 +1188,16 @@
   if (!versions_->VerifyCompactionFileConsistency(compaction)) {
     Compaction::InputLevelSummaryBuffer inputs_summary;
 
-    Log(InfoLogLevel::ERROR_LEVEL, db_options_.info_log,
-        "[%s] [JOB %d] Compaction %s aborted",
-        compaction->column_family_data()->GetName().c_str(), job_id_,
-        compaction->InputLevelSummary(&inputs_summary));
+    ROCKS_LOG_ERROR(db_options_.info_log, "[%s] [JOB %d] Compaction %s aborted",
+                    compaction->column_family_data()->GetName().c_str(),
+                    job_id_, compaction->InputLevelSummary(&inputs_summary));
     return Status::Corruption("Compaction input files inconsistent");
   }
 
   {
     Compaction::InputLevelSummaryBuffer inputs_summary;
-    Log(InfoLogLevel::INFO_LEVEL, db_options_.info_log,
-        "[%s] [JOB %d] Compacted %s => %" PRIu64 " bytes",
+    ROCKS_LOG_INFO(
+        db_options_.info_log, "[%s] [JOB %d] Compacted %s => %" PRIu64 " bytes",
         compaction->column_family_data()->GetName().c_str(), job_id_,
         compaction->InputLevelSummary(&inputs_summary), compact_->total_bytes);
   }
@@ -1259,7 +1249,8 @@
                            &opt_env_opts.use_direct_writes);
   Status s = NewWritableFile(env_, fname, &writable_file, opt_env_opts);
   if (!s.ok()) {
-    Log(InfoLogLevel::ERROR_LEVEL, db_options_.info_log,
+    ROCKS_LOG_ERROR(
+        db_options_.info_log,
         "[%s] [JOB %d] OpenCompactionOutputFiles for table #%" PRIu64
         " fails at NewWritableFile with status %s",
         sub_compact->compaction->column_family_data()->GetName().c_str(),
@@ -1435,14 +1426,14 @@
   // we're not logging
   if (db_options_.info_log_level <= InfoLogLevel::INFO_LEVEL) {
     Compaction::InputLevelSummaryBuffer inputs_summary;
-    Log(InfoLogLevel::INFO_LEVEL, db_options_.info_log,
-        "[%s] [JOB %d] Compacting %s, score %.2f", cfd->GetName().c_str(),
-        job_id_, compaction->InputLevelSummary(&inputs_summary),
-        compaction->score());
+    ROCKS_LOG_INFO(
+        db_options_.info_log, "[%s] [JOB %d] Compacting %s, score %.2f",
+        cfd->GetName().c_str(), job_id_,
+        compaction->InputLevelSummary(&inputs_summary), compaction->score());
     char scratch[2345];
     compaction->Summary(scratch, sizeof(scratch));
-    Log(InfoLogLevel::INFO_LEVEL, db_options_.info_log,
-        "[%s] Compaction start summary: %s\n", cfd->GetName().c_str(), scratch);
+    ROCKS_LOG_INFO(db_options_.info_log, "[%s] Compaction start summary: %s\n",
+                   cfd->GetName().c_str(), scratch);
     // build event logger report
     auto stream = event_logger_->Log();
     stream << "job" << job_id_ << "event"
