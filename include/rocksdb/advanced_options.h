--- conflicted
+++ resolved
@@ -222,14 +222,9 @@
   kUnknown = 0,
   kHot = 0x04,
   kWarm = 0x08,
-<<<<<<< HEAD
   kCold = 0x0C,
-  kLastTemperature,
-};
-=======
-  kCold = 0x0C
+  kLastTemperature
 );
->>>>>>> a92e1a0a
 
 // The control option of how the cache tiers will be used. Currently rocksdb
 // support block cahe (volatile tier), secondary cache (non-volatile tier).
