//  Copyright (c) 2011-present, Facebook, Inc.  All rights reserved.
//  This source code is licensed under both the GPLv2 (found in the
//  COPYING file in the root directory) and Apache 2.0 License
//  (found in the LICENSE.Apache file in the root directory).
//
// Copyright (c) 2011 The LevelDB Authors. All rights reserved.
// Use of this source code is governed by a BSD-style license that can be
// found in the LICENSE file. See the AUTHORS file for names of contributors.

#pragma once
#include <cstdint>
#include <string>

#include "db/db_impl/db_impl.h"
#include "db/range_del_aggregator.h"
#include "memory/arena.h"
#include "options/cf_options.h"
#include "rocksdb/db.h"
#include "rocksdb/iterator.h"
#include "rocksdb/wide_columns.h"
#include "table/iterator_wrapper.h"
#include "util/autovector.h"

namespace ROCKSDB_NAMESPACE {
class Version;

// This file declares the factory functions of DBIter, in its original form
// or a wrapped form with class ArenaWrappedDBIter, which is defined here.
// Class DBIter, which is declared and implemented inside db_iter.cc, is
// an iterator that converts internal keys (yielded by an InternalIterator)
// that were live at the specified sequence number into appropriate user
// keys.
// Each internal key consists of a user key, a sequence number, and a value
// type. DBIter deals with multiple key versions, tombstones, merge operands,
// etc, and exposes an Iterator.
// For example, DBIter may wrap following InternalIterator:
//    user key: AAA  value: v3   seqno: 100    type: Put
//    user key: AAA  value: v2   seqno: 97     type: Put
//    user key: AAA  value: v1   seqno: 95     type: Put
//    user key: BBB  value: v1   seqno: 90     type: Put
//    user key: BBC  value: N/A  seqno: 98     type: Delete
//    user key: BBC  value: v1   seqno: 95     type: Put
// If the snapshot passed in is 102, then the DBIter is expected to
// expose the following iterator:
//    key: AAA  value: v3
//    key: BBB  value: v1
// If the snapshot passed in is 96, then it should expose:
//    key: AAA  value: v1
//    key: BBB  value: v1
//    key: BBC  value: v1
//

// Memtables and sstables that make the DB representation contain
// (userkey,seq,type) => uservalue entries.  DBIter
// combines multiple entries for the same userkey found in the DB
// representation into a single entry while accounting for sequence
// numbers, deletion markers, overwrites, etc.
class DBIter final : public Iterator {
 public:
  // The following is grossly complicated. TODO: clean it up
  // Which direction is the iterator currently moving?
  // (1) When moving forward:
  //   (1a) if current_entry_is_merged_ = false, the internal iterator is
  //        positioned at the exact entry that yields this->key(), this->value()
  //   (1b) if current_entry_is_merged_ = true, the internal iterator is
  //        positioned immediately after the last entry that contributed to the
  //        current this->value(). That entry may or may not have key equal to
  //        this->key().
  // (2) When moving backwards, the internal iterator is positioned
  //     just before all entries whose user key == this->key().
  enum Direction : uint8_t { kForward, kReverse };

  // LocalStatistics contain Statistics counters that will be aggregated per
  // each iterator instance and then will be sent to the global statistics when
  // the iterator is destroyed.
  //
  // The purpose of this approach is to avoid perf regression happening
  // when multiple threads bump the atomic counters from a DBIter::Next().
  struct LocalStatistics {
    explicit LocalStatistics() { ResetCounters(); }

    void ResetCounters() {
      next_count_ = 0;
      next_found_count_ = 0;
      prev_count_ = 0;
      prev_found_count_ = 0;
      bytes_read_ = 0;
      skip_count_ = 0;
    }

    void BumpGlobalStatistics(Statistics* global_statistics) {
      RecordTick(global_statistics, NUMBER_DB_NEXT, next_count_);
      RecordTick(global_statistics, NUMBER_DB_NEXT_FOUND, next_found_count_);
      RecordTick(global_statistics, NUMBER_DB_PREV, prev_count_);
      RecordTick(global_statistics, NUMBER_DB_PREV_FOUND, prev_found_count_);
      RecordTick(global_statistics, ITER_BYTES_READ, bytes_read_);
      RecordTick(global_statistics, NUMBER_ITER_SKIP, skip_count_);
      PERF_COUNTER_ADD(iter_read_bytes, bytes_read_);
      ResetCounters();
    }

    // Map to Tickers::NUMBER_DB_NEXT
    uint64_t next_count_;
    // Map to Tickers::NUMBER_DB_NEXT_FOUND
    uint64_t next_found_count_;
    // Map to Tickers::NUMBER_DB_PREV
    uint64_t prev_count_;
    // Map to Tickers::NUMBER_DB_PREV_FOUND
    uint64_t prev_found_count_;
    // Map to Tickers::ITER_BYTES_READ
    uint64_t bytes_read_;
    // Map to Tickers::NUMBER_ITER_SKIP
    uint64_t skip_count_;
  };

  DBIter(Env* _env, const ReadOptions& read_options,
         const ImmutableOptions& ioptions,
         const MutableCFOptions& mutable_cf_options, const Comparator* cmp,
         InternalIterator* iter, const Version* version, SequenceNumber s,
         bool arena_mode, uint64_t max_sequential_skip_in_iterations,
         ReadCallback* read_callback, DBImpl* db_impl, ColumnFamilyData* cfd,
         bool expose_blob_index);

  // No copying allowed
  DBIter(const DBIter&) = delete;
  void operator=(const DBIter&) = delete;

  ~DBIter() override {
    // Release pinned data if any
    if (pinned_iters_mgr_.PinningEnabled()) {
      pinned_iters_mgr_.ReleasePinnedData();
    }
    RecordTick(statistics_, NO_ITERATOR_DELETED);
    ResetInternalKeysSkippedCounter();
    local_stats_.BumpGlobalStatistics(statistics_);
    iter_.DeleteIter(arena_mode_);
  }
  void SetIter(InternalIterator* iter) {
    assert(iter_.iter() == nullptr);
    iter_.Set(iter);
    iter_.iter()->SetPinnedItersMgr(&pinned_iters_mgr_);
  }

  bool Valid() const override {
#ifdef ROCKSDB_ASSERT_STATUS_CHECKED
    if (valid_) {
      status_.PermitUncheckedError();
    }
#endif  // ROCKSDB_ASSERT_STATUS_CHECKED
    return valid_;
  }
  Slice key() const override {
    assert(valid_);
    if (timestamp_lb_) {
      return saved_key_.GetInternalKey();
    } else {
      const Slice ukey_and_ts = saved_key_.GetUserKey();
      return Slice(ukey_and_ts.data(), ukey_and_ts.size() - timestamp_size_);
    }
  }

  Slice value() const override {
    assert(valid_);
  #if defined(TOPLINGDB_WITH_WIDE_COLUMNS)
    assert(is_value_prepared_);
  #endif
    if (!is_value_prepared_) {
      auto mut = const_cast<DBIter*>(this);
      if (LIKELY(mut->iter_.PrepareAndGetValue(&mut->value_))) {
        mut->is_value_prepared_ = true;
        mut->local_stats_.bytes_read_ += value_.size_;
      } else { // Can not go on, die with message
        ROCKSDB_DIE("PrepareAndGetValue() failed, status = %s",
                    iter_.status().ToString().c_str());
      }
    }
    return value_;
  }

  // without PrepareValue, user can not check iter_.PrepareAndGetValue(),
  // thus must die in DBIter::value() if iter_.PrepareAndGetValue() fails.
  bool PrepareValue() override { // enable error check for lazy load
    assert(valid_);
    if (!is_value_prepared_) {
      if (LIKELY(iter_.PrepareAndGetValue(&value_))) {
        is_value_prepared_ = true;
        local_stats_.bytes_read_ += value_.size_;
      } else {
        valid_ = false;
        status_ = iter_.status();
        ROCKSDB_VERIFY(!status_.ok());
        return false;
      }
    }
    return true;
  }

#if defined(TOPLINGDB_WITH_WIDE_COLUMNS)
  const WideColumns& columns() const override {
    assert(valid_);

    return wide_columns_;
  }
#endif

  Status status() const override {
    if (status_.ok()) {
      return iter_.status();
    } else {
      assert(!valid_);
      return status_;
    }
  }
  Slice timestamp() const override {
    assert(valid_);
    assert(timestamp_size_ > 0);
    if (direction_ == kReverse) {
      return saved_timestamp_;
    }
    const Slice ukey_and_ts = saved_key_.GetUserKey();
    assert(timestamp_size_ < ukey_and_ts.size());
    return ExtractTimestampFromUserKey(ukey_and_ts, timestamp_size_);
  }
  bool IsBlob() const {
    assert(valid_);
    return is_blob_;
  }

  Status GetProperty(std::string prop_name, std::string* prop) override;

  void Next() final override;
  void Prev() final override;
  // 'target' does not contain timestamp, even if user timestamp feature is
  // enabled.
  void Seek(const Slice& target) final override;
  void SeekForPrev(const Slice& target) final override;
  void SeekToFirst() final override;
  void SeekToLast() final override;
  Env* env() const { return env_; }
  uint64_t get_sequence() const { return sequence_; }
  void set_sequence(uint64_t s) {
    sequence_ = s;
    if (read_callback_) {
      read_callback_->Refresh(s);
    }
    iter_.SetRangeDelReadSeqno(s);
  }
  void set_valid(bool v) { valid_ = v; }

 private:
  // For all methods in this block:
  // PRE: iter_->Valid() && status_.ok()
  // Return false if there was an error, and status() is non-ok, valid_ = false;
  // in this case callers would usually stop what they were doing and return.
  bool ReverseToForward();
  bool ReverseToBackward();
  // Set saved_key_ to the seek key to target, with proper sequence number set.
  // It might get adjusted if the seek key is smaller than iterator lower bound.
  // target does not have timestamp.
  void SetSavedKeyToSeekTarget(const Slice& target);
  // Set saved_key_ to the seek key to target, with proper sequence number set.
  // It might get adjusted if the seek key is larger than iterator upper bound.
  // target does not have timestamp.
  void SetSavedKeyToSeekForPrevTarget(const Slice& target);
  bool FindValueForCurrentKey();
  bool FindValueForCurrentKeyUsingSeek();
  bool FindUserKeyBeforeSavedKey();
  // If `skipping_saved_key` is true, the function will keep iterating until it
  // finds a user key that is larger than `saved_key_`.
  // If `prefix` is not null, the iterator needs to stop when all keys for the
  // prefix are exhausted and the iterator is set to invalid.
  bool FindNextUserEntry(bool skipping_saved_key, const Slice* prefix);
  // Internal implementation of FindNextUserEntry().
  bool FindNextUserEntryInternal(bool skipping_saved_key, const Slice* prefix);
  template<class CmpNoTS>
  bool FindNextUserEntryInternalTmpl(bool, const Slice* prefix, CmpNoTS);
  bool ParseKey(ParsedInternalKey* key);
  bool MergeValuesNewToOld();

  // If prefix is not null, we need to set the iterator to invalid if no more
  // entry can be found within the prefix.
  void PrevInternal(const Slice* prefix);
  bool TooManyInternalKeysSkipped(bool increment = true);
  bool IsVisible(SequenceNumber sequence, const Slice& ts,
                 bool* more_recent = nullptr);

  // Temporarily pin the blocks that we encounter until ReleaseTempPinnedData()
  // is called
  void TempPinData() {
    if (!pin_thru_lifetime_) {
      pinned_iters_mgr_.StartPinning();
    }
  }

  // Release blocks pinned by TempPinData()
  void ReleaseTempPinnedData() {
    if (!pin_thru_lifetime_ && pinned_iters_mgr_.PinningEnabled()) {
      pinned_iters_mgr_.ReleasePinnedData();
    }
  }

  inline void ClearSavedValue() {
    if (saved_value_.capacity() > 1048576) {
      std::string empty;
      swap(empty, saved_value_);
    } else {
      saved_value_.clear();
    }
  }

  inline void ResetInternalKeysSkippedCounter() {
    local_stats_.skip_count_ += num_internal_keys_skipped_;
    if (valid_) {
      local_stats_.skip_count_--;
    }
    num_internal_keys_skipped_ = 0;
  }

  bool expect_total_order_inner_iter() {
    assert(expect_total_order_inner_iter_ || prefix_extractor_ != nullptr);
    return expect_total_order_inner_iter_;
  }

  // If lower bound of timestamp is given by ReadOptions.iter_start_ts, we need
  // to return versions of the same key. We cannot just skip if the key value
  // is the same but timestamps are different but fall in timestamp range.
  inline int CompareKeyForSkip(const Slice& a, const Slice& b) {
    return timestamp_lb_ != nullptr
               ? user_comparator_.Compare(a, b)
               : user_comparator_.CompareWithoutTimestamp(a, b);
  }

  template<class CmpNoTS>
  inline bool CmpKeyForSkip(const Slice& a, const Slice& b, const CmpNoTS& c) {
    return timestamp_lb_ != nullptr
               ? user_comparator_.Compare(a, b) < 0
               : c(a, b);
  }

  template<class CmpNoTS>
  inline bool EqKeyForSkip(const Slice& a, const Slice& b, const CmpNoTS& c) {
    return timestamp_lb_ != nullptr // semantic exactly same with origin code
               ? user_comparator_.Compare(a, b) >= 0 // ^^^^^^^^^^^^^^^^^^^^^
               : c.equal(a, b);
  }

  // Retrieves the blob value for the specified user key using the given blob
  // index when using the integrated BlobDB implementation.
  bool SetBlobValueIfNeeded(const Slice& user_key, const Slice& blob_index);

  void ResetBlobValue() {
    is_blob_ = false;
    blob_value_.Reset();
  }

  void SetValueAndColumnsFromPlain(const Slice& slice) {
    assert(value_.empty());
    value_ = slice;

#if defined(TOPLINGDB_WITH_WIDE_COLUMNS)
    assert(wide_columns_.empty());
    wide_columns_.emplace_back(kDefaultWideColumnName, slice);
#endif
  }

  bool SetValueAndColumnsFromEntity(Slice slice);

  bool SetValueAndColumnsFromMergeResult(const Status& merge_status,
                                         ValueType result_type);

  void ResetValueAndColumns() {
    value_.clear();
#if defined(TOPLINGDB_WITH_WIDE_COLUMNS)
    wide_columns_.clear();
#endif
  }

  // The following methods perform the actual merge operation for the
  // no base value/plain base value/wide-column base value cases.
  // If user-defined timestamp is enabled, `user_key` includes timestamp.
  bool MergeWithNoBaseValue(const Slice& user_key);
  bool MergeWithPlainBaseValue(const Slice& value, const Slice& user_key);
  bool MergeWithWideColumnBaseValue(const Slice& entity, const Slice& user_key);

  const SliceTransform* prefix_extractor_;
  Env* const env_;
#if !defined(CLOCK_MONOTONIC) || defined(ROCKSDB_UNIT_TEST)
  SystemClock* clock_;
#else
  static constexpr SystemClock* clock_ = nullptr;
#endif
  Logger* logger_;
  UserComparatorWrapper user_comparator_;
  const MergeOperator* const merge_operator_;
  IteratorWrapper iter_;
  const Version* version_;
  ReadCallback* read_callback_;
  // Max visible sequence number. It is normally the snapshot seq unless we have
  // uncommitted data in db as in WriteUnCommitted.
  SequenceNumber sequence_;

  IterKey saved_key_;
  // Reusable internal key data structure. This is only used inside one function
  // and should not be used across functions. Reusing this object can reduce
  // overhead of calling construction of the function if creating it each time.
  //ParsedInternalKey ikey_;
  std::string saved_value_;
  //Slice pinned_value_;
  // for prefix seek mode to support prev()
  PinnableSlice blob_value_;
  // Value of the default column
  Slice value_;
#if defined(TOPLINGDB_WITH_WIDE_COLUMNS)
  // All columns (i.e. name-value pairs)
  WideColumns wide_columns_;
#endif
  Statistics* statistics_;
  uint64_t max_skip_;
  uint64_t max_skippable_internal_keys_;
  uint64_t num_internal_keys_skipped_;
  const Slice* iterate_lower_bound_;
  const Slice* iterate_upper_bound_;

  // The prefix of the seek key. It is only used when prefix_same_as_start_
  // is true and prefix extractor is not null. In Next() or Prev(), current keys
  // will be checked against this prefix, so that the iterator can be
  // invalidated if the keys in this prefix has been exhausted. Set it using
  // SetUserKey() and use it using GetUserKey().
  IterKey prefix_;

  Status status_;
  Direction direction_;
  bool valid_;
  bool is_value_prepared_;
  bool current_entry_is_merged_;
  // True if we know that the current entry's seqnum is 0.
  // This information is used as that the next entry will be for another
  // user key.
  bool is_key_seqnum_zero_;
  const bool prefix_same_as_start_;
  // Means that we will pin all data blocks we read as long the Iterator
  // is not deleted, will be true if ReadOptions::pin_data is true
#if defined(ROCKSDB_UNIT_TEST)
  const bool pin_thru_lifetime_;
#else
  static constexpr bool pin_thru_lifetime_ = false;
#endif
  // Expect the inner iterator to maintain a total order.
  // prefix_extractor_ must be non-NULL if the value is false.
  const bool expect_total_order_inner_iter_;
  ReadTier read_tier_;
  bool fill_cache_;
  bool verify_checksums_;
  // Whether the iterator is allowed to expose blob references. Set to true when
  // the stacked BlobDB implementation is used, false otherwise.
  bool expose_blob_index_;
  bool is_blob_;
  bool arena_mode_;
<<<<<<< HEAD
  const Env::IOActivity io_activity_;
=======
  bool enable_perf_timer_;
>>>>>>> 635250a9
  // List of operands for merge operator.
  MergeContext merge_context_;
  LocalStatistics local_stats_;
  PinnedIteratorsManager pinned_iters_mgr_;
#if defined(TOPLINGDB_WITH_TIMESTAMP)
  const Slice* const timestamp_ub_;
  const Slice* const timestamp_lb_;
  const size_t timestamp_size_;
  std::string saved_timestamp_;
#else
  static constexpr const Slice* const timestamp_ub_ = nullptr;
  static constexpr const Slice* const timestamp_lb_ = nullptr;
  static constexpr size_t timestamp_size_ = 0;
  static std::string saved_timestamp_;
#endif
  DBImpl* db_impl_;
  ColumnFamilyData* cfd_;
};

// Return a new iterator that converts internal keys (yielded by
// "*internal_iter") that were live at the specified `sequence` number
// into appropriate user keys.
extern Iterator* NewDBIterator(
    Env* env, const ReadOptions& read_options, const ImmutableOptions& ioptions,
    const MutableCFOptions& mutable_cf_options,
    const Comparator* user_key_comparator, InternalIterator* internal_iter,
    const Version* version, const SequenceNumber& sequence,
    uint64_t max_sequential_skip_in_iterations, ReadCallback* read_callback,
    DBImpl* db_impl = nullptr, ColumnFamilyData* cfd = nullptr,
    bool expose_blob_index = false);

}  // namespace ROCKSDB_NAMESPACE<|MERGE_RESOLUTION|>--- conflicted
+++ resolved
@@ -456,11 +456,8 @@
   bool expose_blob_index_;
   bool is_blob_;
   bool arena_mode_;
-<<<<<<< HEAD
+  bool enable_perf_timer_;
   const Env::IOActivity io_activity_;
-=======
-  bool enable_perf_timer_;
->>>>>>> 635250a9
   // List of operands for merge operator.
   MergeContext merge_context_;
   LocalStatistics local_stats_;
