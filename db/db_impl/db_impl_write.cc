//  Copyright (c) 2011-present, Facebook, Inc.  All rights reserved.
//  This source code is licensed under both the GPLv2 (found in the
//  COPYING file in the root directory) and Apache 2.0 License
//  (found in the LICENSE.Apache file in the root directory).
//
// Copyright (c) 2011 The LevelDB Authors. All rights reserved.
// Use of this source code is governed by a BSD-style license that can be
// found in the LICENSE file. See the AUTHORS file for names of contributors.
#include <cinttypes>

#include "db/db_impl/db_impl.h"
#include "db/error_handler.h"
#include "db/event_helpers.h"
#include "logging/logging.h"
#include "monitoring/perf_context_imp.h"
#include "options/options_helper.h"
#include "test_util/sync_point.h"
#include "util/cast_util.h"

namespace ROCKSDB_NAMESPACE {
// Convenience methods
Status DBImpl::Put(const WriteOptions& o, ColumnFamilyHandle* column_family,
                   const Slice& key, const Slice& val) {
  const Status s = FailIfCfHasTs(column_family);
  if (!s.ok()) {
    return s;
  }
  return DB::Put(o, column_family, key, val);
}

Status DBImpl::Put(const WriteOptions& o, ColumnFamilyHandle* column_family,
                   const Slice& key, const Slice& ts, const Slice& val) {
  const Status s = FailIfTsMismatchCf(column_family, ts, /*ts_for_read=*/false);
  if (!s.ok()) {
    return s;
  }
  return DB::Put(o, column_family, key, ts, val);
}

Status DBImpl::PutEntity(const WriteOptions& options,
                         ColumnFamilyHandle* column_family, const Slice& key,
                         const WideColumns& columns) {
  const Status s = FailIfCfHasTs(column_family);
  if (!s.ok()) {
    return s;
  }

  return DB::PutEntity(options, column_family, key, columns);
}

Status DBImpl::Merge(const WriteOptions& o, ColumnFamilyHandle* column_family,
                     const Slice& key, const Slice& val) {
  const Status s = FailIfCfHasTs(column_family);
  if (!s.ok()) {
    return s;
  }
  auto cfh = static_cast_with_check<ColumnFamilyHandleImpl>(column_family);
  if (!cfh->cfd()->ioptions()->merge_operator) {
    return Status::NotSupported("Provide a merge_operator when opening DB");
  } else {
    return DB::Merge(o, column_family, key, val);
  }
}

Status DBImpl::Delete(const WriteOptions& write_options,
                      ColumnFamilyHandle* column_family, const Slice& key) {
  const Status s = FailIfCfHasTs(column_family);
  if (!s.ok()) {
    return s;
  }
  return DB::Delete(write_options, column_family, key);
}

Status DBImpl::Delete(const WriteOptions& write_options,
                      ColumnFamilyHandle* column_family, const Slice& key,
                      const Slice& ts) {
  const Status s = FailIfTsMismatchCf(column_family, ts, /*ts_for_read=*/false);
  if (!s.ok()) {
    return s;
  }
  return DB::Delete(write_options, column_family, key, ts);
}

Status DBImpl::SingleDelete(const WriteOptions& write_options,
                            ColumnFamilyHandle* column_family,
                            const Slice& key) {
  const Status s = FailIfCfHasTs(column_family);
  if (!s.ok()) {
    return s;
  }
  return DB::SingleDelete(write_options, column_family, key);
}

Status DBImpl::SingleDelete(const WriteOptions& write_options,
                            ColumnFamilyHandle* column_family, const Slice& key,
                            const Slice& ts) {
  const Status s = FailIfTsMismatchCf(column_family, ts, /*ts_for_read=*/false);
  if (!s.ok()) {
    return s;
  }
  return DB::SingleDelete(write_options, column_family, key, ts);
}

Status DBImpl::DeleteRange(const WriteOptions& write_options,
                           ColumnFamilyHandle* column_family,
                           const Slice& begin_key, const Slice& end_key) {
  const Status s = FailIfCfHasTs(column_family);
  if (!s.ok()) {
    return s;
  }
  return DB::DeleteRange(write_options, column_family, begin_key, end_key);
}

void DBImpl::SetRecoverableStatePreReleaseCallback(
    PreReleaseCallback* callback) {
  recoverable_state_pre_release_callback_.reset(callback);
}

Status DBImpl::Write(const WriteOptions& write_options, WriteBatch* my_batch) {
  Status s;
  if (write_options.protection_bytes_per_key > 0) {
    s = WriteBatchInternal::UpdateProtectionInfo(
        my_batch, write_options.protection_bytes_per_key);
  }
  if (s.ok()) {
    s = WriteImpl(write_options, my_batch, /*callback=*/nullptr,
                  /*log_used=*/nullptr);
  }
  return s;
}

#ifndef ROCKSDB_LITE
Status DBImpl::WriteWithCallback(const WriteOptions& write_options,
                                 WriteBatch* my_batch,
                                 WriteCallback* callback) {
  Status s;
  if (write_options.protection_bytes_per_key > 0) {
    s = WriteBatchInternal::UpdateProtectionInfo(
        my_batch, write_options.protection_bytes_per_key);
  }
  if (s.ok()) {
    s = WriteImpl(write_options, my_batch, callback, nullptr);
  }
  return s;
}
#endif  // ROCKSDB_LITE

// The main write queue. This is the only write queue that updates LastSequence.
// When using one write queue, the same sequence also indicates the last
// published sequence.
Status DBImpl::WriteImpl(const WriteOptions& write_options,
                         WriteBatch* my_batch, WriteCallback* callback,
                         uint64_t* log_used, uint64_t log_ref,
                         bool disable_memtable, uint64_t* seq_used,
                         size_t batch_cnt,
                         PreReleaseCallback* pre_release_callback,
                         PostMemTableCallback* post_memtable_callback) {
  assert(!seq_per_batch_ || batch_cnt != 0);
  assert(my_batch == nullptr || my_batch->Count() == 0 ||
         write_options.protection_bytes_per_key == 0 ||
         write_options.protection_bytes_per_key ==
             my_batch->GetProtectionBytesPerKey());
  if (my_batch == nullptr) {
    return Status::InvalidArgument("Batch is nullptr!");
  } else if (!disable_memtable &&
             WriteBatchInternal::TimestampsUpdateNeeded(*my_batch)) {
    // If writing to memtable, then we require the caller to set/update the
    // timestamps for the keys in the write batch.
    // Otherwise, it means we are just writing to the WAL, and we allow
    // timestamps unset for the keys in the write batch. This can happen if we
    // use TransactionDB with write-committed policy, and we currently do not
    // support user-defined timestamp with other policies.
    // In the prepare phase, a transaction can write the batch to the WAL
    // without inserting to memtable. The keys in the batch do not have to be
    // assigned timestamps because they will be used only during recovery if
    // there is a commit marker which includes their commit timestamp.
    return Status::InvalidArgument("write batch must have timestamp(s) set");
  } else if (write_options.rate_limiter_priority != Env::IO_TOTAL &&
             write_options.rate_limiter_priority != Env::IO_USER) {
    return Status::InvalidArgument(
        "WriteOptions::rate_limiter_priority only allows "
        "Env::IO_TOTAL and Env::IO_USER due to implementation constraints");
  } else if (write_options.rate_limiter_priority != Env::IO_TOTAL &&
             (write_options.disableWAL || manual_wal_flush_)) {
    return Status::InvalidArgument(
        "WriteOptions::rate_limiter_priority currently only supports "
        "rate-limiting automatic WAL flush, which requires "
        "`WriteOptions::disableWAL` and "
        "`DBOptions::manual_wal_flush` both set to false");
  } else if (write_options.protection_bytes_per_key != 0 &&
             write_options.protection_bytes_per_key != 8) {
    return Status::InvalidArgument(
        "`WriteOptions::protection_bytes_per_key` must be zero or eight");
  }
  // TODO: this use of operator bool on `tracer_` can avoid unnecessary lock
  // grabs but does not seem thread-safe.
  if (tracer_) {
    InstrumentedMutexLock lock(&trace_mutex_);
    if (tracer_ && !tracer_->IsWriteOrderPreserved()) {
      // We don't have to preserve write order so can trace anywhere. It's more
      // efficient to trace here than to add latency to a phase of the log/apply
      // pipeline.
      // TODO: maybe handle the tracing status?
      tracer_->Write(my_batch).PermitUncheckedError();
    }
  }
  if (write_options.sync && write_options.disableWAL) {
    return Status::InvalidArgument("Sync writes has to enable WAL.");
  }
  if (two_write_queues_ && immutable_db_options_.enable_pipelined_write) {
    return Status::NotSupported(
        "pipelined_writes is not compatible with concurrent prepares");
  }
  if (seq_per_batch_ && immutable_db_options_.enable_pipelined_write) {
    // TODO(yiwu): update pipeline write with seq_per_batch and batch_cnt
    return Status::NotSupported(
        "pipelined_writes is not compatible with seq_per_batch");
  }
  if (immutable_db_options_.unordered_write &&
      immutable_db_options_.enable_pipelined_write) {
    return Status::NotSupported(
        "pipelined_writes is not compatible with unordered_write");
  }
  if (immutable_db_options_.enable_pipelined_write &&
      post_memtable_callback != nullptr) {
    return Status::NotSupported(
        "pipelined write currently does not honor post_memtable_callback");
  }
  if (seq_per_batch_ && post_memtable_callback != nullptr) {
    return Status::NotSupported(
        "seq_per_batch currently does not honor post_memtable_callback");
  }
  // Otherwise IsLatestPersistentState optimization does not make sense
  assert(!WriteBatchInternal::IsLatestPersistentState(my_batch) ||
         disable_memtable);

  if (write_options.low_pri) {
    Status s = ThrottleLowPriWritesIfNeeded(write_options, my_batch);
    if (!s.ok()) {
      return s;
    }
  }

  if (two_write_queues_ && disable_memtable) {
    AssignOrder assign_order =
        seq_per_batch_ ? kDoAssignOrder : kDontAssignOrder;
    // Otherwise it is WAL-only Prepare batches in WriteCommitted policy and
    // they don't consume sequence.
    return WriteImplWALOnly(&nonmem_write_thread_, write_options, my_batch,
                            callback, log_used, log_ref, seq_used, batch_cnt,
                            pre_release_callback, assign_order,
                            kDontPublishLastSeq, disable_memtable);
  }

  if (immutable_db_options_.unordered_write) {
    const size_t sub_batch_cnt = batch_cnt != 0
                                     ? batch_cnt
                                     // every key is a sub-batch consuming a seq
                                     : WriteBatchInternal::Count(my_batch);
    uint64_t seq = 0;
    // Use a write thread to i) optimize for WAL write, ii) publish last
    // sequence in in increasing order, iii) call pre_release_callback serially
    Status status = WriteImplWALOnly(
        &write_thread_, write_options, my_batch, callback, log_used, log_ref,
        &seq, sub_batch_cnt, pre_release_callback, kDoAssignOrder,
        kDoPublishLastSeq, disable_memtable);
    TEST_SYNC_POINT("DBImpl::WriteImpl:UnorderedWriteAfterWriteWAL");
    if (!status.ok()) {
      return status;
    }
    if (seq_used) {
      *seq_used = seq;
    }
    if (!disable_memtable) {
      TEST_SYNC_POINT("DBImpl::WriteImpl:BeforeUnorderedWriteMemtable");
      status = UnorderedWriteMemtable(write_options, my_batch, callback,
                                      log_ref, seq, sub_batch_cnt);
    }
    return status;
  }

  if (immutable_db_options_.enable_pipelined_write) {
    return PipelinedWriteImpl(write_options, my_batch, callback, log_used,
                              log_ref, disable_memtable, seq_used);
  }

  PERF_TIMER_GUARD(write_pre_and_post_process_time);
  WriteThread::Writer w(write_options, my_batch, callback, log_ref,
                        disable_memtable, batch_cnt, pre_release_callback,
                        post_memtable_callback);
  StopWatch write_sw(immutable_db_options_.clock, stats_, DB_WRITE);

  write_thread_.JoinBatchGroup(&w);
  if (w.state == WriteThread::STATE_PARALLEL_MEMTABLE_WRITER) {
    // we are a non-leader in a parallel group

    if (w.ShouldWriteToMemtable()) {
      PERF_TIMER_STOP(write_pre_and_post_process_time);
      PERF_TIMER_WITH_HISTOGRAM(write_memtable_time, MEMTAB_WRITE_KV_NANOS, stats_);

      ColumnFamilyMemTablesImpl column_family_memtables(
          versions_->GetColumnFamilySet());
      w.status = WriteBatchInternal::InsertInto(
          &w, w.sequence, &column_family_memtables, &flush_scheduler_,
          &trim_history_scheduler_,
          write_options.ignore_missing_column_families, 0 /*log_number*/, this,
          true /*concurrent_memtable_writes*/, seq_per_batch_, w.batch_cnt,
          batch_per_txn_, write_options.memtable_insert_hint_per_batch);

      PERF_TIMER_START(write_pre_and_post_process_time);
    }

    if (write_thread_.CompleteParallelMemTableWriter(&w)) {
      // we're responsible for exit batch group
      // TODO(myabandeh): propagate status to write_group
      auto last_sequence = w.write_group->last_sequence;
      for (auto* tmp_w : *(w.write_group)) {
        assert(tmp_w);
        if (tmp_w->post_memtable_callback) {
          Status tmp_s =
              (*tmp_w->post_memtable_callback)(last_sequence, disable_memtable);
          // TODO: propagate the execution status of post_memtable_callback to
          // caller.
          assert(tmp_s.ok());
        }
      }
      versions_->SetLastSequence(last_sequence);
      MemTableInsertStatusCheck(w.status);
      write_thread_.ExitAsBatchGroupFollower(&w);
    }
    assert(w.state == WriteThread::STATE_COMPLETED);
    // STATE_COMPLETED conditional below handles exit
  }
  if (w.state == WriteThread::STATE_COMPLETED) {
    if (log_used != nullptr) {
      *log_used = w.log_used;
    }
    if (seq_used != nullptr) {
      *seq_used = w.sequence;
    }
    // write is complete and leader has updated sequence
    return w.FinalStatus();
  }
  // else we are the leader of the write batch group
  assert(w.state == WriteThread::STATE_GROUP_LEADER);
  Status status;
  // Once reaches this point, the current writer "w" will try to do its write
  // job.  It may also pick up some of the remaining writers in the "writers_"
  // when it finds suitable, and finish them in the same write batch.
  // This is how a write job could be done by the other writer.
  WriteContext write_context;
  LogContext log_context(write_options.sync);
  WriteThread::WriteGroup write_group;
  bool in_parallel_group = false;
  uint64_t last_sequence = kMaxSequenceNumber;

  assert(!two_write_queues_ || !disable_memtable);
  {
    // With concurrent writes we do preprocess only in the write thread that
    // also does write to memtable to avoid sync issue on shared data structure
    // with the other thread

    // PreprocessWrite does its own perf timing.
    PERF_TIMER_STOP(write_pre_and_post_process_time);

    status = PreprocessWrite(write_options, &log_context, &write_context);
    if (!two_write_queues_) {
      // Assign it after ::PreprocessWrite since the sequence might advance
      // inside it by WriteRecoverableState
      last_sequence = versions_->LastSequence();
    }

    PERF_TIMER_START(write_pre_and_post_process_time);
  }

  // Add to log and apply to memtable.  We can release the lock
  // during this phase since &w is currently responsible for logging
  // and protects against concurrent loggers and concurrent writes
  // into memtables

  TEST_SYNC_POINT("DBImpl::WriteImpl:BeforeLeaderEnters");
  last_batch_group_size_ =
      write_thread_.EnterAsBatchGroupLeader(&w, &write_group);

  IOStatus io_s;
  Status pre_release_cb_status;
  if (status.ok()) {
    // TODO: this use of operator bool on `tracer_` can avoid unnecessary lock
    // grabs but does not seem thread-safe.
    if (tracer_) {
      InstrumentedMutexLock lock(&trace_mutex_);
      if (tracer_ && tracer_->IsWriteOrderPreserved()) {
        for (auto* writer : write_group) {
          // TODO: maybe handle the tracing status?
          tracer_->Write(writer->batch).PermitUncheckedError();
        }
      }
    }
    // Rules for when we can update the memtable concurrently
    // 1. supported by memtable
    // 2. Puts are not okay if inplace_update_support
    // 3. Merges are not okay
    //
    // Rules 1..2 are enforced by checking the options
    // during startup (CheckConcurrentWritesSupported), so if
    // options.allow_concurrent_memtable_write is true then they can be
    // assumed to be true.  Rule 3 is checked for each batch.  We could
    // relax rules 2 if we could prevent write batches from referring
    // more than once to a particular key.
    bool parallel = immutable_db_options_.allow_concurrent_memtable_write &&
                    write_group.size > 1;
    size_t total_count = 0;
    size_t valid_batches = 0;
    size_t total_byte_size = 0;
    size_t pre_release_callback_cnt = 0;
    for (auto* writer : write_group) {
      assert(writer);
      if (writer->CheckCallback(this)) {
        valid_batches += writer->batch_cnt;
        if (writer->ShouldWriteToMemtable()) {
          total_count += WriteBatchInternal::Count(writer->batch);
          parallel = parallel && !writer->batch->HasMerge();
        }
        total_byte_size = WriteBatchInternal::AppendedByteSize(
            total_byte_size, WriteBatchInternal::ByteSize(writer->batch));
        if (writer->pre_release_callback) {
          pre_release_callback_cnt++;
        }
      }
    }
    // Note about seq_per_batch_: either disableWAL is set for the entire write
    // group or not. In either case we inc seq for each write batch with no
    // failed callback. This means that there could be a batch with
    // disalbe_memtable in between; although we do not write this batch to
    // memtable it still consumes a seq. Otherwise, if !seq_per_batch_, we inc
    // the seq per valid written key to mem.
    size_t seq_inc = seq_per_batch_ ? valid_batches : total_count;

    const bool concurrent_update = two_write_queues_;
    // Update stats while we are an exclusive group leader, so we know
    // that nobody else can be writing to these particular stats.
    // We're optimistic, updating the stats before we successfully
    // commit.  That lets us release our leader status early.
    auto stats = default_cf_internal_stats_;
    stats->AddDBStats(InternalStats::kIntStatsNumKeysWritten, total_count,
                      concurrent_update);
    RecordTick(stats_, NUMBER_KEYS_WRITTEN, total_count);
    stats->AddDBStats(InternalStats::kIntStatsBytesWritten, total_byte_size,
                      concurrent_update);
    RecordTick(stats_, BYTES_WRITTEN, total_byte_size);
    stats->AddDBStats(InternalStats::kIntStatsWriteDoneBySelf, 1,
                      concurrent_update);
    RecordTick(stats_, WRITE_DONE_BY_SELF);
    auto write_done_by_other = write_group.size - 1;
    if (write_done_by_other > 0) {
      stats->AddDBStats(InternalStats::kIntStatsWriteDoneByOther,
                        write_done_by_other, concurrent_update);
      RecordTick(stats_, WRITE_DONE_BY_OTHER, write_done_by_other);
    }
    RecordInHistogram(stats_, BYTES_PER_WRITE, total_byte_size);

    if (write_options.disableWAL) {
      has_unpersisted_data_.store(true, std::memory_order_relaxed);
    }

    PERF_TIMER_STOP(write_pre_and_post_process_time);

    if (!two_write_queues_) {
      if (status.ok() && !write_options.disableWAL) {
<<<<<<< HEAD
        assert(log_context.log_file_number_size);
        LogFileNumberSize& log_file_number_size =
            *(log_context.log_file_number_size);
        PERF_TIMER_GUARD(write_wal_time);
        io_s =
            WriteToWAL(write_group, log_context.writer, log_used,
                       log_context.need_log_sync, log_context.need_log_dir_sync,
                       last_sequence + 1, log_file_number_size);
=======
        PERF_TIMER_WITH_HISTOGRAM(write_wal_time, WRITE_WAL_NANOS, stats_);
        io_s = WriteToWAL(write_group, log_writer, log_used, need_log_sync,
                          need_log_dir_sync, last_sequence + 1,
                          log_file_number_size);
>>>>>>> f4799330
      }
    } else {
      if (status.ok() && !write_options.disableWAL) {
        PERF_TIMER_WITH_HISTOGRAM(write_wal_time, WRITE_WAL_NANOS, stats_);
        // LastAllocatedSequence is increased inside WriteToWAL under
        // wal_write_mutex_ to ensure ordered events in WAL
        io_s = ConcurrentWriteToWAL(write_group, log_used, &last_sequence,
                                    seq_inc);
      } else {
        // Otherwise we inc seq number for memtable writes
        last_sequence = versions_->FetchAddLastAllocatedSequence(seq_inc);
      }
    }
    status = io_s;
    assert(last_sequence != kMaxSequenceNumber);
    const SequenceNumber current_sequence = last_sequence + 1;
    last_sequence += seq_inc;

    // PreReleaseCallback is called after WAL write and before memtable write
    if (status.ok()) {
      SequenceNumber next_sequence = current_sequence;
      size_t index = 0;
      // Note: the logic for advancing seq here must be consistent with the
      // logic in WriteBatchInternal::InsertInto(write_group...) as well as
      // with WriteBatchInternal::InsertInto(write_batch...) that is called on
      // the merged batch during recovery from the WAL.
      for (auto* writer : write_group) {
        if (writer->CallbackFailed()) {
          continue;
        }
        writer->sequence = next_sequence;
        if (writer->pre_release_callback) {
          Status ws = writer->pre_release_callback->Callback(
              writer->sequence, disable_memtable, writer->log_used, index++,
              pre_release_callback_cnt);
          if (!ws.ok()) {
            status = pre_release_cb_status = ws;
            break;
          }
        }
        if (seq_per_batch_) {
          assert(writer->batch_cnt);
          next_sequence += writer->batch_cnt;
        } else if (writer->ShouldWriteToMemtable()) {
          next_sequence += WriteBatchInternal::Count(writer->batch);
        }
      }
    }

    if (status.ok()) {
      PERF_TIMER_WITH_HISTOGRAM(write_memtable_time, MEMTAB_WRITE_KV_NANOS, stats_);

      if (!parallel) {
        // w.sequence will be set inside InsertInto
        w.status = WriteBatchInternal::InsertInto(
            write_group, current_sequence, column_family_memtables_.get(),
            &flush_scheduler_, &trim_history_scheduler_,
            write_options.ignore_missing_column_families,
            0 /*recovery_log_number*/, this, parallel, seq_per_batch_,
            batch_per_txn_);
      } else {
        write_group.last_sequence = last_sequence;
        write_thread_.LaunchParallelMemTableWriters(&write_group);
        in_parallel_group = true;

        // Each parallel follower is doing each own writes. The leader should
        // also do its own.
        if (w.ShouldWriteToMemtable()) {
          ColumnFamilyMemTablesImpl column_family_memtables(
              versions_->GetColumnFamilySet());
          assert(w.sequence == current_sequence);
          w.status = WriteBatchInternal::InsertInto(
              &w, w.sequence, &column_family_memtables, &flush_scheduler_,
              &trim_history_scheduler_,
              write_options.ignore_missing_column_families, 0 /*log_number*/,
              this, true /*concurrent_memtable_writes*/, seq_per_batch_,
              w.batch_cnt, batch_per_txn_,
              write_options.memtable_insert_hint_per_batch);
        }
      }
      if (seq_used != nullptr) {
        *seq_used = w.sequence;
      }
    }
  }
  PERF_TIMER_START(write_pre_and_post_process_time);

  if (!io_s.ok()) {
    // Check WriteToWAL status
    IOStatusCheck(io_s);
  }
  if (!w.CallbackFailed()) {
    if (!io_s.ok()) {
      assert(pre_release_cb_status.ok());
    } else {
      WriteStatusCheck(pre_release_cb_status);
    }
  } else {
    assert(pre_release_cb_status.ok());
  }

  if (log_context.need_log_sync) {
    VersionEdit synced_wals;
    log_write_mutex_.Lock();
    if (status.ok()) {
      MarkLogsSynced(logfile_number_, log_context.need_log_dir_sync,
                     &synced_wals);
    } else {
      MarkLogsNotSynced(logfile_number_);
    }
    log_write_mutex_.Unlock();
    if (status.ok() && synced_wals.IsWalAddition()) {
      InstrumentedMutexLock l(&mutex_);
      status = ApplyWALToManifest(&synced_wals);
    }

    // Requesting sync with two_write_queues_ is expected to be very rare. We
    // hence provide a simple implementation that is not necessarily efficient.
    if (two_write_queues_) {
      if (manual_wal_flush_) {
        status = FlushWAL(true);
      } else {
        status = SyncWAL();
      }
    }
  }

  bool should_exit_batch_group = true;
  if (in_parallel_group) {
    // CompleteParallelWorker returns true if this thread should
    // handle exit, false means somebody else did
    should_exit_batch_group = write_thread_.CompleteParallelMemTableWriter(&w);
  }
  if (should_exit_batch_group) {
    if (status.ok()) {
      for (auto* tmp_w : write_group) {
        assert(tmp_w);
        if (tmp_w->post_memtable_callback) {
          Status tmp_s =
              (*tmp_w->post_memtable_callback)(last_sequence, disable_memtable);
          // TODO: propagate the execution status of post_memtable_callback to
          // caller.
          assert(tmp_s.ok());
        }
      }
      // Note: if we are to resume after non-OK statuses we need to revisit how
      // we reacts to non-OK statuses here.
      versions_->SetLastSequence(last_sequence);
    }
    MemTableInsertStatusCheck(w.status);
    write_thread_.ExitAsBatchGroupLeader(write_group, status);
  }

  if (status.ok()) {
    status = w.FinalStatus();
  }
  return status;
}

Status DBImpl::PipelinedWriteImpl(const WriteOptions& write_options,
                                  WriteBatch* my_batch, WriteCallback* callback,
                                  uint64_t* log_used, uint64_t log_ref,
                                  bool disable_memtable, uint64_t* seq_used) {
  PERF_TIMER_GUARD(write_pre_and_post_process_time);
  StopWatch write_sw(immutable_db_options_.clock, stats_, DB_WRITE);

  WriteContext write_context;

  WriteThread::Writer w(write_options, my_batch, callback, log_ref,
                        disable_memtable, /*_batch_cnt=*/0,
                        /*_pre_release_callback=*/nullptr);
  write_thread_.JoinBatchGroup(&w);
  TEST_SYNC_POINT("DBImplWrite::PipelinedWriteImpl:AfterJoinBatchGroup");
  if (w.state == WriteThread::STATE_GROUP_LEADER) {
    WriteThread::WriteGroup wal_write_group;
    if (w.callback && !w.callback->AllowWriteBatching()) {
      write_thread_.WaitForMemTableWriters();
    }
    LogContext log_context(!write_options.disableWAL && write_options.sync);
    // PreprocessWrite does its own perf timing.
    PERF_TIMER_STOP(write_pre_and_post_process_time);
    w.status = PreprocessWrite(write_options, &log_context, &write_context);
    PERF_TIMER_START(write_pre_and_post_process_time);

    // This can set non-OK status if callback fail.
    last_batch_group_size_ =
        write_thread_.EnterAsBatchGroupLeader(&w, &wal_write_group);
    const SequenceNumber current_sequence =
        write_thread_.UpdateLastSequence(versions_->LastSequence()) + 1;
    size_t total_count = 0;
    size_t total_byte_size = 0;

    if (w.status.ok()) {
      // TODO: this use of operator bool on `tracer_` can avoid unnecessary lock
      // grabs but does not seem thread-safe.
      if (tracer_) {
        InstrumentedMutexLock lock(&trace_mutex_);
        if (tracer_ != nullptr && tracer_->IsWriteOrderPreserved()) {
          for (auto* writer : wal_write_group) {
            // TODO: maybe handle the tracing status?
            tracer_->Write(writer->batch).PermitUncheckedError();
          }
        }
      }
      SequenceNumber next_sequence = current_sequence;
      for (auto* writer : wal_write_group) {
        assert(writer);
        if (writer->CheckCallback(this)) {
          if (writer->ShouldWriteToMemtable()) {
            writer->sequence = next_sequence;
            size_t count = WriteBatchInternal::Count(writer->batch);
            next_sequence += count;
            total_count += count;
          }
          total_byte_size = WriteBatchInternal::AppendedByteSize(
              total_byte_size, WriteBatchInternal::ByteSize(writer->batch));
        }
      }
      if (w.disable_wal) {
        has_unpersisted_data_.store(true, std::memory_order_relaxed);
      }
      write_thread_.UpdateLastSequence(current_sequence + total_count - 1);
    }

    auto stats = default_cf_internal_stats_;
    stats->AddDBStats(InternalStats::kIntStatsNumKeysWritten, total_count);
    RecordTick(stats_, NUMBER_KEYS_WRITTEN, total_count);
    stats->AddDBStats(InternalStats::kIntStatsBytesWritten, total_byte_size);
    RecordTick(stats_, BYTES_WRITTEN, total_byte_size);
    RecordInHistogram(stats_, BYTES_PER_WRITE, total_byte_size);

    PERF_TIMER_STOP(write_pre_and_post_process_time);

    IOStatus io_s;
    io_s.PermitUncheckedError();  // Allow io_s to be uninitialized

    if (w.status.ok() && !write_options.disableWAL) {
      PERF_TIMER_WITH_HISTOGRAM(write_wal_time, WRITE_WAL_NANOS, stats_);
      stats->AddDBStats(InternalStats::kIntStatsWriteDoneBySelf, 1);
      RecordTick(stats_, WRITE_DONE_BY_SELF, 1);
      if (wal_write_group.size > 1) {
        stats->AddDBStats(InternalStats::kIntStatsWriteDoneByOther,
                          wal_write_group.size - 1);
        RecordTick(stats_, WRITE_DONE_BY_OTHER, wal_write_group.size - 1);
      }
      assert(log_context.log_file_number_size);
      LogFileNumberSize& log_file_number_size =
          *(log_context.log_file_number_size);
      io_s =
          WriteToWAL(wal_write_group, log_context.writer, log_used,
                     log_context.need_log_sync, log_context.need_log_dir_sync,
                     current_sequence, log_file_number_size);
      w.status = io_s;
    }

    if (!io_s.ok()) {
      // Check WriteToWAL status
      IOStatusCheck(io_s);
    } else if (!w.CallbackFailed()) {
      WriteStatusCheck(w.status);
    }

    VersionEdit synced_wals;
    if (log_context.need_log_sync) {
      InstrumentedMutexLock l(&log_write_mutex_);
      if (w.status.ok()) {
        MarkLogsSynced(logfile_number_, log_context.need_log_dir_sync,
                       &synced_wals);
      } else {
        MarkLogsNotSynced(logfile_number_);
      }
    }
    if (w.status.ok() && synced_wals.IsWalAddition()) {
      InstrumentedMutexLock l(&mutex_);
      w.status = ApplyWALToManifest(&synced_wals);
    }
    write_thread_.ExitAsBatchGroupLeader(wal_write_group, w.status);
  }

  // NOTE: the memtable_write_group is declared before the following
  // `if` statement because its lifetime needs to be longer
  // that the inner context  of the `if` as a reference to it
  // may be used further below within the outer _write_thread
  WriteThread::WriteGroup memtable_write_group;

  if (w.state == WriteThread::STATE_MEMTABLE_WRITER_LEADER) {
    PERF_TIMER_WITH_HISTOGRAM(write_memtable_time, MEMTAB_WRITE_KV_NANOS, stats_);
    assert(w.ShouldWriteToMemtable());
    write_thread_.EnterAsMemTableWriter(&w, &memtable_write_group);
    if (memtable_write_group.size > 1 &&
        immutable_db_options_.allow_concurrent_memtable_write) {
      write_thread_.LaunchParallelMemTableWriters(&memtable_write_group);
    } else {
      memtable_write_group.status = WriteBatchInternal::InsertInto(
          memtable_write_group, w.sequence, column_family_memtables_.get(),
          &flush_scheduler_, &trim_history_scheduler_,
          write_options.ignore_missing_column_families, 0 /*log_number*/, this,
          false /*concurrent_memtable_writes*/, seq_per_batch_, batch_per_txn_);
      versions_->SetLastSequence(memtable_write_group.last_sequence);
      write_thread_.ExitAsMemTableWriter(&w, memtable_write_group);
    }
  } else {
    // NOTE: the memtable_write_group is never really used,
    // so we need to set its status to pass ASSERT_STATUS_CHECKED
    memtable_write_group.status.PermitUncheckedError();
  }

  if (w.state == WriteThread::STATE_PARALLEL_MEMTABLE_WRITER) {
    assert(w.ShouldWriteToMemtable());
    ColumnFamilyMemTablesImpl column_family_memtables(
        versions_->GetColumnFamilySet());
    w.status = WriteBatchInternal::InsertInto(
        &w, w.sequence, &column_family_memtables, &flush_scheduler_,
        &trim_history_scheduler_, write_options.ignore_missing_column_families,
        0 /*log_number*/, this, true /*concurrent_memtable_writes*/,
        false /*seq_per_batch*/, 0 /*batch_cnt*/, true /*batch_per_txn*/,
        write_options.memtable_insert_hint_per_batch);
    if (write_thread_.CompleteParallelMemTableWriter(&w)) {
      MemTableInsertStatusCheck(w.status);
      versions_->SetLastSequence(w.write_group->last_sequence);
      write_thread_.ExitAsMemTableWriter(&w, *w.write_group);
    }
  }
  if (seq_used != nullptr) {
    *seq_used = w.sequence;
  }

  assert(w.state == WriteThread::STATE_COMPLETED);
  return w.FinalStatus();
}

Status DBImpl::UnorderedWriteMemtable(const WriteOptions& write_options,
                                      WriteBatch* my_batch,
                                      WriteCallback* callback, uint64_t log_ref,
                                      SequenceNumber seq,
                                      const size_t sub_batch_cnt) {
  PERF_TIMER_GUARD(write_pre_and_post_process_time);
  StopWatch write_sw(immutable_db_options_.clock, stats_, DB_WRITE);

  WriteThread::Writer w(write_options, my_batch, callback, log_ref,
                        false /*disable_memtable*/);

  if (w.CheckCallback(this) && w.ShouldWriteToMemtable()) {
    w.sequence = seq;
    size_t total_count = WriteBatchInternal::Count(my_batch);
    InternalStats* stats = default_cf_internal_stats_;
    stats->AddDBStats(InternalStats::kIntStatsNumKeysWritten, total_count);
    RecordTick(stats_, NUMBER_KEYS_WRITTEN, total_count);

    ColumnFamilyMemTablesImpl column_family_memtables(
        versions_->GetColumnFamilySet());
    w.status = WriteBatchInternal::InsertInto(
        &w, w.sequence, &column_family_memtables, &flush_scheduler_,
        &trim_history_scheduler_, write_options.ignore_missing_column_families,
        0 /*log_number*/, this, true /*concurrent_memtable_writes*/,
        seq_per_batch_, sub_batch_cnt, true /*batch_per_txn*/,
        write_options.memtable_insert_hint_per_batch);
    if (write_options.disableWAL) {
      has_unpersisted_data_.store(true, std::memory_order_relaxed);
    }
  }

  size_t pending_cnt = pending_memtable_writes_.fetch_sub(1) - 1;
  if (pending_cnt == 0) {
    // switch_cv_ waits until pending_memtable_writes_ = 0. Locking its mutex
    // before notify ensures that cv is in waiting state when it is notified
    // thus not missing the update to pending_memtable_writes_ even though it is
    // not modified under the mutex.
    std::lock_guard<std::mutex> lck(switch_mutex_);
    switch_cv_.notify_all();
  }
  WriteStatusCheck(w.status);

  if (!w.FinalStatus().ok()) {
    return w.FinalStatus();
  }
  return Status::OK();
}

// The 2nd write queue. If enabled it will be used only for WAL-only writes.
// This is the only queue that updates LastPublishedSequence which is only
// applicable in a two-queue setting.
Status DBImpl::WriteImplWALOnly(
    WriteThread* write_thread, const WriteOptions& write_options,
    WriteBatch* my_batch, WriteCallback* callback, uint64_t* log_used,
    const uint64_t log_ref, uint64_t* seq_used, const size_t sub_batch_cnt,
    PreReleaseCallback* pre_release_callback, const AssignOrder assign_order,
    const PublishLastSeq publish_last_seq, const bool disable_memtable) {
  PERF_TIMER_GUARD(write_pre_and_post_process_time);
  WriteThread::Writer w(write_options, my_batch, callback, log_ref,
                        disable_memtable, sub_batch_cnt, pre_release_callback);
  StopWatch write_sw(immutable_db_options_.clock, stats_, DB_WRITE);

  write_thread->JoinBatchGroup(&w);
  assert(w.state != WriteThread::STATE_PARALLEL_MEMTABLE_WRITER);
  if (w.state == WriteThread::STATE_COMPLETED) {
    if (log_used != nullptr) {
      *log_used = w.log_used;
    }
    if (seq_used != nullptr) {
      *seq_used = w.sequence;
    }
    return w.FinalStatus();
  }
  // else we are the leader of the write batch group
  assert(w.state == WriteThread::STATE_GROUP_LEADER);

  if (publish_last_seq == kDoPublishLastSeq) {
    Status status;

    // Currently we only use kDoPublishLastSeq in unordered_write
    assert(immutable_db_options_.unordered_write);
    WriteContext write_context;
    if (error_handler_.IsDBStopped()) {
      status = error_handler_.GetBGError();
    }
    // TODO(myabandeh): Make preliminary checks thread-safe so we could do them
    // without paying the cost of obtaining the mutex.
    if (status.ok()) {
      LogContext log_context;
      status = PreprocessWrite(write_options, &log_context, &write_context);
      WriteStatusCheckOnLocked(status);
    }
    if (!status.ok()) {
      WriteThread::WriteGroup write_group;
      write_thread->EnterAsBatchGroupLeader(&w, &write_group);
      write_thread->ExitAsBatchGroupLeader(write_group, status);
      return status;
    }
  }

  WriteThread::WriteGroup write_group;
  uint64_t last_sequence;
  write_thread->EnterAsBatchGroupLeader(&w, &write_group);
  // Note: no need to update last_batch_group_size_ here since the batch writes
  // to WAL only
  // TODO: this use of operator bool on `tracer_` can avoid unnecessary lock
  // grabs but does not seem thread-safe.
  if (tracer_) {
    InstrumentedMutexLock lock(&trace_mutex_);
    if (tracer_ != nullptr && tracer_->IsWriteOrderPreserved()) {
      for (auto* writer : write_group) {
        // TODO: maybe handle the tracing status?
        tracer_->Write(writer->batch).PermitUncheckedError();
      }
    }
  }

  size_t pre_release_callback_cnt = 0;
  size_t total_byte_size = 0;
  for (auto* writer : write_group) {
    assert(writer);
    if (writer->CheckCallback(this)) {
      total_byte_size = WriteBatchInternal::AppendedByteSize(
          total_byte_size, WriteBatchInternal::ByteSize(writer->batch));
      if (writer->pre_release_callback) {
        pre_release_callback_cnt++;
      }
    }
  }

  const bool concurrent_update = true;
  // Update stats while we are an exclusive group leader, so we know
  // that nobody else can be writing to these particular stats.
  // We're optimistic, updating the stats before we successfully
  // commit.  That lets us release our leader status early.
  auto stats = default_cf_internal_stats_;
  stats->AddDBStats(InternalStats::kIntStatsBytesWritten, total_byte_size,
                    concurrent_update);
  RecordTick(stats_, BYTES_WRITTEN, total_byte_size);
  stats->AddDBStats(InternalStats::kIntStatsWriteDoneBySelf, 1,
                    concurrent_update);
  RecordTick(stats_, WRITE_DONE_BY_SELF);
  auto write_done_by_other = write_group.size - 1;
  if (write_done_by_other > 0) {
    stats->AddDBStats(InternalStats::kIntStatsWriteDoneByOther,
                      write_done_by_other, concurrent_update);
    RecordTick(stats_, WRITE_DONE_BY_OTHER, write_done_by_other);
  }
  RecordInHistogram(stats_, BYTES_PER_WRITE, total_byte_size);

  PERF_TIMER_STOP(write_pre_and_post_process_time);

  PERF_TIMER_WITH_HISTOGRAM(write_wal_time, WRITE_WAL_NANOS, stats_);
  // LastAllocatedSequence is increased inside WriteToWAL under
  // wal_write_mutex_ to ensure ordered events in WAL
  size_t seq_inc = 0 /* total_count */;
  if (assign_order == kDoAssignOrder) {
    size_t total_batch_cnt = 0;
    for (auto* writer : write_group) {
      assert(writer->batch_cnt || !seq_per_batch_);
      if (!writer->CallbackFailed()) {
        total_batch_cnt += writer->batch_cnt;
      }
    }
    seq_inc = total_batch_cnt;
  }
  Status status;
  if (!write_options.disableWAL) {
    IOStatus io_s =
        ConcurrentWriteToWAL(write_group, log_used, &last_sequence, seq_inc);
    status = io_s;
    // last_sequence may not be set if there is an error
    // This error checking and return is moved up to avoid using uninitialized
    // last_sequence.
    if (!io_s.ok()) {
      IOStatusCheck(io_s);
      write_thread->ExitAsBatchGroupLeader(write_group, status);
      return status;
    }
  } else {
    // Otherwise we inc seq number to do solely the seq allocation
    last_sequence = versions_->FetchAddLastAllocatedSequence(seq_inc);
  }

  size_t memtable_write_cnt = 0;
  auto curr_seq = last_sequence + 1;
  for (auto* writer : write_group) {
    if (writer->CallbackFailed()) {
      continue;
    }
    writer->sequence = curr_seq;
    if (assign_order == kDoAssignOrder) {
      assert(writer->batch_cnt || !seq_per_batch_);
      curr_seq += writer->batch_cnt;
    }
    if (!writer->disable_memtable) {
      memtable_write_cnt++;
    }
    // else seq advances only by memtable writes
  }
  if (status.ok() && write_options.sync) {
    assert(!write_options.disableWAL);
    // Requesting sync with two_write_queues_ is expected to be very rare. We
    // hance provide a simple implementation that is not necessarily efficient.
    if (manual_wal_flush_) {
      status = FlushWAL(true);
    } else {
      status = SyncWAL();
    }
  }
  PERF_TIMER_START(write_pre_and_post_process_time);

  if (!w.CallbackFailed()) {
    WriteStatusCheck(status);
  }
  if (status.ok()) {
    size_t index = 0;
    for (auto* writer : write_group) {
      if (!writer->CallbackFailed() && writer->pre_release_callback) {
        assert(writer->sequence != kMaxSequenceNumber);
        Status ws = writer->pre_release_callback->Callback(
            writer->sequence, disable_memtable, writer->log_used, index++,
            pre_release_callback_cnt);
        if (!ws.ok()) {
          status = ws;
          break;
        }
      }
    }
  }
  if (publish_last_seq == kDoPublishLastSeq) {
    versions_->SetLastSequence(last_sequence + seq_inc);
    // Currently we only use kDoPublishLastSeq in unordered_write
    assert(immutable_db_options_.unordered_write);
  }
  if (immutable_db_options_.unordered_write && status.ok()) {
    pending_memtable_writes_ += memtable_write_cnt;
  }
  write_thread->ExitAsBatchGroupLeader(write_group, status);
  if (status.ok()) {
    status = w.FinalStatus();
  }
  if (seq_used != nullptr) {
    *seq_used = w.sequence;
  }
  return status;
}

void DBImpl::WriteStatusCheckOnLocked(const Status& status) {
  // Is setting bg_error_ enough here?  This will at least stop
  // compaction and fail any further writes.
  InstrumentedMutexLock l(&mutex_);
  assert(!status.IsIOFenced() || !error_handler_.GetBGError().ok());
  if (immutable_db_options_.paranoid_checks && !status.ok() &&
      !status.IsBusy() && !status.IsIncomplete()) {
    // Maybe change the return status to void?
    error_handler_.SetBGError(status, BackgroundErrorReason::kWriteCallback);
  }
}

void DBImpl::WriteStatusCheck(const Status& status) {
  // Is setting bg_error_ enough here?  This will at least stop
  // compaction and fail any further writes.
  assert(!status.IsIOFenced() || !error_handler_.GetBGError().ok());
  if (immutable_db_options_.paranoid_checks && !status.ok() &&
      !status.IsBusy() && !status.IsIncomplete()) {
    mutex_.Lock();
    // Maybe change the return status to void?
    error_handler_.SetBGError(status, BackgroundErrorReason::kWriteCallback);
    mutex_.Unlock();
  }
}

void DBImpl::IOStatusCheck(const IOStatus& io_status) {
  // Is setting bg_error_ enough here?  This will at least stop
  // compaction and fail any further writes.
  if ((immutable_db_options_.paranoid_checks && !io_status.ok() &&
       !io_status.IsBusy() && !io_status.IsIncomplete()) ||
      io_status.IsIOFenced()) {
    mutex_.Lock();
    // Maybe change the return status to void?
    error_handler_.SetBGError(io_status, BackgroundErrorReason::kWriteCallback);
    mutex_.Unlock();
  }
}

void DBImpl::MemTableInsertStatusCheck(const Status& status) {
  // A non-OK status here indicates that the state implied by the
  // WAL has diverged from the in-memory state.  This could be
  // because of a corrupt write_batch (very bad), or because the
  // client specified an invalid column family and didn't specify
  // ignore_missing_column_families.
  if (!status.ok()) {
    mutex_.Lock();
    assert(!error_handler_.IsBGWorkStopped());
    // Maybe change the return status to void?
    error_handler_.SetBGError(status, BackgroundErrorReason::kMemTable)
        .PermitUncheckedError();
    mutex_.Unlock();
  }
}

Status DBImpl::PreprocessWrite(const WriteOptions& write_options,
                               LogContext* log_context,
                               WriteContext* write_context) {
  assert(write_context != nullptr && log_context != nullptr);
  Status status;

  if (error_handler_.IsDBStopped()) {
    InstrumentedMutexLock l(&mutex_);
    status = error_handler_.GetBGError();
  }

  PERF_TIMER_GUARD(write_scheduling_flushes_compactions_time);

  if (UNLIKELY(status.ok() && total_log_size_ > GetMaxTotalWalSize())) {
    assert(versions_);
    InstrumentedMutexLock l(&mutex_);
    const ColumnFamilySet* const column_families =
        versions_->GetColumnFamilySet();
    assert(column_families);
    size_t num_cfs = column_families->NumberOfColumnFamilies();
    assert(num_cfs >= 1);
    if (num_cfs > 1) {
      WaitForPendingWrites();
      auto beg = immutable_db_options_.clock->NowNanos();
      status = SwitchWAL(write_context);
      auto end = immutable_db_options_.clock->NowNanos();
      RecordInHistogram(stats_, SWITCH_WAL_NANOS, end - beg);
    }
  }

  if (UNLIKELY(status.ok() && write_buffer_manager_->ShouldFlush())) {
    // Before a new memtable is added in SwitchMemtable(),
    // write_buffer_manager_->ShouldFlush() will keep returning true. If another
    // thread is writing to another DB with the same write buffer, they may also
    // be flushed. We may end up with flushing much more DBs than needed. It's
    // suboptimal but still correct.
    InstrumentedMutexLock l(&mutex_);
    WaitForPendingWrites();
    auto beg = immutable_db_options_.clock->NowNanos();
    status = HandleWriteBufferManagerFlush(write_context);
    auto end = immutable_db_options_.clock->NowNanos();
    RecordInHistogram(stats_, SWITCH_WAL_NANOS, end - beg);
  }

  if (UNLIKELY(status.ok() && !trim_history_scheduler_.Empty())) {
<<<<<<< HEAD
    InstrumentedMutexLock l(&mutex_);
=======
    auto beg = immutable_db_options_.clock->NowNanos();
>>>>>>> f4799330
    status = TrimMemtableHistory(write_context);
    auto end = immutable_db_options_.clock->NowNanos();
    RecordInHistogram(stats_, SWITCH_WAL_NANOS, end - beg);
  }

  if (UNLIKELY(status.ok() && !flush_scheduler_.Empty())) {
    InstrumentedMutexLock l(&mutex_);
    WaitForPendingWrites();
    auto beg = immutable_db_options_.clock->NowNanos();
    status = ScheduleFlushes(write_context);
    auto end = immutable_db_options_.clock->NowNanos();
    RecordInHistogram(stats_, SWITCH_WAL_NANOS, end - beg);
  }

  PERF_TIMER_STOP(write_scheduling_flushes_compactions_time);
  PERF_TIMER_GUARD(write_pre_and_post_process_time);

  if (UNLIKELY(status.ok() && (write_controller_.IsStopped() ||
                               write_controller_.NeedsDelay()))) {
    PERF_TIMER_STOP(write_pre_and_post_process_time);
    PERF_TIMER_GUARD(write_delay_time);
    // We don't know size of curent batch so that we always use the size
    // for previous one. It might create a fairness issue that expiration
    // might happen for smaller writes but larger writes can go through.
    // Can optimize it if it is an issue.
    InstrumentedMutexLock l(&mutex_);
    status = DelayWrite(last_batch_group_size_, write_options);
    PERF_TIMER_START(write_pre_and_post_process_time);
  }

  // If memory usage exceeded beyond a certain threshold,
  // write_buffer_manager_->ShouldStall() returns true to all threads writing to
  // all DBs and writers will be stalled.
  // It does soft checking because WriteBufferManager::buffer_limit_ has already
  // exceeded at this point so no new write (including current one) will go
  // through until memory usage is decreased.
  if (UNLIKELY(status.ok() && write_buffer_manager_->ShouldStall())) {
    if (write_options.no_slowdown) {
      status = Status::Incomplete("Write stall");
    } else {
      InstrumentedMutexLock l(&mutex_);
      WriteBufferManagerStallWrites();
    }
  }
  InstrumentedMutexLock l(&log_write_mutex_);
  if (status.ok() && log_context->need_log_sync) {
    // Wait until the parallel syncs are finished. Any sync process has to sync
    // the front log too so it is enough to check the status of front()
    // We do a while loop since log_sync_cv_ is signalled when any sync is
    // finished
    // Note: there does not seem to be a reason to wait for parallel sync at
    // this early step but it is not important since parallel sync (SyncWAL) and
    // need_log_sync are usually not used together.
    while (logs_.front().IsSyncing()) {
      log_sync_cv_.Wait();
    }
    for (auto& log : logs_) {
      // This is just to prevent the logs to be synced by a parallel SyncWAL
      // call. We will do the actual syncing later after we will write to the
      // WAL.
      // Note: there does not seem to be a reason to set this early before we
      // actually write to the WAL
      log.PrepareForSync();
    }
  } else {
    log_context->need_log_sync = false;
  }
  log_context->writer = logs_.back().writer;
  log_context->need_log_dir_sync =
      log_context->need_log_dir_sync && !log_dir_synced_;
  log_context->log_file_number_size = std::addressof(alive_log_files_.back());

  return status;
}

Status DBImpl::MergeBatch(const WriteThread::WriteGroup& write_group,
                          WriteBatch* tmp_batch, WriteBatch** merged_batch,
                          size_t* write_with_wal,
                          WriteBatch** to_be_cached_state) {
  assert(write_with_wal != nullptr);
  assert(tmp_batch != nullptr);
  assert(*to_be_cached_state == nullptr);
  *write_with_wal = 0;
  auto* leader = write_group.leader;
  assert(!leader->disable_wal);  // Same holds for all in the batch group
  if (write_group.size == 1 && !leader->CallbackFailed() &&
      leader->batch->GetWalTerminationPoint().is_cleared()) {
    // we simply write the first WriteBatch to WAL if the group only
    // contains one batch, that batch should be written to the WAL,
    // and the batch is not wanting to be truncated
    *merged_batch = leader->batch;
    if (WriteBatchInternal::IsLatestPersistentState(*merged_batch)) {
      *to_be_cached_state = *merged_batch;
    }
    *write_with_wal = 1;
  } else {
    // WAL needs all of the batches flattened into a single batch.
    // We could avoid copying here with an iov-like AddRecord
    // interface
    *merged_batch = tmp_batch;
    for (auto writer : write_group) {
      if (!writer->CallbackFailed()) {
        Status s = WriteBatchInternal::Append(*merged_batch, writer->batch,
                                              /*WAL_only*/ true);
        if (!s.ok()) {
          tmp_batch->Clear();
          return s;
        }
        if (WriteBatchInternal::IsLatestPersistentState(writer->batch)) {
          // We only need to cache the last of such write batch
          *to_be_cached_state = writer->batch;
        }
        (*write_with_wal)++;
      }
    }
  }
  // return merged_batch;
  return Status::OK();
}

// When two_write_queues_ is disabled, this function is called from the only
// write thread. Otherwise this must be called holding log_write_mutex_.
IOStatus DBImpl::WriteToWAL(const WriteBatch& merged_batch,
                            log::Writer* log_writer, uint64_t* log_used,
                            uint64_t* log_size,
                            Env::IOPriority rate_limiter_priority,
                            LogFileNumberSize& log_file_number_size) {
  assert(log_size != nullptr);

  Slice log_entry = WriteBatchInternal::Contents(&merged_batch);
  TEST_SYNC_POINT_CALLBACK("DBImpl::WriteToWAL:log_entry", &log_entry);
  auto s = merged_batch.VerifyChecksum();
  if (!s.ok()) {
    return status_to_io_status(std::move(s));
  }
  *log_size = log_entry.size();
  // When two_write_queues_ WriteToWAL has to be protected from concurretn calls
  // from the two queues anyway and log_write_mutex_ is already held. Otherwise
  // if manual_wal_flush_ is enabled we need to protect log_writer->AddRecord
  // from possible concurrent calls via the FlushWAL by the application.
  const bool needs_locking = manual_wal_flush_ && !two_write_queues_;
  // Due to performance cocerns of missed branch prediction penalize the new
  // manual_wal_flush_ feature (by UNLIKELY) instead of the more common case
  // when we do not need any locking.
  if (UNLIKELY(needs_locking)) {
    log_write_mutex_.Lock();
  }
  IOStatus io_s = log_writer->AddRecord(log_entry, rate_limiter_priority);

  if (UNLIKELY(needs_locking)) {
    log_write_mutex_.Unlock();
  }
  if (log_used != nullptr) {
    *log_used = logfile_number_;
  }
  total_log_size_ += log_entry.size();
  log_file_number_size.AddSize(*log_size);
  log_empty_ = false;
  return io_s;
}

IOStatus DBImpl::WriteToWAL(const WriteThread::WriteGroup& write_group,
                            log::Writer* log_writer, uint64_t* log_used,
                            bool need_log_sync, bool need_log_dir_sync,
                            SequenceNumber sequence,
                            LogFileNumberSize& log_file_number_size) {
  IOStatus io_s;
  assert(!two_write_queues_);
  assert(!write_group.leader->disable_wal);
  // Same holds for all in the batch group
  size_t write_with_wal = 0;
  WriteBatch* to_be_cached_state = nullptr;
  WriteBatch* merged_batch;
  io_s = status_to_io_status(MergeBatch(write_group, &tmp_batch_, &merged_batch,
                                        &write_with_wal, &to_be_cached_state));
  if (UNLIKELY(!io_s.ok())) {
    return io_s;
  }

  if (merged_batch == write_group.leader->batch) {
    write_group.leader->log_used = logfile_number_;
  } else if (write_with_wal > 1) {
    for (auto writer : write_group) {
      writer->log_used = logfile_number_;
    }
  }

  WriteBatchInternal::SetSequence(merged_batch, sequence);

  uint64_t log_size;
  io_s = WriteToWAL(*merged_batch, log_writer, log_used, &log_size,
                    write_group.leader->rate_limiter_priority,
                    log_file_number_size);
  if (to_be_cached_state) {
    cached_recoverable_state_ = *to_be_cached_state;
    cached_recoverable_state_empty_ = false;
  }

  if (io_s.ok() && need_log_sync) {
    StopWatch sw(immutable_db_options_.clock, stats_, WAL_FILE_SYNC_MICROS);
    // It's safe to access logs_ with unlocked mutex_ here because:
    //  - we've set getting_synced=true for all logs,
    //    so other threads won't pop from logs_ while we're here,
    //  - only writer thread can push to logs_, and we're in
    //    writer thread, so no one will push to logs_,
    //  - as long as other threads don't modify it, it's safe to read
    //    from std::deque from multiple threads concurrently.
    //
    // Sync operation should work with locked log_write_mutex_, because:
    //   when DBOptions.manual_wal_flush_ is set,
    //   FlushWAL function will be invoked by another thread.
    //   if without locked log_write_mutex_, the log file may get data
    //   corruption

    const bool needs_locking = manual_wal_flush_ && !two_write_queues_;
    if (UNLIKELY(needs_locking)) {
      log_write_mutex_.Lock();
    }

    for (auto& log : logs_) {
      io_s = log.writer->file()->Sync(immutable_db_options_.use_fsync);
      if (!io_s.ok()) {
        break;
      }
    }

    if (UNLIKELY(needs_locking)) {
      log_write_mutex_.Unlock();
    }

    if (io_s.ok() && need_log_dir_sync) {
      // We only sync WAL directory the first time WAL syncing is
      // requested, so that in case users never turn on WAL sync,
      // we can avoid the disk I/O in the write code path.
      io_s = directories_.GetWalDir()->FsyncWithDirOptions(
          IOOptions(), nullptr,
          DirFsyncOptions(DirFsyncOptions::FsyncReason::kNewFileSynced));
    }
  }

  if (merged_batch == &tmp_batch_) {
    tmp_batch_.Clear();
  }
  if (io_s.ok()) {
    auto stats = default_cf_internal_stats_;
    if (need_log_sync) {
      stats->AddDBStats(InternalStats::kIntStatsWalFileSynced, 1);
      RecordTick(stats_, WAL_FILE_SYNCED);
    }
    stats->AddDBStats(InternalStats::kIntStatsWalFileBytes, log_size);
    RecordTick(stats_, WAL_FILE_BYTES, log_size);
    stats->AddDBStats(InternalStats::kIntStatsWriteWithWal, write_with_wal);
    RecordTick(stats_, WRITE_WITH_WAL, write_with_wal);
  }
  return io_s;
}

IOStatus DBImpl::ConcurrentWriteToWAL(
    const WriteThread::WriteGroup& write_group, uint64_t* log_used,
    SequenceNumber* last_sequence, size_t seq_inc) {
  IOStatus io_s;

  assert(two_write_queues_ || immutable_db_options_.unordered_write);
  assert(!write_group.leader->disable_wal);
  // Same holds for all in the batch group
  WriteBatch tmp_batch;
  size_t write_with_wal = 0;
  WriteBatch* to_be_cached_state = nullptr;
  WriteBatch* merged_batch;
  io_s = status_to_io_status(MergeBatch(write_group, &tmp_batch, &merged_batch,
                                        &write_with_wal, &to_be_cached_state));
  if (UNLIKELY(!io_s.ok())) {
    return io_s;
  }

  // We need to lock log_write_mutex_ since logs_ and alive_log_files might be
  // pushed back concurrently
  log_write_mutex_.Lock();
  if (merged_batch == write_group.leader->batch) {
    write_group.leader->log_used = logfile_number_;
  } else if (write_with_wal > 1) {
    for (auto writer : write_group) {
      writer->log_used = logfile_number_;
    }
  }
  *last_sequence = versions_->FetchAddLastAllocatedSequence(seq_inc);
  auto sequence = *last_sequence + 1;
  WriteBatchInternal::SetSequence(merged_batch, sequence);

  log::Writer* log_writer = logs_.back().writer;
  LogFileNumberSize& log_file_number_size = alive_log_files_.back();

  assert(log_writer->get_log_number() == log_file_number_size.number);

  uint64_t log_size;
  io_s = WriteToWAL(*merged_batch, log_writer, log_used, &log_size,
                    write_group.leader->rate_limiter_priority,
                    log_file_number_size);
  if (to_be_cached_state) {
    cached_recoverable_state_ = *to_be_cached_state;
    cached_recoverable_state_empty_ = false;
  }
  log_write_mutex_.Unlock();

  if (io_s.ok()) {
    const bool concurrent = true;
    auto stats = default_cf_internal_stats_;
    stats->AddDBStats(InternalStats::kIntStatsWalFileBytes, log_size,
                      concurrent);
    RecordTick(stats_, WAL_FILE_BYTES, log_size);
    stats->AddDBStats(InternalStats::kIntStatsWriteWithWal, write_with_wal,
                      concurrent);
    RecordTick(stats_, WRITE_WITH_WAL, write_with_wal);
  }
  return io_s;
}

Status DBImpl::WriteRecoverableState() {
  mutex_.AssertHeld();
  if (!cached_recoverable_state_empty_) {
    bool dont_care_bool;
    SequenceNumber next_seq;
    if (two_write_queues_) {
      log_write_mutex_.Lock();
    }
    SequenceNumber seq;
    if (two_write_queues_) {
      seq = versions_->FetchAddLastAllocatedSequence(0);
    } else {
      seq = versions_->LastSequence();
    }
    WriteBatchInternal::SetSequence(&cached_recoverable_state_, seq + 1);
    auto status = WriteBatchInternal::InsertInto(
        &cached_recoverable_state_, column_family_memtables_.get(),
        &flush_scheduler_, &trim_history_scheduler_, true,
        0 /*recovery_log_number*/, this, false /* concurrent_memtable_writes */,
        &next_seq, &dont_care_bool, seq_per_batch_);
    auto last_seq = next_seq - 1;
    if (two_write_queues_) {
      versions_->FetchAddLastAllocatedSequence(last_seq - seq);
      versions_->SetLastPublishedSequence(last_seq);
    }
    versions_->SetLastSequence(last_seq);
    if (two_write_queues_) {
      log_write_mutex_.Unlock();
    }
    if (status.ok() && recoverable_state_pre_release_callback_) {
      const bool DISABLE_MEMTABLE = true;
      for (uint64_t sub_batch_seq = seq + 1;
           sub_batch_seq < next_seq && status.ok(); sub_batch_seq++) {
        uint64_t const no_log_num = 0;
        // Unlock it since the callback might end up locking mutex. e.g.,
        // AddCommitted -> AdvanceMaxEvictedSeq -> GetSnapshotListFromDB
        mutex_.Unlock();
        status = recoverable_state_pre_release_callback_->Callback(
            sub_batch_seq, !DISABLE_MEMTABLE, no_log_num, 0, 1);
        mutex_.Lock();
      }
    }
    if (status.ok()) {
      cached_recoverable_state_.Clear();
      cached_recoverable_state_empty_ = true;
    }
    return status;
  }
  return Status::OK();
}

void DBImpl::SelectColumnFamiliesForAtomicFlush(
    autovector<ColumnFamilyData*>* cfds) {
  for (ColumnFamilyData* cfd : *versions_->GetColumnFamilySet()) {
    if (cfd->IsDropped()) {
      continue;
    }
    if (cfd->imm()->NumNotFlushed() != 0 || !cfd->mem()->IsEmpty() ||
        !cached_recoverable_state_empty_.load()) {
      cfds->push_back(cfd);
    }
  }
}

// Assign sequence number for atomic flush.
void DBImpl::AssignAtomicFlushSeq(const autovector<ColumnFamilyData*>& cfds) {
  assert(immutable_db_options_.atomic_flush);
  auto seq = versions_->LastSequence();
  for (auto cfd : cfds) {
    cfd->imm()->AssignAtomicFlushSeq(seq);
  }
}

Status DBImpl::SwitchWAL(WriteContext* write_context) {
  mutex_.AssertHeld();
  assert(write_context != nullptr);
  Status status;

  if (alive_log_files_.begin()->getting_flushed) {
    return status;
  }

  auto oldest_alive_log = alive_log_files_.begin()->number;
  bool flush_wont_release_oldest_log = false;
  if (allow_2pc()) {
    auto oldest_log_with_uncommitted_prep =
        logs_with_prep_tracker_.FindMinLogContainingOutstandingPrep();

    assert(oldest_log_with_uncommitted_prep == 0 ||
           oldest_log_with_uncommitted_prep >= oldest_alive_log);
    if (oldest_log_with_uncommitted_prep > 0 &&
        oldest_log_with_uncommitted_prep == oldest_alive_log) {
      if (unable_to_release_oldest_log_) {
        // we already attempted to flush all column families dependent on
        // the oldest alive log but the log still contained uncommitted
        // transactions so there is still nothing that we can do.
        return status;
      } else {
        ROCKS_LOG_WARN(
            immutable_db_options_.info_log,
            "Unable to release oldest log due to uncommitted transaction");
        unable_to_release_oldest_log_ = true;
        flush_wont_release_oldest_log = true;
      }
    }
  }
  if (!flush_wont_release_oldest_log) {
    // we only mark this log as getting flushed if we have successfully
    // flushed all data in this log. If this log contains outstanding prepared
    // transactions then we cannot flush this log until those transactions are
    // commited.
    unable_to_release_oldest_log_ = false;
    alive_log_files_.begin()->getting_flushed = true;
  }

  ROCKS_LOG_INFO(
      immutable_db_options_.info_log,
      "Flushing all column families with data in WAL number %" PRIu64
      ". Total log size is %" PRIu64 " while max_total_wal_size is %" PRIu64,
      oldest_alive_log, total_log_size_.load(), GetMaxTotalWalSize());
  // no need to refcount because drop is happening in write thread, so can't
  // happen while we're in the write thread
  autovector<ColumnFamilyData*> cfds;
  if (immutable_db_options_.atomic_flush) {
    SelectColumnFamiliesForAtomicFlush(&cfds);
  } else {
    for (auto cfd : *versions_->GetColumnFamilySet()) {
      if (cfd->IsDropped()) {
        continue;
      }
      if (cfd->OldestLogToKeep() <= oldest_alive_log) {
        cfds.push_back(cfd);
      }
    }
    MaybeFlushStatsCF(&cfds);
  }
  WriteThread::Writer nonmem_w;
  if (two_write_queues_) {
    nonmem_write_thread_.EnterUnbatched(&nonmem_w, &mutex_);
  }

  for (const auto cfd : cfds) {
    cfd->Ref();
    status = SwitchMemtable(cfd, write_context);
    cfd->UnrefAndTryDelete();
    if (!status.ok()) {
      break;
    }
  }
  if (two_write_queues_) {
    nonmem_write_thread_.ExitUnbatched(&nonmem_w);
  }

  if (status.ok()) {
    if (immutable_db_options_.atomic_flush) {
      AssignAtomicFlushSeq(cfds);
    }
    for (auto cfd : cfds) {
      cfd->imm()->FlushRequested();
      if (!immutable_db_options_.atomic_flush) {
        FlushRequest flush_req;
        GenerateFlushRequest({cfd}, &flush_req);
        SchedulePendingFlush(flush_req, FlushReason::kWalFull);
      }
    }
    if (immutable_db_options_.atomic_flush) {
      FlushRequest flush_req;
      GenerateFlushRequest(cfds, &flush_req);
      SchedulePendingFlush(flush_req, FlushReason::kWalFull);
    }
    MaybeScheduleFlushOrCompaction();
  }
  return status;
}

Status DBImpl::HandleWriteBufferManagerFlush(WriteContext* write_context) {
  mutex_.AssertHeld();
  assert(write_context != nullptr);
  Status status;

  // Before a new memtable is added in SwitchMemtable(),
  // write_buffer_manager_->ShouldFlush() will keep returning true. If another
  // thread is writing to another DB with the same write buffer, they may also
  // be flushed. We may end up with flushing much more DBs than needed. It's
  // suboptimal but still correct.
  ROCKS_LOG_INFO(
      immutable_db_options_.info_log,
      "Flushing column family with oldest memtable entry. Write buffers are "
      "using %" ROCKSDB_PRIszt " bytes out of a total of %" ROCKSDB_PRIszt ".",
      write_buffer_manager_->memory_usage(),
      write_buffer_manager_->buffer_size());
  // no need to refcount because drop is happening in write thread, so can't
  // happen while we're in the write thread
  autovector<ColumnFamilyData*> cfds;
  if (immutable_db_options_.atomic_flush) {
    SelectColumnFamiliesForAtomicFlush(&cfds);
  } else {
    ColumnFamilyData* cfd_picked = nullptr;
    SequenceNumber seq_num_for_cf_picked = kMaxSequenceNumber;

    for (auto cfd : *versions_->GetColumnFamilySet()) {
      if (cfd->IsDropped()) {
        continue;
      }
      if (!cfd->mem()->IsEmpty()) {
        // We only consider active mem table, hoping immutable memtable is
        // already in the process of flushing.
        uint64_t seq = cfd->mem()->GetCreationSeq();
        if (cfd_picked == nullptr || seq < seq_num_for_cf_picked) {
          cfd_picked = cfd;
          seq_num_for_cf_picked = seq;
        }
      }
    }
    if (cfd_picked != nullptr) {
      cfds.push_back(cfd_picked);
    }
    MaybeFlushStatsCF(&cfds);
  }

  WriteThread::Writer nonmem_w;
  if (two_write_queues_) {
    nonmem_write_thread_.EnterUnbatched(&nonmem_w, &mutex_);
  }
  for (const auto cfd : cfds) {
    if (cfd->mem()->IsEmpty()) {
      continue;
    }
    cfd->Ref();
    status = SwitchMemtable(cfd, write_context);
    cfd->UnrefAndTryDelete();
    if (!status.ok()) {
      break;
    }
  }
  if (two_write_queues_) {
    nonmem_write_thread_.ExitUnbatched(&nonmem_w);
  }

  if (status.ok()) {
    if (immutable_db_options_.atomic_flush) {
      AssignAtomicFlushSeq(cfds);
    }
    for (const auto cfd : cfds) {
      cfd->imm()->FlushRequested();
      if (!immutable_db_options_.atomic_flush) {
        FlushRequest flush_req;
        GenerateFlushRequest({cfd}, &flush_req);
        SchedulePendingFlush(flush_req, FlushReason::kWriteBufferManager);
      }
    }
    if (immutable_db_options_.atomic_flush) {
      FlushRequest flush_req;
      GenerateFlushRequest(cfds, &flush_req);
      SchedulePendingFlush(flush_req, FlushReason::kWriteBufferManager);
    }
    MaybeScheduleFlushOrCompaction();
  }
  return status;
}

uint64_t DBImpl::GetMaxTotalWalSize() const {
  uint64_t max_total_wal_size =
      max_total_wal_size_.load(std::memory_order_acquire);
  if (max_total_wal_size > 0) {
    return max_total_wal_size;
  }
  return 4 * max_total_in_memory_state_.load(std::memory_order_acquire);
}

// REQUIRES: mutex_ is held
// REQUIRES: this thread is currently at the front of the writer queue
Status DBImpl::DelayWrite(uint64_t num_bytes,
                          const WriteOptions& write_options) {
  uint64_t time_delayed = 0;
  bool delayed = false;
  {
    StopWatchEx sw(immutable_db_options_.clock, stats_, WRITE_STALL,
                   &time_delayed);
    uint64_t delay =
        write_controller_.GetDelay(immutable_db_options_.clock, num_bytes);
    if (delay > 0) {
      if (write_options.no_slowdown) {
        return Status::Incomplete("Write stall");
      }
      TEST_SYNC_POINT("DBImpl::DelayWrite:Sleep");

      // Notify write_thread_ about the stall so it can setup a barrier and
      // fail any pending writers with no_slowdown
      write_thread_.BeginWriteStall();
      TEST_SYNC_POINT("DBImpl::DelayWrite:BeginWriteStallDone");
      mutex_.Unlock();
      // We will delay the write until we have slept for `delay` microseconds
      // or we don't need a delay anymore. We check for cancellation every 1ms
      // (slightly longer because WriteController minimum delay is 1ms, in
      // case of sleep imprecision, rounding, etc.)
      const uint64_t kDelayInterval = 1001;
      uint64_t stall_end = sw.start_time() + delay;
      while (write_controller_.NeedsDelay()) {
        if (sw.now_micros() >= stall_end) {
          // We already delayed this write `delay` microseconds
          break;
        }

        delayed = true;
        // Sleep for 0.001 seconds
        immutable_db_options_.clock->SleepForMicroseconds(kDelayInterval);
      }
      mutex_.Lock();
      write_thread_.EndWriteStall();
    }

    // Don't wait if there's a background error, even if its a soft error. We
    // might wait here indefinitely as the background compaction may never
    // finish successfully, resulting in the stall condition lasting
    // indefinitely
    while (error_handler_.GetBGError().ok() && write_controller_.IsStopped()) {
      if (write_options.no_slowdown) {
        return Status::Incomplete("Write stall");
      }
      delayed = true;

      // Notify write_thread_ about the stall so it can setup a barrier and
      // fail any pending writers with no_slowdown
      write_thread_.BeginWriteStall();
      TEST_SYNC_POINT("DBImpl::DelayWrite:Wait");
      bg_cv_.Wait();
      write_thread_.EndWriteStall();
    }
  }
  assert(!delayed || !write_options.no_slowdown);
  if (delayed) {
    default_cf_internal_stats_->AddDBStats(
        InternalStats::kIntStatsWriteStallMicros, time_delayed);
    RecordTick(stats_, STALL_MICROS, time_delayed);
  }

  // If DB is not in read-only mode and write_controller is not stopping
  // writes, we can ignore any background errors and allow the write to
  // proceed
  Status s;
  if (write_controller_.IsStopped()) {
    // If writes are still stopped, it means we bailed due to a background
    // error
    s = Status::Incomplete(error_handler_.GetBGError().ToString());
  }
  if (error_handler_.IsDBStopped()) {
    s = error_handler_.GetBGError();
  }
  return s;
}

// REQUIRES: mutex_ is held
// REQUIRES: this thread is currently at the front of the writer queue
void DBImpl::WriteBufferManagerStallWrites() {
  mutex_.AssertHeld();
  // First block future writer threads who want to add themselves to the queue
  // of WriteThread.
  write_thread_.BeginWriteStall();
  mutex_.Unlock();

  // Change the state to State::Blocked.
  static_cast<WBMStallInterface*>(wbm_stall_.get())
      ->SetState(WBMStallInterface::State::BLOCKED);
  // Then WriteBufferManager will add DB instance to its queue
  // and block this thread by calling WBMStallInterface::Block().
  write_buffer_manager_->BeginWriteStall(wbm_stall_.get());
  wbm_stall_->Block();

  mutex_.Lock();
  // Stall has ended. Signal writer threads so that they can add
  // themselves to the WriteThread queue for writes.
  write_thread_.EndWriteStall();
}

Status DBImpl::ThrottleLowPriWritesIfNeeded(const WriteOptions& write_options,
                                            WriteBatch* my_batch) {
  assert(write_options.low_pri);
  // This is called outside the DB mutex. Although it is safe to make the call,
  // the consistency condition is not guaranteed to hold. It's OK to live with
  // it in this case.
  // If we need to speed compaction, it means the compaction is left behind
  // and we start to limit low pri writes to a limit.
  if (write_controller_.NeedSpeedupCompaction()) {
    if (allow_2pc() && (my_batch->HasCommit() || my_batch->HasRollback())) {
      // For 2PC, we only rate limit prepare, not commit.
      return Status::OK();
    }
    if (write_options.no_slowdown) {
      return Status::Incomplete("Low priority write stall");
    } else {
      assert(my_batch != nullptr);
      // Rate limit those writes. The reason that we don't completely wait
      // is that in case the write is heavy, low pri writes may never have
      // a chance to run. Now we guarantee we are still slowly making
      // progress.
      PERF_TIMER_GUARD(write_delay_time);
      write_controller_.low_pri_rate_limiter()->Request(
          my_batch->GetDataSize(), Env::IO_HIGH, nullptr /* stats */,
          RateLimiter::OpType::kWrite);
    }
  }
  return Status::OK();
}

void DBImpl::MaybeFlushStatsCF(autovector<ColumnFamilyData*>* cfds) {
  assert(cfds != nullptr);
  if (!cfds->empty() && immutable_db_options_.persist_stats_to_disk) {
    ColumnFamilyData* cfd_stats =
        versions_->GetColumnFamilySet()->GetColumnFamily(
            kPersistentStatsColumnFamilyName);
    if (cfd_stats != nullptr && !cfd_stats->mem()->IsEmpty()) {
      for (ColumnFamilyData* cfd : *cfds) {
        if (cfd == cfd_stats) {
          // stats CF already included in cfds
          return;
        }
      }
      // force flush stats CF when its log number is less than all other CF's
      // log numbers
      bool force_flush_stats_cf = true;
      for (auto* loop_cfd : *versions_->GetColumnFamilySet()) {
        if (loop_cfd == cfd_stats) {
          continue;
        }
        if (loop_cfd->GetLogNumber() <= cfd_stats->GetLogNumber()) {
          force_flush_stats_cf = false;
        }
      }
      if (force_flush_stats_cf) {
        cfds->push_back(cfd_stats);
        ROCKS_LOG_INFO(immutable_db_options_.info_log,
                       "Force flushing stats CF with automated flush "
                       "to avoid holding old logs");
      }
    }
  }
}

Status DBImpl::TrimMemtableHistory(WriteContext* context) {
  autovector<ColumnFamilyData*> cfds;
  ColumnFamilyData* tmp_cfd;
  while ((tmp_cfd = trim_history_scheduler_.TakeNextColumnFamily()) !=
         nullptr) {
    cfds.push_back(tmp_cfd);
  }
  for (auto& cfd : cfds) {
    autovector<MemTable*> to_delete;
    bool trimmed = cfd->imm()->TrimHistory(&context->memtables_to_free_,
                                           cfd->mem()->MemoryAllocatedBytes());
    if (trimmed) {
      context->superversion_context.NewSuperVersion();
      assert(context->superversion_context.new_superversion.get() != nullptr);
      cfd->InstallSuperVersion(&context->superversion_context, &mutex_);
    }

    if (cfd->UnrefAndTryDelete()) {
      cfd = nullptr;
    }
  }
  return Status::OK();
}

Status DBImpl::ScheduleFlushes(WriteContext* context) {
  autovector<ColumnFamilyData*> cfds;
  if (immutable_db_options_.atomic_flush) {
    SelectColumnFamiliesForAtomicFlush(&cfds);
    for (auto cfd : cfds) {
      cfd->Ref();
    }
    flush_scheduler_.Clear();
  } else {
    ColumnFamilyData* tmp_cfd;
    while ((tmp_cfd = flush_scheduler_.TakeNextColumnFamily()) != nullptr) {
      cfds.push_back(tmp_cfd);
    }
    MaybeFlushStatsCF(&cfds);
  }
  Status status;
  WriteThread::Writer nonmem_w;
  if (two_write_queues_) {
    nonmem_write_thread_.EnterUnbatched(&nonmem_w, &mutex_);
  }

  for (auto& cfd : cfds) {
    if (!cfd->mem()->IsEmpty()) {
      status = SwitchMemtable(cfd, context);
    }
    if (cfd->UnrefAndTryDelete()) {
      cfd = nullptr;
    }
    if (!status.ok()) {
      break;
    }
  }

  if (two_write_queues_) {
    nonmem_write_thread_.ExitUnbatched(&nonmem_w);
  }

  if (status.ok()) {
    if (immutable_db_options_.atomic_flush) {
      AssignAtomicFlushSeq(cfds);
      FlushRequest flush_req;
      GenerateFlushRequest(cfds, &flush_req);
      SchedulePendingFlush(flush_req, FlushReason::kWriteBufferFull);
    } else {
      for (auto* cfd : cfds) {
        FlushRequest flush_req;
        GenerateFlushRequest({cfd}, &flush_req);
        SchedulePendingFlush(flush_req, FlushReason::kWriteBufferFull);
      }
    }
    MaybeScheduleFlushOrCompaction();
  }
  return status;
}

#ifndef ROCKSDB_LITE
void DBImpl::NotifyOnMemTableSealed(ColumnFamilyData* /*cfd*/,
                                    const MemTableInfo& mem_table_info) {
  if (immutable_db_options_.listeners.size() == 0U) {
    return;
  }
  if (shutting_down_.load(std::memory_order_acquire)) {
    return;
  }

  mutex_.Unlock();
  for (auto listener : immutable_db_options_.listeners) {
    listener->OnMemTableSealed(mem_table_info);
  }
  mutex_.Lock();
}
#endif  // ROCKSDB_LITE

// REQUIRES: mutex_ is held
// REQUIRES: this thread is currently at the front of the writer queue
// REQUIRES: this thread is currently at the front of the 2nd writer queue if
// two_write_queues_ is true (This is to simplify the reasoning.)
Status DBImpl::SwitchMemtable(ColumnFamilyData* cfd, WriteContext* context) {
  mutex_.AssertHeld();
  log::Writer* new_log = nullptr;
  MemTable* new_mem = nullptr;
  IOStatus io_s;

  // Recoverable state is persisted in WAL. After memtable switch, WAL might
  // be deleted, so we write the state to memtable to be persisted as well.
  Status s = WriteRecoverableState();
  if (!s.ok()) {
    return s;
  }

  // Attempt to switch to a new memtable and trigger flush of old.
  // Do this without holding the dbmutex lock.
  assert(versions_->prev_log_number() == 0);
  if (two_write_queues_) {
    log_write_mutex_.Lock();
  }
  bool creating_new_log = !log_empty_;
  if (two_write_queues_) {
    log_write_mutex_.Unlock();
  }
  uint64_t recycle_log_number = 0;
  if (creating_new_log && immutable_db_options_.recycle_log_file_num &&
      !log_recycle_files_.empty()) {
    recycle_log_number = log_recycle_files_.front();
  }
  uint64_t new_log_number =
      creating_new_log ? versions_->NewFileNumber() : logfile_number_;
  const MutableCFOptions mutable_cf_options = *cfd->GetLatestMutableCFOptions();

  // Set memtable_info for memtable sealed callback
#ifndef ROCKSDB_LITE
  MemTableInfo memtable_info;
  memtable_info.cf_name = cfd->GetName();
  memtable_info.first_seqno = cfd->mem()->GetFirstSequenceNumber();
  memtable_info.earliest_seqno = cfd->mem()->GetEarliestSequenceNumber();
  memtable_info.num_entries = cfd->mem()->num_entries();
  memtable_info.num_deletes = cfd->mem()->num_deletes();
#endif  // ROCKSDB_LITE
  // Log this later after lock release. It may be outdated, e.g., if background
  // flush happens before logging, but that should be ok.
  int num_imm_unflushed = cfd->imm()->NumNotFlushed();
  const auto preallocate_block_size =
      GetWalPreallocateBlockSize(mutable_cf_options.write_buffer_size);
  mutex_.Unlock();
  if (creating_new_log) {
    // TODO: Write buffer size passed in should be max of all CF's instead
    // of mutable_cf_options.write_buffer_size.
    io_s = CreateWAL(new_log_number, recycle_log_number, preallocate_block_size,
                     &new_log);
    if (s.ok()) {
      s = io_s;
    }
  }
  if (s.ok()) {
    SequenceNumber seq = versions_->LastSequence();
    new_mem = cfd->ConstructNewMemtable(mutable_cf_options, seq);
    context->superversion_context.NewSuperVersion();
  }
  ROCKS_LOG_INFO(immutable_db_options_.info_log,
                 "[%s] New memtable created with log file: #%" PRIu64
                 ". Immutable memtables: %d.\n",
                 cfd->GetName().c_str(), new_log_number, num_imm_unflushed);
  mutex_.Lock();
  if (recycle_log_number != 0) {
    // Since renaming the file is done outside DB mutex, we need to ensure
    // concurrent full purges don't delete the file while we're recycling it.
    // To achieve that we hold the old log number in the recyclable list until
    // after it has been renamed.
    assert(log_recycle_files_.front() == recycle_log_number);
    log_recycle_files_.pop_front();
  }
  if (s.ok() && creating_new_log) {
    InstrumentedMutexLock l(&log_write_mutex_);
    assert(new_log != nullptr);
    if (!logs_.empty()) {
      // Alway flush the buffer of the last log before switching to a new one
      log::Writer* cur_log_writer = logs_.back().writer;
      io_s = cur_log_writer->WriteBuffer();
      if (s.ok()) {
        s = io_s;
      }
      if (!s.ok()) {
        ROCKS_LOG_WARN(immutable_db_options_.info_log,
                       "[%s] Failed to switch from #%" PRIu64 " to #%" PRIu64
                       "  WAL file\n",
                       cfd->GetName().c_str(), cur_log_writer->get_log_number(),
                       new_log_number);
      }
    }
    if (s.ok()) {
      logfile_number_ = new_log_number;
      log_empty_ = true;
      log_dir_synced_ = false;
      logs_.emplace_back(logfile_number_, new_log);
      alive_log_files_.push_back(LogFileNumberSize(logfile_number_));
    }
  }

  if (!s.ok()) {
    // how do we fail if we're not creating new log?
    assert(creating_new_log);
    delete new_mem;
    delete new_log;
    context->superversion_context.new_superversion.reset();
    // We may have lost data from the WritableFileBuffer in-memory buffer for
    // the current log, so treat it as a fatal error and set bg_error
    if (!io_s.ok()) {
      error_handler_.SetBGError(io_s, BackgroundErrorReason::kMemTable);
    } else {
      error_handler_.SetBGError(s, BackgroundErrorReason::kMemTable);
    }
    // Read back bg_error in order to get the right severity
    s = error_handler_.GetBGError();
    return s;
  }

  bool empty_cf_updated = false;
  if (immutable_db_options_.track_and_verify_wals_in_manifest &&
      !immutable_db_options_.allow_2pc && creating_new_log) {
    // In non-2pc mode, WALs become obsolete if they do not contain unflushed
    // data. Updating the empty CF's log number might cause some WALs to become
    // obsolete. So we should track the WAL obsoletion event before actually
    // updating the empty CF's log number.
    uint64_t min_wal_number_to_keep =
        versions_->PreComputeMinLogNumberWithUnflushedData(logfile_number_);
    if (min_wal_number_to_keep >
        versions_->GetWalSet().GetMinWalNumberToKeep()) {
      // Get a snapshot of the empty column families.
      // LogAndApply may release and reacquire db
      // mutex, during that period, column family may become empty (e.g. its
      // flush succeeds), then it affects the computed min_log_number_to_keep,
      // so we take a snapshot for consistency of column family data
      // status. If a column family becomes non-empty afterwards, its active log
      // should still be the created new log, so the min_log_number_to_keep is
      // not affected.
      autovector<ColumnFamilyData*> empty_cfs;
      for (auto cf : *versions_->GetColumnFamilySet()) {
        if (cf->IsEmpty()) {
          empty_cfs.push_back(cf);
        }
      }

      VersionEdit wal_deletion;
      wal_deletion.DeleteWalsBefore(min_wal_number_to_keep);
      s = versions_->LogAndApplyToDefaultColumnFamily(&wal_deletion, &mutex_);
      if (!s.ok() && versions_->io_status().IsIOError()) {
        s = error_handler_.SetBGError(versions_->io_status(),
                                      BackgroundErrorReason::kManifestWrite);
      }
      if (!s.ok()) {
        return s;
      }

      for (auto cf : empty_cfs) {
        if (cf->IsEmpty()) {
          cf->SetLogNumber(logfile_number_);
          // MEMPURGE: No need to change this, because new adds
          // should still receive new sequence numbers.
          cf->mem()->SetCreationSeq(versions_->LastSequence());
        }  // cf may become non-empty.
      }
      empty_cf_updated = true;
    }
  }
  if (!empty_cf_updated) {
    for (auto cf : *versions_->GetColumnFamilySet()) {
      // all this is just optimization to delete logs that
      // are no longer needed -- if CF is empty, that means it
      // doesn't need that particular log to stay alive, so we just
      // advance the log number. no need to persist this in the manifest
      if (cf->IsEmpty()) {
        if (creating_new_log) {
          cf->SetLogNumber(logfile_number_);
        }
        cf->mem()->SetCreationSeq(versions_->LastSequence());
      }
    }
  }

  cfd->mem()->SetNextLogNumber(logfile_number_);
  assert(new_mem != nullptr);
  cfd->imm()->Add(cfd->mem(), &context->memtables_to_free_);
  new_mem->Ref();
  cfd->SetMemtable(new_mem);
  InstallSuperVersionAndScheduleWork(cfd, &context->superversion_context,
                                     mutable_cf_options);

#ifndef ROCKSDB_LITE
  // Notify client that memtable is sealed, now that we have successfully
  // installed a new memtable
  NotifyOnMemTableSealed(cfd, memtable_info);
#endif  // ROCKSDB_LITE
  // It is possible that we got here without checking the value of i_os, but
  // that is okay.  If we did, it most likely means that s was already an error.
  // In any case, ignore any unchecked error for i_os here.
  io_s.PermitUncheckedError();
  return s;
}

size_t DBImpl::GetWalPreallocateBlockSize(uint64_t write_buffer_size) const {
  mutex_.AssertHeld();
  size_t bsize =
      static_cast<size_t>(write_buffer_size / 10 + write_buffer_size);
  // Some users might set very high write_buffer_size and rely on
  // max_total_wal_size or other parameters to control the WAL size.
  if (mutable_db_options_.max_total_wal_size > 0) {
    bsize = std::min<size_t>(
        bsize, static_cast<size_t>(mutable_db_options_.max_total_wal_size));
  }
  if (immutable_db_options_.db_write_buffer_size > 0) {
    bsize = std::min<size_t>(bsize, immutable_db_options_.db_write_buffer_size);
  }
  if (immutable_db_options_.write_buffer_manager &&
      immutable_db_options_.write_buffer_manager->enabled()) {
    bsize = std::min<size_t>(
        bsize, immutable_db_options_.write_buffer_manager->buffer_size());
  }

  return bsize;
}

// Default implementations of convenience methods that subclasses of DB
// can call if they wish
Status DB::Put(const WriteOptions& opt, ColumnFamilyHandle* column_family,
               const Slice& key, const Slice& value) {
  // Pre-allocate size of write batch conservatively.
  // 8 bytes are taken by header, 4 bytes for count, 1 byte for type,
  // and we allocate 11 extra bytes for key length, as well as value length.
  WriteBatch batch(key.size() + value.size() + 24, 0 /* max_bytes */,
                   opt.protection_bytes_per_key, 0 /* default_cf_ts_sz */);
  Status s = batch.Put(column_family, key, value);
  if (!s.ok()) {
    return s;
  }
  return Write(opt, &batch);
}

Status DB::Put(const WriteOptions& opt, ColumnFamilyHandle* column_family,
               const Slice& key, const Slice& ts, const Slice& value) {
  ColumnFamilyHandle* default_cf = DefaultColumnFamily();
  assert(default_cf);
  const Comparator* const default_cf_ucmp = default_cf->GetComparator();
  assert(default_cf_ucmp);
  WriteBatch batch(0 /* reserved_bytes */, 0 /* max_bytes */,
                   opt.protection_bytes_per_key,
                   default_cf_ucmp->timestamp_size());
  Status s = batch.Put(column_family, key, ts, value);
  if (!s.ok()) {
    return s;
  }
  return Write(opt, &batch);
}

Status DB::PutEntity(const WriteOptions& options,
                     ColumnFamilyHandle* column_family, const Slice& key,
                     const WideColumns& columns) {
  const ColumnFamilyHandle* const default_cf = DefaultColumnFamily();
  assert(default_cf);

  const Comparator* const default_cf_ucmp = default_cf->GetComparator();
  assert(default_cf_ucmp);

  WriteBatch batch(/* reserved_bytes */ 0, /* max_bytes */ 0,
                   options.protection_bytes_per_key,
                   default_cf_ucmp->timestamp_size());

  const Status s = batch.PutEntity(column_family, key, columns);
  if (!s.ok()) {
    return s;
  }

  return Write(options, &batch);
}

Status DB::Delete(const WriteOptions& opt, ColumnFamilyHandle* column_family,
                  const Slice& key) {
  WriteBatch batch(0 /* reserved_bytes */, 0 /* max_bytes */,
                   opt.protection_bytes_per_key, 0 /* default_cf_ts_sz */);
  Status s = batch.Delete(column_family, key);
  if (!s.ok()) {
    return s;
  }
  return Write(opt, &batch);
}

Status DB::Delete(const WriteOptions& opt, ColumnFamilyHandle* column_family,
                  const Slice& key, const Slice& ts) {
  ColumnFamilyHandle* default_cf = DefaultColumnFamily();
  assert(default_cf);
  const Comparator* const default_cf_ucmp = default_cf->GetComparator();
  assert(default_cf_ucmp);
  WriteBatch batch(0 /* reserved_bytes */, 0 /* max_bytes */,
                   opt.protection_bytes_per_key,
                   default_cf_ucmp->timestamp_size());
  Status s = batch.Delete(column_family, key, ts);
  if (!s.ok()) {
    return s;
  }
  return Write(opt, &batch);
}

Status DB::SingleDelete(const WriteOptions& opt,
                        ColumnFamilyHandle* column_family, const Slice& key) {
  WriteBatch batch(0 /* reserved_bytes */, 0 /* max_bytes */,
                   opt.protection_bytes_per_key, 0 /* default_cf_ts_sz */);
  Status s = batch.SingleDelete(column_family, key);
  if (!s.ok()) {
    return s;
  }
  return Write(opt, &batch);
}

Status DB::SingleDelete(const WriteOptions& opt,
                        ColumnFamilyHandle* column_family, const Slice& key,
                        const Slice& ts) {
  ColumnFamilyHandle* default_cf = DefaultColumnFamily();
  assert(default_cf);
  const Comparator* const default_cf_ucmp = default_cf->GetComparator();
  assert(default_cf_ucmp);
  WriteBatch batch(0 /* reserved_bytes */, 0 /* max_bytes */,
                   opt.protection_bytes_per_key,
                   default_cf_ucmp->timestamp_size());
  Status s = batch.SingleDelete(column_family, key, ts);
  if (!s.ok()) {
    return s;
  }
  return Write(opt, &batch);
}

Status DB::DeleteRange(const WriteOptions& opt,
                       ColumnFamilyHandle* column_family,
                       const Slice& begin_key, const Slice& end_key) {
  WriteBatch batch(0 /* reserved_bytes */, 0 /* max_bytes */,
                   opt.protection_bytes_per_key, 0 /* default_cf_ts_sz */);
  Status s = batch.DeleteRange(column_family, begin_key, end_key);
  if (!s.ok()) {
    return s;
  }
  return Write(opt, &batch);
}

Status DB::Merge(const WriteOptions& opt, ColumnFamilyHandle* column_family,
                 const Slice& key, const Slice& value) {
  WriteBatch batch(0 /* reserved_bytes */, 0 /* max_bytes */,
                   opt.protection_bytes_per_key, 0 /* default_cf_ts_sz */);
  Status s = batch.Merge(column_family, key, value);
  if (!s.ok()) {
    return s;
  }
  return Write(opt, &batch);
}
}  // namespace ROCKSDB_NAMESPACE<|MERGE_RESOLUTION|>--- conflicted
+++ resolved
@@ -467,21 +467,14 @@
 
     if (!two_write_queues_) {
       if (status.ok() && !write_options.disableWAL) {
-<<<<<<< HEAD
         assert(log_context.log_file_number_size);
         LogFileNumberSize& log_file_number_size =
             *(log_context.log_file_number_size);
-        PERF_TIMER_GUARD(write_wal_time);
+        PERF_TIMER_WITH_HISTOGRAM(write_wal_time, WRITE_WAL_NANOS, stats_);
         io_s =
             WriteToWAL(write_group, log_context.writer, log_used,
                        log_context.need_log_sync, log_context.need_log_dir_sync,
                        last_sequence + 1, log_file_number_size);
-=======
-        PERF_TIMER_WITH_HISTOGRAM(write_wal_time, WRITE_WAL_NANOS, stats_);
-        io_s = WriteToWAL(write_group, log_writer, log_used, need_log_sync,
-                          need_log_dir_sync, last_sequence + 1,
-                          log_file_number_size);
->>>>>>> f4799330
       }
     } else {
       if (status.ok() && !write_options.disableWAL) {
@@ -1160,12 +1153,10 @@
   }
 
   if (UNLIKELY(status.ok() && !trim_history_scheduler_.Empty())) {
-<<<<<<< HEAD
-    InstrumentedMutexLock l(&mutex_);
-=======
     auto beg = immutable_db_options_.clock->NowNanos();
->>>>>>> f4799330
+    mutex_.Lock();
     status = TrimMemtableHistory(write_context);
+    mutex_.Unlock();
     auto end = immutable_db_options_.clock->NowNanos();
     RecordInHistogram(stats_, SWITCH_WAL_NANOS, end - beg);
   }
