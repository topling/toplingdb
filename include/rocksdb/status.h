// Copyright (c) 2011-present, Facebook, Inc.  All rights reserved.
//  This source code is licensed under both the GPLv2 (found in the
//  COPYING file in the root directory) and Apache 2.0 License
//  (found in the LICENSE.Apache file in the root directory).
// Copyright (c) 2011 The LevelDB Authors. All rights reserved.
// Use of this source code is governed by a BSD-style license that can be
// found in the LICENSE file. See the AUTHORS file for names of contributors.
//
// A Status encapsulates the result of an operation.  It may indicate success,
// or it may indicate an error with an associated error message.
//
// Multiple threads can invoke const methods on a Status without
// external synchronization, but if any of the threads may call a
// non-const method, all threads accessing the same Status must use
// external synchronization.

#pragma once

#ifdef ROCKSDB_ASSERT_STATUS_CHECKED
#include <stdio.h>
#include <stdlib.h>
#endif

#include <string>

#ifdef ROCKSDB_ASSERT_STATUS_CHECKED
#include "port/stack_trace.h"
#endif

#include "rocksdb/slice.h"

namespace ROCKSDB_NAMESPACE {

class Status {
 public:
  // Create a success status.
  Status() : code_(kOk), subcode_(kNone), sev_(kNoError), state_(nullptr) {}
  ~Status() {
#ifdef ROCKSDB_ASSERT_STATUS_CHECKED
    if (!checked_) {
      fprintf(stderr, "Failed to check Status %p\n", this);
      port::PrintStack();
      abort();
    }
#endif  // ROCKSDB_ASSERT_STATUS_CHECKED
    delete[] state_;
  }

  // Copy the specified status.
  Status(const Status& s);
  Status& operator=(const Status& s);
  Status(Status&& s)
#if !(defined _MSC_VER) || ((defined _MSC_VER) && (_MSC_VER >= 1900))
      noexcept
#endif
      ;
  Status& operator=(Status&& s)
#if !(defined _MSC_VER) || ((defined _MSC_VER) && (_MSC_VER >= 1900))
      noexcept
#endif
      ;
  bool operator==(const Status& rhs) const;
  bool operator!=(const Status& rhs) const;

  // In case of intentionally swallowing an error, user must explicitly call
  // this function. That way we are easily able to search the code to find where
  // error swallowing occurs.
  inline void PermitUncheckedError() const { MarkChecked(); }

  inline void MustCheck() const {
#ifdef ROCKSDB_ASSERT_STATUS_CHECKED
    checked_ = false;
#endif  // ROCKSDB_ASSERT_STATUS_CHECKED
  }

  enum Code : unsigned char {
    kOk = 0,
    kNotFound = 1,
    kCorruption = 2,
    kNotSupported = 3,
    kInvalidArgument = 4,
    kIOError = 5,
    kMergeInProgress = 6,
    kIncomplete = 7,
    kShutdownInProgress = 8,
    kTimedOut = 9,
    kAborted = 10,
    kBusy = 11,
    kExpired = 12,
    kTryAgain = 13,
    kCompactionTooLarge = 14,
    kColumnFamilyDropped = 15,
    kMaxCode
  };

  Code code() const {
    MarkChecked();
    return code_;
  }

  enum SubCode : unsigned char {
    kNone = 0,
    kMutexTimeout = 1,
    kLockTimeout = 2,
    kLockLimit = 3,
    kNoSpace = 4,
    kDeadlock = 5,
    kStaleFile = 6,
    kMemoryLimit = 7,
    kSpaceLimit = 8,
    kPathNotFound = 9,
    KMergeOperandsInsufficientCapacity = 10,
    kManualCompactionPaused = 11,
    kOverwritten = 12,
    kTxnNotPrepared = 13,
    kIOFenced = 14,
    kMaxSubCode
  };

  SubCode subcode() const {
    MarkChecked();
    return subcode_;
  }

  enum Severity : unsigned char {
    kNoError = 0,
    kSoftError = 1,
    kHardError = 2,
    kFatalError = 3,
    kUnrecoverableError = 4,
    kMaxSeverity
  };

  Status(const Status& s, Severity sev);

  Status(Code _code, SubCode _subcode, Severity _sev, const Slice& msg)
      : Status(_code, _subcode, msg, "", _sev) {}

  Severity severity() const {
    MarkChecked();
    return sev_;
  }

  // Returns a C style string indicating the message of the Status
  const char* getState() const {
    MarkChecked();
    return state_;
  }

  // Return a success status.
  static Status OK() { return Status(); }

  // Successful, though an existing something was overwritten
  // Note: using variants of OK status for program logic is discouraged,
  // but it can be useful for communicating statistical information without
  // changing public APIs.
  static Status OkOverwritten() { return Status(kOk, kOverwritten); }

  // Return error status of an appropriate type.
  static Status NotFound(const Slice& msg, const Slice& msg2 = Slice()) {
    return Status(kNotFound, msg, msg2);
  }

  // Fast path for not found without malloc;
  static Status NotFound(SubCode msg = kNone) { return Status(kNotFound, msg); }

  static Status NotFound(SubCode sc, const Slice& msg,
                         const Slice& msg2 = Slice()) {
    return Status(kNotFound, sc, msg, msg2);
  }

  static Status Corruption(const Slice& msg, const Slice& msg2 = Slice()) {
    return Status(kCorruption, msg, msg2);
  }
  static Status Corruption(SubCode msg = kNone) {
    return Status(kCorruption, msg);
  }

  static Status NotSupported(const Slice& msg, const Slice& msg2 = Slice()) {
    return Status(kNotSupported, msg, msg2);
  }
  static Status NotSupported(SubCode msg = kNone) {
    return Status(kNotSupported, msg);
  }

  static Status InvalidArgument(const Slice& msg, const Slice& msg2 = Slice()) {
    return Status(kInvalidArgument, msg, msg2);
  }
  static Status InvalidArgument(SubCode msg = kNone) {
    return Status(kInvalidArgument, msg);
  }

  static Status IOError(const Slice& msg, const Slice& msg2 = Slice()) {
    return Status(kIOError, msg, msg2);
  }
  static Status IOError(SubCode msg = kNone) { return Status(kIOError, msg); }

  static Status MergeInProgress(const Slice& msg, const Slice& msg2 = Slice()) {
    return Status(kMergeInProgress, msg, msg2);
  }
  static Status MergeInProgress(SubCode msg = kNone) {
    return Status(kMergeInProgress, msg);
  }

  static Status Incomplete(const Slice& msg, const Slice& msg2 = Slice()) {
    return Status(kIncomplete, msg, msg2);
  }
  static Status Incomplete(SubCode msg = kNone) {
    return Status(kIncomplete, msg);
  }

  static Status ShutdownInProgress(SubCode msg = kNone) {
    return Status(kShutdownInProgress, msg);
  }
  static Status ShutdownInProgress(const Slice& msg,
                                   const Slice& msg2 = Slice()) {
    return Status(kShutdownInProgress, msg, msg2);
  }
  static Status Aborted(SubCode msg = kNone) { return Status(kAborted, msg); }
  static Status Aborted(const Slice& msg, const Slice& msg2 = Slice()) {
    return Status(kAborted, msg, msg2);
  }

  static Status Busy(SubCode msg = kNone) { return Status(kBusy, msg); }
  static Status Busy(const Slice& msg, const Slice& msg2 = Slice()) {
    return Status(kBusy, msg, msg2);
  }

  static Status TimedOut(SubCode msg = kNone) { return Status(kTimedOut, msg); }
  static Status TimedOut(const Slice& msg, const Slice& msg2 = Slice()) {
    return Status(kTimedOut, msg, msg2);
  }

  static Status Expired(SubCode msg = kNone) { return Status(kExpired, msg); }
  static Status Expired(const Slice& msg, const Slice& msg2 = Slice()) {
    return Status(kExpired, msg, msg2);
  }

  static Status TryAgain(SubCode msg = kNone) { return Status(kTryAgain, msg); }
  static Status TryAgain(const Slice& msg, const Slice& msg2 = Slice()) {
    return Status(kTryAgain, msg, msg2);
  }

  static Status CompactionTooLarge(SubCode msg = kNone) {
    return Status(kCompactionTooLarge, msg);
  }
  static Status CompactionTooLarge(const Slice& msg,
                                   const Slice& msg2 = Slice()) {
    return Status(kCompactionTooLarge, msg, msg2);
  }

  static Status ColumnFamilyDropped(SubCode msg = kNone) {
    return Status(kColumnFamilyDropped, msg);
  }

  static Status ColumnFamilyDropped(const Slice& msg,
                                    const Slice& msg2 = Slice()) {
    return Status(kColumnFamilyDropped, msg, msg2);
  }

  static Status NoSpace() { return Status(kIOError, kNoSpace); }
  static Status NoSpace(const Slice& msg, const Slice& msg2 = Slice()) {
    return Status(kIOError, kNoSpace, msg, msg2);
  }

  static Status MemoryLimit() { return Status(kAborted, kMemoryLimit); }
  static Status MemoryLimit(const Slice& msg, const Slice& msg2 = Slice()) {
    return Status(kAborted, kMemoryLimit, msg, msg2);
  }

  static Status SpaceLimit() { return Status(kIOError, kSpaceLimit); }
  static Status SpaceLimit(const Slice& msg, const Slice& msg2 = Slice()) {
    return Status(kIOError, kSpaceLimit, msg, msg2);
  }

  static Status PathNotFound() { return Status(kIOError, kPathNotFound); }
  static Status PathNotFound(const Slice& msg, const Slice& msg2 = Slice()) {
    return Status(kIOError, kPathNotFound, msg, msg2);
  }

  static Status TxnNotPrepared() {
    return Status(kInvalidArgument, kTxnNotPrepared);
  }
  static Status TxnNotPrepared(const Slice& msg, const Slice& msg2 = Slice()) {
    return Status(kInvalidArgument, kTxnNotPrepared, msg, msg2);
  }

  // Returns true iff the status indicates success.
  bool ok() const {
    MarkChecked();
    return code() == kOk;
  }

  // Returns true iff the status indicates success *with* something
  // overwritten
  bool IsOkOverwritten() const {
    MarkChecked();
    return code() == kOk && subcode() == kOverwritten;
  }

  // Returns true iff the status indicates a NotFound error.
  bool IsNotFound() const {
    MarkChecked();
    return code() == kNotFound;
  }

  // Returns true iff the status indicates a Corruption error.
  bool IsCorruption() const {
    MarkChecked();
    return code() == kCorruption;
  }

  // Returns true iff the status indicates a NotSupported error.
  bool IsNotSupported() const {
    MarkChecked();
    return code() == kNotSupported;
  }

  // Returns true iff the status indicates an InvalidArgument error.
  bool IsInvalidArgument() const {
    MarkChecked();
    return code() == kInvalidArgument;
  }

  // Returns true iff the status indicates an IOError.
  bool IsIOError() const {
    MarkChecked();
    return code() == kIOError;
  }

  // Returns true iff the status indicates an MergeInProgress.
  bool IsMergeInProgress() const {
    MarkChecked();
    return code() == kMergeInProgress;
  }

  // Returns true iff the status indicates Incomplete
  bool IsIncomplete() const {
    MarkChecked();
    return code() == kIncomplete;
  }

  // Returns true iff the status indicates Shutdown In progress
  bool IsShutdownInProgress() const {
    MarkChecked();
    return code() == kShutdownInProgress;
  }

  bool IsTimedOut() const {
    MarkChecked();
    return code() == kTimedOut;
  }

  bool IsAborted() const {
    MarkChecked();
    return code() == kAborted;
  }

  bool IsLockLimit() const {
    MarkChecked();
    return code() == kAborted && subcode() == kLockLimit;
  }

  // Returns true iff the status indicates that a resource is Busy and
  // temporarily could not be acquired.
  bool IsBusy() const {
    MarkChecked();
    return code() == kBusy;
  }

  bool IsDeadlock() const {
    MarkChecked();
    return code() == kBusy && subcode() == kDeadlock;
  }

  // Returns true iff the status indicated that the operation has Expired.
  bool IsExpired() const {
    MarkChecked();
    return code() == kExpired;
  }

  // Returns true iff the status indicates a TryAgain error.
  // This usually means that the operation failed, but may succeed if
  // re-attempted.
  bool IsTryAgain() const {
    MarkChecked();
    return code() == kTryAgain;
  }

  // Returns true iff the status indicates the proposed compaction is too large
  bool IsCompactionTooLarge() const {
    MarkChecked();
    return code() == kCompactionTooLarge;
  }

  // Returns true iff the status indicates Column Family Dropped
  bool IsColumnFamilyDropped() const {
    MarkChecked();
    return code() == kColumnFamilyDropped;
  }

  // Returns true iff the status indicates a NoSpace error
  // This is caused by an I/O error returning the specific "out of space"
  // error condition. Stricto sensu, an NoSpace error is an I/O error
  // with a specific subcode, enabling users to take the appropriate action
  // if needed
  bool IsNoSpace() const {
    MarkChecked();
    return (code() == kIOError) && (subcode() == kNoSpace);
  }

  // Returns true iff the status indicates a memory limit error.  There may be
  // cases where we limit the memory used in certain operations (eg. the size
  // of a write batch) in order to avoid out of memory exceptions.
  bool IsMemoryLimit() const {
    MarkChecked();
    return (code() == kAborted) && (subcode() == kMemoryLimit);
  }

  // Returns true iff the status indicates a PathNotFound error
  // This is caused by an I/O error returning the specific "no such file or
  // directory" error condition. A PathNotFound error is an I/O error with
  // a specific subcode, enabling users to take appropriate action if necessary
  bool IsPathNotFound() const {
    MarkChecked();
    return (code() == kIOError || code() == kNotFound) &&
           (subcode() == kPathNotFound);
  }

  // Returns true iff the status indicates manual compaction paused. This
  // is caused by a call to PauseManualCompaction
  bool IsManualCompactionPaused() const {
    MarkChecked();
    return (code() == kIncomplete) && (subcode() == kManualCompactionPaused);
  }

  // Returns true iff the status indicates a TxnNotPrepared error.
  bool IsTxnNotPrepared() const {
    MarkChecked();
    return (code() == kInvalidArgument) && (subcode() == kTxnNotPrepared);
  }

  // Returns true iff the status indicates a IOFenced error.
  bool IsIOFenced() const {
    MarkChecked();
    return (code() == kIOError) && (subcode() == kIOFenced);
  }

  // Return a string representation of this status suitable for printing.
  // Returns the string "OK" for success.
  std::string ToString() const;

 protected:
  Code code_;
  SubCode subcode_;
  Severity sev_;
<<<<<<< HEAD
  // A nullptr state_ (which is at least the case for OK) means the extra
  // message is empty.
  const char* state_;
=======
>>>>>>> 3f34ef08
#ifdef ROCKSDB_ASSERT_STATUS_CHECKED
  mutable bool checked_ = false;
#endif  // ROCKSDB_ASSERT_STATUS_CHECKED
  const char* state_;

  explicit Status(Code _code, SubCode _subcode = kNone)
      : code_(_code), subcode_(_subcode), sev_(kNoError), state_(nullptr) {}

  Status(Code _code, SubCode _subcode, const Slice& msg, const Slice& msg2,
         Severity sev = kNoError);
  Status(Code _code, const Slice& msg, const Slice& msg2)
      : Status(_code, kNone, msg, msg2) {}

  static const char* CopyState(const char* s);

  inline void MarkChecked() const {
#ifdef ROCKSDB_ASSERT_STATUS_CHECKED
    checked_ = true;
#endif  // ROCKSDB_ASSERT_STATUS_CHECKED
  }
};

inline Status::Status(const Status& s)
    : code_(s.code_), subcode_(s.subcode_), sev_(s.sev_) {
  s.MarkChecked();
  state_ = (s.state_ == nullptr) ? nullptr : CopyState(s.state_);
}
inline Status::Status(const Status& s, Severity sev)
    : code_(s.code_), subcode_(s.subcode_), sev_(sev) {
  s.MarkChecked();
  state_ = (s.state_ == nullptr) ? nullptr : CopyState(s.state_);
}
inline Status& Status::operator=(const Status& s) {
  if (this != &s) {
    s.MarkChecked();
    MustCheck();
    code_ = s.code_;
    subcode_ = s.subcode_;
    sev_ = s.sev_;
    delete[] state_;
    state_ = (s.state_ == nullptr) ? nullptr : CopyState(s.state_);
  }
  return *this;
}

inline Status::Status(Status&& s)
#if !(defined _MSC_VER) || ((defined _MSC_VER) && (_MSC_VER >= 1900))
    noexcept
#endif
    : Status() {
  s.MarkChecked();
  *this = std::move(s);
}

inline Status& Status::operator=(Status&& s)
#if !(defined _MSC_VER) || ((defined _MSC_VER) && (_MSC_VER >= 1900))
    noexcept
#endif
{
  if (this != &s) {
    s.MarkChecked();
    MustCheck();
    code_ = std::move(s.code_);
    s.code_ = kOk;
    subcode_ = std::move(s.subcode_);
    s.subcode_ = kNone;
    sev_ = std::move(s.sev_);
    s.sev_ = kNoError;
    delete[] state_;
    state_ = nullptr;
    std::swap(state_, s.state_);
  }
  return *this;
}

inline bool Status::operator==(const Status& rhs) const {
  MarkChecked();
  rhs.MarkChecked();
  return (code_ == rhs.code_);
}

inline bool Status::operator!=(const Status& rhs) const {
  MarkChecked();
  rhs.MarkChecked();
  return !(*this == rhs);
}

}  // namespace ROCKSDB_NAMESPACE<|MERGE_RESOLUTION|>--- conflicted
+++ resolved
@@ -454,15 +454,11 @@
   Code code_;
   SubCode subcode_;
   Severity sev_;
-<<<<<<< HEAD
-  // A nullptr state_ (which is at least the case for OK) means the extra
-  // message is empty.
-  const char* state_;
-=======
->>>>>>> 3f34ef08
 #ifdef ROCKSDB_ASSERT_STATUS_CHECKED
   mutable bool checked_ = false;
 #endif  // ROCKSDB_ASSERT_STATUS_CHECKED
+  // A nullptr state_ (which is at least the case for OK) means the extra
+  // message is empty.
   const char* state_;
 
   explicit Status(Code _code, SubCode _subcode = kNone)
