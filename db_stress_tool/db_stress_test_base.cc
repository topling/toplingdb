//  Copyright (c) 2011-present, Facebook, Inc.  All rights reserved.
//  This source code is licensed under both the GPLv2 (found in the
//  COPYING file in the root directory) and Apache 2.0 License
//  (found in the LICENSE.Apache file in the root directory).
//
// Copyright (c) 2011 The LevelDB Authors. All rights reserved.
// Use of this source code is governed by a BSD-style license that can be
// found in the LICENSE file. See the AUTHORS file for names of contributors.
//

#include <ios>
#include <thread>

#include "rocksdb/options.h"
#include "util/compression.h"
#ifdef GFLAGS
#include "db_stress_tool/db_stress_common.h"
#include "db_stress_tool/db_stress_compaction_filter.h"
#include "db_stress_tool/db_stress_driver.h"
#include "db_stress_tool/db_stress_table_properties_collector.h"
#include "db_stress_tool/db_stress_wide_merge_operator.h"
#include "options/options_parser.h"
#include "rocksdb/convenience.h"
#include "rocksdb/filter_policy.h"
#include "rocksdb/secondary_cache.h"
#include "rocksdb/sst_file_manager.h"
#include "rocksdb/types.h"
#include "rocksdb/utilities/object_registry.h"
#include "rocksdb/utilities/write_batch_with_index.h"
#include "utilities/write_batch_with_index/write_batch_with_index_internal.h"
#include "test_util/testutil.h"
#include "util/cast_util.h"
#include "utilities/backup/backup_engine_impl.h"
#include "utilities/fault_injection_fs.h"
#include "utilities/fault_injection_secondary_cache.h"

namespace ROCKSDB_NAMESPACE {

namespace {

std::shared_ptr<const FilterPolicy> CreateFilterPolicy() {
  if (FLAGS_bloom_bits < 0) {
    return BlockBasedTableOptions().filter_policy;
  }
  const FilterPolicy* new_policy;
  if (FLAGS_bloom_before_level == INT_MAX) {
    // Use Bloom API
    new_policy = NewBloomFilterPolicy(FLAGS_bloom_bits, false);
  } else {
    new_policy =
        NewRibbonFilterPolicy(FLAGS_bloom_bits, FLAGS_bloom_before_level);
  }
  return std::shared_ptr<const FilterPolicy>(new_policy);
}

}  // namespace

StressTest::StressTest()
    : cache_(NewCache(FLAGS_cache_size, FLAGS_cache_numshardbits)),
      filter_policy_(CreateFilterPolicy()),
      db_(nullptr),
      txn_db_(nullptr),
      optimistic_txn_db_(nullptr),
      db_aptr_(nullptr),
      clock_(db_stress_env->GetSystemClock().get()),
      new_column_family_name_(1),
      num_times_reopened_(0),
      db_preload_finished_(false),
      cmp_db_(nullptr),
      is_db_stopped_(false) {
  if (FLAGS_destroy_db_initially) {
    std::vector<std::string> files;
    db_stress_env->GetChildren(FLAGS_db, &files);
    for (unsigned int i = 0; i < files.size(); i++) {
      if (Slice(files[i]).starts_with("heap-")) {
        db_stress_env->DeleteFile(FLAGS_db + "/" + files[i]);
      }
    }

    Options options;
    options.env = db_stress_env;
    // Remove files without preserving manfiest files
    const Status s = !FLAGS_use_blob_db
                         ? DestroyDB(FLAGS_db, options)
                         : blob_db::DestroyBlobDB(FLAGS_db, options,
                                                  blob_db::BlobDBOptions());

    if (!s.ok()) {
      fprintf(stderr, "Cannot destroy original db: %s\n", s.ToString().c_str());
      exit(1);
    }
  }
}

StressTest::~StressTest() {
  for (auto cf : column_families_) {
    delete cf;
  }
  column_families_.clear();
  delete db_;

  for (auto* cf : cmp_cfhs_) {
    delete cf;
  }
  cmp_cfhs_.clear();
  delete cmp_db_;
}

std::shared_ptr<Cache> StressTest::NewCache(size_t capacity,
                                            int32_t num_shard_bits) {
  ConfigOptions config_options;
  if (capacity <= 0) {
    return nullptr;
  }

  std::shared_ptr<SecondaryCache> secondary_cache;
  if (!FLAGS_secondary_cache_uri.empty()) {
    assert(!strstr(FLAGS_secondary_cache_uri.c_str(),
                   "compressed_secondary_cache") ||
           (FLAGS_compressed_secondary_cache_size == 0 &&
            FLAGS_compressed_secondary_cache_ratio == 0.0 &&
            !StartsWith(FLAGS_cache_type, "tiered_")));
    Status s = SecondaryCache::CreateFromString(
        config_options, FLAGS_secondary_cache_uri, &secondary_cache);
    if (secondary_cache == nullptr) {
      fprintf(stderr,
              "No secondary cache registered matching string: %s status=%s\n",
              FLAGS_secondary_cache_uri.c_str(), s.ToString().c_str());
      exit(1);
    }
    if (FLAGS_secondary_cache_fault_one_in > 0) {
      secondary_cache = std::make_shared<FaultInjectionSecondaryCache>(
          secondary_cache, static_cast<uint32_t>(FLAGS_seed),
          FLAGS_secondary_cache_fault_one_in);
    }
  } else if (FLAGS_compressed_secondary_cache_size > 0) {
    if (StartsWith(FLAGS_cache_type, "tiered_")) {
      fprintf(stderr,
              "Cannot specify both compressed_secondary_cache_size and %s\n",
              FLAGS_cache_type.c_str());
      exit(1);
    }
    CompressedSecondaryCacheOptions opts;
    opts.capacity = FLAGS_compressed_secondary_cache_size;
    secondary_cache = NewCompressedSecondaryCache(opts);
    if (secondary_cache == nullptr) {
      fprintf(stderr, "Failed to allocate compressed secondary cache\n");
      exit(1);
    }
    compressed_secondary_cache = secondary_cache;
  }

  std::string cache_type = FLAGS_cache_type;
  size_t cache_size = FLAGS_cache_size;
  bool tiered = false;
  if (StartsWith(cache_type, "tiered_")) {
    tiered = true;
    cache_type.erase(0, strlen("tiered_"));
  }
  if (FLAGS_use_write_buffer_manager) {
    cache_size += FLAGS_db_write_buffer_size;
  }
  if (cache_type == "clock_cache") {
    fprintf(stderr, "Old clock cache implementation has been removed.\n");
    exit(1);
  } else if (EndsWith(cache_type, "hyper_clock_cache")) {
    size_t estimated_entry_charge;
    if (cache_type == "fixed_hyper_clock_cache" ||
        cache_type == "hyper_clock_cache") {
      estimated_entry_charge = FLAGS_block_size;
    } else if (cache_type == "auto_hyper_clock_cache") {
      estimated_entry_charge = 0;
    } else {
      fprintf(stderr, "Cache type not supported.");
      exit(1);
    }
    HyperClockCacheOptions opts(cache_size, estimated_entry_charge,
                                num_shard_bits);
    opts.hash_seed = BitwiseAnd(FLAGS_seed, INT32_MAX);
    if (tiered) {
      TieredCacheOptions tiered_opts;
      tiered_opts.cache_opts = &opts;
      tiered_opts.cache_type = PrimaryCacheType::kCacheTypeHCC;
      tiered_opts.total_capacity = cache_size;
      tiered_opts.compressed_secondary_ratio = 0.5;
      block_cache = NewTieredCache(tiered_opts);
    } else {
      opts.secondary_cache = std::move(secondary_cache);
      block_cache = opts.MakeSharedCache();
    }
  } else if (EndsWith(cache_type, "lru_cache")) {
    LRUCacheOptions opts;
    opts.capacity = capacity;
    opts.num_shard_bits = num_shard_bits;
    if (tiered) {
      TieredCacheOptions tiered_opts;
      tiered_opts.cache_opts = &opts;
      tiered_opts.cache_type = PrimaryCacheType::kCacheTypeLRU;
      tiered_opts.total_capacity = cache_size;
      tiered_opts.compressed_secondary_ratio = 0.5;
      block_cache = NewTieredCache(tiered_opts);
    } else {
      opts.secondary_cache = std::move(secondary_cache);
      block_cache = NewLRUCache(opts);
    }
  } else {
    fprintf(stderr, "Cache type not supported.");
    exit(1);
  }
  return block_cache;
}

std::vector<std::string> StressTest::GetBlobCompressionTags() {
  std::vector<std::string> compression_tags{"kNoCompression"};

  if (Snappy_Supported()) {
    compression_tags.emplace_back("kSnappyCompression");
  }
  if (LZ4_Supported()) {
    compression_tags.emplace_back("kLZ4Compression");
  }
  if (ZSTD_Supported()) {
    compression_tags.emplace_back("kZSTD");
  }

  return compression_tags;
}

bool StressTest::BuildOptionsTable() {
  if (FLAGS_set_options_one_in <= 0) {
    return true;
  }

  std::unordered_map<std::string, std::vector<std::string>> options_tbl = {
      {"write_buffer_size",
       {std::to_string(options_.write_buffer_size),
        std::to_string(options_.write_buffer_size * 2),
        std::to_string(options_.write_buffer_size * 4)}},
      {"max_write_buffer_number",
       {std::to_string(options_.max_write_buffer_number),
        std::to_string(options_.max_write_buffer_number * 2),
        std::to_string(options_.max_write_buffer_number * 4)}},
      {"arena_block_size",
       {
           std::to_string(options_.arena_block_size),
           std::to_string(options_.write_buffer_size / 4),
           std::to_string(options_.write_buffer_size / 8),
       }},
      {"memtable_huge_page_size", {"0", std::to_string(2 * 1024 * 1024)}},
      {"max_successive_merges", {"0", "2", "4"}},
      {"inplace_update_num_locks", {"100", "200", "300"}},
      // TODO: re-enable once internal task T124324915 is fixed.
      // {"experimental_mempurge_threshold", {"0.0", "1.0"}},
      // TODO(ljin): enable test for this option
      // {"disable_auto_compactions", {"100", "200", "300"}},
      {"level0_file_num_compaction_trigger",
       {
           std::to_string(options_.level0_file_num_compaction_trigger),
           std::to_string(options_.level0_file_num_compaction_trigger + 2),
           std::to_string(options_.level0_file_num_compaction_trigger + 4),
       }},
      {"level0_slowdown_writes_trigger",
       {
           std::to_string(options_.level0_slowdown_writes_trigger),
           std::to_string(options_.level0_slowdown_writes_trigger + 2),
           std::to_string(options_.level0_slowdown_writes_trigger + 4),
       }},
      {"level0_stop_writes_trigger",
       {
           std::to_string(options_.level0_stop_writes_trigger),
           std::to_string(options_.level0_stop_writes_trigger + 2),
           std::to_string(options_.level0_stop_writes_trigger + 4),
       }},
      {"max_compaction_bytes",
       {
           std::to_string(options_.target_file_size_base * 5),
           std::to_string(options_.target_file_size_base * 15),
           std::to_string(options_.target_file_size_base * 100),
       }},
      {"target_file_size_base",
       {
           std::to_string(options_.target_file_size_base),
           std::to_string(options_.target_file_size_base * 2),
           std::to_string(options_.target_file_size_base * 4),
       }},
      {"target_file_size_multiplier",
       {
           std::to_string(options_.target_file_size_multiplier),
           "1",
           "2",
       }},
      {"max_bytes_for_level_base",
       {
           std::to_string(options_.max_bytes_for_level_base / 2),
           std::to_string(options_.max_bytes_for_level_base),
           std::to_string(options_.max_bytes_for_level_base * 2),
       }},
      {"max_bytes_for_level_multiplier",
       {
           std::to_string(options_.max_bytes_for_level_multiplier),
           "1",
           "2",
       }},
      {"max_sequential_skip_in_iterations", {"4", "8", "12"}},
  };

  if (FLAGS_allow_setting_blob_options_dynamically) {
    options_tbl.emplace("enable_blob_files",
                        std::vector<std::string>{"false", "true"});
    options_tbl.emplace("min_blob_size",
                        std::vector<std::string>{"0", "8", "16"});
    options_tbl.emplace("blob_file_size",
                        std::vector<std::string>{"1M", "16M", "256M", "1G"});
    options_tbl.emplace("blob_compression_type", GetBlobCompressionTags());
    options_tbl.emplace("enable_blob_garbage_collection",
                        std::vector<std::string>{"false", "true"});
    options_tbl.emplace(
        "blob_garbage_collection_age_cutoff",
        std::vector<std::string>{"0.0", "0.25", "0.5", "0.75", "1.0"});
    options_tbl.emplace("blob_garbage_collection_force_threshold",
                        std::vector<std::string>{"0.5", "0.75", "1.0"});
    options_tbl.emplace("blob_compaction_readahead_size",
                        std::vector<std::string>{"0", "1M", "4M"});
    options_tbl.emplace("blob_file_starting_level",
                        std::vector<std::string>{"0", "1", "2"});
    options_tbl.emplace("prepopulate_blob_cache",
                        std::vector<std::string>{"kDisable", "kFlushOnly"});
  }

  if (FLAGS_bloom_before_level != INT_MAX) {
    // Can modify RibbonFilterPolicy field
    options_tbl.emplace("table_factory.filter_policy.bloom_before_level",
                        std::vector<std::string>{"-1", "0", "1", "2",
                                                 "2147483646", "2147483647"});
  }

  options_table_ = std::move(options_tbl);

  for (const auto& iter : options_table_) {
    options_index_.push_back(iter.first);
  }
  return true;
}

void StressTest::InitDb(SharedState* shared) {
  uint64_t now = clock_->NowMicros();
  fprintf(stdout, "%s Initializing db_stress\n",
          clock_->TimeToString(now / 1000000).c_str());
  PrintEnv();
  Open(shared);
  BuildOptionsTable();
}

void StressTest::FinishInitDb(SharedState* shared) {
  if (FLAGS_read_only) {
    uint64_t now = clock_->NowMicros();
    fprintf(stdout, "%s Preloading db with %" PRIu64 " KVs\n",
            clock_->TimeToString(now / 1000000).c_str(), FLAGS_max_key);
    PreloadDbAndReopenAsReadOnly(FLAGS_max_key, shared);
  }

  if (shared->HasHistory()) {
    // The way it works right now is, if there's any history, that means the
    // previous run mutating the DB had all its operations traced, in which case
    // we should always be able to `Restore()` the expected values to match the
    // `db_`'s current seqno.
    Status s = shared->Restore(db_);
    if (!s.ok()) {
      fprintf(stderr, "Error restoring historical expected values: %s\n",
              s.ToString().c_str());
      exit(1);
    }
  }
  if (FLAGS_use_txn && !FLAGS_use_optimistic_txn) {
    // It's OK here without sync because unsynced data cannot be lost at this
    // point
    // - even with sync_fault_injection=1 as the
    // file is still directly writable until after FinishInitDb()
    ProcessRecoveredPreparedTxns(shared);
  }

  if (FLAGS_enable_compaction_filter) {
    auto* compaction_filter_factory =
        reinterpret_cast<DbStressCompactionFilterFactory*>(
            options_.compaction_filter_factory.get());
    assert(compaction_filter_factory);
    // This must be called only after any potential `SharedState::Restore()` has
    // completed in order for the `compaction_filter_factory` to operate on the
    // correct latest values file.
    compaction_filter_factory->SetSharedState(shared);
    fprintf(stdout, "Compaction filter factory: %s\n",
            compaction_filter_factory->Name());
  }
}

void StressTest::TrackExpectedState(SharedState* shared) {
  // For `FLAGS_manual_wal_flush_one_inWAL`
  // data can be lost when `manual_wal_flush_one_in > 0` and `FlushWAL()` is not
  // explictly called by users of RocksDB (in our case, db stress).
  // Therefore recovery from such potential WAL data loss is a prefix recovery
  // that requires tracing
  if ((FLAGS_sync_fault_injection || FLAGS_disable_wal ||
       FLAGS_manual_wal_flush_one_in > 0) &&
      IsStateTracked()) {
    Status s = shared->SaveAtAndAfter(db_);
    if (!s.ok()) {
      fprintf(stderr, "Error enabling history tracing: %s\n",
              s.ToString().c_str());
      exit(1);
    }
  }
}

Status StressTest::AssertSame(DB* db, ColumnFamilyHandle* cf,
                              ThreadState::SnapshotState& snap_state) {
  Status s;
  if (cf->GetName() != snap_state.cf_at_name) {
    return s;
  }
  // This `ReadOptions` is for validation purposes. Ignore
  // `FLAGS_rate_limit_user_ops` to avoid slowing any validation.
  ReadOptions ropt;
  ropt.snapshot = snap_state.snapshot;
  Slice ts;
  if (!snap_state.timestamp.empty()) {
    ts = snap_state.timestamp;
    ropt.timestamp = &ts;
  }
  PinnableSlice exp_v(&snap_state.value);
  exp_v.PinSelf();
  PinnableSlice v;
  s = db->Get(ropt, cf, snap_state.key, &v);
  if (!s.ok() && !s.IsNotFound()) {
    // When `persist_user_defined_timestamps` is false, a repeated read with
    // both a read timestamp and an explicitly taken snapshot cannot guarantee
    // consistent result all the time. When it cannot return consistent result,
    // it will return an `InvalidArgument` status.
    if (s.IsInvalidArgument() && !FLAGS_persist_user_defined_timestamps) {
      return Status::OK();
    }
    return s;
  }
  if (snap_state.status != s) {
    return Status::Corruption(
        "The snapshot gave inconsistent results for key " +
        std::to_string(Hash(snap_state.key.c_str(), snap_state.key.size(), 0)) +
        " in cf " + cf->GetName() + ": (" + snap_state.status.ToString() +
        ") vs. (" + s.ToString() + ")");
  }
  if (s.ok()) {
    if (exp_v != v) {
      return Status::Corruption("The snapshot gave inconsistent values: (" +
                                exp_v.ToString() + ") vs. (" + v.ToString() +
                                ")");
    }
  }
  if (snap_state.key_vec != nullptr) {
    // When `prefix_extractor` is set, seeking to beginning and scanning
    // across prefixes are only supported with `total_order_seek` set.
    ropt.total_order_seek = true;
    std::unique_ptr<Iterator> iterator(db->NewIterator(ropt));
    std::unique_ptr<std::vector<bool>> tmp_bitvec(
        new std::vector<bool>(FLAGS_max_key));
    for (iterator->SeekToFirst(); iterator->Valid(); iterator->Next()) {
      uint64_t key_val;
      if (GetIntVal(iterator->key().ToString(), &key_val)) {
        (*tmp_bitvec.get())[key_val] = true;
      }
    }
    if (!std::equal(snap_state.key_vec->begin(), snap_state.key_vec->end(),
                    tmp_bitvec.get()->begin())) {
      return Status::Corruption("Found inconsistent keys at this snapshot");
    }
  }
  return Status::OK();
}

void StressTest::ProcessStatus(SharedState* shared, std::string opname,
                               Status s) const {
  if (s.ok()) {
    return;
  }
  if (!s.IsIOError() || !std::strstr(s.getState(), "injected")) {
    std::ostringstream oss;
    oss << opname << " failed: " << s.ToString();
    VerificationAbort(shared, oss.str());
    assert(false);
  }
  fprintf(stdout, "%s failed: %s\n", opname.c_str(), s.ToString().c_str());
}

void StressTest::VerificationAbort(SharedState* shared, std::string msg) const {
  fprintf(stderr, "Verification failed: %s\n", msg.c_str());
  shared->SetVerificationFailure();
}

void StressTest::VerificationAbort(SharedState* shared, std::string msg, int cf,
                                   int64_t key) const {
  auto key_str = Key(key);
  Slice key_slice = key_str;
  fprintf(stderr,
          "Verification failed for column family %d key %s (%" PRIi64 "): %s\n",
          cf, key_slice.ToString(true).c_str(), key, msg.c_str());
  shared->SetVerificationFailure();
}

void StressTest::VerificationAbort(SharedState* shared, std::string msg, int cf,
                                   int64_t key, Slice value_from_db,
                                   Slice value_from_expected) const {
  auto key_str = Key(key);
  fprintf(stderr,
          "Verification failed for column family %d key %s (%" PRIi64
          "): value_from_db: %s, value_from_expected: %s, msg: %s\n",
          cf, Slice(key_str).ToString(true).c_str(), key,
          value_from_db.ToString(true).c_str(),
          value_from_expected.ToString(true).c_str(), msg.c_str());
  shared->SetVerificationFailure();
}

void StressTest::VerificationAbort(SharedState* shared, int cf, int64_t key,
                                   const Slice& value,
                                   const WideColumns& columns) const {
  assert(shared);

  auto key_str = Key(key);

  fprintf(stderr,
          "Verification failed for column family %d key %s (%" PRIi64
          "): Value and columns inconsistent: value: %s, columns: %s\n",
          cf, Slice(key_str).ToString(/* hex */ true).c_str(), key,
          value.ToString(/* hex */ true).c_str(),
          WideColumnsToHex(columns).c_str());

  shared->SetVerificationFailure();
}

std::string StressTest::DebugString(const Slice& value,
                                    const WideColumns& columns) {
  std::ostringstream oss;

  oss << "value: " << value.ToString(/* hex */ true)
      << ", columns: " << WideColumnsToHex(columns);

  return oss.str();
}

void StressTest::PrintStatistics() {
  if (dbstats) {
    fprintf(stdout, "STATISTICS:\n%s\n", dbstats->ToString().c_str());
  }
  if (dbstats_secondaries) {
    fprintf(stdout, "Secondary instances STATISTICS:\n%s\n",
            dbstats_secondaries->ToString().c_str());
  }
}

// Currently PreloadDb has to be single-threaded.
void StressTest::PreloadDbAndReopenAsReadOnly(int64_t number_of_keys,
                                              SharedState* shared) {
  WriteOptions write_opts;
  write_opts.disableWAL = FLAGS_disable_wal;
  if (FLAGS_sync) {
    write_opts.sync = true;
  }
  if (FLAGS_rate_limit_auto_wal_flush) {
    write_opts.rate_limiter_priority = Env::IO_USER;
  }
  char value[100];
  int cf_idx = 0;
  Status s;
  for (auto cfh : column_families_) {
    for (int64_t k = 0; k != number_of_keys; ++k) {
      const std::string key = Key(k);

      PendingExpectedValue pending_expected_value =
          shared->PreparePut(cf_idx, k);
      const uint32_t value_base = pending_expected_value.GetFinalValueBase();
      const size_t sz = GenerateValue(value_base, value, sizeof(value));

      const Slice v(value, sz);

      std::string ts;
      if (FLAGS_user_timestamp_size > 0) {
        ts = GetNowNanos();
      }

      if (FLAGS_use_put_entity_one_in > 0 &&
          (value_base % FLAGS_use_put_entity_one_in) == 0) {
        s = db_->PutEntity(write_opts, cfh, key,
                           GenerateWideColumns(value_base, v));
      } else if (FLAGS_use_merge) {
        if (!FLAGS_use_txn) {
          if (FLAGS_user_timestamp_size > 0) {
            s = db_->Merge(write_opts, cfh, key, ts, v);
          } else {
            s = db_->Merge(write_opts, cfh, key, v);
          }
        } else {
          s = ExecuteTransaction(
              write_opts, /*thread=*/nullptr,
              [&](Transaction& txn) { return txn.Merge(cfh, key, v); });
        }
      } else {
        if (!FLAGS_use_txn) {
          if (FLAGS_user_timestamp_size > 0) {
            s = db_->Put(write_opts, cfh, key, ts, v);
          } else {
            s = db_->Put(write_opts, cfh, key, v);
          }
        } else {
          s = ExecuteTransaction(
              write_opts, /*thread=*/nullptr,
              [&](Transaction& txn) { return txn.Put(cfh, key, v); });
        }
      }

      pending_expected_value.Commit();
      if (!s.ok()) {
        break;
      }
    }
    if (!s.ok()) {
      break;
    }
    ++cf_idx;
  }
  if (s.ok()) {
    s = db_->Flush(FlushOptions(), column_families_);
  }
  if (s.ok()) {
    for (auto cf : column_families_) {
      delete cf;
    }
    column_families_.clear();
    delete db_;
    db_ = nullptr;
    txn_db_ = nullptr;
    optimistic_txn_db_ = nullptr;

    db_preload_finished_.store(true);
    auto now = clock_->NowMicros();
    fprintf(stdout, "%s Reopening database in read-only\n",
            clock_->TimeToString(now / 1000000).c_str());
    // Reopen as read-only, can ignore all options related to updates
    Open(shared);
  } else {
    fprintf(stderr, "Failed to preload db");
    exit(1);
  }
}

Status StressTest::SetOptions(ThreadState* thread) {
  assert(FLAGS_set_options_one_in > 0);
  std::unordered_map<std::string, std::string> opts;
  std::string name =
      options_index_[thread->rand.Next() % options_index_.size()];
  int value_idx = thread->rand.Next() % options_table_[name].size();
  if (name == "level0_file_num_compaction_trigger" ||
      name == "level0_slowdown_writes_trigger" ||
      name == "level0_stop_writes_trigger") {
    opts["level0_file_num_compaction_trigger"] =
        options_table_["level0_file_num_compaction_trigger"][value_idx];
    opts["level0_slowdown_writes_trigger"] =
        options_table_["level0_slowdown_writes_trigger"][value_idx];
    opts["level0_stop_writes_trigger"] =
        options_table_["level0_stop_writes_trigger"][value_idx];
  } else {
    opts[name] = options_table_[name][value_idx];
  }

  int rand_cf_idx = thread->rand.Next() % FLAGS_column_families;
  auto cfh = column_families_[rand_cf_idx];
  return db_->SetOptions(cfh, opts);
}

void StressTest::ProcessRecoveredPreparedTxns(SharedState* shared) {
  assert(txn_db_);
  std::vector<Transaction*> recovered_prepared_trans;
  txn_db_->GetAllPreparedTransactions(&recovered_prepared_trans);
  for (Transaction* txn : recovered_prepared_trans) {
    ProcessRecoveredPreparedTxnsHelper(txn, shared);
    delete txn;
  }
  recovered_prepared_trans.clear();
  txn_db_->GetAllPreparedTransactions(&recovered_prepared_trans);
  assert(recovered_prepared_trans.size() == 0);
}

void StressTest::ProcessRecoveredPreparedTxnsHelper(Transaction* txn,
                                                    SharedState* shared) {
  thread_local Random rand(static_cast<uint32_t>(FLAGS_seed));
  for (size_t i = 0; i < column_families_.size(); ++i) {
    std::unique_ptr<WBWIIterator> wbwi_iter(
        txn->GetWriteBatch()->NewIterator(column_families_[i]));
    for (wbwi_iter->SeekToFirst(); wbwi_iter->Valid(); wbwi_iter->Next()) {
      uint64_t key_val;
      if (GetIntVal(wbwi_iter->Entry().key.ToString(), &key_val)) {
        shared->SyncPendingPut(static_cast<int>(i) /* cf_idx */, key_val);
      }
    }
  }
  if (rand.OneIn(2)) {
    Status s = txn->Commit();
    assert(s.ok());
  } else {
    Status s = txn->Rollback();
    assert(s.ok());
  }
}

Status StressTest::NewTxn(WriteOptions& write_opts,
                          std::unique_ptr<Transaction>* out_txn) {
  if (!FLAGS_use_txn) {
    return Status::InvalidArgument("NewTxn when FLAGS_use_txn is not set");
  }
  write_opts.disableWAL = FLAGS_disable_wal;
  static std::atomic<uint64_t> txn_id = {0};
  if (FLAGS_use_optimistic_txn) {
    out_txn->reset(optimistic_txn_db_->BeginTransaction(write_opts));
    return Status::OK();
  } else {
    TransactionOptions txn_options;
    txn_options.use_only_the_last_commit_time_batch_for_recovery =
        FLAGS_use_only_the_last_commit_time_batch_for_recovery;
    txn_options.lock_timeout = 600000;  // 10 min
    txn_options.deadlock_detect = true;
    out_txn->reset(txn_db_->BeginTransaction(write_opts, txn_options));
    auto istr = std::to_string(txn_id.fetch_add(1));
    Status s = (*out_txn)->SetName("xid" + istr);
    return s;
  }
}

Status StressTest::CommitTxn(Transaction& txn, ThreadState* thread) {
  if (!FLAGS_use_txn) {
    return Status::InvalidArgument("CommitTxn when FLAGS_use_txn is not set");
  }
  Status s = Status::OK();
  if (FLAGS_use_optimistic_txn) {
    assert(optimistic_txn_db_);
    s = txn.Commit();
  } else {
    assert(txn_db_);
    s = txn.Prepare();
    std::shared_ptr<const Snapshot> timestamped_snapshot;
    if (s.ok()) {
      if (thread && FLAGS_create_timestamped_snapshot_one_in &&
          thread->rand.OneIn(FLAGS_create_timestamped_snapshot_one_in)) {
        uint64_t ts = db_stress_env->NowNanos();
        s = txn.CommitAndTryCreateSnapshot(/*notifier=*/nullptr, ts,
                                           &timestamped_snapshot);

        std::pair<Status, std::shared_ptr<const Snapshot>> res;
        if (thread->tid == 0) {
          uint64_t now = db_stress_env->NowNanos();
          res = txn_db_->CreateTimestampedSnapshot(now);
          if (res.first.ok()) {
            assert(res.second);
            assert(res.second->GetTimestamp() == now);
            if (timestamped_snapshot) {
              assert(res.second->GetTimestamp() >
                     timestamped_snapshot->GetTimestamp());
            }
          } else {
            assert(!res.second);
          }
        }
      } else {
        s = txn.Commit();
      }
    }
    if (thread && FLAGS_create_timestamped_snapshot_one_in > 0 &&
        thread->rand.OneInOpt(50000)) {
      uint64_t now = db_stress_env->NowNanos();
      constexpr uint64_t time_diff = static_cast<uint64_t>(1000) * 1000 * 1000;
      txn_db_->ReleaseTimestampedSnapshotsOlderThan(now - time_diff);
    }
  }
  return s;
}

Status StressTest::ExecuteTransaction(
    WriteOptions& write_opts, ThreadState* thread,
    std::function<Status(Transaction&)>&& ops) {
  std::unique_ptr<Transaction> txn;
  Status s = NewTxn(write_opts, &txn);
  std::string try_again_messages;
  if (s.ok()) {
    for (int tries = 1;; ++tries) {
      s = ops(*txn);
      if (s.ok()) {
        s = CommitTxn(*txn, thread);
        if (s.ok()) {
          break;
        }
      }
      // Optimistic txn might return TryAgain, in which case rollback
      // and try again.
      if (!s.IsTryAgain() || !FLAGS_use_optimistic_txn) {
        break;
      }
      // Record and report historical TryAgain messages for debugging
      try_again_messages +=
          std::to_string(SystemClock::Default()->NowMicros() / 1000);
      try_again_messages += "ms ";
      try_again_messages += s.getState();
      try_again_messages += "\n";
      // In theory, each Rollback after TryAgain should have an independent
      // chance of success, so too many retries could indicate something is
      // not working properly.
      if (tries >= 10) {
        s = Status::TryAgain(try_again_messages);
        break;
      }
      s = txn->Rollback();
      if (!s.ok()) {
        break;
      }
    }
  }
  return s;
}

void StressTest::OperateDb(ThreadState* thread) {
  ReadOptions read_opts(FLAGS_verify_checksum, true);
  read_opts.rate_limiter_priority =
      FLAGS_rate_limit_user_ops ? Env::IO_USER : Env::IO_TOTAL;
  read_opts.async_io = FLAGS_async_io;
  read_opts.adaptive_readahead = FLAGS_adaptive_readahead;
  read_opts.readahead_size = FLAGS_readahead_size;
  read_opts.auto_readahead_size = FLAGS_auto_readahead_size;
  WriteOptions write_opts;
  if (FLAGS_rate_limit_auto_wal_flush) {
    write_opts.rate_limiter_priority = Env::IO_USER;
  }
  auto shared = thread->shared;
  char value[100];
  std::string from_db;
  if (FLAGS_sync) {
    write_opts.sync = true;
  }
  write_opts.disableWAL = FLAGS_disable_wal;
  write_opts.protection_bytes_per_key = FLAGS_batch_protection_bytes_per_key;
  const int prefix_bound = static_cast<int>(FLAGS_readpercent) +
                           static_cast<int>(FLAGS_prefixpercent);
  const int write_bound = prefix_bound + static_cast<int>(FLAGS_writepercent);
  const int del_bound = write_bound + static_cast<int>(FLAGS_delpercent);
  const int delrange_bound =
      del_bound + static_cast<int>(FLAGS_delrangepercent);
  const int iterate_bound =
      delrange_bound + static_cast<int>(FLAGS_iterpercent);

  const uint64_t ops_per_open = FLAGS_ops_per_thread / (FLAGS_reopen + 1);

#ifndef NDEBUG
  if (FLAGS_read_fault_one_in) {
    fault_fs_guard->SetThreadLocalReadErrorContext(
        thread->shared->GetSeed(), FLAGS_read_fault_one_in,
        FLAGS_inject_error_severity == 1 /* retryable */);
  }
#endif  // NDEBUG
  thread->stats.Start();
  for (int open_cnt = 0; open_cnt <= FLAGS_reopen; ++open_cnt) {
    if (thread->shared->HasVerificationFailedYet() ||
        thread->shared->ShouldStopTest()) {
      break;
    }
    if (open_cnt != 0) {
      thread->stats.FinishedSingleOp();
      MutexLock l(thread->shared->GetMutex());
      while (!thread->snapshot_queue.empty()) {
        db_->ReleaseSnapshot(thread->snapshot_queue.front().second.snapshot);
        delete thread->snapshot_queue.front().second.key_vec;
        thread->snapshot_queue.pop();
      }
      thread->shared->IncVotedReopen();
      if (thread->shared->AllVotedReopen()) {
        thread->shared->GetStressTest()->Reopen(thread);
        thread->shared->GetCondVar()->SignalAll();
      } else {
        thread->shared->GetCondVar()->Wait();
      }
      // Commenting this out as we don't want to reset stats on each open.
      // thread->stats.Start();
    }

    for (uint64_t i = 0; i < ops_per_open; i++) {
      if (thread->shared->HasVerificationFailedYet()) {
        break;
      }

      // Change Options
      if (thread->rand.OneInOpt(FLAGS_set_options_one_in)) {
        SetOptions(thread);
      }

      if (thread->rand.OneInOpt(FLAGS_set_in_place_one_in)) {
        options_.inplace_update_support ^= options_.inplace_update_support;
      }

      if (thread->tid == 0 && FLAGS_verify_db_one_in > 0 &&
          thread->rand.OneIn(FLAGS_verify_db_one_in)) {
        ContinuouslyVerifyDb(thread);
        if (thread->shared->ShouldStopTest()) {
          break;
        }
      }

      MaybeClearOneColumnFamily(thread);

      if (thread->rand.OneInOpt(FLAGS_manual_wal_flush_one_in)) {
        bool sync = thread->rand.OneIn(2) ? true : false;
        Status s = db_->FlushWAL(sync);
        if (!s.ok() && !(sync && s.IsNotSupported())) {
          fprintf(stderr, "FlushWAL(sync=%s) failed: %s\n",
                  (sync ? "true" : "false"), s.ToString().c_str());
        }
      }

      if (thread->rand.OneInOpt(FLAGS_lock_wal_one_in)) {
        Status s = db_->LockWAL();
        if (!s.ok()) {
          fprintf(stderr, "LockWAL() failed: %s\n", s.ToString().c_str());
        } else {
          auto old_seqno = db_->GetLatestSequenceNumber();
          // Yield for a while
          do {
            std::this_thread::yield();
          } while (thread->rand.OneIn(2));
          // Latest seqno should not have changed
          auto new_seqno = db_->GetLatestSequenceNumber();
          if (old_seqno != new_seqno) {
            fprintf(
                stderr,
                "Failure: latest seqno changed from %u to %u with WAL locked\n",
                (unsigned)old_seqno, (unsigned)new_seqno);
          }
          s = db_->UnlockWAL();
          if (!s.ok()) {
            fprintf(stderr, "UnlockWAL() failed: %s\n", s.ToString().c_str());
          }
        }
      }

      if (thread->rand.OneInOpt(FLAGS_sync_wal_one_in)) {
        Status s = db_->SyncWAL();
        if (!s.ok() && !s.IsNotSupported()) {
          fprintf(stderr, "SyncWAL() failed: %s\n", s.ToString().c_str());
        }
      }

      int rand_column_family = thread->rand.Next() % FLAGS_column_families;
      ColumnFamilyHandle* column_family = column_families_[rand_column_family];

      if (thread->rand.OneInOpt(FLAGS_compact_files_one_in)) {
        TestCompactFiles(thread, column_family);
      }

      int64_t rand_key = GenerateOneKey(thread, i);
      std::string keystr = Key(rand_key);
      Slice key = keystr;

      if (thread->rand.OneInOpt(FLAGS_compact_range_one_in)) {
        TestCompactRange(thread, rand_key, key, column_family);
        if (thread->shared->HasVerificationFailedYet()) {
          break;
        }
      }

      std::vector<int> rand_column_families =
          GenerateColumnFamilies(FLAGS_column_families, rand_column_family);

      if (thread->rand.OneInOpt(FLAGS_flush_one_in)) {
        Status status = TestFlush(rand_column_families);
        if (!status.ok()) {
          fprintf(stdout, "Unable to perform Flush(): %s\n",
                  status.ToString().c_str());
        }
      }

      // Verify GetLiveFiles with a 1 in N chance.
      if (thread->rand.OneInOpt(FLAGS_get_live_files_one_in) &&
          !FLAGS_write_fault_one_in) {
        Status status = VerifyGetLiveFiles();
        ProcessStatus(shared, "VerifyGetLiveFiles", status);
      }

      // Verify GetSortedWalFiles with a 1 in N chance.
      if (thread->rand.OneInOpt(FLAGS_get_sorted_wal_files_one_in)) {
        Status status = VerifyGetSortedWalFiles();
        ProcessStatus(shared, "VerifyGetSortedWalFiles", status);
      }

      // Verify GetCurrentWalFile with a 1 in N chance.
      if (thread->rand.OneInOpt(FLAGS_get_current_wal_file_one_in)) {
        Status status = VerifyGetCurrentWalFile();
        ProcessStatus(shared, "VerifyGetCurrentWalFile", status);
      }

      if (thread->rand.OneInOpt(FLAGS_pause_background_one_in)) {
        Status status = TestPauseBackground(thread);
        ProcessStatus(shared, "Pause/ContinueBackgroundWork", status);
      }

      if (thread->rand.OneInOpt(FLAGS_verify_checksum_one_in)) {
        ThreadStatusUtil::SetEnableTracking(FLAGS_enable_thread_tracking);
        ThreadStatusUtil::SetThreadOperation(
            ThreadStatus::OperationType::OP_VERIFY_DB_CHECKSUM);
        Status status = db_->VerifyChecksum();
        ThreadStatusUtil::ResetThreadStatus();
        ProcessStatus(shared, "VerifyChecksum", status);
      }

      if (thread->rand.OneInOpt(FLAGS_verify_file_checksums_one_in)) {
        ThreadStatusUtil::SetEnableTracking(FLAGS_enable_thread_tracking);
        ThreadStatusUtil::SetThreadOperation(
            ThreadStatus::OperationType::OP_VERIFY_FILE_CHECKSUMS);
        Status status = db_->VerifyFileChecksums(read_opts);
        ThreadStatusUtil::ResetThreadStatus();
        ProcessStatus(shared, "VerifyFileChecksums", status);
      }

      if (thread->rand.OneInOpt(FLAGS_get_property_one_in)) {
        TestGetProperty(thread);
      }

      std::vector<int64_t> rand_keys = GenerateKeys(rand_key);

      if (thread->rand.OneInOpt(FLAGS_ingest_external_file_one_in)) {
        TestIngestExternalFile(thread, rand_column_families, rand_keys);
      }

      if (thread->rand.OneInOpt(FLAGS_backup_one_in)) {
        // Beyond a certain DB size threshold, this test becomes heavier than
        // it's worth.
        uint64_t total_size = 0;
        if (FLAGS_backup_max_size > 0) {
          std::vector<FileAttributes> files;
          db_stress_env->GetChildrenFileAttributes(FLAGS_db, &files);
          for (auto& file : files) {
            total_size += file.size_bytes;
          }
        }

        if (total_size <= FLAGS_backup_max_size) {
          Status s = TestBackupRestore(thread, rand_column_families, rand_keys);
          ProcessStatus(shared, "Backup/restore", s);
        }
      }

      if (thread->rand.OneInOpt(FLAGS_checkpoint_one_in)) {
        Status s = TestCheckpoint(thread, rand_column_families, rand_keys);
        ProcessStatus(shared, "Checkpoint", s);
      }

      if (thread->rand.OneInOpt(FLAGS_approximate_size_one_in)) {
        Status s =
            TestApproximateSize(thread, i, rand_column_families, rand_keys);
        ProcessStatus(shared, "ApproximateSize", s);
      }
      if (thread->rand.OneInOpt(FLAGS_acquire_snapshot_one_in)) {
        TestAcquireSnapshot(thread, rand_column_family, keystr, i);
      }

      /*always*/ {
        Status s = MaybeReleaseSnapshots(thread, i);
        ProcessStatus(shared, "Snapshot", s);
      }

      // Assign timestamps if necessary.
      std::string read_ts_str;
      Slice read_ts;
      if (FLAGS_user_timestamp_size > 0) {
        read_ts_str = GetNowNanos();
        read_ts = read_ts_str;
        read_opts.timestamp = &read_ts;
      }

      int prob_op = thread->rand.Uniform(100);
      // Reset this in case we pick something other than a read op. We don't
      // want to use a stale value when deciding at the beginning of the loop
      // whether to vote to reopen
      if (prob_op >= 0 && prob_op < static_cast<int>(FLAGS_readpercent)) {
        assert(0 <= prob_op);
        // OPERATION read
        ThreadStatusUtil::SetEnableTracking(FLAGS_enable_thread_tracking);
        if (FLAGS_use_multi_get_entity) {
          constexpr uint64_t max_batch_size = 64;
          const uint64_t batch_size = std::min(
              static_cast<uint64_t>(thread->rand.Uniform(max_batch_size)) + 1,
              ops_per_open - i);
          assert(batch_size >= 1);
          assert(batch_size <= max_batch_size);
          assert(i + batch_size <= ops_per_open);

          rand_keys = GenerateNKeys(thread, static_cast<int>(batch_size), i);
          ThreadStatusUtil::SetThreadOperation(
              ThreadStatus::OperationType::OP_MULTIGETENTITY);
          TestMultiGetEntity(thread, read_opts, rand_column_families,
                             rand_keys);
          i += batch_size - 1;
        } else if (FLAGS_use_get_entity) {
          ThreadStatusUtil::SetThreadOperation(
              ThreadStatus::OperationType::OP_GETENTITY);
          TestGetEntity(thread, read_opts, rand_column_families, rand_keys);
        } else if (FLAGS_use_multiget) {
          // Leave room for one more iteration of the loop with a single key
          // batch. This is to ensure that each thread does exactly the same
          // number of ops
          int multiget_batch_size = static_cast<int>(
              std::min(static_cast<uint64_t>(thread->rand.Uniform(64)),
                       FLAGS_ops_per_thread - i - 1));
          // If its the last iteration, ensure that multiget_batch_size is 1
          multiget_batch_size = std::max(multiget_batch_size, 1);
          rand_keys = GenerateNKeys(thread, multiget_batch_size, i);
          ThreadStatusUtil::SetThreadOperation(
              ThreadStatus::OperationType::OP_MULTIGET);
          TestMultiGet(thread, read_opts, rand_column_families, rand_keys);
          i += multiget_batch_size - 1;
        } else {
          ThreadStatusUtil::SetThreadOperation(
              ThreadStatus::OperationType::OP_GET);
          TestGet(thread, read_opts, rand_column_families, rand_keys);
        }
        ThreadStatusUtil::ResetThreadStatus();
      } else if (prob_op < prefix_bound) {
        assert(static_cast<int>(FLAGS_readpercent) <= prob_op);
        // OPERATION prefix scan
        // keys are 8 bytes long, prefix size is FLAGS_prefix_size. There are
        // (8 - FLAGS_prefix_size) bytes besides the prefix. So there will
        // be 2 ^ ((8 - FLAGS_prefix_size) * 8) possible keys with the same
        // prefix
        TestPrefixScan(thread, read_opts, rand_column_families, rand_keys);
      } else if (prob_op < write_bound) {
        assert(prefix_bound <= prob_op);
        // OPERATION write
        TestPut(thread, write_opts, read_opts, rand_column_families, rand_keys,
                value);
      } else if (prob_op < del_bound) {
        assert(write_bound <= prob_op);
        // OPERATION delete
        TestDelete(thread, write_opts, rand_column_families, rand_keys);
      } else if (prob_op < delrange_bound) {
        assert(del_bound <= prob_op);
        // OPERATION delete range
        TestDeleteRange(thread, write_opts, rand_column_families, rand_keys);
      } else if (prob_op < iterate_bound) {
        assert(delrange_bound <= prob_op);
        // OPERATION iterate
        if (!FLAGS_skip_verifydb &&
            thread->rand.OneInOpt(
                FLAGS_verify_iterator_with_expected_state_one_in)) {
          ThreadStatusUtil::SetEnableTracking(FLAGS_enable_thread_tracking);
          ThreadStatusUtil::SetThreadOperation(
              ThreadStatus::OperationType::OP_DBITERATOR);
          TestIterateAgainstExpected(thread, read_opts, rand_column_families,
                                     rand_keys);
          ThreadStatusUtil::ResetThreadStatus();
        } else {
          int num_seeks = static_cast<int>(std::min(
              std::max(static_cast<uint64_t>(thread->rand.Uniform(4)),
                       static_cast<uint64_t>(1)),
              std::max(static_cast<uint64_t>(FLAGS_ops_per_thread - i - 1),
                       static_cast<uint64_t>(1))));
          rand_keys = GenerateNKeys(thread, num_seeks, i);
          i += num_seeks - 1;
          ThreadStatusUtil::SetEnableTracking(FLAGS_enable_thread_tracking);
          ThreadStatusUtil::SetThreadOperation(
              ThreadStatus::OperationType::OP_DBITERATOR);
          TestIterate(thread, read_opts, rand_column_families, rand_keys);
          ThreadStatusUtil::ResetThreadStatus();
        }
      } else {
        assert(iterate_bound <= prob_op);
        TestCustomOperations(thread, rand_column_families);
      }
      thread->stats.FinishedSingleOp();
    }
  }
  while (!thread->snapshot_queue.empty()) {
    db_->ReleaseSnapshot(thread->snapshot_queue.front().second.snapshot);
    delete thread->snapshot_queue.front().second.key_vec;
    thread->snapshot_queue.pop();
  }

  thread->stats.Stop();
}

// Generated a list of keys that close to boundaries of SST keys.
// If there isn't any SST file in the DB, return empty list.
std::vector<std::string> StressTest::GetWhiteBoxKeys(ThreadState* thread,
                                                     DB* db,
                                                     ColumnFamilyHandle* cfh,
                                                     size_t num_keys) {
  ColumnFamilyMetaData cfmd;
  db->GetColumnFamilyMetaData(cfh, &cfmd);
  std::vector<std::string> boundaries;
  for (const LevelMetaData& lmd : cfmd.levels) {
    for (const SstFileMetaData& sfmd : lmd.files) {
      // If FLAGS_user_timestamp_size > 0, then both smallestkey and largestkey
      // have timestamps.
      const auto& skey = sfmd.smallestkey;
      const auto& lkey = sfmd.largestkey;
      assert(skey.size() >= FLAGS_user_timestamp_size);
      assert(lkey.size() >= FLAGS_user_timestamp_size);
      boundaries.push_back(
          skey.substr(0, skey.size() - FLAGS_user_timestamp_size));
      boundaries.push_back(
          lkey.substr(0, lkey.size() - FLAGS_user_timestamp_size));
    }
  }
  if (boundaries.empty()) {
    return {};
  }

  std::vector<std::string> ret;
  for (size_t j = 0; j < num_keys; j++) {
    std::string k =
        boundaries[thread->rand.Uniform(static_cast<int>(boundaries.size()))];
    if (thread->rand.OneIn(3)) {
      // Reduce one byte from the string
      for (int i = static_cast<int>(k.length()) - 1; i >= 0; i--) {
        uint8_t cur = k[i];
        if (cur > 0) {
          k[i] = static_cast<char>(cur - 1);
          break;
        } else if (i > 0) {
          k[i] = 0xFFu;
        }
      }
    } else if (thread->rand.OneIn(2)) {
      // Add one byte to the string
      for (int i = static_cast<int>(k.length()) - 1; i >= 0; i--) {
        uint8_t cur = k[i];
        if (cur < 255) {
          k[i] = static_cast<char>(cur + 1);
          break;
        } else if (i > 0) {
          k[i] = 0x00;
        }
      }
    }
    ret.push_back(k);
  }
  return ret;
}

// Given a key K, this creates an iterator which scans to K and then
// does a random sequence of Next/Prev operations.
Status StressTest::TestIterate(ThreadState* thread,
                               const ReadOptions& read_opts,
                               const std::vector<int>& rand_column_families,
                               const std::vector<int64_t>& rand_keys) {
  assert(!rand_column_families.empty());
  assert(!rand_keys.empty());

  ManagedSnapshot snapshot_guard(db_);

  ReadOptions ro = read_opts;
  ro.snapshot = snapshot_guard.snapshot();

  std::string read_ts_str;
  Slice read_ts_slice;
  MaybeUseOlderTimestampForRangeScan(thread, read_ts_str, read_ts_slice, ro);

  bool expect_total_order = false;
  if (thread->rand.OneIn(16)) {
    // When prefix extractor is used, it's useful to cover total order seek.
    ro.total_order_seek = true;
    expect_total_order = true;
  } else if (thread->rand.OneIn(4)) {
    ro.total_order_seek = false;
    ro.auto_prefix_mode = true;
    expect_total_order = true;
  } else if (options_.prefix_extractor.get() == nullptr) {
    expect_total_order = true;
  }
  std::string upper_bound_str;
  Slice upper_bound;
  if (thread->rand.OneIn(16)) {
    // With a 1/16 chance, set an iterator upper bound.
    // Note: upper_bound can be smaller than the seek key.
    const int64_t rand_upper_key = GenerateOneKey(thread, FLAGS_ops_per_thread);
    upper_bound_str = Key(rand_upper_key);
    upper_bound = Slice(upper_bound_str);
    ro.iterate_upper_bound = &upper_bound;
  }

  std::string lower_bound_str;
  Slice lower_bound;
  if (thread->rand.OneIn(16)) {
    // With a 1/16 chance, enable iterator lower bound.
    // Note: lower_bound can be greater than the seek key.
    const int64_t rand_lower_key = GenerateOneKey(thread, FLAGS_ops_per_thread);
    lower_bound_str = Key(rand_lower_key);
    lower_bound = Slice(lower_bound_str);
    ro.iterate_lower_bound = &lower_bound;
  }

  ColumnFamilyHandle* const cfh = column_families_[rand_column_families[0]];
  assert(cfh);

  std::unique_ptr<Iterator> iter(db_->NewIterator(ro, cfh));

  std::vector<std::string> key_strs;
  if (thread->rand.OneIn(16)) {
    // Generate keys close to lower or upper bound of SST files.
    key_strs = GetWhiteBoxKeys(thread, db_, cfh, rand_keys.size());
  }
  if (key_strs.empty()) {
    // Use the random keys passed in.
    for (int64_t rkey : rand_keys) {
      key_strs.push_back(Key(rkey));
    }
  }

  std::string op_logs;
  constexpr size_t kOpLogsLimit = 10000;

  for (const std::string& key_str : key_strs) {
    if (op_logs.size() > kOpLogsLimit) {
      // Shouldn't take too much memory for the history log. Clear it.
      op_logs = "(cleared...)\n";
    }

    if (ro.iterate_upper_bound != nullptr && thread->rand.OneIn(2)) {
      // With a 1/2 chance, change the upper bound.
      // It is possible that it is changed before first use, but there is no
      // problem with that.
      const int64_t rand_upper_key =
          GenerateOneKey(thread, FLAGS_ops_per_thread);
      upper_bound_str = Key(rand_upper_key);
      upper_bound = Slice(upper_bound_str);
    }
    if (ro.iterate_lower_bound != nullptr && thread->rand.OneIn(4)) {
      // With a 1/4 chance, change the lower bound.
      // It is possible that it is changed before first use, but there is no
      // problem with that.
      const int64_t rand_lower_key =
          GenerateOneKey(thread, FLAGS_ops_per_thread);
      lower_bound_str = Key(rand_lower_key);
      lower_bound = Slice(lower_bound_str);
    }

    // Record some options to op_logs
    op_logs += "total_order_seek: ";
    op_logs += (ro.total_order_seek ? "1 " : "0 ");
    op_logs += "auto_prefix_mode: ";
    op_logs += (ro.auto_prefix_mode ? "1 " : "0 ");
    if (ro.iterate_upper_bound != nullptr) {
      op_logs += "ub: " + upper_bound.ToString(true) + " ";
    }
    if (ro.iterate_lower_bound != nullptr) {
      op_logs += "lb: " + lower_bound.ToString(true) + " ";
    }

    // Set up an iterator, perform the same operations without bounds and with
    // total order seek, and compare the results. This is to identify bugs
    // related to bounds, prefix extractor, or reseeking. Sometimes we are
    // comparing iterators with the same set-up, and it doesn't hurt to check
    // them to be equal.
    //
    // This `ReadOptions` is for validation purposes. Ignore
    // `FLAGS_rate_limit_user_ops` to avoid slowing any validation.
    ReadOptions cmp_ro;
    cmp_ro.timestamp = ro.timestamp;
    cmp_ro.iter_start_ts = ro.iter_start_ts;
    cmp_ro.snapshot = snapshot_guard.snapshot();
    cmp_ro.total_order_seek = true;

    ColumnFamilyHandle* const cmp_cfh =
        GetControlCfh(thread, rand_column_families[0]);
    assert(cmp_cfh);

    std::unique_ptr<Iterator> cmp_iter(db_->NewIterator(cmp_ro, cmp_cfh));

    bool diverged = false;

    Slice key(key_str);

    const bool support_seek_first_or_last = expect_total_order;

    // Write-prepared and Write-unprepared do not support Refresh() yet.
    if (!(FLAGS_use_txn && FLAGS_txn_write_policy != 0 /* write committed */) &&
        thread->rand.OneIn(4)) {
      Status s = iter->Refresh(snapshot_guard.snapshot());
      assert(s.ok());
      op_logs += "Refresh ";
    }

    LastIterateOp last_op;
    if (support_seek_first_or_last && thread->rand.OneIn(100)) {
      iter->SeekToFirst();
      cmp_iter->SeekToFirst();
      last_op = kLastOpSeekToFirst;
      op_logs += "STF ";
    } else if (support_seek_first_or_last && thread->rand.OneIn(100)) {
      iter->SeekToLast();
      cmp_iter->SeekToLast();
      last_op = kLastOpSeekToLast;
      op_logs += "STL ";
    } else if (thread->rand.OneIn(8)) {
      iter->SeekForPrev(key);
      cmp_iter->SeekForPrev(key);
      last_op = kLastOpSeekForPrev;
      op_logs += "SFP " + key.ToString(true) + " ";
    } else {
      iter->Seek(key);
      cmp_iter->Seek(key);
      last_op = kLastOpSeek;
      op_logs += "S " + key.ToString(true) + " ";
    }

    VerifyIterator(thread, cmp_cfh, ro, iter.get(), cmp_iter.get(), last_op,
                   key, op_logs, &diverged);

    const bool no_reverse =
        (FLAGS_memtablerep == "prefix_hash" && !expect_total_order);
    for (uint64_t i = 0; i < FLAGS_num_iterations && iter->Valid(); ++i) {
      if (no_reverse || thread->rand.OneIn(2)) {
        iter->Next();
        if (!diverged) {
          assert(cmp_iter->Valid());
          cmp_iter->Next();
        }
        op_logs += "N";
      } else {
        iter->Prev();
        if (!diverged) {
          assert(cmp_iter->Valid());
          cmp_iter->Prev();
        }
        op_logs += "P";
      }

      last_op = kLastOpNextOrPrev;

      VerifyIterator(thread, cmp_cfh, ro, iter.get(), cmp_iter.get(), last_op,
                     key, op_logs, &diverged);
    }

    thread->stats.AddIterations(1);

    op_logs += "; ";
  }

  return Status::OK();
}

// Test the return status of GetLiveFiles.
Status StressTest::VerifyGetLiveFiles() const {
  std::vector<std::string> live_file;
  uint64_t manifest_size = 0;
  return db_->GetLiveFiles(live_file, &manifest_size);
}

// Test the return status of GetSortedWalFiles.
Status StressTest::VerifyGetSortedWalFiles() const {
  VectorLogPtr log_ptr;
  return db_->GetSortedWalFiles(log_ptr);
}

// Test the return status of GetCurrentWalFile.
Status StressTest::VerifyGetCurrentWalFile() const {
  std::unique_ptr<LogFile> cur_wal_file;
  return db_->GetCurrentWalFile(&cur_wal_file);
}

// Compare the two iterator, iter and cmp_iter are in the same position,
// unless iter might be made invalidate or undefined because of
// upper or lower bounds, or prefix extractor.
// Will flag failure if the verification fails.
// diverged = true if the two iterator is already diverged.
// True if verification passed, false if not.
void StressTest::VerifyIterator(ThreadState* thread,
                                ColumnFamilyHandle* cmp_cfh,
                                const ReadOptions& ro, Iterator* iter,
                                Iterator* cmp_iter, LastIterateOp op,
                                const Slice& seek_key,
                                const std::string& op_logs, bool* diverged) {
  assert(diverged);

  if (*diverged) {
    return;
  }

  if (ro.iter_start_ts != nullptr) {
    assert(FLAGS_user_timestamp_size > 0);
    // We currently do not verify iterator when dumping history of internal
    // keys.
    *diverged = true;
    return;
  }

  if (op == kLastOpSeekToFirst && ro.iterate_lower_bound != nullptr) {
    // SeekToFirst() with lower bound is not well-defined.
    *diverged = true;
    return;
  } else if (op == kLastOpSeekToLast && ro.iterate_upper_bound != nullptr) {
    // SeekToLast() with higher bound is not well-defined.
    *diverged = true;
    return;
  } else if (op == kLastOpSeek && ro.iterate_lower_bound != nullptr &&
             (options_.comparator->CompareWithoutTimestamp(
                  *ro.iterate_lower_bound, /*a_has_ts=*/false, seek_key,
                  /*b_has_ts=*/false) >= 0 ||
              (ro.iterate_upper_bound != nullptr &&
               options_.comparator->CompareWithoutTimestamp(
                   *ro.iterate_lower_bound, /*a_has_ts=*/false,
                   *ro.iterate_upper_bound, /*b_has_ts*/ false) >= 0))) {
    // Lower bound behavior is not well-defined if it is larger than
    // seek key or upper bound. Disable the check for now.
    *diverged = true;
    return;
  } else if (op == kLastOpSeekForPrev && ro.iterate_upper_bound != nullptr &&
             (options_.comparator->CompareWithoutTimestamp(
                  *ro.iterate_upper_bound, /*a_has_ts=*/false, seek_key,
                  /*b_has_ts=*/false) <= 0 ||
              (ro.iterate_lower_bound != nullptr &&
               options_.comparator->CompareWithoutTimestamp(
                   *ro.iterate_lower_bound, /*a_has_ts=*/false,
                   *ro.iterate_upper_bound, /*b_has_ts=*/false) >= 0))) {
    // Upper bound behavior is not well-defined if it is smaller than
    // seek key or lower bound. Disable the check for now.
    *diverged = true;
    return;
  }

  const SliceTransform* pe = (ro.total_order_seek || ro.auto_prefix_mode)
                                 ? nullptr
                                 : options_.prefix_extractor.get();
  const Comparator* cmp = options_.comparator;

  if (iter->Valid() && !cmp_iter->Valid()) {
    if (pe != nullptr) {
      if (!pe->InDomain(seek_key)) {
        // Prefix seek a non-in-domain key is undefined. Skip checking for
        // this scenario.
        *diverged = true;
        return;
      } else if (!pe->InDomain(iter->key())) {
        // out of range is iterator key is not in domain anymore.
        *diverged = true;
        return;
      } else if (pe->Transform(iter->key()) != pe->Transform(seek_key)) {
        *diverged = true;
        return;
      }
    }
    fprintf(stderr,
            "Control iterator is invalid but iterator has key %s "
            "%s\n",
            iter->key().ToString(true).c_str(), op_logs.c_str());

    *diverged = true;
  } else if (cmp_iter->Valid()) {
    // Iterator is not valid. It can be legitimate if it has already been
    // out of upper or lower bound, or filtered out by prefix iterator.
    const Slice& total_order_key = cmp_iter->key();

    if (pe != nullptr) {
      if (!pe->InDomain(seek_key)) {
        // Prefix seek a non-in-domain key is undefined. Skip checking for
        // this scenario.
        *diverged = true;
        return;
      }

      if (!pe->InDomain(total_order_key) ||
          pe->Transform(total_order_key) != pe->Transform(seek_key)) {
        // If the prefix is exhausted, the only thing needs to check
        // is the iterator isn't return a position in prefix.
        // Either way, checking can stop from here.
        *diverged = true;
        if (!iter->Valid() || !pe->InDomain(iter->key()) ||
            pe->Transform(iter->key()) != pe->Transform(seek_key)) {
          return;
        }
        fprintf(stderr,
                "Iterator stays in prefix but control doesn't"
                " iterator key %s control iterator key %s %s\n",
                iter->key().ToString(true).c_str(),
                cmp_iter->key().ToString(true).c_str(), op_logs.c_str());
      }
    }
    // Check upper or lower bounds.
    if (!*diverged) {
      if ((iter->Valid() && iter->key() != cmp_iter->key()) ||
          (!iter->Valid() &&
           (ro.iterate_upper_bound == nullptr ||
            cmp->CompareWithoutTimestamp(total_order_key, /*a_has_ts=*/false,
                                         *ro.iterate_upper_bound,
                                         /*b_has_ts=*/false) < 0) &&
           (ro.iterate_lower_bound == nullptr ||
            cmp->CompareWithoutTimestamp(total_order_key, /*a_has_ts=*/false,
                                         *ro.iterate_lower_bound,
                                         /*b_has_ts=*/false) > 0))) {
        fprintf(stderr,
                "Iterator diverged from control iterator which"
                " has value %s %s\n",
                total_order_key.ToString(true).c_str(), op_logs.c_str());
        if (iter->Valid()) {
          fprintf(stderr, "iterator has value %s\n",
                  iter->key().ToString(true).c_str());
        } else {
          fprintf(stderr, "iterator is not valid with status: %s\n",
                  iter->status().ToString().c_str());
        }
        *diverged = true;
      }
    }
  }

  if (!*diverged && iter->Valid()) {
    if (!VerifyWideColumns(iter->value(), iter->columns())) {
      fprintf(stderr,
              "Value and columns inconsistent for iterator: value: %s, "
              "columns: %s\n",
              iter->value().ToString(/* hex */ true).c_str(),
              WideColumnsToHex(iter->columns()).c_str());

      *diverged = true;
    }
  }

  if (*diverged) {
    fprintf(stderr, "VerifyIterator failed. Control CF %s\n",
            cmp_cfh->GetName().c_str());
    thread->stats.AddErrors(1);
    // Fail fast to preserve the DB state.
    thread->shared->SetVerificationFailure();
  }
}

Status StressTest::TestBackupRestore(
    ThreadState* thread, const std::vector<int>& rand_column_families,
    const std::vector<int64_t>& rand_keys) {
  std::vector<std::unique_ptr<MutexLock>> locks;
  if (ShouldAcquireMutexOnKey()) {
    for (int rand_column_family : rand_column_families) {
      // `rand_keys[0]` on each chosen CF will be verified.
      locks.emplace_back(new MutexLock(
          thread->shared->GetMutexForKey(rand_column_family, rand_keys[0])));
    }
  }

  const std::string backup_dir =
      FLAGS_db + "/.backup" + std::to_string(thread->tid);
  const std::string restore_dir =
      FLAGS_db + "/.restore" + std::to_string(thread->tid);
  BackupEngineOptions backup_opts(backup_dir);
  // For debugging, get info_log from live options
  backup_opts.info_log = db_->GetDBOptions().info_log.get();
  if (thread->rand.OneIn(10)) {
    backup_opts.share_table_files = false;
  } else {
    backup_opts.share_table_files = true;
    if (thread->rand.OneIn(5)) {
      backup_opts.share_files_with_checksum = false;
    } else {
      backup_opts.share_files_with_checksum = true;
      if (thread->rand.OneIn(2)) {
        // old
        backup_opts.share_files_with_checksum_naming =
            BackupEngineOptions::kLegacyCrc32cAndFileSize;
      } else {
        // new
        backup_opts.share_files_with_checksum_naming =
            BackupEngineOptions::kUseDbSessionId;
      }
      if (thread->rand.OneIn(2)) {
        backup_opts.share_files_with_checksum_naming =
            backup_opts.share_files_with_checksum_naming |
            BackupEngineOptions::kFlagIncludeFileSize;
      }
    }
  }
  if (thread->rand.OneIn(2)) {
    backup_opts.schema_version = 1;
  } else {
    backup_opts.schema_version = 2;
  }
  BackupEngine* backup_engine = nullptr;
  std::string from = "a backup/restore operation";
  Status s = BackupEngine::Open(db_stress_env, backup_opts, &backup_engine);
  if (!s.ok()) {
    from = "BackupEngine::Open";
  }
  if (s.ok()) {
    if (backup_opts.schema_version >= 2 && thread->rand.OneIn(2)) {
      TEST_BackupMetaSchemaOptions test_opts;
      test_opts.crc32c_checksums = thread->rand.OneIn(2) == 0;
      test_opts.file_sizes = thread->rand.OneIn(2) == 0;
      TEST_SetBackupMetaSchemaOptions(backup_engine, test_opts);
    }
    CreateBackupOptions create_opts;
    if (FLAGS_disable_wal) {
      // The verification can only work when latest value of `key` is backed up,
      // which requires flushing in case of WAL disabled.
      //
      // Note this triggers a flush with a key lock held. Meanwhile, operations
      // like flush/compaction may attempt to grab key locks like in
      // `DbStressCompactionFilter`. The philosophy around preventing deadlock
      // is the background operation key lock acquisition only tries but does
      // not wait for the lock. So here in the foreground it is OK to hold the
      // lock and wait on a background operation (flush).
      create_opts.flush_before_backup = true;
    }
    s = backup_engine->CreateNewBackup(create_opts, db_);
    if (!s.ok()) {
      from = "BackupEngine::CreateNewBackup";
    }
  }
  if (s.ok()) {
    delete backup_engine;
    backup_engine = nullptr;
    s = BackupEngine::Open(db_stress_env, backup_opts, &backup_engine);
    if (!s.ok()) {
      from = "BackupEngine::Open (again)";
    }
  }
  std::vector<BackupInfo> backup_info;
  // If inplace_not_restore, we verify the backup by opening it as a
  // read-only DB. If !inplace_not_restore, we restore it to a temporary
  // directory for verification.
  bool inplace_not_restore = thread->rand.OneIn(3);
  if (s.ok()) {
    backup_engine->GetBackupInfo(&backup_info,
                                 /*include_file_details*/ inplace_not_restore);
    if (backup_info.empty()) {
      s = Status::NotFound("no backups found");
      from = "BackupEngine::GetBackupInfo";
    }
  }
  if (s.ok() && thread->rand.OneIn(2)) {
    s = backup_engine->VerifyBackup(
        backup_info.front().backup_id,
        thread->rand.OneIn(2) /* verify_with_checksum */);
    if (!s.ok()) {
      from = "BackupEngine::VerifyBackup";
    }
  }
  const bool allow_persistent = thread->tid == 0;  // not too many
  bool from_latest = false;
  int count = static_cast<int>(backup_info.size());
  if (s.ok() && !inplace_not_restore) {
    if (count > 1) {
      s = backup_engine->RestoreDBFromBackup(
          RestoreOptions(), backup_info[thread->rand.Uniform(count)].backup_id,
          restore_dir /* db_dir */, restore_dir /* wal_dir */);
      if (!s.ok()) {
        from = "BackupEngine::RestoreDBFromBackup";
      }
    } else {
      from_latest = true;
      s = backup_engine->RestoreDBFromLatestBackup(RestoreOptions(),
                                                   restore_dir /* db_dir */,
                                                   restore_dir /* wal_dir */);
      if (!s.ok()) {
        from = "BackupEngine::RestoreDBFromLatestBackup";
      }
    }
  }
  if (s.ok() && !inplace_not_restore) {
    // Purge early if restoring, to ensure the restored directory doesn't
    // have some secret dependency on the backup directory.
    uint32_t to_keep = 0;
    if (allow_persistent) {
      // allow one thread to keep up to 2 backups
      to_keep = thread->rand.Uniform(3);
    }
    s = backup_engine->PurgeOldBackups(to_keep);
    if (!s.ok()) {
      from = "BackupEngine::PurgeOldBackups";
    }
  }
  DB* restored_db = nullptr;
  std::vector<ColumnFamilyHandle*> restored_cf_handles;

  // Not yet implemented: opening restored BlobDB or TransactionDB
  Options restore_options;
  if (s.ok() && !FLAGS_use_txn && !FLAGS_use_blob_db) {
    s = PrepareOptionsForRestoredDB(&restore_options);
    if (!s.ok()) {
      from = "PrepareRestoredDBOptions in backup/restore";
    }
  }
  if (s.ok() && !FLAGS_use_txn && !FLAGS_use_blob_db) {
    std::vector<ColumnFamilyDescriptor> cf_descriptors;
    // TODO(ajkr): `column_family_names_` is not safe to access here when
    // `clear_column_family_one_in != 0`. But we can't easily switch to
    // `ListColumnFamilies` to get names because it won't necessarily give
    // the same order as `column_family_names_`.
    assert(FLAGS_clear_column_family_one_in == 0);
    for (const auto& name : column_family_names_) {
      cf_descriptors.emplace_back(name, ColumnFamilyOptions(restore_options));
    }
    if (inplace_not_restore) {
      BackupInfo& info = backup_info[thread->rand.Uniform(count)];
      restore_options.env = info.env_for_open.get();
      s = DB::OpenForReadOnly(DBOptions(restore_options), info.name_for_open,
                              cf_descriptors, &restored_cf_handles,
                              &restored_db);
      if (!s.ok()) {
        from = "DB::OpenForReadOnly in backup/restore";
      }
    } else {
      s = DB::Open(DBOptions(restore_options), restore_dir, cf_descriptors,
                   &restored_cf_handles, &restored_db);
      if (!s.ok()) {
        from = "DB::Open in backup/restore";
      }
    }
  }
  // Note the column families chosen by `rand_column_families` cannot be
  // dropped while the locks for `rand_keys` are held. So we should not have
  // to worry about accessing those column families throughout this function.
  //
  // For simplicity, currently only verifies existence/non-existence of a
  // single key
  for (size_t i = 0; restored_db && s.ok() && i < rand_column_families.size();
       ++i) {
    std::string key_str = Key(rand_keys[0]);
    Slice key = key_str;
    std::string restored_value;
    // This `ReadOptions` is for validation purposes. Ignore
    // `FLAGS_rate_limit_user_ops` to avoid slowing any validation.
    ReadOptions read_opts;
    std::string ts_str;
    Slice ts;
    if (FLAGS_user_timestamp_size > 0) {
      ts_str = GetNowNanos();
      ts = ts_str;
      read_opts.timestamp = &ts;
    }
    Status get_status = restored_db->Get(
        read_opts, restored_cf_handles[rand_column_families[i]], key,
        &restored_value);
    bool exists = thread->shared->Exists(rand_column_families[i], rand_keys[0]);
    if (get_status.ok()) {
      if (!exists && from_latest && ShouldAcquireMutexOnKey()) {
        std::ostringstream oss;
        oss << "0x" << key.ToString(true)
            << " exists in restore but not in original db";
        s = Status::Corruption(oss.str());
      }
    } else if (get_status.IsNotFound()) {
      if (exists && from_latest && ShouldAcquireMutexOnKey()) {
        std::ostringstream oss;
        oss << "0x" << key.ToString(true)
            << " exists in original db but not in restore";
        s = Status::Corruption(oss.str());
      }
    } else {
      s = get_status;
      if (!s.ok()) {
        from = "DB::Get in backup/restore";
      }
    }
  }
  if (restored_db != nullptr) {
    for (auto* cf_handle : restored_cf_handles) {
      restored_db->DestroyColumnFamilyHandle(cf_handle);
    }
    delete restored_db;
    restored_db = nullptr;
  }
  if (s.ok() && inplace_not_restore) {
    // Purge late if inplace open read-only
    uint32_t to_keep = 0;
    if (allow_persistent) {
      // allow one thread to keep up to 2 backups
      to_keep = thread->rand.Uniform(3);
    }
    s = backup_engine->PurgeOldBackups(to_keep);
    if (!s.ok()) {
      from = "BackupEngine::PurgeOldBackups";
    }
  }
  if (backup_engine != nullptr) {
    delete backup_engine;
    backup_engine = nullptr;
  }
  if (s.ok()) {
    // Preserve directories on failure, or allowed persistent backup
    if (!allow_persistent) {
      s = DestroyDir(db_stress_env, backup_dir);
      if (!s.ok()) {
        from = "Destroy backup dir";
      }
    }
  }
  if (s.ok()) {
    s = DestroyDir(db_stress_env, restore_dir);
    if (!s.ok()) {
      from = "Destroy restore dir";
    }
  }
  if (!s.ok() && (!s.IsIOError() || !std::strstr(s.getState(), "injected"))) {
    fprintf(stderr, "Failure in %s with: %s\n", from.c_str(),
            s.ToString().c_str());
  }
  return s;
}

void InitializeMergeOperator(Options& options) {
  if (FLAGS_use_full_merge_v1) {
    options.merge_operator = MergeOperators::CreateDeprecatedPutOperator();
  } else {
    if (FLAGS_use_put_entity_one_in > 0) {
      options.merge_operator = std::make_shared<DBStressWideMergeOperator>();
    } else {
      options.merge_operator = MergeOperators::CreatePutOperator();
    }
  }
}

Status StressTest::PrepareOptionsForRestoredDB(Options* options) {
  assert(options);
  // To avoid race with other threads' operations (e.g, SetOptions())
  // on the same pointer sub-option (e.g, `std::shared_ptr<const FilterPolicy>
  // filter_policy`) while having the same settings as `options_`, we create a
  // new Options object from `options_`'s string to deep copy these pointer
  // sub-options
  Status s;
  ConfigOptions config_opts;

  std::string db_options_str;
  s = GetStringFromDBOptions(config_opts, options_, &db_options_str);
  if (!s.ok()) {
    return s;
  }
  DBOptions db_options;
  s = GetDBOptionsFromString(config_opts, Options(), db_options_str,
                             &db_options);
  if (!s.ok()) {
    return s;
  }

  std::string cf_options_str;
  s = GetStringFromColumnFamilyOptions(config_opts, options_, &cf_options_str);
  if (!s.ok()) {
    return s;
  }
  ColumnFamilyOptions cf_options;
  s = GetColumnFamilyOptionsFromString(config_opts, Options(), cf_options_str,
                                       &cf_options);
  if (!s.ok()) {
    return s;
  }

  *options = Options(db_options, cf_options);
  options->best_efforts_recovery = false;
  options->listeners.clear();
  // Avoid dangling/shared file descriptors, for reliable destroy
  options->sst_file_manager = nullptr;
  // GetColumnFamilyOptionsFromString does not create customized merge operator.
  InitializeMergeOperator(*options);
  if (FLAGS_user_timestamp_size > 0) {
    // Check OPTIONS string loading can bootstrap the correct user comparator
    // from object registry.
    assert(options->comparator);
    assert(options->comparator == test::BytewiseComparatorWithU64TsWrapper());
  }

  return Status::OK();
}
Status StressTest::TestApproximateSize(
    ThreadState* thread, uint64_t iteration,
    const std::vector<int>& rand_column_families,
    const std::vector<int64_t>& rand_keys) {
  // rand_keys likely only has one key. Just use the first one.
  assert(!rand_keys.empty());
  assert(!rand_column_families.empty());
  int64_t key1 = rand_keys[0];
  int64_t key2;
  if (thread->rand.OneIn(2)) {
    // Two totally random keys. This tends to cover large ranges.
    key2 = GenerateOneKey(thread, iteration);
    if (key2 < key1) {
      std::swap(key1, key2);
    }
  } else {
    // Unless users pass a very large FLAGS_max_key, it we should not worry
    // about overflow. It is for testing, so we skip the overflow checking
    // for simplicity.
    key2 = key1 + static_cast<int64_t>(thread->rand.Uniform(1000));
  }
  std::string key1_str = Key(key1);
  std::string key2_str = Key(key2);
  Range range{Slice(key1_str), Slice(key2_str)};
  SizeApproximationOptions sao;
  sao.include_memtables = thread->rand.OneIn(2);
  if (sao.include_memtables) {
    sao.include_files = thread->rand.OneIn(2);
  }
  if (thread->rand.OneIn(2)) {
    if (thread->rand.OneIn(2)) {
      sao.files_size_error_margin = 0.0;
    } else {
      sao.files_size_error_margin =
          static_cast<double>(thread->rand.Uniform(3));
    }
  }
  uint64_t result;
  return db_->GetApproximateSizes(
      sao, column_families_[rand_column_families[0]], &range, 1, &result);
}

Status StressTest::TestCheckpoint(ThreadState* thread,
                                  const std::vector<int>& rand_column_families,
                                  const std::vector<int64_t>& rand_keys) {
  std::vector<std::unique_ptr<MutexLock>> locks;
  if (ShouldAcquireMutexOnKey()) {
    for (int rand_column_family : rand_column_families) {
      // `rand_keys[0]` on each chosen CF will be verified.
      locks.emplace_back(new MutexLock(
          thread->shared->GetMutexForKey(rand_column_family, rand_keys[0])));
    }
  }

  std::string checkpoint_dir =
      FLAGS_db + "/.checkpoint" + std::to_string(thread->tid);
  Options tmp_opts(options_);
  tmp_opts.listeners.clear();
  tmp_opts.env = db_stress_env;
  // Avoid delayed deletion so whole directory can be deleted
  tmp_opts.sst_file_manager.reset();

  DestroyDB(checkpoint_dir, tmp_opts);

  Checkpoint* checkpoint = nullptr;
  Status s = Checkpoint::Create(db_, &checkpoint);
  if (s.ok()) {
    s = checkpoint->CreateCheckpoint(checkpoint_dir);
    if (!s.ok()) {
      if (!s.IsIOError() || !std::strstr(s.getState(), "injected")) {
        fprintf(stderr, "Fail to create checkpoint to %s\n",
                checkpoint_dir.c_str());
        std::vector<std::string> files;
        Status my_s = db_stress_env->GetChildren(checkpoint_dir, &files);
        if (my_s.ok()) {
          for (const auto& f : files) {
            fprintf(stderr, " %s\n", f.c_str());
          }
        } else {
          fprintf(stderr, "Fail to get files under the directory to %s\n",
                  my_s.ToString().c_str());
        }
      }
    }
  }
  delete checkpoint;
  checkpoint = nullptr;
  std::vector<ColumnFamilyHandle*> cf_handles;
  DB* checkpoint_db = nullptr;
  if (s.ok()) {
    Options options(options_);
    options.best_efforts_recovery = false;
    options.listeners.clear();
    // Avoid race condition in trash handling after delete checkpoint_db
    options.sst_file_manager.reset();
    std::vector<ColumnFamilyDescriptor> cf_descs;
    // TODO(ajkr): `column_family_names_` is not safe to access here when
    // `clear_column_family_one_in != 0`. But we can't easily switch to
    // `ListColumnFamilies` to get names because it won't necessarily give
    // the same order as `column_family_names_`.
    assert(FLAGS_clear_column_family_one_in == 0);
    if (FLAGS_clear_column_family_one_in == 0) {
      for (const auto& name : column_family_names_) {
        cf_descs.emplace_back(name, ColumnFamilyOptions(options));
      }
      s = DB::OpenForReadOnly(DBOptions(options), checkpoint_dir, cf_descs,
                              &cf_handles, &checkpoint_db);
    }
  }
  if (checkpoint_db != nullptr) {
    // Note the column families chosen by `rand_column_families` cannot be
    // dropped while the locks for `rand_keys` are held. So we should not have
    // to worry about accessing those column families throughout this function.
    for (size_t i = 0; s.ok() && i < rand_column_families.size(); ++i) {
      std::string key_str = Key(rand_keys[0]);
      Slice key = key_str;
      std::string ts_str;
      Slice ts;
      ReadOptions read_opts;
      if (FLAGS_user_timestamp_size > 0) {
        ts_str = GetNowNanos();
        ts = ts_str;
        read_opts.timestamp = &ts;
      }
      std::string value;
      Status get_status = checkpoint_db->Get(
          read_opts, cf_handles[rand_column_families[i]], key, &value);
      bool exists =
          thread->shared->Exists(rand_column_families[i], rand_keys[0]);
      if (get_status.ok()) {
        if (!exists && ShouldAcquireMutexOnKey()) {
          std::ostringstream oss;
          oss << "0x" << key.ToString(true) << " exists in checkpoint "
              << checkpoint_dir << " but not in original db";
          s = Status::Corruption(oss.str());
        }
      } else if (get_status.IsNotFound()) {
        if (exists && ShouldAcquireMutexOnKey()) {
          std::ostringstream oss;
          oss << "0x" << key.ToString(true)
              << " exists in original db but not in checkpoint "
              << checkpoint_dir;
          s = Status::Corruption(oss.str());
        }
      } else {
        s = get_status;
      }
    }
    for (auto cfh : cf_handles) {
      delete cfh;
    }
    cf_handles.clear();
    delete checkpoint_db;
    checkpoint_db = nullptr;
  }

  if (!s.ok()) {
    if (!s.IsIOError() || !std::strstr(s.getState(), "injected")) {
      fprintf(stderr, "A checkpoint operation failed with: %s\n",
              s.ToString().c_str());
    }
  } else {
    DestroyDB(checkpoint_dir, tmp_opts);
  }
  return s;
}

void StressTest::TestGetProperty(ThreadState* thread) const {
  std::unordered_set<std::string> levelPropertyNames = {
      DB::Properties::kAggregatedTablePropertiesAtLevel,
      DB::Properties::kCompressionRatioAtLevelPrefix,
      DB::Properties::kNumFilesAtLevelPrefix,
  };
  std::unordered_set<std::string> unknownPropertyNames = {
      DB::Properties::kEstimateOldestKeyTime,
      DB::Properties::kOptionsStatistics,
      DB::Properties::
          kLiveSstFilesSizeAtTemperature,  // similar to levelPropertyNames, it
                                           // requires a number suffix
  };
  unknownPropertyNames.insert(levelPropertyNames.begin(),
                              levelPropertyNames.end());

  std::unordered_set<std::string> blobCachePropertyNames = {
      DB::Properties::kBlobCacheCapacity,
      DB::Properties::kBlobCacheUsage,
      DB::Properties::kBlobCachePinnedUsage,
  };
  if (db_->GetOptions().blob_cache == nullptr) {
    unknownPropertyNames.insert(blobCachePropertyNames.begin(),
                                blobCachePropertyNames.end());
  }

  std::string prop;
  for (const auto& ppt_name_and_info : InternalStats::ppt_name_to_info) {
    bool res = db_->GetProperty(ppt_name_and_info.first, &prop);
    if (unknownPropertyNames.find(ppt_name_and_info.first) ==
        unknownPropertyNames.end()) {
      if (!res) {
        fprintf(stderr, "Failed to get DB property: %s\n",
                ppt_name_and_info.first.c_str());
        thread->shared->SetVerificationFailure();
      }
      if (ppt_name_and_info.second.handle_int != nullptr) {
        uint64_t prop_int;
        if (!db_->GetIntProperty(ppt_name_and_info.first, &prop_int)) {
          fprintf(stderr, "Failed to get Int property: %s\n",
                  ppt_name_and_info.first.c_str());
          thread->shared->SetVerificationFailure();
        }
      }
      if (ppt_name_and_info.second.handle_map != nullptr) {
        std::map<std::string, std::string> prop_map;
        if (!db_->GetMapProperty(ppt_name_and_info.first, &prop_map)) {
          fprintf(stderr, "Failed to get Map property: %s\n",
                  ppt_name_and_info.first.c_str());
          thread->shared->SetVerificationFailure();
        }
      }
    }
  }

  ROCKSDB_NAMESPACE::ColumnFamilyMetaData cf_meta_data;
  db_->GetColumnFamilyMetaData(&cf_meta_data);
  int level_size = static_cast<int>(cf_meta_data.levels.size());
  for (int level = 0; level < level_size; level++) {
    for (const auto& ppt_name : levelPropertyNames) {
      bool res = db_->GetProperty(ppt_name + std::to_string(level), &prop);
      if (!res) {
        fprintf(stderr, "Failed to get DB property: %s\n",
                (ppt_name + std::to_string(level)).c_str());
        thread->shared->SetVerificationFailure();
      }
    }
  }

  // Test for an invalid property name
  if (thread->rand.OneIn(100)) {
    if (db_->GetProperty("rocksdb.invalid_property_name", &prop)) {
      fprintf(stderr, "Failed to return false for invalid property name\n");
      thread->shared->SetVerificationFailure();
    }
  }
}

void StressTest::TestCompactFiles(ThreadState* thread,
                                  ColumnFamilyHandle* column_family) {
  ROCKSDB_NAMESPACE::ColumnFamilyMetaData cf_meta_data;
  db_->GetColumnFamilyMetaData(column_family, &cf_meta_data);

  if (cf_meta_data.levels.empty()) {
    return;
  }

  // Randomly compact up to three consecutive files from a level
  const int kMaxRetry = 3;
  for (int attempt = 0; attempt < kMaxRetry; ++attempt) {
    size_t random_level =
        thread->rand.Uniform(static_cast<int>(cf_meta_data.levels.size()));

    const auto& files = cf_meta_data.levels[random_level].files;
    if (files.size() > 0) {
      size_t random_file_index =
          thread->rand.Uniform(static_cast<int>(files.size()));
      if (files[random_file_index].being_compacted) {
        // Retry as the selected file is currently being compacted
        continue;
      }

      std::vector<std::string> input_files;
      input_files.push_back(files[random_file_index].name);
      if (random_file_index > 0 &&
          !files[random_file_index - 1].being_compacted) {
        input_files.push_back(files[random_file_index - 1].name);
      }
      if (random_file_index + 1 < files.size() &&
          !files[random_file_index + 1].being_compacted) {
        input_files.push_back(files[random_file_index + 1].name);
      }

      size_t output_level =
          std::min(random_level + 1, cf_meta_data.levels.size() - 1);
      auto s = db_->CompactFiles(CompactionOptions(), column_family,
                                 input_files, static_cast<int>(output_level));
      if (!s.ok()) {
        fprintf(stdout, "Unable to perform CompactFiles(): %s\n",
                s.ToString().c_str());
        thread->stats.AddNumCompactFilesFailed(1);
      } else {
        thread->stats.AddNumCompactFilesSucceed(1);
      }
      break;
    }
  }
}

Status StressTest::TestFlush(const std::vector<int>& rand_column_families) {
  FlushOptions flush_opts;
  if (FLAGS_atomic_flush) {
    return db_->Flush(flush_opts, column_families_);
  }
  std::vector<ColumnFamilyHandle*> cfhs;
  std::for_each(rand_column_families.begin(), rand_column_families.end(),
                [this, &cfhs](int k) { cfhs.push_back(column_families_[k]); });
  return db_->Flush(flush_opts, cfhs);
}

Status StressTest::TestPauseBackground(ThreadState* thread) {
  Status status = db_->PauseBackgroundWork();
  if (!status.ok()) {
    return status;
  }
  // To avoid stalling/deadlocking ourself in this thread, just
  // sleep here during pause and let other threads do db operations.
  // Sleep up to ~16 seconds (2**24 microseconds), but very skewed
  // toward short pause. (1 chance in 25 of pausing >= 1s;
  // 1 chance in 625 of pausing full 16s.)
  int pwr2_micros =
      std::min(thread->rand.Uniform(25), thread->rand.Uniform(25));
  clock_->SleepForMicroseconds(1 << pwr2_micros);
  return db_->ContinueBackgroundWork();
}

void StressTest::TestAcquireSnapshot(ThreadState* thread,
                                     int rand_column_family,
                                     const std::string& keystr, uint64_t i) {
  Slice key = keystr;
  ColumnFamilyHandle* column_family = column_families_[rand_column_family];
  // This `ReadOptions` is for validation purposes. Ignore
  // `FLAGS_rate_limit_user_ops` to avoid slowing any validation.
  ReadOptions ropt;
  auto db_impl = static_cast_with_check<DBImpl>(db_->GetRootDB());
  const bool ww_snapshot = thread->rand.OneIn(10);
  const Snapshot* snapshot =
      ww_snapshot ? db_impl->GetSnapshotForWriteConflictBoundary()
                  : db_->GetSnapshot();
  ropt.snapshot = snapshot;

  // Ideally, we want snapshot taking and timestamp generation to be atomic
  // here, so that the snapshot corresponds to the timestamp. However, it is
  // not possible with current GetSnapshot() API.
  std::string ts_str;
  Slice ts;
  if (FLAGS_user_timestamp_size > 0) {
    ts_str = GetNowNanos();
    ts = ts_str;
    ropt.timestamp = &ts;
  }

  std::string value_at;
  // When taking a snapshot, we also read a key from that snapshot. We
  // will later read the same key before releasing the snapshot and
  // verify that the results are the same.
  auto status_at = db_->Get(ropt, column_family, key, &value_at);
  std::vector<bool>* key_vec = nullptr;

  if (FLAGS_compare_full_db_state_snapshot && (thread->tid == 0)) {
    key_vec = new std::vector<bool>(FLAGS_max_key);
    // When `prefix_extractor` is set, seeking to beginning and scanning
    // across prefixes are only supported with `total_order_seek` set.
    ropt.total_order_seek = true;
    std::unique_ptr<Iterator> iterator(db_->NewIterator(ropt));
    for (iterator->SeekToFirst(); iterator->Valid(); iterator->Next()) {
      uint64_t key_val;
      if (GetIntVal(iterator->key().ToString(), &key_val)) {
        (*key_vec)[key_val] = true;
      }
    }
  }

  ThreadState::SnapshotState snap_state = {snapshot,
                                           rand_column_family,
                                           column_family->GetName(),
                                           keystr,
                                           status_at,
                                           value_at,
                                           key_vec,
                                           ts_str};
  uint64_t hold_for = FLAGS_snapshot_hold_ops;
  if (FLAGS_long_running_snapshots) {
    // Hold 10% of snapshots for 10x more
    if (thread->rand.OneIn(10)) {
      assert(hold_for < std::numeric_limits<uint64_t>::max() / 10);
      hold_for *= 10;
      // Hold 1% of snapshots for 100x more
      if (thread->rand.OneIn(10)) {
        assert(hold_for < std::numeric_limits<uint64_t>::max() / 10);
        hold_for *= 10;
      }
    }
  }
  uint64_t release_at = std::min(FLAGS_ops_per_thread - 1, i + hold_for);
  thread->snapshot_queue.emplace(release_at, snap_state);
}

Status StressTest::MaybeReleaseSnapshots(ThreadState* thread, uint64_t i) {
  while (!thread->snapshot_queue.empty() &&
         i >= thread->snapshot_queue.front().first) {
    auto snap_state = thread->snapshot_queue.front().second;
    assert(snap_state.snapshot);
    // Note: this is unsafe as the cf might be dropped concurrently. But
    // it is ok since unclean cf drop is cunnrently not supported by write
    // prepared transactions.
    Status s = AssertSame(db_, column_families_[snap_state.cf_at], snap_state);
    db_->ReleaseSnapshot(snap_state.snapshot);
    delete snap_state.key_vec;
    thread->snapshot_queue.pop();
    if (!s.ok()) {
      return s;
    }
  }
  return Status::OK();
}

void StressTest::TestCompactRange(ThreadState* thread, int64_t rand_key,
                                  const Slice& start_key,
                                  ColumnFamilyHandle* column_family) {
  int64_t end_key_num;
  if (std::numeric_limits<int64_t>::max() - rand_key <
      FLAGS_compact_range_width) {
    end_key_num = std::numeric_limits<int64_t>::max();
  } else {
    end_key_num = FLAGS_compact_range_width + rand_key;
  }
  std::string end_key_buf = Key(end_key_num);
  Slice end_key(end_key_buf);

  CompactRangeOptions cro;
  cro.exclusive_manual_compaction = static_cast<bool>(thread->rand.Next() % 2);
  cro.change_level = static_cast<bool>(thread->rand.Next() % 2);
  std::vector<BottommostLevelCompaction> bottom_level_styles = {
      BottommostLevelCompaction::kSkip,
      BottommostLevelCompaction::kIfHaveCompactionFilter,
      BottommostLevelCompaction::kForce,
      BottommostLevelCompaction::kForceOptimized};
  cro.bottommost_level_compaction =
      bottom_level_styles[thread->rand.Next() %
                          static_cast<uint32_t>(bottom_level_styles.size())];
  cro.allow_write_stall = static_cast<bool>(thread->rand.Next() % 2);
  cro.max_subcompactions = static_cast<uint32_t>(thread->rand.Next() % 4);
  std::vector<BlobGarbageCollectionPolicy> blob_gc_policies = {
      BlobGarbageCollectionPolicy::kForce,
      BlobGarbageCollectionPolicy::kDisable,
      BlobGarbageCollectionPolicy::kUseDefault};
  cro.blob_garbage_collection_policy =
      blob_gc_policies[thread->rand.Next() %
                       static_cast<uint32_t>(blob_gc_policies.size())];
  cro.blob_garbage_collection_age_cutoff =
      static_cast<double>(thread->rand.Next() % 100) / 100.0;

  const Snapshot* pre_snapshot = nullptr;
  uint32_t pre_hash = 0;
  if (thread->rand.OneIn(2)) {
    // Do some validation by declaring a snapshot and compare the data before
    // and after the compaction
    pre_snapshot = db_->GetSnapshot();
    pre_hash =
        GetRangeHash(thread, pre_snapshot, column_family, start_key, end_key);
  }

  Status status = db_->CompactRange(cro, column_family, &start_key, &end_key);

  if (!status.ok()) {
    fprintf(stdout, "Unable to perform CompactRange(): %s\n",
            status.ToString().c_str());
  }

  if (pre_snapshot != nullptr) {
    uint32_t post_hash =
        GetRangeHash(thread, pre_snapshot, column_family, start_key, end_key);
    if (pre_hash != post_hash) {
      fprintf(stderr,
              "Data hash different before and after compact range "
              "start_key %s end_key %s\n",
              start_key.ToString(true).c_str(), end_key.ToString(true).c_str());
      thread->stats.AddErrors(1);
      // Fail fast to preserve the DB state.
      thread->shared->SetVerificationFailure();
    }
    db_->ReleaseSnapshot(pre_snapshot);
  }
}

uint32_t StressTest::GetRangeHash(ThreadState* thread, const Snapshot* snapshot,
                                  ColumnFamilyHandle* column_family,
                                  const Slice& start_key,
                                  const Slice& end_key) {
  // This `ReadOptions` is for validation purposes. Ignore
  // `FLAGS_rate_limit_user_ops` to avoid slowing any validation.
  ReadOptions ro;
  ro.snapshot = snapshot;
  ro.total_order_seek = true;
  std::string ts_str;
  Slice ts;
  if (FLAGS_user_timestamp_size > 0) {
    ts_str = GetNowNanos();
    ts = ts_str;
    ro.timestamp = &ts;
  }

  std::unique_ptr<Iterator> it(db_->NewIterator(ro, column_family));

  constexpr char kCrcCalculatorSepearator = ';';

  uint32_t crc = 0;

  for (it->Seek(start_key);
       it->Valid() && options_.comparator->Compare(it->key(), end_key) <= 0;
       it->Next()) {
    crc = crc32c::Extend(crc, it->key().data(), it->key().size());
    crc = crc32c::Extend(crc, &kCrcCalculatorSepearator, sizeof(char));
    crc = crc32c::Extend(crc, it->value().data(), it->value().size());
    crc = crc32c::Extend(crc, &kCrcCalculatorSepearator, sizeof(char));

    for (const auto& column : it->columns()) {
      crc = crc32c::Extend(crc, column.name().data(), column.name().size());
      crc = crc32c::Extend(crc, &kCrcCalculatorSepearator, sizeof(char));
      crc = crc32c::Extend(crc, column.value().data(), column.value().size());
      crc = crc32c::Extend(crc, &kCrcCalculatorSepearator, sizeof(char));
    }
  }

  if (!it->status().ok()) {
    fprintf(stderr, "Iterator non-OK when calculating range CRC: %s\n",
            it->status().ToString().c_str());
    thread->stats.AddErrors(1);
    // Fail fast to preserve the DB state.
    thread->shared->SetVerificationFailure();
  }

  return crc;
}

void StressTest::PrintEnv() const {
  fprintf(stdout, "RocksDB version           : %d.%d\n", kMajorVersion,
          kMinorVersion);
  fprintf(stdout, "Format version            : %d\n", FLAGS_format_version);
  fprintf(stdout, "TransactionDB             : %s\n",
          FLAGS_use_txn ? "true" : "false");
  if (FLAGS_use_txn) {
    fprintf(stdout, "TransactionDB Type        : %s\n",
            FLAGS_use_optimistic_txn ? "Optimistic" : "Pessimistic");
    if (FLAGS_use_optimistic_txn) {
      fprintf(stdout, "OCC Validation Type       : %d\n",
              static_cast<int>(FLAGS_occ_validation_policy));
      if (static_cast<uint64_t>(OccValidationPolicy::kValidateParallel) ==
          FLAGS_occ_validation_policy) {
        fprintf(stdout, "Share Lock Buckets        : %s\n",
                FLAGS_share_occ_lock_buckets ? "true" : "false");
        if (FLAGS_share_occ_lock_buckets) {
          fprintf(stdout, "Lock Bucket Count         : %d\n",
                  static_cast<int>(FLAGS_occ_lock_bucket_count));
        }
      }
    } else {
      fprintf(stdout, "Two write queues:         : %s\n",
              FLAGS_two_write_queues ? "true" : "false");
      fprintf(stdout, "Write policy              : %d\n",
              static_cast<int>(FLAGS_txn_write_policy));
      if (static_cast<uint64_t>(TxnDBWritePolicy::WRITE_PREPARED) ==
              FLAGS_txn_write_policy ||
          static_cast<uint64_t>(TxnDBWritePolicy::WRITE_UNPREPARED) ==
              FLAGS_txn_write_policy) {
        fprintf(stdout, "Snapshot cache bits       : %d\n",
                static_cast<int>(FLAGS_wp_snapshot_cache_bits));
        fprintf(stdout, "Commit cache bits         : %d\n",
                static_cast<int>(FLAGS_wp_commit_cache_bits));
      }
      fprintf(stdout, "last cwb for recovery    : %s\n",
              FLAGS_use_only_the_last_commit_time_batch_for_recovery ? "true"
                                                                     : "false");
    }
  }

  fprintf(stdout, "Stacked BlobDB            : %s\n",
          FLAGS_use_blob_db ? "true" : "false");
  fprintf(stdout, "Read only mode            : %s\n",
          FLAGS_read_only ? "true" : "false");
  fprintf(stdout, "Atomic flush              : %s\n",
          FLAGS_atomic_flush ? "true" : "false");
  fprintf(stdout, "Manual WAL flush          : %s\n",
          FLAGS_manual_wal_flush_one_in > 0 ? "true" : "false");
  fprintf(stdout, "Column families           : %d\n", FLAGS_column_families);
  if (!FLAGS_test_batches_snapshots) {
    fprintf(stdout, "Clear CFs one in          : %d\n",
            FLAGS_clear_column_family_one_in);
  }
  fprintf(stdout, "Number of threads         : %d\n", FLAGS_threads);
  fprintf(stdout, "Ops per thread            : %lu\n",
          (unsigned long)FLAGS_ops_per_thread);
  std::string ttl_state("unused");
  if (FLAGS_ttl > 0) {
    ttl_state = std::to_string(FLAGS_ttl);
  }
  fprintf(stdout, "Time to live(sec)         : %s\n", ttl_state.c_str());
  fprintf(stdout, "Read percentage           : %d%%\n", FLAGS_readpercent);
  fprintf(stdout, "Prefix percentage         : %d%%\n", FLAGS_prefixpercent);
  fprintf(stdout, "Write percentage          : %d%%\n", FLAGS_writepercent);
  fprintf(stdout, "Delete percentage         : %d%%\n", FLAGS_delpercent);
  fprintf(stdout, "Delete range percentage   : %d%%\n", FLAGS_delrangepercent);
  fprintf(stdout, "No overwrite percentage   : %d%%\n",
          FLAGS_nooverwritepercent);
  fprintf(stdout, "Iterate percentage        : %d%%\n", FLAGS_iterpercent);
  fprintf(stdout, "Custom ops percentage     : %d%%\n", FLAGS_customopspercent);
  fprintf(stdout, "DB-write-buffer-size      : %" PRIu64 "\n",
          FLAGS_db_write_buffer_size);
  fprintf(stdout, "Write-buffer-size         : %d\n", FLAGS_write_buffer_size);
  fprintf(stdout, "Iterations                : %lu\n",
          (unsigned long)FLAGS_num_iterations);
  fprintf(stdout, "Max key                   : %lu\n",
          (unsigned long)FLAGS_max_key);
  fprintf(stdout, "Ratio #ops/#keys          : %f\n",
          (1.0 * FLAGS_ops_per_thread * FLAGS_threads) / FLAGS_max_key);
  fprintf(stdout, "Num times DB reopens      : %d\n", FLAGS_reopen);
  fprintf(stdout, "Batches/snapshots         : %d\n",
          FLAGS_test_batches_snapshots);
  fprintf(stdout, "Do update in place        : %d\n", FLAGS_in_place_update);
  fprintf(stdout, "Num keys per lock         : %d\n",
          1 << FLAGS_log2_keys_per_lock);
  std::string compression = CompressionTypeToString(compression_type_e);
  fprintf(stdout, "Compression               : %s\n", compression.c_str());
  std::string bottommost_compression =
      CompressionTypeToString(bottommost_compression_type_e);
  fprintf(stdout, "Bottommost Compression    : %s\n",
          bottommost_compression.c_str());
  std::string checksum = ChecksumTypeToString(checksum_type_e);
  fprintf(stdout, "Checksum type             : %s\n", checksum.c_str());
  fprintf(stdout, "File checksum impl        : %s\n",
          FLAGS_file_checksum_impl.c_str());
  fprintf(stdout, "Bloom bits / key          : %s\n",
          FormatDoubleParam(FLAGS_bloom_bits).c_str());
  fprintf(stdout, "Max subcompactions        : %" PRIu64 "\n",
          FLAGS_subcompactions);
  fprintf(stdout, "Use MultiGet              : %s\n",
          FLAGS_use_multiget ? "true" : "false");
  fprintf(stdout, "Use GetEntity             : %s\n",
          FLAGS_use_get_entity ? "true" : "false");
  fprintf(stdout, "Use MultiGetEntity        : %s\n",
          FLAGS_use_multi_get_entity ? "true" : "false");
  fprintf(stdout, "Verification only         : %s\n",
          FLAGS_verification_only ? "true" : "false");

  const char* memtablerep = "";
  switch (FLAGS_rep_factory) {
    case kSkipList:
      memtablerep = "skip_list";
      break;
    case kHashSkipList:
      memtablerep = "prefix_hash";
      break;
    case kVectorRep:
      memtablerep = "vector";
      break;
  }

  fprintf(stdout, "Memtablerep               : %s\n", memtablerep);

#ifndef NDEBUG
  KillPoint* kp = KillPoint::GetInstance();
  fprintf(stdout, "Test kill odd             : %d\n", kp->rocksdb_kill_odds);
  if (!kp->rocksdb_kill_exclude_prefixes.empty()) {
    fprintf(stdout, "Skipping kill points prefixes:\n");
    for (auto& p : kp->rocksdb_kill_exclude_prefixes) {
      fprintf(stdout, "  %s\n", p.c_str());
    }
  }
#endif
  fprintf(stdout, "Periodic Compaction Secs  : %" PRIu64 "\n",
          FLAGS_periodic_compaction_seconds);
  fprintf(stdout, "Compaction TTL            : %" PRIu64 "\n",
          FLAGS_compaction_ttl);
  const char* compaction_pri = "";
  switch (FLAGS_compaction_pri) {
    case kByCompensatedSize:
      compaction_pri = "kByCompensatedSize";
      break;
    case kOldestLargestSeqFirst:
      compaction_pri = "kOldestLargestSeqFirst";
      break;
    case kOldestSmallestSeqFirst:
      compaction_pri = "kOldestSmallestSeqFirst";
      break;
    case kMinOverlappingRatio:
      compaction_pri = "kMinOverlappingRatio";
      break;
    case kRoundRobin:
      compaction_pri = "kRoundRobin";
      break;
  }
  fprintf(stdout, "Compaction Pri            : %s\n", compaction_pri);
  fprintf(stdout, "Background Purge          : %d\n",
          static_cast<int>(FLAGS_avoid_unnecessary_blocking_io));
  fprintf(stdout, "Write DB ID to manifest   : %d\n",
          static_cast<int>(FLAGS_write_dbid_to_manifest));
  fprintf(stdout, "Max Write Batch Group Size: %" PRIu64 "\n",
          FLAGS_max_write_batch_group_size_bytes);
  fprintf(stdout, "Use dynamic level         : %d\n",
          static_cast<int>(FLAGS_level_compaction_dynamic_level_bytes));
  fprintf(stdout, "Read fault one in         : %d\n", FLAGS_read_fault_one_in);
  fprintf(stdout, "Write fault one in        : %d\n", FLAGS_write_fault_one_in);
  fprintf(stdout, "Open metadata write fault one in:\n");
  fprintf(stdout, "                            %d\n",
          FLAGS_open_metadata_write_fault_one_in);
  fprintf(stdout, "Sync fault injection      : %d\n",
          FLAGS_sync_fault_injection);
  fprintf(stdout, "Best efforts recovery     : %d\n",
          static_cast<int>(FLAGS_best_efforts_recovery));
  fprintf(stdout, "Fail if OPTIONS file error: %d\n",
          static_cast<int>(FLAGS_fail_if_options_file_error));
  fprintf(stdout, "User timestamp size bytes : %d\n",
          static_cast<int>(FLAGS_user_timestamp_size));
  fprintf(stdout, "Persist user defined timestamps : %d\n",
          FLAGS_persist_user_defined_timestamps);
  fprintf(stdout, "WAL compression           : %s\n",
          FLAGS_wal_compression.c_str());
  fprintf(stdout, "Try verify sst unique id  : %d\n",
          static_cast<int>(FLAGS_verify_sst_unique_id_in_manifest));

  fprintf(stdout, "------------------------------------------------\n");
}

void StressTest::Open(SharedState* shared, bool reopen) {
  assert(db_ == nullptr);
  assert(txn_db_ == nullptr);
  assert(optimistic_txn_db_ == nullptr);
  if (!InitializeOptionsFromFile(options_)) {
    InitializeOptionsFromFlags(cache_, filter_policy_, options_);
  }
  InitializeOptionsGeneral(cache_, filter_policy_, options_);

  if (FLAGS_prefix_size == 0 && FLAGS_rep_factory == kHashSkipList) {
    fprintf(stderr,
            "prefeix_size cannot be zero if memtablerep == prefix_hash\n");
    exit(1);
  }
  if (FLAGS_prefix_size != 0 && FLAGS_rep_factory != kHashSkipList) {
    fprintf(stderr,
            "WARNING: prefix_size is non-zero but "
            "memtablerep != prefix_hash\n");
  }

  if ((options_.enable_blob_files || options_.enable_blob_garbage_collection ||
       FLAGS_allow_setting_blob_options_dynamically) &&
      FLAGS_best_efforts_recovery) {
    fprintf(stderr,
            "Integrated BlobDB is currently incompatible with best-effort "
            "recovery\n");
    exit(1);
  }

  fprintf(stdout,
          "Integrated BlobDB: blob files enabled %d, min blob size %" PRIu64
          ", blob file size %" PRIu64
          ", blob compression type %s, blob GC enabled %d, cutoff %f, force "
          "threshold %f, blob compaction readahead size %" PRIu64
          ", blob file starting level %d\n",
          options_.enable_blob_files, options_.min_blob_size,
          options_.blob_file_size,
          CompressionTypeToString(options_.blob_compression_type).c_str(),
          options_.enable_blob_garbage_collection,
          options_.blob_garbage_collection_age_cutoff,
          options_.blob_garbage_collection_force_threshold,
          options_.blob_compaction_readahead_size,
          options_.blob_file_starting_level);

  if (FLAGS_use_blob_cache) {
    fprintf(stdout,
            "Integrated BlobDB: blob cache enabled"
            ", block and blob caches shared: %d",
            FLAGS_use_shared_block_and_blob_cache);
    if (!FLAGS_use_shared_block_and_blob_cache) {
      fprintf(stdout,
              ", blob cache size %" PRIu64 ", blob cache num shard bits: %d",
              FLAGS_blob_cache_size, FLAGS_blob_cache_numshardbits);
    }
    fprintf(stdout, ", blob cache prepopulated: %d\n",
            FLAGS_prepopulate_blob_cache);
  } else {
    fprintf(stdout, "Integrated BlobDB: blob cache disabled\n");
  }

  fprintf(stdout, "DB path: [%s]\n", FLAGS_db.c_str());

  Status s;

  if (FLAGS_ttl == -1) {
    std::vector<std::string> existing_column_families;
    s = DB::ListColumnFamilies(DBOptions(options_), FLAGS_db,
                               &existing_column_families);  // ignore errors
    if (!s.ok()) {
      // DB doesn't exist
      assert(existing_column_families.empty());
      assert(column_family_names_.empty());
      column_family_names_.push_back(kDefaultColumnFamilyName);
    } else if (column_family_names_.empty()) {
      // this is the first call to the function Open()
      column_family_names_ = existing_column_families;
    } else {
      // this is a reopen. just assert that existing column_family_names are
      // equivalent to what we remember
      auto sorted_cfn = column_family_names_;
      std::sort(sorted_cfn.begin(), sorted_cfn.end());
      std::sort(existing_column_families.begin(),
                existing_column_families.end());
      if (sorted_cfn != existing_column_families) {
        fprintf(stderr, "Expected column families differ from the existing:\n");
        fprintf(stderr, "Expected: {");
        for (const auto& cf : sorted_cfn) {
          fprintf(stderr, "%s ", cf.c_str());
        }
        fprintf(stderr, "}\n");
        fprintf(stderr, "Existing: {");
        for (const auto& cf : existing_column_families) {
          fprintf(stderr, "%s ", cf.c_str());
        }
        fprintf(stderr, "}\n");
      }
      assert(sorted_cfn == existing_column_families);
    }
    std::vector<ColumnFamilyDescriptor> cf_descriptors;
    for (const auto& name : column_family_names_) {
      if (name != kDefaultColumnFamilyName) {
        new_column_family_name_ =
            std::max(new_column_family_name_.load(), std::stoi(name) + 1);
      }
      cf_descriptors.emplace_back(name, ColumnFamilyOptions(options_));
    }
    while (cf_descriptors.size() < (size_t)FLAGS_column_families) {
      std::string name = std::to_string(new_column_family_name_.load());
      new_column_family_name_++;
      cf_descriptors.emplace_back(name, ColumnFamilyOptions(options_));
      column_family_names_.push_back(name);
    }

    options_.listeners.clear();
    options_.listeners.emplace_back(new DbStressListener(
        FLAGS_db, options_.db_paths, cf_descriptors, db_stress_listener_env));
    RegisterAdditionalListeners();

    // If this is for DB reopen, write error injection may have been enabled.
    // Disable it here in case there is no open fault injection.
    if (fault_fs_guard) {
      fault_fs_guard->DisableWriteErrorInjection();
    }
    if (!FLAGS_use_txn) {
      // Determine whether we need to inject file metadata write failures
      // during DB reopen. If it does, enable it.
      // Only inject metadata error if it is reopening, as initial open
      // failure doesn't need to be handled.
      // TODO cover transaction DB is not covered in this fault test too.
      bool inject_meta_error = false;
      bool inject_write_error = false;
      bool inject_read_error = false;
      if ((FLAGS_open_metadata_write_fault_one_in ||
           FLAGS_open_write_fault_one_in || FLAGS_open_read_fault_one_in) &&
          fault_fs_guard
              ->FileExists(FLAGS_db + "/CURRENT", IOOptions(), nullptr)
              .ok()) {
        if (!FLAGS_sync) {
          // When DB Stress is not sync mode, we expect all WAL writes to
          // WAL is durable. Buffering unsynced writes will cause false
          // positive in crash tests. Before we figure out a way to
          // solve it, skip WAL from failure injection.
          fault_fs_guard->SetDirectWritableTypes({kWalFile});
        }
        inject_meta_error = FLAGS_open_metadata_write_fault_one_in;
        inject_write_error = FLAGS_open_write_fault_one_in;
        inject_read_error = FLAGS_open_read_fault_one_in;
        if (inject_meta_error) {
          fault_fs_guard->EnableMetadataWriteErrorInjection();
          fault_fs_guard->SetRandomMetadataWriteError(
              FLAGS_open_metadata_write_fault_one_in);
        }
        if (inject_write_error) {
          fault_fs_guard->SetFilesystemDirectWritable(false);
          fault_fs_guard->EnableWriteErrorInjection();
          fault_fs_guard->SetRandomWriteError(
              static_cast<uint32_t>(FLAGS_seed), FLAGS_open_write_fault_one_in,
              IOStatus::IOError("Injected Open Write Error"),
              /*inject_for_all_file_types=*/true, /*types=*/{});
        }
        if (inject_read_error) {
          fault_fs_guard->SetRandomReadError(FLAGS_open_read_fault_one_in);
        }
      }
      while (true) {
        // StackableDB-based BlobDB
        if (FLAGS_use_blob_db) {
          blob_db::BlobDBOptions blob_db_options;
          blob_db_options.min_blob_size = FLAGS_blob_db_min_blob_size;
          blob_db_options.bytes_per_sync = FLAGS_blob_db_bytes_per_sync;
          blob_db_options.blob_file_size = FLAGS_blob_db_file_size;
          blob_db_options.enable_garbage_collection = FLAGS_blob_db_enable_gc;
          blob_db_options.garbage_collection_cutoff = FLAGS_blob_db_gc_cutoff;

          blob_db::BlobDB* blob_db = nullptr;
          s = blob_db::BlobDB::Open(options_, blob_db_options, FLAGS_db,
                                    cf_descriptors, &column_families_,
                                    &blob_db);
          if (s.ok()) {
            db_ = blob_db;
          }
        } else {
          if (db_preload_finished_.load() && FLAGS_read_only) {
            s = DB::OpenForReadOnly(DBOptions(options_), FLAGS_db,
                                    cf_descriptors, &column_families_, &db_);
          } else {
            s = DB::Open(DBOptions(options_), FLAGS_db, cf_descriptors,
                         &column_families_, &db_);
          }
        }

        if (inject_meta_error || inject_write_error || inject_read_error) {
          // TODO: re-enable write error injection after reopen. Same for
          //   sync fault injection.
          fault_fs_guard->SetFilesystemDirectWritable(true);
          fault_fs_guard->DisableMetadataWriteErrorInjection();
          fault_fs_guard->DisableWriteErrorInjection();
          fault_fs_guard->SetDirectWritableTypes({});
          fault_fs_guard->SetRandomReadError(0);
          if (s.ok()) {
            // Injected errors might happen in background compactions. We
            // wait for all compactions to finish to make sure DB is in
            // clean state before executing queries.
            s = db_->GetRootDB()->WaitForCompact(WaitForCompactOptions());
            if (!s.ok()) {
              for (auto cf : column_families_) {
                delete cf;
              }
              column_families_.clear();
              delete db_;
              db_ = nullptr;
            }
          }
          if (!s.ok()) {
            // After failure to opening a DB due to IO error, retry should
            // successfully open the DB with correct data if no IO error shows
            // up.
            inject_meta_error = false;
            inject_write_error = false;
            inject_read_error = false;

            // TODO: Unsynced data loss during DB reopen is not supported yet in
            //  stress test. Will need to recreate expected state if we decide
            //  to support unsynced data loss during DB reopen.
            if (!reopen) {
              Random rand(static_cast<uint32_t>(FLAGS_seed));
              if (rand.OneIn(2)) {
                fault_fs_guard->DeleteFilesCreatedAfterLastDirSync(IOOptions(),
                                                                   nullptr);
              }
              if (rand.OneIn(3)) {
                fault_fs_guard->DropUnsyncedFileData();
              } else if (rand.OneIn(2)) {
                fault_fs_guard->DropRandomUnsyncedFileData(&rand);
              }
            }
            continue;
          }
        }
        break;
      }
    } else {
      if (FLAGS_use_optimistic_txn) {
        OptimisticTransactionDBOptions optimistic_txn_db_options;
        optimistic_txn_db_options.validate_policy =
            static_cast<OccValidationPolicy>(FLAGS_occ_validation_policy);

        if (FLAGS_share_occ_lock_buckets) {
          optimistic_txn_db_options.shared_lock_buckets =
              MakeSharedOccLockBuckets(FLAGS_occ_lock_bucket_count);
        } else {
          optimistic_txn_db_options.occ_lock_buckets =
              FLAGS_occ_lock_bucket_count;
          optimistic_txn_db_options.shared_lock_buckets = nullptr;
        }
        s = OptimisticTransactionDB::Open(
            options_, optimistic_txn_db_options, FLAGS_db, cf_descriptors,
            &column_families_, &optimistic_txn_db_);
        if (!s.ok()) {
          fprintf(stderr, "Error in opening the OptimisticTransactionDB [%s]\n",
                  s.ToString().c_str());
          fflush(stderr);
        }
        assert(s.ok());
        {
          db_ = optimistic_txn_db_;
          db_aptr_.store(optimistic_txn_db_, std::memory_order_release);
        }
      } else {
        TransactionDBOptions txn_db_options;
        assert(FLAGS_txn_write_policy <= TxnDBWritePolicy::WRITE_UNPREPARED);
        txn_db_options.write_policy =
            static_cast<TxnDBWritePolicy>(FLAGS_txn_write_policy);
        if (FLAGS_unordered_write) {
          assert(txn_db_options.write_policy ==
                 TxnDBWritePolicy::WRITE_PREPARED);
          options_.unordered_write = true;
          options_.two_write_queues = true;
          txn_db_options.skip_concurrency_control = true;
        } else {
          options_.two_write_queues = FLAGS_two_write_queues;
        }
        txn_db_options.wp_snapshot_cache_bits =
            static_cast<size_t>(FLAGS_wp_snapshot_cache_bits);
        txn_db_options.wp_commit_cache_bits =
            static_cast<size_t>(FLAGS_wp_commit_cache_bits);
        PrepareTxnDbOptions(shared, txn_db_options);
        s = TransactionDB::Open(options_, txn_db_options, FLAGS_db,
                                cf_descriptors, &column_families_, &txn_db_);
        if (!s.ok()) {
          fprintf(stderr, "Error in opening the TransactionDB [%s]\n",
                  s.ToString().c_str());
          fflush(stderr);
        }
        assert(s.ok());

        // Do not swap the order of the following.
        {
          db_ = txn_db_;
          db_aptr_.store(txn_db_, std::memory_order_release);
        }
      }
    }
    if (!s.ok()) {
      fprintf(stderr, "Error in opening the DB [%s]\n", s.ToString().c_str());
      fflush(stderr);
    }
    assert(s.ok());
    assert(column_families_.size() ==
           static_cast<size_t>(FLAGS_column_families));

    // Secondary instance does not support write-prepared/write-unprepared
    // transactions, thus just disable secondary instance if we use
    // transaction.
    if (s.ok() && FLAGS_test_secondary && !FLAGS_use_txn) {
      Options tmp_opts;
      // TODO(yanqin) support max_open_files != -1 for secondary instance.
      tmp_opts.max_open_files = -1;
      tmp_opts.env = db_stress_env;
      const std::string& secondary_path = FLAGS_secondaries_base;
      s = DB::OpenAsSecondary(tmp_opts, FLAGS_db, secondary_path,
                              cf_descriptors, &cmp_cfhs_, &cmp_db_);
      assert(s.ok());
      assert(cmp_cfhs_.size() == static_cast<size_t>(FLAGS_column_families));
    }
  } else {
    DBWithTTL* db_with_ttl;
    s = DBWithTTL::Open(options_, FLAGS_db, &db_with_ttl, FLAGS_ttl);
    db_ = db_with_ttl;
  }

  if (FLAGS_preserve_unverified_changes) {
    // Up until now, no live file should have become obsolete due to these
    // options. After `DisableFileDeletions()` we can reenable auto compactions
    // since, even if live files become obsolete, they won't be deleted.
    assert(options_.avoid_flush_during_recovery);
    assert(options_.disable_auto_compactions);
    if (s.ok()) {
      s = db_->DisableFileDeletions();
    }
    if (s.ok()) {
      s = db_->EnableAutoCompaction(column_families_);
    }
  }

  if (!s.ok()) {
    fprintf(stderr, "open error: %s\n", s.ToString().c_str());
    exit(1);
  }
}

void StressTest::Reopen(ThreadState* thread) {
  // BG jobs in WritePrepared must be canceled first because i) they can access
  // the db via a callbac ii) they hold on to a snapshot and the upcoming
  // ::Close would complain about it.
  const bool write_prepared = FLAGS_use_txn && FLAGS_txn_write_policy != 0;
  bool bg_canceled __attribute__((unused)) = false;
  if (write_prepared || thread->rand.OneIn(2)) {
    const bool wait =
        write_prepared || static_cast<bool>(thread->rand.OneIn(2));
    CancelAllBackgroundWork(db_, wait);
    bg_canceled = wait;
  }
  assert(!write_prepared || bg_canceled);

  for (auto cf : column_families_) {
    delete cf;
  }
  column_families_.clear();

  if (thread->rand.OneIn(2)) {
    Status s = db_->Close();
    if (!s.ok()) {
      fprintf(stderr, "Non-ok close status: %s\n", s.ToString().c_str());
      fflush(stderr);
    }
    assert(s.ok());
  }
  assert((txn_db_ == nullptr && optimistic_txn_db_ == nullptr) ||
         (db_ == txn_db_ || db_ == optimistic_txn_db_));
  delete db_;
  db_ = nullptr;
  txn_db_ = nullptr;
  optimistic_txn_db_ = nullptr;

  num_times_reopened_++;
  auto now = clock_->NowMicros();
  fprintf(stdout, "%s Reopening database for the %dth time\n",
          clock_->TimeToString(now / 1000000).c_str(), num_times_reopened_);
  Open(thread->shared, /*reopen=*/true);

  if ((FLAGS_sync_fault_injection || FLAGS_disable_wal ||
       FLAGS_manual_wal_flush_one_in > 0) &&
      IsStateTracked()) {
    Status s = thread->shared->SaveAtAndAfter(db_);
    if (!s.ok()) {
      fprintf(stderr, "Error enabling history tracing: %s\n",
              s.ToString().c_str());
      exit(1);
    }
  }
}

bool StressTest::MaybeUseOlderTimestampForPointLookup(ThreadState* thread,
                                                      std::string& ts_str,
                                                      Slice& ts_slice,
                                                      ReadOptions& read_opts) {
  if (FLAGS_user_timestamp_size == 0) {
    return false;
  }

  if (!FLAGS_persist_user_defined_timestamps) {
    // Not read with older timestamps to avoid get InvalidArgument.
    return false;
  }

  assert(thread);
  if (!thread->rand.OneInOpt(3)) {
    return false;
  }

  const SharedState* const shared = thread->shared;
  assert(shared);
  const uint64_t start_ts = shared->GetStartTimestamp();

  uint64_t now = db_stress_env->NowNanos();

  assert(now > start_ts);
  uint64_t time_diff = now - start_ts;
  uint64_t ts = start_ts + (thread->rand.Next64() % time_diff);
  ts_str.clear();
  PutFixed64(&ts_str, ts);
  ts_slice = ts_str;
  read_opts.timestamp = &ts_slice;
  return true;
}

void StressTest::MaybeUseOlderTimestampForRangeScan(ThreadState* thread,
                                                    std::string& ts_str,
                                                    Slice& ts_slice,
                                                    ReadOptions& read_opts) {
  if (FLAGS_user_timestamp_size == 0) {
    return;
  }

  if (!FLAGS_persist_user_defined_timestamps) {
    // Not read with older timestamps to avoid get InvalidArgument.
    return;
  }

  assert(thread);
  if (!thread->rand.OneInOpt(3)) {
    return;
  }

  const Slice* const saved_ts = read_opts.timestamp;
  assert(saved_ts != nullptr);

  const SharedState* const shared = thread->shared;
  assert(shared);
  const uint64_t start_ts = shared->GetStartTimestamp();

  uint64_t now = db_stress_env->NowNanos();

  assert(now > start_ts);
  uint64_t time_diff = now - start_ts;
  uint64_t ts = start_ts + (thread->rand.Next64() % time_diff);
  ts_str.clear();
  PutFixed64(&ts_str, ts);
  ts_slice = ts_str;
  read_opts.timestamp = &ts_slice;

  // TODO (yanqin): support Merge with iter_start_ts
  if (!thread->rand.OneInOpt(3) || FLAGS_use_merge || FLAGS_use_full_merge_v1) {
    return;
  }

  ts_str.clear();
  PutFixed64(&ts_str, start_ts);
  ts_slice = ts_str;
  read_opts.iter_start_ts = &ts_slice;
  read_opts.timestamp = saved_ts;
}

void CheckAndSetOptionsForUserTimestamp(Options& options) {
  assert(FLAGS_user_timestamp_size > 0);
  const Comparator* const cmp = test::BytewiseComparatorWithU64TsWrapper();
  assert(cmp);
  if (FLAGS_user_timestamp_size != cmp->timestamp_size()) {
    fprintf(stderr,
            "Only -user_timestamp_size=%d is supported in stress test.\n",
            static_cast<int>(cmp->timestamp_size()));
    exit(1);
  }
  if (FLAGS_use_txn) {
    fprintf(stderr, "TransactionDB does not support timestamp yet.\n");
    exit(1);
  }
  if (FLAGS_test_cf_consistency || FLAGS_test_batches_snapshots) {
    fprintf(stderr,
            "Due to per-key ts-seq ordering constraint, only the (default) "
            "non-batched test is supported with timestamp.\n");
    exit(1);
  }
  if (FLAGS_ingest_external_file_one_in > 0) {
    fprintf(stderr, "Bulk loading may not support timestamp yet.\n");
    exit(1);
  }
  options.comparator = cmp;
  options.persist_user_defined_timestamps =
      FLAGS_persist_user_defined_timestamps;
}

bool InitializeOptionsFromFile(Options& options) {
  DBOptions db_options;
  ConfigOptions config_options;
  config_options.ignore_unknown_options = false;
  config_options.input_strings_escaped = true;
  config_options.env = db_stress_env;
  std::vector<ColumnFamilyDescriptor> cf_descriptors;
  if (!FLAGS_options_file.empty()) {
    Status s = LoadOptionsFromFile(config_options, FLAGS_options_file,
                                   &db_options, &cf_descriptors);
    if (!s.ok()) {
      fprintf(stderr, "Unable to load options file %s --- %s\n",
              FLAGS_options_file.c_str(), s.ToString().c_str());
      exit(1);
    }
    db_options.env = new CompositeEnvWrapper(db_stress_env);
    options = Options(db_options, cf_descriptors[0].options);
    return true;
  }
  return false;
}

void InitializeOptionsFromFlags(
    const std::shared_ptr<Cache>& cache,
    const std::shared_ptr<const FilterPolicy>& filter_policy,
    Options& options) {
  BlockBasedTableOptions block_based_options;
  block_based_options.block_cache = cache;
  block_based_options.cache_index_and_filter_blocks =
      FLAGS_cache_index_and_filter_blocks;
  block_based_options.metadata_cache_options.top_level_index_pinning =
      static_cast<PinningTier>(FLAGS_top_level_index_pinning);
  block_based_options.metadata_cache_options.partition_pinning =
      static_cast<PinningTier>(FLAGS_partition_pinning);
  block_based_options.metadata_cache_options.unpartitioned_pinning =
      static_cast<PinningTier>(FLAGS_unpartitioned_pinning);
  block_based_options.checksum = checksum_type_e;
  block_based_options.block_size = FLAGS_block_size;
  block_based_options.cache_usage_options.options_overrides.insert(
      {CacheEntryRole::kCompressionDictionaryBuildingBuffer,
       {/*.charged = */ FLAGS_charge_compression_dictionary_building_buffer
            ? CacheEntryRoleOptions::Decision::kEnabled
            : CacheEntryRoleOptions::Decision::kDisabled}});
  block_based_options.cache_usage_options.options_overrides.insert(
      {CacheEntryRole::kFilterConstruction,
       {/*.charged = */ FLAGS_charge_filter_construction
            ? CacheEntryRoleOptions::Decision::kEnabled
            : CacheEntryRoleOptions::Decision::kDisabled}});
  block_based_options.cache_usage_options.options_overrides.insert(
      {CacheEntryRole::kBlockBasedTableReader,
       {/*.charged = */ FLAGS_charge_table_reader
            ? CacheEntryRoleOptions::Decision::kEnabled
            : CacheEntryRoleOptions::Decision::kDisabled}});
  block_based_options.cache_usage_options.options_overrides.insert(
      {CacheEntryRole::kFileMetadata,
       {/*.charged = */ FLAGS_charge_file_metadata
            ? CacheEntryRoleOptions::Decision::kEnabled
            : CacheEntryRoleOptions::Decision::kDisabled}});
  block_based_options.cache_usage_options.options_overrides.insert(
      {CacheEntryRole::kBlobCache,
       {/*.charged = */ FLAGS_charge_blob_cache
            ? CacheEntryRoleOptions::Decision::kEnabled
            : CacheEntryRoleOptions::Decision::kDisabled}});
  block_based_options.format_version =
      static_cast<uint32_t>(FLAGS_format_version);
  block_based_options.index_block_restart_interval =
      static_cast<int32_t>(FLAGS_index_block_restart_interval);
  block_based_options.filter_policy = filter_policy;
  block_based_options.partition_filters = FLAGS_partition_filters;
  block_based_options.optimize_filters_for_memory =
      FLAGS_optimize_filters_for_memory;
  block_based_options.detect_filter_construct_corruption =
      FLAGS_detect_filter_construct_corruption;
  block_based_options.index_type =
      static_cast<BlockBasedTableOptions::IndexType>(FLAGS_index_type);
  block_based_options.data_block_index_type =
      static_cast<BlockBasedTableOptions::DataBlockIndexType>(
          FLAGS_data_block_index_type);
  block_based_options.prepopulate_block_cache =
      static_cast<BlockBasedTableOptions::PrepopulateBlockCache>(
          FLAGS_prepopulate_block_cache);
  block_based_options.initial_auto_readahead_size =
      FLAGS_initial_auto_readahead_size;
  block_based_options.max_auto_readahead_size = FLAGS_max_auto_readahead_size;
  block_based_options.num_file_reads_for_auto_readahead =
      FLAGS_num_file_reads_for_auto_readahead;
  options.table_factory.reset(NewBlockBasedTableFactory(block_based_options));
  options.db_write_buffer_size = FLAGS_db_write_buffer_size;
  options.write_buffer_size = FLAGS_write_buffer_size;
  options.max_write_buffer_number = FLAGS_max_write_buffer_number;
  options.min_write_buffer_number_to_merge =
      FLAGS_min_write_buffer_number_to_merge;
  options.max_write_buffer_number_to_maintain =
      FLAGS_max_write_buffer_number_to_maintain;
  options.max_write_buffer_size_to_maintain =
      FLAGS_max_write_buffer_size_to_maintain;
  options.memtable_prefix_bloom_size_ratio =
      FLAGS_memtable_prefix_bloom_size_ratio;
  if (FLAGS_use_write_buffer_manager) {
    options.write_buffer_manager.reset(
        new WriteBufferManager(FLAGS_db_write_buffer_size, block_cache));
  }
  options.memtable_whole_key_filtering = FLAGS_memtable_whole_key_filtering;
  options.disable_auto_compactions = FLAGS_disable_auto_compactions;
  options.max_background_compactions = FLAGS_max_background_compactions;
  options.max_background_flushes = FLAGS_max_background_flushes;
  options.compaction_style =
      static_cast<ROCKSDB_NAMESPACE::CompactionStyle>(FLAGS_compaction_style);
  if (options.compaction_style ==
      ROCKSDB_NAMESPACE::CompactionStyle::kCompactionStyleFIFO) {
    options.compaction_options_fifo.allow_compaction =
        FLAGS_fifo_allow_compaction;
  }
  options.compaction_pri =
      static_cast<ROCKSDB_NAMESPACE::CompactionPri>(FLAGS_compaction_pri);
  options.num_levels = FLAGS_num_levels;
  if (FLAGS_prefix_size >= 0) {
    options.prefix_extractor.reset(NewFixedPrefixTransform(FLAGS_prefix_size));
  }
  options.max_open_files = FLAGS_open_files;
  options.statistics = dbstats;
  options.env = db_stress_env;
  options.use_fsync = FLAGS_use_fsync;
  options.compaction_readahead_size = FLAGS_compaction_readahead_size;
  options.allow_mmap_reads = FLAGS_mmap_read;
  options.allow_mmap_writes = FLAGS_mmap_write;
  options.use_direct_reads = FLAGS_use_direct_reads;
  options.use_direct_io_for_flush_and_compaction =
      FLAGS_use_direct_io_for_flush_and_compaction;
  options.recycle_log_file_num =
      static_cast<size_t>(FLAGS_recycle_log_file_num);
  options.target_file_size_base = FLAGS_target_file_size_base;
  options.target_file_size_multiplier = FLAGS_target_file_size_multiplier;
  options.max_bytes_for_level_base = FLAGS_max_bytes_for_level_base;
  options.max_bytes_for_level_multiplier = FLAGS_max_bytes_for_level_multiplier;
  options.level0_stop_writes_trigger = FLAGS_level0_stop_writes_trigger;
  options.level0_slowdown_writes_trigger = FLAGS_level0_slowdown_writes_trigger;
  options.level0_file_num_compaction_trigger =
      FLAGS_level0_file_num_compaction_trigger;
  options.compression = compression_type_e;
  options.bottommost_compression = bottommost_compression_type_e;
  options.compression_opts.max_dict_bytes = FLAGS_compression_max_dict_bytes;
  options.compression_opts.zstd_max_train_bytes =
      FLAGS_compression_zstd_max_train_bytes;
  options.compression_opts.parallel_threads =
      FLAGS_compression_parallel_threads;
  options.compression_opts.max_dict_buffer_bytes =
      FLAGS_compression_max_dict_buffer_bytes;
  if (ZSTD_FinalizeDictionarySupported()) {
    options.compression_opts.use_zstd_dict_trainer =
        FLAGS_compression_use_zstd_dict_trainer;
  } else if (!FLAGS_compression_use_zstd_dict_trainer) {
    fprintf(
        stderr,
        "WARNING: use_zstd_dict_trainer is false but zstd finalizeDictionary "
        "cannot be used because ZSTD 1.4.5+ is not linked with the binary."
        " zstd dictionary trainer will be used.\n");
  }
  if (FLAGS_compression_checksum) {
    options.compression_opts.checksum = true;
  }
  options.max_manifest_file_size = FLAGS_max_manifest_file_size;
  options.inplace_update_support = FLAGS_in_place_update;
  options.max_subcompactions = static_cast<uint32_t>(FLAGS_subcompactions);
  options.allow_concurrent_memtable_write =
      FLAGS_allow_concurrent_memtable_write;
  options.experimental_mempurge_threshold =
      FLAGS_experimental_mempurge_threshold;
  options.periodic_compaction_seconds = FLAGS_periodic_compaction_seconds;
  options.stats_dump_period_sec =
      static_cast<unsigned int>(FLAGS_stats_dump_period_sec);
  options.ttl = FLAGS_compaction_ttl;
  options.enable_pipelined_write = FLAGS_enable_pipelined_write;
  options.enable_write_thread_adaptive_yield =
      FLAGS_enable_write_thread_adaptive_yield;
  options.compaction_options_universal.size_ratio = FLAGS_universal_size_ratio;
  options.compaction_options_universal.min_merge_width =
      FLAGS_universal_min_merge_width;
  options.compaction_options_universal.max_merge_width =
      FLAGS_universal_max_merge_width;
  options.compaction_options_universal.max_size_amplification_percent =
      FLAGS_universal_max_size_amplification_percent;
  options.atomic_flush = FLAGS_atomic_flush;
  options.manual_wal_flush = FLAGS_manual_wal_flush_one_in > 0 ? true : false;
  options.avoid_unnecessary_blocking_io = FLAGS_avoid_unnecessary_blocking_io;
  options.write_dbid_to_manifest = FLAGS_write_dbid_to_manifest;
  options.avoid_flush_during_recovery = FLAGS_avoid_flush_during_recovery;
  options.max_write_batch_group_size_bytes =
      FLAGS_max_write_batch_group_size_bytes;
  options.level_compaction_dynamic_level_bytes =
      FLAGS_level_compaction_dynamic_level_bytes;
  options.track_and_verify_wals_in_manifest = true;
  options.verify_sst_unique_id_in_manifest =
      FLAGS_verify_sst_unique_id_in_manifest;
  options.memtable_protection_bytes_per_key =
      FLAGS_memtable_protection_bytes_per_key;
  options.block_protection_bytes_per_key = FLAGS_block_protection_bytes_per_key;

  // Integrated BlobDB
  options.enable_blob_files = FLAGS_enable_blob_files;
  options.min_blob_size = FLAGS_min_blob_size;
  options.blob_file_size = FLAGS_blob_file_size;
  options.blob_compression_type =
      StringToCompressionType(FLAGS_blob_compression_type.c_str());
  options.enable_blob_garbage_collection = FLAGS_enable_blob_garbage_collection;
  options.blob_garbage_collection_age_cutoff =
      FLAGS_blob_garbage_collection_age_cutoff;
  options.blob_garbage_collection_force_threshold =
      FLAGS_blob_garbage_collection_force_threshold;
  options.blob_compaction_readahead_size = FLAGS_blob_compaction_readahead_size;
  options.blob_file_starting_level = FLAGS_blob_file_starting_level;

  if (FLAGS_use_blob_cache) {
    if (FLAGS_use_shared_block_and_blob_cache) {
      options.blob_cache = cache;
    } else {
      if (FLAGS_blob_cache_size > 0) {
        LRUCacheOptions co;
        co.capacity = FLAGS_blob_cache_size;
        co.num_shard_bits = FLAGS_blob_cache_numshardbits;
        options.blob_cache = NewLRUCache(co);
      } else {
        fprintf(stderr,
                "Unable to create a standalone blob cache if blob_cache_size "
                "<= 0.\n");
        exit(1);
      }
    }
    switch (FLAGS_prepopulate_blob_cache) {
      case 0:
        options.prepopulate_blob_cache = PrepopulateBlobCache::kDisable;
        break;
      case 1:
        options.prepopulate_blob_cache = PrepopulateBlobCache::kFlushOnly;
        break;
      default:
        fprintf(stderr, "Unknown prepopulate blob cache mode\n");
        exit(1);
    }
  }

  options.wal_compression =
      StringToCompressionType(FLAGS_wal_compression.c_str());

  if (FLAGS_enable_tiered_storage) {
    options.bottommost_temperature = Temperature::kCold;
  }
  options.preclude_last_level_data_seconds =
      FLAGS_preclude_last_level_data_seconds;
  options.preserve_internal_time_seconds = FLAGS_preserve_internal_time_seconds;

  switch (FLAGS_rep_factory) {
    case kSkipList:
      // no need to do anything
      break;
    case kHashSkipList:
      options.memtable_factory.reset(NewHashSkipListRepFactory(10000));
      break;
    case kVectorRep:
      options.memtable_factory.reset(new VectorRepFactory());
      break;
  }

  InitializeMergeOperator(options);

  if (FLAGS_enable_compaction_filter) {
    options.compaction_filter_factory =
        std::make_shared<DbStressCompactionFilterFactory>();
  }

  options.best_efforts_recovery = FLAGS_best_efforts_recovery;
  options.paranoid_file_checks = FLAGS_paranoid_file_checks;
  options.fail_if_options_file_error = FLAGS_fail_if_options_file_error;

  if (FLAGS_user_timestamp_size > 0) {
    CheckAndSetOptionsForUserTimestamp(options);
  }

  options.allow_data_in_errors = FLAGS_allow_data_in_errors;

  options.enable_thread_tracking = FLAGS_enable_thread_tracking;

  options.memtable_max_range_deletions = FLAGS_memtable_max_range_deletions;
<<<<<<< HEAD

  options.bottommost_file_compaction_delay =
      FLAGS_bottommost_file_compaction_delay;
=======
>>>>>>> 84254459
}

void InitializeOptionsGeneral(
    const std::shared_ptr<Cache>& cache,
    const std::shared_ptr<const FilterPolicy>& filter_policy,
    Options& options) {
  options.create_missing_column_families = true;
  options.create_if_missing = true;

  if (!options.statistics) {
    options.statistics = dbstats;
  }

  if (options.env == Options().env) {
    options.env = db_stress_env;
  }

  assert(options.table_factory);
  auto table_options =
      options.table_factory->GetOptions<BlockBasedTableOptions>();
  if (table_options) {
    if (FLAGS_cache_size > 0) {
      table_options->block_cache = cache;
    }
    if (!table_options->filter_policy) {
      table_options->filter_policy = filter_policy;
    }
  }

  // TODO: row_cache, thread-pool IO priority, CPU priority.

  if (!options.rate_limiter) {
    if (FLAGS_rate_limiter_bytes_per_sec > 0) {
      options.rate_limiter.reset(NewGenericRateLimiter(
          FLAGS_rate_limiter_bytes_per_sec, 1000 /* refill_period_us */,
          10 /* fairness */,
          FLAGS_rate_limit_bg_reads ? RateLimiter::Mode::kReadsOnly
                                    : RateLimiter::Mode::kWritesOnly));
    }
  }

  if (!options.file_checksum_gen_factory) {
    options.file_checksum_gen_factory =
        GetFileChecksumImpl(FLAGS_file_checksum_impl);
  }

  if (FLAGS_sst_file_manager_bytes_per_sec > 0 ||
      FLAGS_sst_file_manager_bytes_per_truncate > 0) {
    Status status;
    options.sst_file_manager.reset(NewSstFileManager(
        db_stress_env, options.info_log, "" /* trash_dir */,
        static_cast<int64_t>(FLAGS_sst_file_manager_bytes_per_sec),
        true /* delete_existing_trash */, &status,
        0.25 /* max_trash_db_ratio */,
        FLAGS_sst_file_manager_bytes_per_truncate));
    if (!status.ok()) {
      fprintf(stderr, "SstFileManager creation failed: %s\n",
              status.ToString().c_str());
      exit(1);
    }
  }

  if (FLAGS_preserve_unverified_changes) {
    if (!options.avoid_flush_during_recovery) {
      fprintf(stderr,
              "WARNING: flipping `avoid_flush_during_recovery` to true for "
              "`preserve_unverified_changes` to keep all files\n");
      options.avoid_flush_during_recovery = true;
    }
    // Together with `avoid_flush_during_recovery == true`, this will prevent
    // live files from becoming obsolete and deleted between `DB::Open()` and
    // `DisableFileDeletions()` due to flush or compaction. We do not need to
    // warn the user since we will reenable compaction soon.
    options.disable_auto_compactions = true;
  }

  options.table_properties_collector_factories.emplace_back(
      std::make_shared<DbStressTablePropertiesCollectorFactory>());
}

}  // namespace ROCKSDB_NAMESPACE
#endif  // GFLAGS<|MERGE_RESOLUTION|>--- conflicted
+++ resolved
@@ -3482,12 +3482,9 @@
   options.enable_thread_tracking = FLAGS_enable_thread_tracking;
 
   options.memtable_max_range_deletions = FLAGS_memtable_max_range_deletions;
-<<<<<<< HEAD
 
   options.bottommost_file_compaction_delay =
       FLAGS_bottommost_file_compaction_delay;
-=======
->>>>>>> 84254459
 }
 
 void InitializeOptionsGeneral(
