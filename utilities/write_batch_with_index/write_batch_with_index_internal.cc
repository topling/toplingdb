--- conflicted
+++ resolved
@@ -21,14 +21,9 @@
 namespace ROCKSDB_NAMESPACE {
 BaseDeltaIterator::BaseDeltaIterator(ColumnFamilyHandle* column_family,
                                      Iterator* base_iterator,
-<<<<<<< HEAD
-                                     WBWIIteratorImpl* delta_iterator,
-                                     const Comparator* comparator)
-=======
                                      WBWIIterator* delta_iterator,
                                      const Comparator* comparator,
                                      const ReadOptions* read_options)
->>>>>>> 84254459
     : forward_(true),
       current_at_base_(true),
       equal_keys_(false),
@@ -40,9 +35,6 @@
   assert(base_iterator_);
   assert(delta_iterator_);
   assert(comparator_);
-<<<<<<< HEAD
-=======
-  wbwii_.reset(new WriteBatchWithIndexInternal(column_family));
   delta_valid_ = false;
   delta_status_code_ = Status::kOk;
   opt_cmp_type_ = comparator->opt_cmp_type();
@@ -56,7 +48,6 @@
   delta_iter_next_key_ = (DeltaIterScanKeyFN)(delta_iterator->*(&WBWIIterator::NextKey));
   delta_iter_user_key_ = (DeltaIterUserKeyFN)(delta_iterator->*(&InternalIterator::user_key));
  #endif
->>>>>>> 84254459
 }
 
 __always_inline bool BaseDeltaIterator::UpdateDeltaKey(bool is_valid) {
@@ -224,42 +215,8 @@
  #endif
 }
 
-<<<<<<< HEAD
 Slice BaseDeltaIterator::timestamp() const {
   return current_at_base_ ? base_iterator_->timestamp() : Slice();
-=======
-Slice BaseDeltaIterator::value() const {
-  if (current_at_base_) {
- #if defined(_MSC_VER) || defined(__clang__)
-    return base_iterator_->value();
- #else
-    return base_iter_get_value_(base_iterator_.get());
- #endif
-  } else {
-    WriteEntry delta_entry = delta_iterator_->Entry();
-    if (wbwii_->GetNumOperands() == 0) {
-      return delta_entry.value;
-    } else if (delta_entry.type == kDeleteRecord ||
-               delta_entry.type == kSingleDeleteRecord) {
-      status_ =
-          wbwii_->MergeKey(delta_entry.key, nullptr, merge_result_.GetSelf());
-    } else if (delta_entry.type == kPutRecord) {
-      status_ = wbwii_->MergeKey(delta_entry.key, &delta_entry.value,
-                                 merge_result_.GetSelf());
-    } else if (delta_entry.type == kMergeRecord) {
-      if (equal_keys_) {
-        Slice base_value = base_iterator_->value();
-        status_ = wbwii_->MergeKey(delta_entry.key, &base_value,
-                                   merge_result_.GetSelf());
-      } else {
-        status_ =
-            wbwii_->MergeKey(delta_entry.key, nullptr, merge_result_.GetSelf());
-      }
-    }
-    merge_result_.PinSelf();
-    return merge_result_;
-  }
->>>>>>> 84254459
 }
 
 bool BaseDeltaIterator::PrepareValue() {
@@ -407,10 +364,6 @@
     base_iterator_->Prev();
   }
 }
-
-<<<<<<< HEAD
-bool BaseDeltaIterator::BaseValid() const { return base_iterator_->Valid(); }
-bool BaseDeltaIterator::DeltaValid() const { return delta_iterator_->Valid(); }
 
 void BaseDeltaIterator::ResetValueAndColumns() {
   value_.clear();
@@ -519,13 +472,6 @@
   columns_.emplace_back(kDefaultWideColumnName, value_);
 }
 
-void BaseDeltaIterator::UpdateCurrent() {
-// Suppress false positive clang analyzer warnings.
-#ifndef __clang_analyzer__
-  status_ = Status::OK();
-  ResetValueAndColumns();
-
-=======
 inline bool BaseDeltaIterator::BaseValid() const {
  #if defined(_MSC_VER) || defined(__clang__)
   return base_iterator_->Valid();
@@ -565,19 +511,18 @@
 // Suppress false positive clang analyzer warnings.
 #ifndef __clang_analyzer__
   status_.SetAsOK();
+  ResetValueAndColumns();
+
   Iterator* base_iterator_ = this->base_iterator_.get();
   WBWIIterator* delta_iterator_ = this->delta_iterator_.get();
->>>>>>> 84254459
   while (true) {
     if (LIKELY(delta_valid_)) {
       assert(delta_iterator_->status().ok());
-<<<<<<< HEAD
-      delta_result = delta_iterator_->FindLatestUpdate(&merge_context_);
-      delta_entry = delta_iterator_->Entry();
+      //auto delta_result = WBWIIteratorImpl::kNotFound; // Not used
+      //delta_result = delta_iterator_->FindLatestUpdate(&merge_context_);
+      //delta_entry = delta_iterator_->Entry();
     } else if (!delta_iterator_->status().ok()) {
-=======
     } else if (UNLIKELY(Status::kOk != delta_status_code_)) {
->>>>>>> 84254459
       // Expose the error status and stop.
       current_at_base_ = false;
       return;
@@ -600,23 +545,11 @@
         // Finished
         return;
       }
-<<<<<<< HEAD
+      const auto delta_result =
+          delta_iterator_->FindLatestUpdate(&merge_context_);
       if (delta_result == WBWIIteratorImpl::kDeleted &&
           merge_context_.GetNumOperands() == 0) {
-        AdvanceDelta();
-=======
-      if (iterate_upper_bound_) {
-        if (cmp.compare(delta_key, *iterate_upper_bound_) >= 0) {
-          // out of upper bound -> finished.
-          return;
-        }
-      }
-      const auto delta_result =
-          delta_iterator_->FindLatestUpdate(wbwii_->GetMergeContext());
-      if (delta_result == WBWIIteratorImpl::kDeleted &&
-          wbwii_->GetNumOperands() == 0) {
         delta_valid_ = AdvanceIter(delta_iterator_, const_forward);
->>>>>>> 84254459
       } else {
         current_at_base_ = false;
         SetValueAndColumnsFromDelta();
@@ -644,7 +577,7 @@
           equal_keys_ = true;
         }
         const auto delta_result =
-            delta_iterator_->FindLatestUpdate(wbwii_->GetMergeContext());
+            delta_iterator_->FindLatestUpdate(&merge_context_);
         if (delta_result != WBWIIteratorImpl::kDeleted ||
             merge_context_.GetNumOperands() > 0) {
           current_at_base_ = false;
@@ -938,16 +871,10 @@
       iter_entry->offset, &ret.type, &ret.key, &ret.value, &blob, &xid);
   ret.key.data_ = (const char*)(iter_entry + 1);
   assert(s.ok());
-<<<<<<< HEAD
   assert(ret.type == kPutRecord || ret.type == kPutEntityRecord ||
          ret.type == kDeleteRecord || ret.type == kSingleDeleteRecord ||
          ret.type == kDeleteRangeRecord || ret.type == kMergeRecord);
-=======
-  assert(ret.type == kPutRecord || ret.type == kDeleteRecord ||
-         ret.type == kSingleDeleteRecord || ret.type == kDeleteRangeRecord ||
-         ret.type == kMergeRecord);
 #if defined(TOPLINGDB_WITH_TIMESTAMP)
->>>>>>> 84254459
   // Make sure entry.key does not include user-defined timestamp.
   const Comparator* const ucmp = comparator_->GetComparator(column_family_id_);
   size_t ts_sz = ucmp->timestamp_size();
@@ -993,27 +920,17 @@
 }
 
 WBWIIteratorImpl::Result WriteBatchWithIndexInternal::GetFromBatch(
-<<<<<<< HEAD
     WriteBatchWithIndex* batch, ColumnFamilyHandle* column_family,
     const Slice& key, MergeContext* context, std::string* value, Status* s) {
   *s = Status::OK();
-=======
-    WriteBatchWithIndex* batch, const Slice& key, MergeContext* context,
-    std::string* value, Status* s) {
-  s->SetAsOK();
->>>>>>> 84254459
 
 #if 0
   std::unique_ptr<WBWIIteratorImpl> iter(
       static_cast_with_check<WBWIIteratorImpl>(
-<<<<<<< HEAD
           batch->NewIterator(column_family)));
-=======
-          batch->NewIterator(column_family_)));
 #else // topling: use base class WBWIIterator
-  std::unique_ptr<WBWIIterator> iter(batch->NewIterator(column_family_));
+  std::unique_ptr<WBWIIterator> iter(batch->NewIterator(column_family));
 #endif
->>>>>>> 84254459
 
   // Search the iterator for this key, and updates/merges to it.
   iter->Seek(key);
