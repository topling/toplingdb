//  Copyright (c) 2011-present, Facebook, Inc.  All rights reserved.
//  This source code is licensed under both the GPLv2 (found in the
//  COPYING file in the root directory) and Apache 2.0 License
//  (found in the LICENSE.Apache file in the root directory).

#include "table/get_context.h"

#include "db/blob//blob_fetcher.h"
#include "db/merge_helper.h"
#include "db/pinned_iterators_manager.h"
#include "db/read_callback.h"
#include "db/wide/wide_column_serialization.h"
#include "monitoring/file_read_sample.h"
#include "monitoring/perf_context_imp.h"
#include "monitoring/statistics_impl.h"
#include "rocksdb/merge_operator.h"
#include "rocksdb/statistics.h"
#include "rocksdb/system_clock.h"

namespace ROCKSDB_NAMESPACE {

<<<<<<< HEAD
=======
namespace {

void appendToReplayLog(std::string* replay_log, ValueType type, Slice value) {
  if (replay_log) {
    if (replay_log->empty()) {
      // Optimization: in the common case of only one operation in the
      // log, we allocate the exact amount of space needed.
      replay_log->reserve(1 + VarintLength(value.size()) + value.size());
    }
    replay_log->push_back(type);
    PutLengthPrefixedSlice(replay_log, value);
  }
}

// replay_log is very likely be nullptr, let it quick check as inline func
__always_inline
void appendToReplayLogInline(std::string* replay_log, ValueType type, Slice value) {
  if (UNLIKELY(replay_log != nullptr))
    appendToReplayLog(replay_log, type, value);
}
#define appendToReplayLog appendToReplayLogInline

}  // namespace

ROCKSDB_ENUM_CLASS(GetContextSampleRead, unsigned char,
  kAlways,
  kNone,
  kRandom
);
static auto g_how_sampling = enum_value(
  getenv("TOPLINGDB_GetContext_sampling")?:"", GetContextSampleRead::kRandom);

>>>>>>> 84254459
GetContext::GetContext(
    const Comparator* ucmp, const MergeOperator* merge_operator, Logger* logger,
    Statistics* statistics, GetState init_state, const Slice& user_key,
    PinnableSlice* pinnable_val, PinnableWideColumns* columns,
    std::string* timestamp, bool* value_found, MergeContext* merge_context,
    bool do_merge, SequenceNumber* _max_covering_tombstone_seq,
    SystemClock* clock, SequenceNumber* seq,
    PinnedIteratorsManager* _pinned_iters_mgr, ReadCallback* callback,
    bool* is_blob_index, uint64_t tracing_get_id, BlobFetcher* blob_fetcher)
    : ucmp_(ucmp),
      merge_operator_(merge_operator),
      logger_(logger),
      statistics_(statistics),
      user_key_(user_key),
      pinnable_val_(pinnable_val),
      columns_(columns),
      timestamp_(timestamp),
      value_found_(value_found),
      merge_context_(merge_context),
      max_covering_tombstone_seq_(_max_covering_tombstone_seq),
      clock_(clock),
      seq_(seq),
      replay_log_(nullptr),
      pinned_iters_mgr_(_pinned_iters_mgr),
      callback_(callback),
      state_(init_state),
      do_merge_(do_merge),
      is_blob_index_(is_blob_index),
      tracing_get_id_(tracing_get_id),
      blob_fetcher_(blob_fetcher) {
  if (seq) {
    *seq = kMaxSequenceNumber;
  }
  switch (g_how_sampling) {
  case GetContextSampleRead::kAlways: sample_ = true;  break;
  case GetContextSampleRead::kNone  : sample_ = false; break;
  case GetContextSampleRead::kRandom:
    sample_ = should_sample_file_read();
    break;
  }
}

GetContext::GetContext(const Comparator* ucmp,
                       const MergeOperator* merge_operator, Logger* logger,
                       Statistics* statistics, GetState init_state,
                       const Slice& user_key, PinnableSlice* pinnable_val,
                       PinnableWideColumns* columns, bool* value_found,
                       MergeContext* merge_context, bool do_merge,
                       SequenceNumber* _max_covering_tombstone_seq,
                       SystemClock* clock, SequenceNumber* seq,
                       PinnedIteratorsManager* _pinned_iters_mgr,
                       ReadCallback* callback, bool* is_blob_index,
                       uint64_t tracing_get_id, BlobFetcher* blob_fetcher)
    : GetContext(ucmp, merge_operator, logger, statistics, init_state, user_key,
                 pinnable_val, columns, /*timestamp=*/nullptr, value_found,
                 merge_context, do_merge, _max_covering_tombstone_seq, clock,
                 seq, _pinned_iters_mgr, callback, is_blob_index,
                 tracing_get_id, blob_fetcher) {}

void GetContext::appendToReplayLog(ValueType type, Slice value, Slice ts) {
  if (replay_log_) {
    if (replay_log_->empty()) {
      // Optimization: in the common case of only one operation in the
      // log, we allocate the exact amount of space needed.
      replay_log_->reserve(1 + VarintLength(value.size()) + value.size());
    }
    replay_log_->push_back(type);
    PutLengthPrefixedSlice(replay_log_, value);

    // If cf enables ts, there should always be a ts following each value
    if (ucmp_->timestamp_size() > 0) {
      assert(ts.size() == ucmp_->timestamp_size());
      PutLengthPrefixedSlice(replay_log_, ts);
    }
  }
}

// Called from TableCache::Get and Table::Get when file/block in which
// key may exist are not there in TableCache/BlockCache respectively. In this
// case we can't guarantee that key does not exist and are not permitted to do
// IO to be certain.Set the status=kFound and value_found=false to let the
// caller know that key may exist but is not there in memory
void GetContext::MarkKeyMayExist() {
  state_ = kFound;
  if (value_found_ != nullptr) {
    *value_found_ = false;
  }
}

void GetContext::SaveValue(const Slice& value, SequenceNumber /*seq*/) {
  assert(state_ == kNotFound);
  assert(ucmp_->timestamp_size() == 0);

  appendToReplayLog(kTypeValue, value, Slice());

  state_ = kFound;
  if (LIKELY(pinnable_val_ != nullptr)) {
    pinnable_val_->PinSelf(value);
  }
}

void GetContext::ReportCounters() {
  if (get_context_stats_.num_cache_hit > 0) {
    RecordTick(statistics_, BLOCK_CACHE_HIT, get_context_stats_.num_cache_hit);
  }
  if (get_context_stats_.num_cache_index_hit > 0) {
    RecordTick(statistics_, BLOCK_CACHE_INDEX_HIT,
               get_context_stats_.num_cache_index_hit);
  }
  if (get_context_stats_.num_cache_data_hit > 0) {
    RecordTick(statistics_, BLOCK_CACHE_DATA_HIT,
               get_context_stats_.num_cache_data_hit);
  }
  if (get_context_stats_.num_cache_filter_hit > 0) {
    RecordTick(statistics_, BLOCK_CACHE_FILTER_HIT,
               get_context_stats_.num_cache_filter_hit);
  }
  if (get_context_stats_.num_cache_compression_dict_hit > 0) {
    RecordTick(statistics_, BLOCK_CACHE_COMPRESSION_DICT_HIT,
               get_context_stats_.num_cache_compression_dict_hit);
  }
  if (get_context_stats_.num_cache_index_miss > 0) {
    RecordTick(statistics_, BLOCK_CACHE_INDEX_MISS,
               get_context_stats_.num_cache_index_miss);
  }
  if (get_context_stats_.num_cache_filter_miss > 0) {
    RecordTick(statistics_, BLOCK_CACHE_FILTER_MISS,
               get_context_stats_.num_cache_filter_miss);
  }
  if (get_context_stats_.num_cache_data_miss > 0) {
    RecordTick(statistics_, BLOCK_CACHE_DATA_MISS,
               get_context_stats_.num_cache_data_miss);
  }
  if (get_context_stats_.num_cache_compression_dict_miss > 0) {
    RecordTick(statistics_, BLOCK_CACHE_COMPRESSION_DICT_MISS,
               get_context_stats_.num_cache_compression_dict_miss);
  }
  if (get_context_stats_.num_cache_bytes_read > 0) {
    RecordTick(statistics_, BLOCK_CACHE_BYTES_READ,
               get_context_stats_.num_cache_bytes_read);
  }
  if (get_context_stats_.num_cache_miss > 0) {
    RecordTick(statistics_, BLOCK_CACHE_MISS,
               get_context_stats_.num_cache_miss);
  }
  if (get_context_stats_.num_cache_add > 0) {
    RecordTick(statistics_, BLOCK_CACHE_ADD, get_context_stats_.num_cache_add);
  }
  if (get_context_stats_.num_cache_add_redundant > 0) {
    RecordTick(statistics_, BLOCK_CACHE_ADD_REDUNDANT,
               get_context_stats_.num_cache_add_redundant);
  }
  if (get_context_stats_.num_cache_bytes_write > 0) {
    RecordTick(statistics_, BLOCK_CACHE_BYTES_WRITE,
               get_context_stats_.num_cache_bytes_write);
  }
  if (get_context_stats_.num_cache_index_add > 0) {
    RecordTick(statistics_, BLOCK_CACHE_INDEX_ADD,
               get_context_stats_.num_cache_index_add);
  }
  if (get_context_stats_.num_cache_index_add_redundant > 0) {
    RecordTick(statistics_, BLOCK_CACHE_INDEX_ADD_REDUNDANT,
               get_context_stats_.num_cache_index_add_redundant);
  }
  if (get_context_stats_.num_cache_index_bytes_insert > 0) {
    RecordTick(statistics_, BLOCK_CACHE_INDEX_BYTES_INSERT,
               get_context_stats_.num_cache_index_bytes_insert);
  }
  if (get_context_stats_.num_cache_data_add > 0) {
    RecordTick(statistics_, BLOCK_CACHE_DATA_ADD,
               get_context_stats_.num_cache_data_add);
  }
  if (get_context_stats_.num_cache_data_add_redundant > 0) {
    RecordTick(statistics_, BLOCK_CACHE_DATA_ADD_REDUNDANT,
               get_context_stats_.num_cache_data_add_redundant);
  }
  if (get_context_stats_.num_cache_data_bytes_insert > 0) {
    RecordTick(statistics_, BLOCK_CACHE_DATA_BYTES_INSERT,
               get_context_stats_.num_cache_data_bytes_insert);
  }
  if (get_context_stats_.num_cache_filter_add > 0) {
    RecordTick(statistics_, BLOCK_CACHE_FILTER_ADD,
               get_context_stats_.num_cache_filter_add);
  }
  if (get_context_stats_.num_cache_filter_add_redundant > 0) {
    RecordTick(statistics_, BLOCK_CACHE_FILTER_ADD_REDUNDANT,
               get_context_stats_.num_cache_filter_add_redundant);
  }
  if (get_context_stats_.num_cache_filter_bytes_insert > 0) {
    RecordTick(statistics_, BLOCK_CACHE_FILTER_BYTES_INSERT,
               get_context_stats_.num_cache_filter_bytes_insert);
  }
  if (get_context_stats_.num_cache_compression_dict_add > 0) {
    RecordTick(statistics_, BLOCK_CACHE_COMPRESSION_DICT_ADD,
               get_context_stats_.num_cache_compression_dict_add);
  }
  if (get_context_stats_.num_cache_compression_dict_add_redundant > 0) {
    RecordTick(statistics_, BLOCK_CACHE_COMPRESSION_DICT_ADD_REDUNDANT,
               get_context_stats_.num_cache_compression_dict_add_redundant);
  }
  if (get_context_stats_.num_cache_compression_dict_bytes_insert > 0) {
    RecordTick(statistics_, BLOCK_CACHE_COMPRESSION_DICT_BYTES_INSERT,
               get_context_stats_.num_cache_compression_dict_bytes_insert);
  }
}

#if 0 // make it inline
bool GetContext::SaveValue(const ParsedInternalKey& parsed_key,
                           const Slice& value, bool* matched,
                           Cleanable* value_pinner) {
  assert(matched);
  assert((state_ != kMerge && parsed_key.type != kTypeMerge) ||
         merge_context_ != nullptr);
  if (ucmp_->EqualWithoutTimestamp(parsed_key.user_key, user_key_)) {
    *matched = true;
    return SaveValue(parsed_key, value, value_pinner);
  }
  return false;
}
#endif

bool GetContext::SaveValue(const ParsedInternalKey& parsed_key,
                           const Slice& value, Cleanable* value_pinner) {

  { // intentional block begin, for keep min diff to upstream

    // If the value is not in the snapshot, skip it
    if (!CheckCallback(parsed_key.sequence)) {
      return true;  // to continue to the next seq
    }

    if (seq_ != nullptr) {
      // Set the sequence number if it is uninitialized
      if (*seq_ == kMaxSequenceNumber) {
        *seq_ = parsed_key.sequence;
      }
      if (max_covering_tombstone_seq_) {
        *seq_ = std::max(*seq_, *max_covering_tombstone_seq_);
      }
    }

#if defined(TOPLINGDB_WITH_TIMESTAMP)
    size_t ts_sz = ucmp_->timestamp_size();
    Slice ts;

    if (ts_sz > 0) {
      // ensure always have ts if cf enables ts.
      ts = ExtractTimestampFromUserKey(parsed_key.user_key, ts_sz);
      if (timestamp_ != nullptr) {
        if (!timestamp_->empty()) {
          assert(ts_sz == timestamp_->size());
          // `timestamp` can be set before `SaveValue` is ever called
          // when max_covering_tombstone_seq_ was set.
          // If this key has a higher sequence number than range tombstone,
          // then timestamp should be updated. `ts_from_rangetombstone_` is
          // set to false afterwards so that only the key with highest seqno
          // updates the timestamp.
          if (ts_from_rangetombstone_) {
            assert(max_covering_tombstone_seq_);
            if (parsed_key.sequence > *max_covering_tombstone_seq_) {
              timestamp_->assign(ts.data(), ts.size());
              ts_from_rangetombstone_ = false;
            }
          }
        }
        // TODO optimize for small size ts
        const std::string kMaxTs(ts_sz, '\xff');
        if (timestamp_->empty() ||
            ucmp_->CompareTimestamp(*timestamp_, kMaxTs) == 0) {
          timestamp_->assign(ts.data(), ts.size());
        }
      }
    }
<<<<<<< HEAD
    appendToReplayLog(parsed_key.type, value, ts);
=======
#endif
>>>>>>> 84254459

    auto type = parsed_key.type;
    ROCKSDB_ASSUME(type < kTypeMaxValid);
    // Key matches. Process it
    if ((type == kTypeValue || type == kTypeMerge || type == kTypeBlobIndex ||
         type == kTypeWideColumnEntity || type == kTypeDeletion ||
         type == kTypeDeletionWithTimestamp || type == kTypeSingleDeletion) &&
        max_covering_tombstone_seq_ != nullptr &&
        *max_covering_tombstone_seq_ > parsed_key.sequence) {
      // Note that deletion types are also considered, this is for the case
      // when we need to return timestamp to user. If a range tombstone has a
      // higher seqno than point tombstone, its timestamp should be returned.
      type = kTypeRangeDeletion;
    }
    switch (type) {
      case kTypeValue:
        if (UNLIKELY(is_blob_index_ != nullptr)) {
          *is_blob_index_ = false;
        }
        if (LIKELY(kNotFound == state_)) {
          state_ = kFound;
          if (LIKELY(do_merge_)) {
            if (LIKELY(pinnable_val_ != nullptr)) {
              if (LIKELY(value_pinner != nullptr)) {
                pinnable_val_->PinSlice(value, value_pinner);
              } else {
                TEST_SYNC_POINT_CALLBACK("GetContext::SaveValue::PinSelf", this);
                pinnable_val_->PinSelf(value);
              }
        #if defined(TOPLINGDB_WITH_WIDE_COLUMNS)
            } else if (columns_ != nullptr) {
              columns_->SetPlainValue(value, value_pinner);
        #endif
            }
          }
          else {
            push_operand(value, value_pinner);
          }
        }
        else {
          assert(state_ == kMerge);
          state_ = kFound;
          if (LIKELY(do_merge_)) {
            Merge(&value);
          } else {
            push_operand(value, value_pinner);
          }
        }
        return false;
      case kTypeBlobIndex:
      case kTypeWideColumnEntity:
        assert(state_ == kNotFound || state_ == kMerge);
        if (UNLIKELY(type == kTypeBlobIndex)) {
          if (is_blob_index_ == nullptr) {
            // Blob value not supported. Stop.
            state_ = kUnexpectedBlobIndex;
            return false;
          }
        }

        if (UNLIKELY(is_blob_index_ != nullptr)) {
          *is_blob_index_ = (type == kTypeBlobIndex);
        }

        if (kNotFound == state_) {
          state_ = kFound;
          if (do_merge_) {
            if (type == kTypeBlobIndex && ucmp_->timestamp_size() != 0) {
              ukey_with_ts_found_.PinSelf(parsed_key.user_key);
            }
            if (LIKELY(pinnable_val_ != nullptr)) {
              Slice value_to_use = value;

        #if defined(TOPLINGDB_WITH_WIDE_COLUMNS)
              if (type == kTypeWideColumnEntity) {
                Slice value_copy = value;

                if (!WideColumnSerialization::GetValueOfDefaultColumn(
                         value_copy, value_to_use)
                         .ok()) {
                  state_ = kCorrupt;
                  return false;
                }
              }
        #endif

              if (LIKELY(value_pinner != nullptr)) {
                // If the backing resources for the value are provided, pin them
                pinnable_val_->PinSlice(value_to_use, value_pinner);
              } else {
                TEST_SYNC_POINT_CALLBACK("GetContext::SaveValue::PinSelf",
                                         this);
                // Otherwise copy the value
                pinnable_val_->PinSelf(value_to_use);
              }
        #if defined(TOPLINGDB_WITH_WIDE_COLUMNS)
            } else if (columns_ != nullptr) {
              if (type == kTypeWideColumnEntity) {
                if (!columns_->SetWideColumnValue(value, value_pinner).ok()) {
                  state_ = kCorrupt;
                  return false;
                }
              } else {
                columns_->SetPlainValue(value, value_pinner);
              }
        #endif
            }
          } else {
            // It means this function is called as part of DB GetMergeOperands
            // API and the current value should be part of
            // merge_context_->operand_list
            if (UNLIKELY(type == kTypeBlobIndex)) {
              PinnableSlice pin_val;
              if (GetBlobValue(parsed_key.user_key, value, &pin_val) == false) {
                return false;
              }
              Slice blob_value(pin_val);
              push_operand(blob_value, nullptr);
        #if defined(TOPLINGDB_WITH_WIDE_COLUMNS)
            } else if (type == kTypeWideColumnEntity) {
              Slice value_copy = value;
              Slice value_of_default;

              if (!WideColumnSerialization::GetValueOfDefaultColumn(
                       value_copy, value_of_default)
                       .ok()) {
                state_ = kCorrupt;
                return false;
              }

              push_operand(value_of_default, value_pinner);
        #endif
            } else {
              assert(type == kTypeValue);
              push_operand(value, value_pinner);
            }
          }
        } else if (kMerge == state_) {
          assert(merge_operator_ != nullptr);
          if (UNLIKELY(type == kTypeBlobIndex)) {
            PinnableSlice pin_val;
            if (GetBlobValue(parsed_key.user_key, value, &pin_val) == false) {
              return false;
            }
            Slice blob_value(pin_val);
            state_ = kFound;
            if (do_merge_) {
              MergeWithPlainBaseValue(blob_value);
            } else {
              // It means this function is called as part of DB GetMergeOperands
              // API and the current value should be part of
              // merge_context_->operand_list
              push_operand(blob_value, nullptr);
            }
        #if defined(TOPLINGDB_WITH_WIDE_COLUMNS)
          } else if (type == kTypeWideColumnEntity) {
            state_ = kFound;

            if (do_merge_) {
              MergeWithWideColumnBaseValue(value);
            } else {
              // It means this function is called as part of DB GetMergeOperands
              // API and the current value should be part of
              // merge_context_->operand_list
              Slice value_copy = value;
              Slice value_of_default;

              if (!WideColumnSerialization::GetValueOfDefaultColumn(
                       value_copy, value_of_default)
                       .ok()) {
                state_ = kCorrupt;
                return false;
              }

              push_operand(value_of_default, value_pinner);
            }
        #endif
          } else {
            assert(type == kTypeValue);

            state_ = kFound;
            if (do_merge_) {
              MergeWithPlainBaseValue(value);
            } else {
              // It means this function is called as part of DB GetMergeOperands
              // API and the current value should be part of
              // merge_context_->operand_list
              push_operand(value, value_pinner);
            }
          }
        }
        return false;

      case kTypeDeletion:
      case kTypeDeletionWithTimestamp:
      case kTypeSingleDeletion:
      case kTypeRangeDeletion:
        // TODO(noetzli): Verify correctness once merge of single-deletes
        // is supported
        assert(state_ == kNotFound || state_ == kMerge);
        if (kNotFound == state_) {
          state_ = kDeleted;
        } else if (kMerge == state_) {
          state_ = kFound;
          if (do_merge_) {
            MergeWithNoBaseValue();
          }
          // If do_merge_ = false then the current value shouldn't be part of
          // merge_context_->operand_list
        }
        return false;

      case kTypeMerge:
        assert(state_ == kNotFound || state_ == kMerge);
        state_ = kMerge;
        // value_pinner is not set from plain_table_reader.cc for example.
        push_operand(value, value_pinner);
        PERF_COUNTER_ADD(internal_merge_point_lookup_count, 1);

        if (do_merge_ && merge_operator_ != nullptr &&
            merge_operator_->ShouldMerge(
                merge_context_->GetOperandsDirectionBackward())) {
          state_ = kFound;
          MergeWithNoBaseValue();
          return false;
        }
        return true;

      default:
        assert(false);
        break;
    }
  }

  // state_ could be Corrupt, merge or notfound
  return false;
}

void GetContext::PostprocessMerge(const Status& merge_status) {
  if (!merge_status.ok()) {
    if (merge_status.subcode() == Status::SubCode::kMergeOperatorFailed) {
      state_ = kMergeOperatorFailed;
    } else {
      state_ = kCorrupt;
    }
    return;
  }

  if (LIKELY(pinnable_val_ != nullptr)) {
    pinnable_val_->PinSelf();
  }
}

void GetContext::MergeWithNoBaseValue() {
  assert(do_merge_);
  assert(pinnable_val_ || columns_);
  assert(!pinnable_val_ || !columns_);

  // `op_failure_scope` (an output parameter) is not provided (set to nullptr)
  // since a failure must be propagated regardless of its value.
  const Status s = MergeHelper::TimedFullMerge(
      merge_operator_, user_key_, MergeHelper::kNoBaseValue,
      merge_context_->GetOperands(), logger_, statistics_, clock_,
      /* update_num_ops_stats */ true, /* op_failure_scope */ nullptr,
      pinnable_val_ ? pinnable_val_->GetSelf() : nullptr, columns_);
  PostprocessMerge(s);
}

void GetContext::MergeWithPlainBaseValue(const Slice& value) {
  assert(do_merge_);
  assert(pinnable_val_ || columns_);
  assert(!pinnable_val_ || !columns_);

  // `op_failure_scope` (an output parameter) is not provided (set to nullptr)
  // since a failure must be propagated regardless of its value.
  const Status s = MergeHelper::TimedFullMerge(
      merge_operator_, user_key_, MergeHelper::kPlainBaseValue, value,
      merge_context_->GetOperands(), logger_, statistics_, clock_,
      /* update_num_ops_stats */ true, /* op_failure_scope */ nullptr,
      pinnable_val_ ? pinnable_val_->GetSelf() : nullptr, columns_);
  PostprocessMerge(s);
}

void GetContext::MergeWithWideColumnBaseValue(const Slice& entity) {
  assert(do_merge_);
  assert(pinnable_val_ || columns_);
  assert(!pinnable_val_ || !columns_);

  // `op_failure_scope` (an output parameter) is not provided (set to nullptr)
  // since a failure must be propagated regardless of its value.
  const Status s = MergeHelper::TimedFullMerge(
      merge_operator_, user_key_, MergeHelper::kWideBaseValue, entity,
      merge_context_->GetOperands(), logger_, statistics_, clock_,
      /* update_num_ops_stats */ true, /* op_failure_scope */ nullptr,
      pinnable_val_ ? pinnable_val_->GetSelf() : nullptr, columns_);
  PostprocessMerge(s);
}

bool GetContext::GetBlobValue(const Slice& user_key, const Slice& blob_index,
                              PinnableSlice* blob_value) {
  constexpr FilePrefetchBuffer* prefetch_buffer = nullptr;
  constexpr uint64_t* bytes_read = nullptr;

  Status status = blob_fetcher_->FetchBlob(
      user_key, blob_index, prefetch_buffer, blob_value, bytes_read);
  if (!status.ok()) {
    if (status.IsIncomplete()) {
      // FIXME: this code is not covered by unit tests
      MarkKeyMayExist();
      return false;
    }
    state_ = kCorrupt;
    return false;
  }
  *is_blob_index_ = false;
  return true;
}

void GetContext::push_operand(const Slice& value, Cleanable* value_pinner) {
  // TODO(yanqin) preserve timestamps information in merge_context
  if (pinned_iters_mgr() && pinned_iters_mgr()->PinningEnabled() &&
      value_pinner != nullptr) {
    value_pinner->DelegateCleanupsTo(pinned_iters_mgr());
    merge_context_->PushOperand(value, true /*value_pinned*/);
  } else {
    merge_context_->PushOperand(value, false);
  }
}

void replayGetContextLog(const Slice& replay_log, const Slice& user_key,
                         GetContext* get_context, Cleanable* value_pinner,
                         SequenceNumber seq_no) {
  Slice s = replay_log;
  Slice ts;
  size_t ts_sz = get_context->TimestampSize();
  bool ret = false;

  while (s.size()) {
    auto type = static_cast<ValueType>(*s.data());
    s.remove_prefix(1);
    Slice value;
    ret = GetLengthPrefixedSlice(&s, &value);
    assert(ret);

    bool dont_care __attribute__((__unused__));

    // Use a copy to prevent modifying user_key. Modification of user_key
    // could result to potential cache miss.
    std::string user_key_str = user_key.ToString();
    ParsedInternalKey ikey = ParsedInternalKey(user_key_str, seq_no, type);

    // If ts enabled for current cf, there will always be ts appended after each
    // piece of value.
    if (ts_sz > 0) {
      ret = GetLengthPrefixedSlice(&s, &ts);
      assert(ts_sz == ts.size());
      assert(ret);
      ikey.SetTimestamp(ts);
    }

    (void)ret;

    get_context->SaveValue(ikey, value, &dont_care, value_pinner);
  }
}

}  // namespace ROCKSDB_NAMESPACE<|MERGE_RESOLUTION|>--- conflicted
+++ resolved
@@ -19,31 +19,6 @@
 
 namespace ROCKSDB_NAMESPACE {
 
-<<<<<<< HEAD
-=======
-namespace {
-
-void appendToReplayLog(std::string* replay_log, ValueType type, Slice value) {
-  if (replay_log) {
-    if (replay_log->empty()) {
-      // Optimization: in the common case of only one operation in the
-      // log, we allocate the exact amount of space needed.
-      replay_log->reserve(1 + VarintLength(value.size()) + value.size());
-    }
-    replay_log->push_back(type);
-    PutLengthPrefixedSlice(replay_log, value);
-  }
-}
-
-// replay_log is very likely be nullptr, let it quick check as inline func
-__always_inline
-void appendToReplayLogInline(std::string* replay_log, ValueType type, Slice value) {
-  if (UNLIKELY(replay_log != nullptr))
-    appendToReplayLog(replay_log, type, value);
-}
-#define appendToReplayLog appendToReplayLogInline
-
-}  // namespace
 
 ROCKSDB_ENUM_CLASS(GetContextSampleRead, unsigned char,
   kAlways,
@@ -53,7 +28,6 @@
 static auto g_how_sampling = enum_value(
   getenv("TOPLINGDB_GetContext_sampling")?:"", GetContextSampleRead::kRandom);
 
->>>>>>> 84254459
 GetContext::GetContext(
     const Comparator* ucmp, const MergeOperator* merge_operator, Logger* logger,
     Statistics* statistics, GetState init_state, const Slice& user_key,
@@ -131,6 +105,9 @@
   }
 }
 
+#define appendToReplayLog(...) do { \
+  if (replay_log_) appendToReplayLog(__VA_ARGS__); } while (0)
+
 // Called from TableCache::Get and Table::Get when file/block in which
 // key may exist are not there in TableCache/BlockCache respectively. In this
 // case we can't guarantee that key does not exist and are not permitted to do
@@ -295,9 +272,9 @@
       }
     }
 
+    Slice ts;
 #if defined(TOPLINGDB_WITH_TIMESTAMP)
     size_t ts_sz = ucmp_->timestamp_size();
-    Slice ts;
 
     if (ts_sz > 0) {
       // ensure always have ts if cf enables ts.
@@ -327,11 +304,8 @@
         }
       }
     }
-<<<<<<< HEAD
+#endif
     appendToReplayLog(parsed_key.type, value, ts);
-=======
-#endif
->>>>>>> 84254459
 
     auto type = parsed_key.type;
     ROCKSDB_ASSUME(type < kTypeMaxValid);
@@ -375,7 +349,7 @@
           assert(state_ == kMerge);
           state_ = kFound;
           if (LIKELY(do_merge_)) {
-            Merge(&value);
+            MergeWithPlainBaseValue(value);
           } else {
             push_operand(value, value_pinner);
           }
