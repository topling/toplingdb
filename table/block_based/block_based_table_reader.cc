--- conflicted
+++ resolved
@@ -2279,16 +2279,10 @@
       NewDataBlockIterator<DataBlockIter>(
           read_options, v.handle, &biter, BlockType::kData, get_context,
           &lookup_data_block_context, /*prefetch_buffer=*/nullptr,
-<<<<<<< HEAD
           /*for_compaction=*/false, /*async_read=*/false, tmp_status,
           /*use_block_cache_for_lookup=*/true);
 
       if (no_io && biter.status().IsIncomplete()) {
-=======
-          /*for_compaction=*/false, /*async_read=*/false, tmp_status);
-      s = biter.status();
-      if (no_io && s.IsIncomplete()) {
->>>>>>> 635250a9
         // couldn't get block from block_cache
         // Update Saver.state to Found because we are only looking for
         // whether we can guarantee the key is not there when "no_io" is set
