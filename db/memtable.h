//  Copyright (c) 2011-present, Facebook, Inc.  All rights reserved.
//  This source code is licensed under both the GPLv2 (found in the
//  COPYING file in the root directory) and Apache 2.0 License
//  (found in the LICENSE.Apache file in the root directory).
//
// Copyright (c) 2011 The LevelDB Authors. All rights reserved.
// Use of this source code is governed by a BSD-style license that can be
// found in the LICENSE file. See the AUTHORS file for names of contributors.

#pragma once
#include <atomic>
#include <deque>
#include <functional>
#include <memory>
#include <string>
#include <unordered_set>
#include <vector>

#include "db/dbformat.h"
#include "db/kv_checksum.h"
#include "db/range_tombstone_fragmenter.h"
#include "db/read_callback.h"
#include "db/version_edit.h"
#include "memory/allocator.h"
#include "memory/concurrent_arena.h"
#include "monitoring/instrumented_mutex.h"
#include "options/cf_options.h"
#include "rocksdb/db.h"
#include "rocksdb/memtablerep.h"
#include "table/internal_iterator.h"
#include "table/multiget_context.h"
#include "util/dynamic_bloom.h"
#include "util/hash.h"
#include "util/hash_containers.h"

namespace ROCKSDB_NAMESPACE {

struct FlushJobInfo;
class Mutex;
class MemTableIterator;
class MergeContext;
class SystemClock;

struct ImmutableMemTableOptions {
  explicit ImmutableMemTableOptions(const ImmutableOptions& ioptions,
                                    const MutableCFOptions& mutable_cf_options);
  size_t arena_block_size;
  uint32_t memtable_prefix_bloom_bits;
  size_t memtable_huge_page_size;
  bool memtable_whole_key_filtering;
  bool inplace_update_support;
  size_t inplace_update_num_locks;
  UpdateStatus (*inplace_callback)(char* existing_value,
                                   uint32_t* existing_value_size,
                                   Slice delta_value,
                                   std::string* merged_value);
  size_t max_successive_merges;
  Statistics* statistics;
  MergeOperator* merge_operator;
  Logger* info_log;
  bool allow_data_in_errors;
};

// Batched counters to updated when inserting keys in one write batch.
// In post process of the write batch, these can be updated together.
// Only used in concurrent memtable insert case.
struct MemTablePostProcessInfo {
  uint64_t data_size = 0;
  uint64_t num_entries = 0;
  uint64_t num_deletes = 0;
<<<<<<< HEAD
  uint64_t num_range_deletes = 0;
=======
  uint64_t num_merges = 0;
  uint64_t largest_seqno = 0;
  uint64_t raw_key_size = 0; // internal key
  uint64_t raw_value_size = 0;
};

// Iteration over the contents of a skip collection
class MemTableRep::Iterator : public InternalIterator {
  public:
  // Returns the key at the current position.
  // REQUIRES: Valid()
  virtual const char* varlen_key() const = 0;

  // Returns the key at the current position.
  // REQUIRES: Valid()
  virtual Slice key() const override;

  // Returns the value at the current position.
  // REQUIRES: Valid()
  virtual Slice value() const override;

  // Returns the key & value at the current position.
  // REQUIRES: Valid()
  virtual std::pair<Slice, Slice> GetKeyValue() const;

  void Seek(const Slice& ikey) override;
  // Advance to the first entry with a key >= target
  virtual void Seek(const Slice& internal_key, const char* memtable_key) = 0;

  void SeekForPrev(const Slice& ikey) override;
  // retreat to the first entry with a key <= target
  virtual void SeekForPrev(const Slice& internal_key,
                           const char* memtable_key) = 0;

  virtual void RandomSeek() {}

  // If true, this means that the Slice returned by GetKey() is always valid
  virtual bool IsKeyPinned() const override { return true; }
  virtual bool IsValuePinned() const override { return true; }
  virtual Status status() const override;
>>>>>>> 635250a9
};

using MultiGetRange = MultiGetContext::Range;
// Note:  Many of the methods in this class have comments indicating that
// external synchronization is required as these methods are not thread-safe.
// It is up to higher layers of code to decide how to prevent concurrent
// invocation of these methods.  This is usually done by acquiring either
// the db mutex or the single writer thread.
//
// Some of these methods are documented to only require external
// synchronization if this memtable is immutable.  Calling MarkImmutable() is
// not sufficient to guarantee immutability.  It is up to higher layers of
// code to determine if this MemTable can still be modified by other threads.
// Eg: The Superversion stores a pointer to the current MemTable (that can
// be modified) and a separate list of the MemTables that can no longer be
// written to (aka the 'immutable memtables').
class MemTable {
 public:
  struct KeyComparator : public MemTableRep::KeyComparator {
    const InternalKeyComparator comparator;
    explicit KeyComparator(const InternalKeyComparator& c) : comparator(c) {}
    virtual int operator()(const char* prefix_len_key1,
                           const char* prefix_len_key2) const override;
    virtual int operator()(const char* prefix_len_key,
                           const DecodedType& key) const override;
    virtual const InternalKeyComparator* icomparator() const override;
  };

  // MemTables are reference counted.  The initial reference count
  // is zero and the caller must call Ref() at least once.
  //
  // earliest_seq should be the current SequenceNumber in the db such that any
  // key inserted into this memtable will have an equal or larger seq number.
  // (When a db is first created, the earliest sequence number will be 0).
  // If the earliest sequence number is not known, kMaxSequenceNumber may be
  // used, but this may prevent some transactions from succeeding until the
  // first key is inserted into the memtable.
  explicit MemTable(const InternalKeyComparator& comparator,
                    const ImmutableOptions& ioptions,
                    const MutableCFOptions& mutable_cf_options,
                    WriteBufferManager* write_buffer_manager,
                    SequenceNumber earliest_seq, uint32_t column_family_id);
  // No copying allowed
  MemTable(const MemTable&) = delete;
  MemTable& operator=(const MemTable&) = delete;

  // Do not delete this MemTable unless Unref() indicates it not in use.
  ~MemTable();

  // Increase reference count.
  // REQUIRES: external synchronization to prevent simultaneous
  // operations on the same MemTable.
  void Ref() { ++refs_; }

  // Drop reference count.
  // If the refcount goes to zero return this memtable, otherwise return null.
  // REQUIRES: external synchronization to prevent simultaneous
  // operations on the same MemTable.
  MemTable* Unref() {
    --refs_;
    assert(refs_ >= 0);
    if (refs_ <= 0) {
      return this;
    }
    return nullptr;
  }

  // Returns an estimate of the number of bytes of data in use by this
  // data structure.
  //
  // REQUIRES: external synchronization to prevent simultaneous
  // operations on the same MemTable (unless this Memtable is immutable).
  size_t ApproximateMemoryUsage();

  // As a cheap version of `ApproximateMemoryUsage()`, this function doesn't
  // require external synchronization. The value may be less accurate though
  size_t ApproximateMemoryUsageFast() const {
    return approximate_memory_usage_.load(std::memory_order_relaxed);
  }

  // used by MemTableListVersion::MemoryAllocatedBytesExcludingLast
  size_t MemoryAllocatedBytes() const {
    return table_->ApproximateMemoryUsage() +
           range_del_table_->ApproximateMemoryUsage() +
           arena_.MemoryAllocatedBytes();
  }

  // Returns a vector of unique random memtable entries of size 'sample_size'.
  //
  // Note: the entries are stored in the unordered_set as length-prefixed keys,
  //       hence their representation in the set as "const char*".
  // Note2: the size of the output set 'entries' is not enforced to be strictly
  //        equal to 'target_sample_size'. Its final size might be slightly
  //        greater or slightly less than 'target_sample_size'
  //
  // REQUIRES: external synchronization to prevent simultaneous
  // operations on the same MemTable (unless this Memtable is immutable).
  // REQUIRES: SkipList memtable representation. This function is not
  // implemented for any other type of memtable representation (vectorrep,
  // hashskiplist,...).
  void UniqueRandomSample(const uint64_t& target_sample_size,
                          std::unordered_set<const char*>* entries) {
    // TODO(bjlemaire): at the moment, only supported by skiplistrep.
    // Extend it to all other memtable representations.
    table_->UniqueRandomSample(num_entries(), target_sample_size, entries);
  }

  // This method heuristically determines if the memtable should continue to
  // host more data.
  bool ShouldScheduleFlush() const {
    return flush_state_.load(std::memory_order_relaxed) == FLUSH_REQUESTED;
  }

  // Returns true if a flush should be scheduled and the caller should
  // be the one to schedule it
  bool MarkFlushScheduled() {
    auto before = FLUSH_REQUESTED;
    return flush_state_.compare_exchange_strong(before, FLUSH_SCHEDULED,
                                                std::memory_order_relaxed,
                                                std::memory_order_relaxed);
  }

  // Return an iterator that yields the contents of the memtable.
  //
  // The caller must ensure that the underlying MemTable remains live
  // while the returned iterator is live.  The keys returned by this
  // iterator are internal keys encoded by AppendInternalKey in the
  // db/dbformat.{h,cc} module.
  //
  // By default, it returns an iterator for prefix seek if prefix_extractor
  // is configured in Options.
  // arena: If not null, the arena needs to be used to allocate the Iterator.
  //        Calling ~Iterator of the iterator will destroy all the states but
  //        those allocated in arena.
  InternalIterator* NewIterator(const ReadOptions& read_options, Arena* arena);

  // Returns an iterator that yields the range tombstones of the memtable.
  // The caller must ensure that the underlying MemTable remains live
  // while the returned iterator is live.
  // @param immutable_memtable Whether this memtable is an immutable memtable.
  // This information is not stored in memtable itself, so it needs to be
  // specified by the caller. This flag is used internally to decide whether a
  // cached fragmented range tombstone list can be returned. This cached version
  // is constructed when a memtable becomes immutable. Setting the flag to false
  // will always yield correct result, but may incur performance penalty as it
  // always creates a new fragmented range tombstone list.
  FragmentedRangeTombstoneIterator* NewRangeTombstoneIterator(
      const ReadOptions& read_options, SequenceNumber read_seq,
      bool immutable_memtable);

  Status VerifyEncodedEntry(Slice ikey, Slice value,
                            const ProtectionInfoKVOS64& kv_prot_info);

  // Add an entry into memtable that maps key to value at the
  // specified sequence number and with the specified type.
  // Typically value will be empty if type==kTypeDeletion.
  //
  // REQUIRES: if allow_concurrent = false, external synchronization to prevent
  // simultaneous operations on the same MemTable.
  //
  // Returns `Status::TryAgain` if the `seq`, `key` combination already exists
  // in the memtable and `MemTableRepFactory::CanHandleDuplicatedKey()` is true.
  // The next attempt should try a larger value for `seq`.
  Status Add(SequenceNumber seq, ValueType type, const Slice& key,
             const Slice& value, const ProtectionInfoKVOS64* kv_prot_info,
             bool allow_concurrent = false,
             MemTablePostProcessInfo* post_process_info = nullptr,
             void** hint = nullptr);

  // Used to Get value associated with key or Get Merge Operands associated
  // with key.
  // If do_merge = true the default behavior which is Get value for key is
  // executed. Expected behavior is described right below.
  // If memtable contains a value for key, store it in *value and return true.
  // If memtable contains a deletion for key, store a NotFound() error
  // in *status and return true.
  // If memtable contains Merge operation as the most recent entry for a key,
  //   and the merge process does not stop (not reaching a value or delete),
  //   prepend the current merge operand to *operands.
  //   store MergeInProgress in s, and return false.
  // Else, return false.
  // If any operation was found, its most recent sequence number
  // will be stored in *seq on success (regardless of whether true/false is
  // returned).  Otherwise, *seq will be set to kMaxSequenceNumber.
  // On success, *s may be set to OK, NotFound, or MergeInProgress.  Any other
  // status returned indicates a corruption or other unexpected error.
  // If do_merge = false then any Merge Operands encountered for key are simply
  // stored in merge_context.operands_list and never actually merged to get a
  // final value. The raw Merge Operands are eventually returned to the user.
  // @param immutable_memtable Whether this memtable is immutable. Used
  // internally by NewRangeTombstoneIterator(). See comment above
  // NewRangeTombstoneIterator() for more detail.
  bool Get(const LookupKey& key, PinnableSlice* value,
           PinnableWideColumns* columns, std::string* timestamp, Status* s,
           MergeContext* merge_context,
           SequenceNumber* max_covering_tombstone_seq, SequenceNumber* seq,
           const ReadOptions& read_opts, bool immutable_memtable,
           ReadCallback* callback = nullptr, bool* is_blob_index = nullptr,
           bool do_merge = true);

  bool Get(const LookupKey& key, PinnableSlice* value,
           PinnableWideColumns* columns, std::string* timestamp, Status* s,
           MergeContext* merge_context,
           SequenceNumber* max_covering_tombstone_seq,
           const ReadOptions& read_opts, bool immutable_memtable,
           ReadCallback* callback = nullptr, bool* is_blob_index = nullptr,
           bool do_merge = true) {
    SequenceNumber seq;
    return Get(key, value, columns, timestamp, s, merge_context,
               max_covering_tombstone_seq, &seq, read_opts, immutable_memtable,
               callback, is_blob_index, do_merge);
  }

  // @param immutable_memtable Whether this memtable is immutable. Used
  // internally by NewRangeTombstoneIterator(). See comment above
  // NewRangeTombstoneIterator() for more detail.
  void MultiGet(const ReadOptions& read_options, MultiGetRange* range,
                ReadCallback* callback, bool immutable_memtable);

  // If `key` exists in current memtable with type value_type and the existing
  // value is at least as large as the new value, updates it in-place. Otherwise
  // adds the new value to the memtable out-of-place.
  //
  // Returns `Status::TryAgain` if the `seq`, `key` combination already exists
  // in the memtable and `MemTableRepFactory::CanHandleDuplicatedKey()` is true.
  // The next attempt should try a larger value for `seq`.
  //
  // REQUIRES: external synchronization to prevent simultaneous
  // operations on the same MemTable.
  Status Update(SequenceNumber seq, ValueType value_type, const Slice& key,
                const Slice& value, const ProtectionInfoKVOS64* kv_prot_info);

  // If `key` exists in current memtable with type `kTypeValue` and the existing
  // value is at least as large as the new value, updates it in-place. Otherwise
  // if `key` exists in current memtable with type `kTypeValue`, adds the new
  // value to the memtable out-of-place.
  //
  // Returns `Status::NotFound` if `key` does not exist in current memtable or
  // the latest version of `key` does not have `kTypeValue`.
  //
  // Returns `Status::TryAgain` if the `seq`, `key` combination already exists
  // in the memtable and `MemTableRepFactory::CanHandleDuplicatedKey()` is true.
  // The next attempt should try a larger value for `seq`.
  //
  // REQUIRES: external synchronization to prevent simultaneous
  // operations on the same MemTable.
  Status UpdateCallback(SequenceNumber seq, const Slice& key,
                        const Slice& delta,
                        const ProtectionInfoKVOS64* kv_prot_info);

  // Returns the number of successive merge entries starting from the newest
  // entry for the key up to the last non-merge entry or last entry for the
  // key in the memtable.
  size_t CountSuccessiveMergeEntries(const LookupKey& key);

  // Update counters and flush status after inserting a whole write batch
  // Used in concurrent memtable inserts.
  void BatchPostProcess(const MemTablePostProcessInfo& update_counters) {
    num_entries_.fetch_add(update_counters.num_entries,
                           std::memory_order_relaxed);
    data_size_.fetch_add(update_counters.data_size, std::memory_order_relaxed);
    if (update_counters.num_deletes != 0) {
      num_deletes_.fetch_add(update_counters.num_deletes,
                             std::memory_order_relaxed);
    }
<<<<<<< HEAD
    if (update_counters.num_range_deletes > 0) {
      num_range_deletes_.fetch_add(update_counters.num_range_deletes,
                                   std::memory_order_relaxed);
    }
=======
    if (update_counters.num_merges != 0) {
      num_merges_.fetch_add(update_counters.num_merges,
                             std::memory_order_relaxed);
    }
    if (largest_seqno_.load(std::memory_order_relaxed) < update_counters.largest_seqno) {
      largest_seqno_.store(update_counters.largest_seqno, std::memory_order_relaxed);
    }
    raw_key_size_.fetch_add(update_counters.raw_key_size, std::memory_order_relaxed);
    raw_value_size_.fetch_add(update_counters.raw_value_size, std::memory_order_relaxed);
>>>>>>> 635250a9
    UpdateFlushState();
  }

  // Get total number of entries in the mem table.
  // REQUIRES: external synchronization to prevent simultaneous
  // operations on the same MemTable (unless this Memtable is immutable).
  uint64_t num_entries() const {
    return num_entries_.load(std::memory_order_relaxed);
  }

  // Get total number of deletes in the mem table.
  // REQUIRES: external synchronization to prevent simultaneous
  // operations on the same MemTable (unless this Memtable is immutable).
  uint64_t num_deletes() const {
    return num_deletes_.load(std::memory_order_relaxed);
  }
  uint64_t num_merges() const {
    return num_merges_.load(std::memory_order_relaxed);
  }

  // Get total number of range deletions in the mem table.
  // REQUIRES: external synchronization to prevent simultaneous
  // operations on the same MemTable (unless this Memtable is immutable).
  uint64_t num_range_deletes() const {
    return num_range_deletes_.load(std::memory_order_relaxed);
  }

  uint64_t get_data_size() const {
    return data_size_.load(std::memory_order_relaxed);
  }

<<<<<<< HEAD
  size_t write_buffer_size() const {
    return write_buffer_size_.load(std::memory_order_relaxed);
=======
  uint64_t largest_seqno() const {
    return largest_seqno_.load(std::memory_order_relaxed);
  }
  uint64_t raw_key_size() const {
    return raw_key_size_.load(std::memory_order_relaxed);
  }
  uint64_t raw_value_size() const {
    return raw_value_size_.load(std::memory_order_relaxed);
>>>>>>> 635250a9
  }

  // Dynamically change the memtable's capacity. If set below the current usage,
  // the next key added will trigger a flush. Can only increase size when
  // memtable prefix bloom is disabled, since we can't easily allocate more
  // space.
  void UpdateWriteBufferSize(size_t new_write_buffer_size) {
    if (bloom_filter_ == nullptr ||
        new_write_buffer_size < write_buffer_size_) {
      write_buffer_size_.store(new_write_buffer_size,
                               std::memory_order_relaxed);
    }
  }

  // Returns the edits area that is needed for flushing the memtable
  VersionEdit* GetEdits() { return &edit_; }

  // Returns if there is no entry inserted to the mem table.
  // REQUIRES: external synchronization to prevent simultaneous
  // operations on the same MemTable (unless this Memtable is immutable).
  bool IsEmpty() const { return first_seqno_ == 0; }

  // Returns the sequence number of the first element that was inserted
  // into the memtable.
  // REQUIRES: external synchronization to prevent simultaneous
  // operations on the same MemTable (unless this Memtable is immutable).
  SequenceNumber GetFirstSequenceNumber() {
    return first_seqno_.load(std::memory_order_relaxed);
  }

  // Returns the sequence number of the first element that was inserted
  // into the memtable.
  // REQUIRES: external synchronization to prevent simultaneous
  // operations on the same MemTable (unless this Memtable is immutable).
  void SetFirstSequenceNumber(SequenceNumber first_seqno) {
    return first_seqno_.store(first_seqno, std::memory_order_relaxed);
  }

  // Returns the sequence number that is guaranteed to be smaller than or equal
  // to the sequence number of any key that could be inserted into this
  // memtable. It can then be assumed that any write with a larger(or equal)
  // sequence number will be present in this memtable or a later memtable.
  //
  // If the earliest sequence number could not be determined,
  // kMaxSequenceNumber will be returned.
  SequenceNumber GetEarliestSequenceNumber() {
    return earliest_seqno_.load(std::memory_order_relaxed);
  }

  // Sets the sequence number that is guaranteed to be smaller than or equal
  // to the sequence number of any key that could be inserted into this
  // memtable. It can then be assumed that any write with a larger(or equal)
  // sequence number will be present in this memtable or a later memtable.
  // Used only for MemPurge operation
  void SetEarliestSequenceNumber(SequenceNumber earliest_seqno) {
    return earliest_seqno_.store(earliest_seqno, std::memory_order_relaxed);
  }

  // DB's latest sequence ID when the memtable is created. This number
  // may be updated to a more recent one before any key is inserted.
  SequenceNumber GetCreationSeq() const { return creation_seq_; }

  void SetCreationSeq(SequenceNumber sn) { creation_seq_ = sn; }

  // Returns the next active logfile number when this memtable is about to
  // be flushed to storage
  // REQUIRES: external synchronization to prevent simultaneous
  // operations on the same MemTable.
  uint64_t GetNextLogNumber() { return mem_next_logfile_number_; }

  // Sets the next active logfile number when this memtable is about to
  // be flushed to storage
  // REQUIRES: external synchronization to prevent simultaneous
  // operations on the same MemTable.
  void SetNextLogNumber(uint64_t num) { mem_next_logfile_number_ = num; }

  // if this memtable contains data from a committed
  // two phase transaction we must take note of the
  // log which contains that data so we can know
  // when to relese that log
  void RefLogContainingPrepSection(uint64_t log);
  uint64_t GetMinLogContainingPrepSection();

  // Notify the underlying storage that no more items will be added.
  // REQUIRES: external synchronization to prevent simultaneous
  // operations on the same MemTable.
  // After MarkImmutable() is called, you should not attempt to
  // write anything to this MemTable().  (Ie. do not call Add() or Update()).
  void MarkImmutable() {
    table_->MarkReadOnly();
    mem_tracker_.DoneAllocating();
  }

  // Notify the underlying storage that all data it contained has been
  // persisted.
  // REQUIRES: external synchronization to prevent simultaneous
  // operations on the same MemTable.
  void MarkFlushed() { table_->MarkFlushed(); }

  // return true if the current MemTableRep supports merge operator.
  bool IsMergeOperatorSupported() const {
    return table_->IsMergeOperatorSupported();
  }

  // return true if the current MemTableRep supports snapshots.
  // inplace update prevents snapshots,
  bool IsSnapshotSupported() const {
    return table_->IsSnapshotSupported() && !moptions_.inplace_update_support;
  }

  void FinishHint(void* hint) const { table_->FinishHint(hint); }
  bool SupportConvertToSST() const {
    return table_->SupportConvertToSST() && is_range_del_table_empty_;
  }
  Status ConvertToSST(struct FileMetaData*, const struct TableBuilderOptions&);

  struct MemTableStats {
    uint64_t size;
    uint64_t count;
  };

  MemTableStats ApproximateStats(const Slice& start_ikey,
                                 const Slice& end_ikey);

  // Get the lock associated for the key
  port::RWMutex* GetLock(const Slice& key);

  const InternalKeyComparator& GetInternalKeyComparator() const {
    return comparator_.comparator;
  }

  const ImmutableMemTableOptions* GetImmutableMemTableOptions() const {
    return &moptions_;
  }

  uint64_t ApproximateOldestKeyTime() const {
    return oldest_key_time_.load(std::memory_order_relaxed);
  }

  // REQUIRES: db_mutex held.
  void SetID(uint64_t id) { id_ = id; }

  uint64_t GetID() const { return id_; }

  void SetFlushCompleted(bool completed) { flush_completed_ = completed; }

  uint64_t GetFileNumber() const { return file_number_; }

  void SetFileNumber(uint64_t file_num) { file_number_ = file_num; }

  void SetFlushInProgress(bool in_progress) {
    flush_in_progress_ = in_progress;
  }

  void SetFlushJobInfo(std::unique_ptr<FlushJobInfo>&& info) {
    flush_job_info_ = std::move(info);
  }

  std::unique_ptr<FlushJobInfo> ReleaseFlushJobInfo() {
    return std::move(flush_job_info_);
  }

  // Returns a heuristic flush decision
  bool ShouldFlushNow();

  void ConstructFragmentedRangeTombstones();

  // Returns whether a fragmented range tombstone list is already constructed
  // for this memtable. It should be constructed right before a memtable is
  // added to an immutable memtable list. Note that if a memtable does not have
  // any range tombstone, then no range tombstone list will ever be constructed.
  // @param allow_empty Specifies whether a memtable with no range tombstone is
  // considered to have its fragmented range tombstone list constructed.
  bool IsFragmentedRangeTombstonesConstructed(bool allow_empty = true) const {
    if (allow_empty) {
      return fragmented_range_tombstone_list_.get() != nullptr ||
             is_range_del_table_empty_;
    } else {
      return fragmented_range_tombstone_list_.get() != nullptr;
    }
  }

<<<<<<< HEAD
  // Get the newest user-defined timestamp contained in this MemTable. Check
  // `newest_udt_` for what newer means. This method should only be invoked for
  // an MemTable that has enabled user-defined timestamp feature and set
  // `persist_user_defined_timestamps` to false. The tracked newest UDT will be
  // used by flush job in the background to help check the MemTable's
  // eligibility for Flush.
  const Slice& GetNewestUDT() const;

  // Returns Corruption status if verification fails.
  static Status VerifyEntryChecksum(const char* entry,
                                    uint32_t protection_bytes_per_key,
                                    bool allow_data_in_errors = false);

=======
>>>>>>> 635250a9
 private:
  enum FlushStateEnum { FLUSH_NOT_REQUESTED, FLUSH_REQUESTED, FLUSH_SCHEDULED };

  friend class MemTableIterator;
  friend class MemTableBackwardIterator;
  friend class MemTableList;

  KeyComparator comparator_;
  const ImmutableMemTableOptions moptions_;
  int refs_;
  const size_t kArenaBlockSize;
  AllocTracker mem_tracker_;
  ConcurrentArena arena_;
  std::unique_ptr<MemTableRep> table_;
  std::unique_ptr<MemTableRep> range_del_table_;
  std::atomic_bool is_range_del_table_empty_;

  // Total data size of all data inserted
  std::atomic<uint64_t> data_size_;
  std::atomic<uint64_t> num_entries_;
  std::atomic<uint64_t> num_deletes_;
<<<<<<< HEAD
  std::atomic<uint64_t> num_range_deletes_;
=======
  std::atomic<uint64_t> num_merges_;
  std::atomic<uint64_t> largest_seqno_;
  std::atomic<uint64_t> raw_key_size_;
  std::atomic<uint64_t> raw_value_size_;
>>>>>>> 635250a9

  // Dynamically changeable memtable option
  std::atomic<size_t> write_buffer_size_;

  // These are used to manage memtable flushes to storage
  bool flush_in_progress_;  // started the flush
  bool flush_completed_;    // finished the flush
  bool needs_user_key_cmp_in_get_;
  uint64_t file_number_;    // filled up after flush is complete

  // The updates to be applied to the transaction log when this
  // memtable is flushed to storage.
  VersionEdit edit_;

  // The sequence number of the kv that was inserted first
  std::atomic<SequenceNumber> first_seqno_;

  // The db sequence number at the time of creation or kMaxSequenceNumber
  // if not set.
  std::atomic<SequenceNumber> earliest_seqno_;

  SequenceNumber creation_seq_;

  // The log files earlier than this number can be deleted.
  uint64_t mem_next_logfile_number_;

  // the earliest log containing a prepared section
  // which has been inserted into this memtable.
  std::atomic<uint64_t> min_prep_log_referenced_;

  // rw locks for inplace updates
  std::vector<port::RWMutex> locks_;

  const SliceTransform* const prefix_extractor_;
  std::unique_ptr<DynamicBloom> bloom_filter_;

  std::atomic<FlushStateEnum> flush_state_;

  SystemClock* clock_;

  // Extract sequential insert prefixes.
  const SliceTransform* insert_with_hint_prefix_extractor_;

  // Insert hints for each prefix.
  UnorderedMapH<Slice, void*, SliceHasher32> insert_hints_;

  // Timestamp of oldest key
  std::atomic<uint64_t> oldest_key_time_;

  // Memtable id to track flush.
  uint64_t id_ = 0;

  // Sequence number of the atomic flush that is responsible for this memtable.
  // The sequence number of atomic flush is a seq, such that no writes with
  // sequence numbers greater than or equal to seq are flushed, while all
  // writes with sequence number smaller than seq are flushed.
  SequenceNumber atomic_flush_seqno_;

  // keep track of memory usage in table_, arena_, and range_del_table_.
  // Gets refreshed inside `ApproximateMemoryUsage()` or `ShouldFlushNow`
  std::atomic<uint64_t> approximate_memory_usage_;

  // max range deletions in a memtable,  before automatic flushing, 0 for
  // unlimited.
  uint32_t memtable_max_range_deletions_ = 0;

  // Flush job info of the current memtable.
  std::unique_ptr<FlushJobInfo> flush_job_info_;

  // Size in bytes for the user-defined timestamps.
  size_t ts_sz_;

  // Whether to persist user-defined timestamps
  bool persist_user_defined_timestamps_;

  // Newest user-defined timestamp contained in this MemTable. For ts1, and ts2
  // if Comparator::CompareTimestamp(ts1, ts2) > 0, ts1 is considered newer than
  // ts2. We track this field for a MemTable if its column family has UDT
  // feature enabled and the `persist_user_defined_timestamp` flag is false.
  // Otherwise, this field just contains an empty Slice.
  Slice newest_udt_;

  // Updates flush_state_ using ShouldFlushNow()
  void UpdateFlushState();

  void UpdateOldestKeyTime();


  // Always returns non-null and assumes certain pre-checks (e.g.,
  // is_range_del_table_empty_) are done. This is only valid during the lifetime
  // of the underlying memtable.
  // read_seq and read_options.timestamp will be used as the upper bound
  // for range tombstones.
  FragmentedRangeTombstoneIterator* NewRangeTombstoneIteratorInternal(
      const ReadOptions& read_options, SequenceNumber read_seq,
      bool immutable_memtable);

  // The fragmented range tombstones of this memtable.
  // This is constructed when this memtable becomes immutable
  // if !is_range_del_table_empty_.
  std::unique_ptr<FragmentedRangeTombstoneList>
      fragmented_range_tombstone_list_;

  // makes sure there is a single range tombstone writer to invalidate cache
  std::mutex range_del_mutex_;
  CoreLocalArray<std::shared_ptr<FragmentedRangeTombstoneListCache>>
      cached_range_tombstone_;

  void UpdateEntryChecksum(const ProtectionInfoKVOS64* kv_prot_info,
                           const Slice& key, const Slice& value, ValueType type,
                           SequenceNumber s, char* checksum_ptr);

  void MaybeUpdateNewestUDT(const Slice& user_key);
};

extern const char* EncodeKey(std::string* scratch, const Slice& target);

}  // namespace ROCKSDB_NAMESPACE<|MERGE_RESOLUTION|>--- conflicted
+++ resolved
@@ -68,9 +68,7 @@
   uint64_t data_size = 0;
   uint64_t num_entries = 0;
   uint64_t num_deletes = 0;
-<<<<<<< HEAD
   uint64_t num_range_deletes = 0;
-=======
   uint64_t num_merges = 0;
   uint64_t largest_seqno = 0;
   uint64_t raw_key_size = 0; // internal key
@@ -111,7 +109,6 @@
   virtual bool IsKeyPinned() const override { return true; }
   virtual bool IsValuePinned() const override { return true; }
   virtual Status status() const override;
->>>>>>> 635250a9
 };
 
 using MultiGetRange = MultiGetContext::Range;
@@ -377,12 +374,10 @@
       num_deletes_.fetch_add(update_counters.num_deletes,
                              std::memory_order_relaxed);
     }
-<<<<<<< HEAD
     if (update_counters.num_range_deletes > 0) {
       num_range_deletes_.fetch_add(update_counters.num_range_deletes,
                                    std::memory_order_relaxed);
     }
-=======
     if (update_counters.num_merges != 0) {
       num_merges_.fetch_add(update_counters.num_merges,
                              std::memory_order_relaxed);
@@ -392,7 +387,6 @@
     }
     raw_key_size_.fetch_add(update_counters.raw_key_size, std::memory_order_relaxed);
     raw_value_size_.fetch_add(update_counters.raw_value_size, std::memory_order_relaxed);
->>>>>>> 635250a9
     UpdateFlushState();
   }
 
@@ -424,10 +418,9 @@
     return data_size_.load(std::memory_order_relaxed);
   }
 
-<<<<<<< HEAD
   size_t write_buffer_size() const {
     return write_buffer_size_.load(std::memory_order_relaxed);
-=======
+  }
   uint64_t largest_seqno() const {
     return largest_seqno_.load(std::memory_order_relaxed);
   }
@@ -436,7 +429,6 @@
   }
   uint64_t raw_value_size() const {
     return raw_value_size_.load(std::memory_order_relaxed);
->>>>>>> 635250a9
   }
 
   // Dynamically change the memtable's capacity. If set below the current usage,
@@ -619,7 +611,6 @@
     }
   }
 
-<<<<<<< HEAD
   // Get the newest user-defined timestamp contained in this MemTable. Check
   // `newest_udt_` for what newer means. This method should only be invoked for
   // an MemTable that has enabled user-defined timestamp feature and set
@@ -633,8 +624,6 @@
                                     uint32_t protection_bytes_per_key,
                                     bool allow_data_in_errors = false);
 
-=======
->>>>>>> 635250a9
  private:
   enum FlushStateEnum { FLUSH_NOT_REQUESTED, FLUSH_REQUESTED, FLUSH_SCHEDULED };
 
@@ -656,14 +645,11 @@
   std::atomic<uint64_t> data_size_;
   std::atomic<uint64_t> num_entries_;
   std::atomic<uint64_t> num_deletes_;
-<<<<<<< HEAD
   std::atomic<uint64_t> num_range_deletes_;
-=======
   std::atomic<uint64_t> num_merges_;
   std::atomic<uint64_t> largest_seqno_;
   std::atomic<uint64_t> raw_key_size_;
   std::atomic<uint64_t> raw_value_size_;
->>>>>>> 635250a9
 
   // Dynamically changeable memtable option
   std::atomic<size_t> write_buffer_size_;
