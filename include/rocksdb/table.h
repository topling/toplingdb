--- conflicted
+++ resolved
@@ -647,7 +647,6 @@
   // Default: 8 KB (8 * 1024).
   size_t initial_auto_readahead_size = 8 * 1024;
 
-<<<<<<< HEAD
   // RocksDB does auto-readahead for iterators on noticing more than two reads
   // for a table file if user doesn't provide readahead_size and reads are
   // sequential.
@@ -667,10 +666,9 @@
   //
   // Default: 2
   uint64_t num_file_reads_for_auto_readahead = 2;
-=======
+
   // toplingdb specific
   bool enable_get_random_keys = false;
->>>>>>> 610230be
 };
 
 // Table Properties that are specific to block-based table properties.
