--- conflicted
+++ resolved
@@ -67,7 +67,6 @@
     return iter_->value();
   }
   // Methods below require iter() != nullptr
-<<<<<<< HEAD
   Status status() const {
     assert(iter_);
     return iter_->status();
@@ -101,16 +100,6 @@
     iter_->Seek(k);
     Update();
   }
-=======
-  Status status() const     { assert(iter_); return iter_->status(); }
-  IteratorSource source() const {
-    assert(iter_);
-    return iter_->source();
-  }
-  void Next()               { assert(iter_); iter_->Next();        Update(); }
-  void Prev()               { assert(iter_); iter_->Prev();        Update(); }
-  void Seek(const Slice& k) { assert(iter_); iter_->Seek(k);       Update(); }
->>>>>>> 2c79f4db
   void SeekForPrev(const Slice& k) {
     assert(iter_);
     iter_->SeekForPrev(k);
