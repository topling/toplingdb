--- conflicted
+++ resolved
@@ -829,9 +829,6 @@
 
 MemoryMappedFileBuffer::~MemoryMappedFileBuffer() = default;
 
-<<<<<<< HEAD
-Logger::~Logger() = default;
-=======
 Logger::~Logger() {
 #if !defined(ROCKSDB_UNIT_TEST)
   if (!closed_) {
@@ -839,7 +836,6 @@
   }
 #endif
 }
->>>>>>> 635250a9
 
 Status Logger::Close() {
   if (!closed_) {
