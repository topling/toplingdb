--- conflicted
+++ resolved
@@ -872,25 +872,45 @@
   return s;
 }
 
-<<<<<<< HEAD
+IOStatus PosixMmapReadableFile::FsRead(uint64_t offset, size_t n,
+                                       const IOOptions& /*opts*/, Slice* result,
+                                       char* scratch,
+                                       IODebugContext* /*dbg*/)
+const {
+  // copy from PosixRandomAccessFile::Read
+  IOStatus s;
+  ssize_t r = -1;
+  size_t left = n;
+  char* ptr = scratch;
+  while (left > 0) {
+    r = pread(fd_, ptr, left, static_cast<off_t>(offset));
+    if (r <= 0) {
+      if (r == -1 && errno == EINTR) {
+        continue;
+      }
+      break;
+    }
+    ptr += r;
+    offset += r;
+    left -= r;
+    if (use_direct_io() &&
+        r % static_cast<ssize_t>(GetRequiredBufferAlignment()) != 0) {
+      // Bytes reads don't fill sectors. Should only happen at the end
+      // of the file.
+      break;
+    }
+  }
+  if (r < 0) {
+    // An error: return a non-ok status
+    s = IOError(
+        "While pread offset " + ToString(offset) + " len " + ToString(n),
+        filename_, errno);
+  }
+  *result = Slice(scratch, (r < 0) ? 0 : n - left);
+  return s;
+}
+
 IOStatus PosixMmapReadableFile::InvalidateCache(size_t offset, size_t length) {
-=======
-Status PosixMmapReadableFile::FsRead(uint64_t offset, size_t len, void* buf)
-const {
-    Status s;
-    ssize_t nRead = ::pread(fd_, buf, len, offset);
-    if (nRead != ssize_t(len)) {
-        s = IOError("PosixMmapReadableFile::FsRead(): pread(offset = "
-                    + ToString(offset)
-                    + ", len = " + ToString(len)
-                    + ") = " + ToString(nRead),
-                filename_, errno);
-    }
-    return s;
-}
-
-Status PosixMmapReadableFile::InvalidateCache(size_t offset, size_t length) {
->>>>>>> bf324f2c
 #ifndef OS_LINUX
   (void)offset;
   (void)length;
