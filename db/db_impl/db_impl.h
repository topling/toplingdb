--- conflicted
+++ resolved
@@ -2187,11 +2187,7 @@
   // Cancel scheduled periodic tasks
   Status CancelPeriodicTaskScheduler();
 
-<<<<<<< HEAD
   Status RegisterRecordSeqnoTimeWorker(bool is_new_db);
-=======
-  Status RegisterRecordSeqnoTimeWorker();
->>>>>>> 84254459
 
   void PrintStatistics();
 
@@ -2345,13 +2341,7 @@
   template <class T>
   Status MultiCFSnapshot(
       const ReadOptions& read_options, ReadCallback* callback,
-<<<<<<< HEAD
-      std::function<MultiGetColumnFamilyData*(typename T::iterator&)>&
-          iter_deref_func,
       T* cf_list, SequenceNumber* snapshot, bool* sv_from_thread_local);
-=======
-      T* cf_list, SequenceNumber* snapshot);
->>>>>>> 84254459
 
   // The actual implementation of the batching MultiGet. The caller is expected
   // to have acquired the SuperVersion and pass in a snapshot sequence number
