//  Copyright (c) 2011-present, Facebook, Inc.  All rights reserved.
//  This source code is licensed under both the GPLv2 (found in the
//  COPYING file in the root directory) and Apache 2.0 License
//  (found in the LICENSE.Apache file in the root directory).
//
// Copyright (c) 2011 The LevelDB Authors. All rights reserved.
// Use of this source code is governed by a BSD-style license that can be
// found in the LICENSE file. See the AUTHORS file for names of contributors.
//
// See port_example.h for documentation for the following types/functions.

#pragma once

#include <assert.h>
#include <thread>

#include "rocksdb/port_defs.h"
#include "rocksdb/rocksdb_namespace.h"

// size_t printf formatting named in the manner of C99 standard formatting
// strings such as PRIu64
// in fact, we could use that one
#define ROCKSDB_PRIszt "zu"

#define __declspec(S)

#undef PLATFORM_IS_LITTLE_ENDIAN
#if defined(OS_MACOSX)
#include <machine/endian.h>
#if defined(__DARWIN_LITTLE_ENDIAN) && defined(__DARWIN_BYTE_ORDER)
#define PLATFORM_IS_LITTLE_ENDIAN \
  (__DARWIN_BYTE_ORDER == __DARWIN_LITTLE_ENDIAN)
#endif
#elif defined(OS_SOLARIS)
#include <sys/isa_defs.h>
#ifdef _LITTLE_ENDIAN
#define PLATFORM_IS_LITTLE_ENDIAN true
#else
#define PLATFORM_IS_LITTLE_ENDIAN false
#endif
#include <alloca.h>
#elif defined(OS_AIX)
#include <arpa/nameser_compat.h>
#include <sys/types.h>
#define PLATFORM_IS_LITTLE_ENDIAN (BYTE_ORDER == LITTLE_ENDIAN)
#include <alloca.h>
#elif defined(OS_FREEBSD) || defined(OS_OPENBSD) || defined(OS_NETBSD) || \
    defined(OS_DRAGONFLYBSD) || defined(OS_ANDROID)
#include <sys/endian.h>
#include <sys/types.h>
#define PLATFORM_IS_LITTLE_ENDIAN (_BYTE_ORDER == _LITTLE_ENDIAN)
#else
#include <endian.h>
#endif
#include <pthread.h>
#include <stdint.h>
#include <string.h>

#include <limits>
#include <string>

#ifndef PLATFORM_IS_LITTLE_ENDIAN
#define PLATFORM_IS_LITTLE_ENDIAN (__BYTE_ORDER == __LITTLE_ENDIAN)
#endif

#if defined(OS_MACOSX) || defined(OS_SOLARIS) || defined(OS_FREEBSD) ||      \
    defined(OS_NETBSD) || defined(OS_OPENBSD) || defined(OS_DRAGONFLYBSD) || \
    defined(OS_ANDROID) || defined(CYGWIN) || defined(OS_AIX)
// Use fread/fwrite/fflush on platforms without _unlocked variants
#define fread_unlocked fread
#define fwrite_unlocked fwrite
#define fflush_unlocked fflush
#endif

#if defined(OS_MACOSX) || defined(OS_FREEBSD) || defined(OS_OPENBSD) || \
    defined(OS_DRAGONFLYBSD)
// Use fsync() on platforms without fdatasync()
#define fdatasync fsync
#endif

#if defined(OS_ANDROID) && __ANDROID_API__ < 9
// fdatasync() was only introduced in API level 9 on Android. Use fsync()
// when targeting older platforms.
#define fdatasync fsync
#endif

namespace ROCKSDB_NAMESPACE {

extern const bool kDefaultToAdaptiveMutex;

#if PLATFORM_IS_LITTLE_ENDIAN
inline uint64_t NativeOfBigEndian64(uint64_t x) { return __bswap_64(x); }
inline uint32_t NativeOfBigEndian32(uint32_t x) { return __bswap_32(x); }
inline uint16_t NativeOfBigEndian16(uint16_t x) { return __bswap_16(x); }
#else
inline uint64_t NativeOfBigEndian64(uint64_t x) { return (x); }
inline uint32_t NativeOfBigEndian32(uint32_t x) { return (x); }
inline uint16_t NativeOfBigEndian16(uint16_t x) { return (x); }
#endif

namespace port {
constexpr bool kLittleEndian = PLATFORM_IS_LITTLE_ENDIAN;
#undef PLATFORM_IS_LITTLE_ENDIAN

class CondVar;

class Mutex {
 public:
  static const char* kName() { return "pthread_mutex_t"; }

  explicit Mutex(bool adaptive = kDefaultToAdaptiveMutex);
  // No copying
  Mutex(const Mutex&) = delete;
  void operator=(const Mutex&) = delete;

  ~Mutex();

  void Lock();
  void Unlock();

  bool TryLock();

<<<<<<< HEAD
  // This will fail assertion if the mutex is not locked.
  // It does NOT verify that mutex is held by a calling thread.
  void AssertHeld() const;
=======
  // this will assert if the mutex is not locked
  // it does NOT verify that mutex is held by a calling thread
  void AssertHeld() { assert(locked_); }
>>>>>>> 84254459

  // Also implement std Lockable
  inline void lock() { Lock(); }
  inline void unlock() { Unlock(); }
  inline bool try_lock() { return TryLock(); }

 private:
  friend class CondVar;
  pthread_mutex_t mu_;
#ifndef NDEBUG
  bool locked_ = false;
#endif
};

class RWMutex {
 public:
  RWMutex();
  // No copying allowed
  RWMutex(const RWMutex&) = delete;
  void operator=(const RWMutex&) = delete;

  ~RWMutex();

  void ReadLock();
  void WriteLock();
  void ReadUnlock();
  void WriteUnlock();
  void AssertHeld() const {}

 private:
  pthread_rwlock_t mu_;  // the underlying platform mutex
};

class CondVar {
 public:
  explicit CondVar(Mutex* mu);
  ~CondVar();

  Mutex* GetMutex() const { return mu_; }

  void Wait();
  // Timed condition wait.  Returns true if timeout occurred.
  bool TimedWait(uint64_t abs_time_us);
  void Signal();
  void SignalAll();

 private:
  pthread_cond_t cv_;
  Mutex* mu_;
};

using Thread = std::thread;

static inline void AsmVolatilePause() {
#if defined(__i386__) || defined(__x86_64__)
  asm volatile("pause");
#elif defined(__aarch64__)
  asm volatile("isb");
#elif defined(__powerpc64__)
  asm volatile("or 27,27,27");
#elif defined(__loongarch64)
  asm volatile("dbar 0");
#endif
  // it's okay for other platforms to be no-ops
}

// Returns -1 if not available on this platform
extern int PhysicalCoreID();

using OnceType = pthread_once_t;
#define LEVELDB_ONCE_INIT PTHREAD_ONCE_INIT
extern void InitOnce(OnceType* once, void (*initializer)());

#ifndef CACHE_LINE_SIZE
// To test behavior with non-native cache line size, e.g. for
// Bloom filters, set TEST_CACHE_LINE_SIZE to the desired test size.
// This disables ALIGN_AS to keep it from failing compilation.
#ifdef TEST_CACHE_LINE_SIZE
#define CACHE_LINE_SIZE TEST_CACHE_LINE_SIZE
#define ALIGN_AS(n) /*empty*/
#else
#if defined(__s390__)
#if defined(__GNUC__) && __GNUC__ < 7
#define CACHE_LINE_SIZE 64U
#else
#define CACHE_LINE_SIZE 256U
#endif
#elif defined(__powerpc__) || defined(__aarch64__)
#define CACHE_LINE_SIZE 128U
#else
#define CACHE_LINE_SIZE 64U
#endif
#define ALIGN_AS(n) alignas(n)
#endif
#endif

static_assert((CACHE_LINE_SIZE & (CACHE_LINE_SIZE - 1)) == 0,
              "Cache line size must be a power of 2 number of bytes");

extern void* cacheline_aligned_alloc(size_t size);

extern void cacheline_aligned_free(void* memblock);

#if defined(__aarch64__)
//  __builtin_prefetch(..., 1) turns into a prefetch into prfm pldl3keep. On
// arm64 we want this as close to the core as possible to turn it into a
// L1 prefetech unless locality == 0 in which case it will be turned into a
// non-temporal prefetch
#define PREFETCH(addr, rw, locality) \
  __builtin_prefetch(addr, rw, locality >= 1 ? 3 : locality)
#else
#define PREFETCH(addr, rw, locality) __builtin_prefetch(addr, rw, locality)
#endif

extern void Crash(const std::string& srcfile, int srcline);

extern int GetMaxOpenFiles();

extern const size_t kPageSize;

using ThreadId = pid_t;

extern void SetCpuPriority(ThreadId id, CpuPriority priority);

int64_t GetProcessID();

// Uses platform APIs to generate a 36-character RFC-4122 UUID. Returns
// true on success or false on failure.
bool GenerateRfcUuid(std::string* output);

}  // namespace port
}  // namespace ROCKSDB_NAMESPACE<|MERGE_RESOLUTION|>--- conflicted
+++ resolved
@@ -120,15 +120,9 @@
 
   bool TryLock();
 
-<<<<<<< HEAD
-  // This will fail assertion if the mutex is not locked.
-  // It does NOT verify that mutex is held by a calling thread.
-  void AssertHeld() const;
-=======
   // this will assert if the mutex is not locked
   // it does NOT verify that mutex is held by a calling thread
-  void AssertHeld() { assert(locked_); }
->>>>>>> 84254459
+  void AssertHeld() const { assert(locked_); }
 
   // Also implement std Lockable
   inline void lock() { Lock(); }
