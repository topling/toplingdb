//  Copyright (c) 2011-present, Facebook, Inc.  All rights reserved.
//  This source code is licensed under both the GPLv2 (found in the
//  COPYING file in the root directory) and Apache 2.0 License
//  (found in the LICENSE.Apache file in the root directory).
//
// Copyright (c) 2011 The LevelDB Authors. All rights reserved.
// Use of this source code is governed by a BSD-style license that can be
// found in the LICENSE file. See the AUTHORS file for names of contributors.

#include "db/memtable.h"

#include <algorithm>
#include <array>
#include <limits>
#include <memory>

#include "db/dbformat.h"
#include "db/kv_checksum.h"
#include "db/merge_context.h"
#include "db/merge_helper.h"
#include "db/pinned_iterators_manager.h"
#include "db/range_tombstone_fragmenter.h"
#include "db/read_callback.h"
#include "db/wide/wide_column_serialization.h"
#include "logging/logging.h"
#include "memory/arena.h"
#include "memory/memory_usage.h"
#include "monitoring/perf_context_imp.h"
#include "monitoring/statistics.h"
#include "port/lang.h"
#include "port/port.h"
#include "rocksdb/comparator.h"
#include "rocksdb/env.h"
#include "rocksdb/iterator.h"
#include "rocksdb/merge_operator.h"
#include "rocksdb/slice_transform.h"
#include "rocksdb/types.h"
#include "rocksdb/write_buffer_manager.h"
#include "table/internal_iterator.h"
#include "table/iterator_wrapper.h"
#include "table/merging_iterator.h"
#include "util/autovector.h"
#include "util/coding.h"
#include "util/mutexlock.h"

namespace ROCKSDB_NAMESPACE {

ImmutableMemTableOptions::ImmutableMemTableOptions(
    const ImmutableOptions& ioptions,
    const MutableCFOptions& mutable_cf_options)
    : arena_block_size(mutable_cf_options.arena_block_size),
      memtable_prefix_bloom_bits(
          static_cast<uint32_t>(
              static_cast<double>(mutable_cf_options.write_buffer_size) *
              mutable_cf_options.memtable_prefix_bloom_size_ratio) *
          8u),
      memtable_huge_page_size(mutable_cf_options.memtable_huge_page_size),
      memtable_whole_key_filtering(
          mutable_cf_options.memtable_whole_key_filtering),
      inplace_update_support(ioptions.inplace_update_support),
      inplace_update_num_locks(mutable_cf_options.inplace_update_num_locks),
      inplace_callback(ioptions.inplace_callback),
      max_successive_merges(mutable_cf_options.max_successive_merges),
      statistics(ioptions.stats),
      merge_operator(ioptions.merge_operator.get()),
      info_log(ioptions.logger),
      allow_data_in_errors(ioptions.allow_data_in_errors) {}

MemTable::MemTable(const InternalKeyComparator& cmp,
                   const ImmutableOptions& ioptions,
                   const MutableCFOptions& mutable_cf_options,
                   WriteBufferManager* write_buffer_manager,
                   SequenceNumber latest_seq, uint32_t column_family_id)
    : comparator_(cmp),
      moptions_(ioptions, mutable_cf_options),
      refs_(0),
      kArenaBlockSize(Arena::OptimizeBlockSize(moptions_.arena_block_size)),
      mem_tracker_(write_buffer_manager),
      arena_(moptions_.arena_block_size,
             (write_buffer_manager != nullptr &&
              (write_buffer_manager->enabled() ||
               write_buffer_manager->cost_to_cache()))
                 ? &mem_tracker_
                 : nullptr,
             mutable_cf_options.memtable_huge_page_size),
      table_(ioptions.memtable_factory->CreateMemTableRep(
          comparator_, &arena_, mutable_cf_options.prefix_extractor.get(),
          ioptions.logger, column_family_id)),
      range_del_table_(SkipListFactory().CreateMemTableRep(
          comparator_, &arena_, nullptr /* transform */, ioptions.logger,
          column_family_id)),
      is_range_del_table_empty_(true),
      data_size_(0),
      num_entries_(0),
      num_deletes_(0),
      write_buffer_size_(mutable_cf_options.write_buffer_size),
      flush_in_progress_(false),
      flush_completed_(false),
      file_number_(0),
      first_seqno_(0),
      earliest_seqno_(latest_seq),
      creation_seq_(latest_seq),
      mem_next_logfile_number_(0),
      min_prep_log_referenced_(0),
      locks_(moptions_.inplace_update_support
                 ? moptions_.inplace_update_num_locks
                 : 0),
      prefix_extractor_(mutable_cf_options.prefix_extractor.get()),
      flush_state_(FLUSH_NOT_REQUESTED),
      clock_(ioptions.clock),
      insert_with_hint_prefix_extractor_(
          ioptions.memtable_insert_with_hint_prefix_extractor.get()),
      oldest_key_time_(std::numeric_limits<uint64_t>::max()),
      atomic_flush_seqno_(kMaxSequenceNumber),
      approximate_memory_usage_(0) {
  UpdateFlushState();
  // something went wrong if we need to flush before inserting anything
  assert(!ShouldScheduleFlush());

  // use bloom_filter_ for both whole key and prefix bloom filter
  if ((prefix_extractor_ || moptions_.memtable_whole_key_filtering) &&
      moptions_.memtable_prefix_bloom_bits > 0) {
    bloom_filter_.reset(
        new DynamicBloom(&arena_, moptions_.memtable_prefix_bloom_bits,
                         6 /* hard coded 6 probes */,
                         moptions_.memtable_huge_page_size, ioptions.logger));
  }
  // Initialize cached_range_tombstone_ here since it could
  // be read before it is constructed in MemTable::Add(), which could also lead
  // to a data race on the global mutex table backing atomic shared_ptr.
  auto new_cache = std::make_shared<FragmentedRangeTombstoneListCache>();
  size_t size = cached_range_tombstone_.Size();
  for (size_t i = 0; i < size; ++i) {
    std::shared_ptr<FragmentedRangeTombstoneListCache>* local_cache_ref_ptr =
        cached_range_tombstone_.AccessAtCore(i);
    auto new_local_cache_ref = std::make_shared<
        const std::shared_ptr<FragmentedRangeTombstoneListCache>>(new_cache);
    std::atomic_store_explicit(
        local_cache_ref_ptr,
        std::shared_ptr<FragmentedRangeTombstoneListCache>(new_local_cache_ref,
                                                           new_cache.get()),
        std::memory_order_relaxed);
  }
}

MemTable::~MemTable() {
  mem_tracker_.FreeMem();
  assert(refs_ == 0);
}

size_t MemTable::ApproximateMemoryUsage() {
  size_t usages[] = {
      arena_.ApproximateMemoryUsage(), table_->ApproximateMemoryUsage(),
      range_del_table_->ApproximateMemoryUsage(),
      ROCKSDB_NAMESPACE::ApproximateMemoryUsage(insert_hints_)};
  size_t total_usage = 0;
  for (size_t usage : usages) {
    // If usage + total_usage >= kMaxSizet, return kMaxSizet.
    // the following variation is to avoid numeric overflow.
    if (usage >= std::numeric_limits<size_t>::max() - total_usage) {
      return std::numeric_limits<size_t>::max();
    }
    total_usage += usage;
  }
  approximate_memory_usage_.store(total_usage, std::memory_order_relaxed);
  // otherwise, return the actual usage
  return total_usage;
}

bool MemTable::ShouldFlushNow() {
  size_t write_buffer_size = write_buffer_size_.load(std::memory_order_relaxed);
  // In a lot of times, we cannot allocate arena blocks that exactly matches the
  // buffer size. Thus we have to decide if we should over-allocate or
  // under-allocate.
  // This constant variable can be interpreted as: if we still have more than
  // "kAllowOverAllocationRatio * kArenaBlockSize" space left, we'd try to over
  // allocate one more block.
  const double kAllowOverAllocationRatio = 0.6;

  // If arena still have room for new block allocation, we can safely say it
  // shouldn't flush.
  auto allocated_memory = table_->ApproximateMemoryUsage() +
                          range_del_table_->ApproximateMemoryUsage() +
                          arena_.MemoryAllocatedBytes();

  approximate_memory_usage_.store(allocated_memory, std::memory_order_relaxed);

  // if we can still allocate one more block without exceeding the
  // over-allocation ratio, then we should not flush.
  if (allocated_memory + kArenaBlockSize <
      write_buffer_size + kArenaBlockSize * kAllowOverAllocationRatio) {
    return false;
  }

  // if user keeps adding entries that exceeds write_buffer_size, we need to
  // flush earlier even though we still have much available memory left.
  if (allocated_memory >
      write_buffer_size + kArenaBlockSize * kAllowOverAllocationRatio) {
    return true;
  }

  // In this code path, Arena has already allocated its "last block", which
  // means the total allocatedmemory size is either:
  //  (1) "moderately" over allocated the memory (no more than `0.6 * arena
  // block size`. Or,
  //  (2) the allocated memory is less than write buffer size, but we'll stop
  // here since if we allocate a new arena block, we'll over allocate too much
  // more (half of the arena block size) memory.
  //
  // In either case, to avoid over-allocate, the last block will stop allocation
  // when its usage reaches a certain ratio, which we carefully choose "0.75
  // full" as the stop condition because it addresses the following issue with
  // great simplicity: What if the next inserted entry's size is
  // bigger than AllocatedAndUnused()?
  //
  // The answer is: if the entry size is also bigger than 0.25 *
  // kArenaBlockSize, a dedicated block will be allocated for it; otherwise
  // arena will anyway skip the AllocatedAndUnused() and allocate a new, empty
  // and regular block. In either case, we *overly* over-allocated.
  //
  // Therefore, setting the last block to be at most "0.75 full" avoids both
  // cases.
  //
  // NOTE: the average percentage of waste space of this approach can be counted
  // as: "arena block size * 0.25 / write buffer size". User who specify a small
  // write buffer size and/or big arena block size may suffer.
  return arena_.AllocatedAndUnused() < kArenaBlockSize / 4;
}

void MemTable::UpdateFlushState() {
  auto state = flush_state_.load(std::memory_order_relaxed);
  if (state == FLUSH_NOT_REQUESTED && ShouldFlushNow()) {
    // ignore CAS failure, because that means somebody else requested
    // a flush
    flush_state_.compare_exchange_strong(state, FLUSH_REQUESTED,
                                         std::memory_order_relaxed,
                                         std::memory_order_relaxed);
  }
}

void MemTable::UpdateOldestKeyTime() {
  uint64_t oldest_key_time = oldest_key_time_.load(std::memory_order_relaxed);
  if (oldest_key_time == std::numeric_limits<uint64_t>::max()) {
    int64_t current_time = 0;
    auto s = clock_->GetCurrentTime(&current_time);
    if (s.ok()) {
      assert(current_time >= 0);
      // If fail, the timestamp is already set.
      oldest_key_time_.compare_exchange_strong(
          oldest_key_time, static_cast<uint64_t>(current_time),
          std::memory_order_relaxed, std::memory_order_relaxed);
    }
  }
}

int MemTable::KeyComparator::operator()(const char* prefix_len_key1,
                                        const char* prefix_len_key2) const {
  // Internal keys are encoded as length-prefixed strings.
  Slice k1 = GetLengthPrefixedSlice(prefix_len_key1);
  Slice k2 = GetLengthPrefixedSlice(prefix_len_key2);
  return comparator.CompareKeySeq(k1, k2);
}

int MemTable::KeyComparator::operator()(const char* prefix_len_key,
                                        const KeyComparator::DecodedType& key)
    const {
  // Internal keys are encoded as length-prefixed strings.
  Slice a = GetLengthPrefixedSlice(prefix_len_key);
  return comparator.CompareKeySeq(a, key);
}

void MemTableRep::InsertConcurrently(KeyHandle /*handle*/) {
#ifndef ROCKSDB_LITE
  throw std::runtime_error("concurrent insert not supported");
#else
  abort();
#endif
}

const InternalKeyComparator* MemTable::KeyComparator::icomparator() const {
  return &comparator;
}

Slice MemTableRep::UserKey(const char* key) const {
  Slice slice = GetLengthPrefixedSlice(key);
  return Slice(slice.data(), slice.size() - 8);
}

size_t MemTableRep::EncodeKeyValueSize(const Slice& key, const Slice& value) {
  size_t buf_size = 0;
  buf_size += VarintLength(key.size()) + key.size();
  buf_size += VarintLength(value.size()) + value.size();
  return buf_size;
}

KeyHandle MemTableRep::EncodeKeyValue(const Slice& key, const Slice& value) {
  size_t buf_size = EncodeKeyValueSize(key, value);
  char* buf = nullptr;
  KeyHandle handle = Allocate(buf_size, &buf);
  assert(nullptr != handle);
  assert(nullptr != buf);
  char* p = EncodeVarint32(buf, (uint32_t)key.size());
  memcpy(p, key.data(), key.size());
  p = EncodeVarint32(p + key.size(), (uint32_t)value.size());
  memcpy(p, value.data(), value.size());
  return handle;
}

bool MemTableRep::InsertKeyValue(const Slice& internal_key,
                                 const Slice& value) {
  KeyHandle handle = EncodeKeyValue(internal_key, value);
  return InsertKey(handle);
}

bool MemTableRep::InsertKeyValueWithHint(const Slice& internal_key,
                                         const Slice& value, void** hint) {
  KeyHandle handle = EncodeKeyValue(internal_key, value);
  return InsertKeyWithHint(handle, hint);
}

bool MemTableRep::InsertKeyValueConcurrently(const Slice& internal_key,
                                             const Slice& value) {
  KeyHandle handle = EncodeKeyValue(internal_key, value);
  return InsertKeyConcurrently(handle);
}

bool MemTableRep::InsertKeyValueWithHintConcurrently(const Slice& internal_key,
                                                     const Slice& value,
                                                     void** hint) {
  KeyHandle handle = EncodeKeyValue(internal_key, value);
  return InsertKeyWithHintConcurrently(handle, hint);
}

KeyHandle MemTableRep::Allocate(const size_t len, char** buf) {
  *buf = allocator_->Allocate(len);
  return static_cast<KeyHandle>(*buf);
}

// Encode a suitable internal key target for "target" and return it.
// Uses *scratch as scratch space, and the returned pointer will point
// into this scratch space.
const char* EncodeKey(std::string* scratch, const Slice& target) {
  scratch->clear();
  PutVarint32(scratch, static_cast<uint32_t>(target.size()));
  scratch->append(target.data(), target.size());
  return scratch->data();
}

class MemTableIterator : public InternalIterator {
 public:
  MemTableIterator(const MemTable& mem, const ReadOptions& read_options,
                   Arena* arena, bool use_range_del_table = false)
      : bloom_(nullptr),
        prefix_extractor_(mem.prefix_extractor_),
        comparator_(mem.comparator_),
        valid_(false),
        arena_mode_(arena != nullptr),
        value_pinned_(
            !mem.GetImmutableMemTableOptions()->inplace_update_support) {
    if (use_range_del_table) {
      iter_ = mem.range_del_table_->GetIterator(arena);
    } else if (prefix_extractor_ != nullptr && !read_options.total_order_seek &&
               !read_options.auto_prefix_mode) {
      // Auto prefix mode is not implemented in memtable yet.
      bloom_ = mem.bloom_filter_.get();
      iter_ = mem.table_->GetDynamicPrefixIterator(arena);
    } else {
      iter_ = mem.table_->GetIterator(arena);
    }
  }
  // No copying allowed
  MemTableIterator(const MemTableIterator&) = delete;
  void operator=(const MemTableIterator&) = delete;

  ~MemTableIterator() override {
#ifndef NDEBUG
    // Assert that the MemTableIterator is never deleted while
    // Pinning is Enabled.
    assert(!pinned_iters_mgr_ || !pinned_iters_mgr_->PinningEnabled());
#endif
    if (arena_mode_) {
      iter_->~Iterator();
    } else {
      delete iter_;
    }
  }

#ifndef NDEBUG
  void SetPinnedItersMgr(PinnedIteratorsManager* pinned_iters_mgr) override {
    pinned_iters_mgr_ = pinned_iters_mgr;
  }
  PinnedIteratorsManager* pinned_iters_mgr_ = nullptr;
#endif

  bool Valid() const override { return valid_; }
  void Seek(const Slice& k) override {
    PERF_TIMER_GUARD(seek_on_memtable_time);
    PERF_COUNTER_ADD(seek_on_memtable_count, 1);
    if (bloom_) {
      // iterator should only use prefix bloom filter
      auto ts_sz = comparator_.comparator.user_comparator()->timestamp_size();
      Slice user_k_without_ts(ExtractUserKeyAndStripTimestamp(k, ts_sz));
      if (prefix_extractor_->InDomain(user_k_without_ts)) {
        if (!bloom_->MayContain(
                prefix_extractor_->Transform(user_k_without_ts))) {
          PERF_COUNTER_ADD(bloom_memtable_miss_count, 1);
          valid_ = false;
          return;
        } else {
          PERF_COUNTER_ADD(bloom_memtable_hit_count, 1);
        }
      }
    }
    iter_->Seek(k, nullptr);
    valid_ = iter_->Valid();
  }
  void SeekForPrev(const Slice& k) override {
    PERF_TIMER_GUARD(seek_on_memtable_time);
    PERF_COUNTER_ADD(seek_on_memtable_count, 1);
    if (bloom_) {
      auto ts_sz = comparator_.comparator.user_comparator()->timestamp_size();
      Slice user_k_without_ts(ExtractUserKeyAndStripTimestamp(k, ts_sz));
      if (prefix_extractor_->InDomain(user_k_without_ts)) {
        if (!bloom_->MayContain(
                prefix_extractor_->Transform(user_k_without_ts))) {
          PERF_COUNTER_ADD(bloom_memtable_miss_count, 1);
          valid_ = false;
          return;
        } else {
          PERF_COUNTER_ADD(bloom_memtable_hit_count, 1);
        }
      }
    }
    iter_->Seek(k, nullptr);
    valid_ = iter_->Valid();
    if (!Valid()) {
      SeekToLast();
    }
    while (Valid() && comparator_.comparator.Compare(k, key()) < 0) {
      Prev();
    }
  }
  void SeekToFirst() override {
    iter_->SeekToFirst();
    valid_ = iter_->Valid();
  }
  void SeekToLast() override {
    iter_->SeekToLast();
    valid_ = iter_->Valid();
  }
  void Next() override {
    PERF_COUNTER_ADD(next_on_memtable_count, 1);
    assert(Valid());
    iter_->Next();
    TEST_SYNC_POINT_CALLBACK("MemTableIterator::Next:0", iter_);
    valid_ = iter_->Valid();
  }
  bool NextAndGetResult(IterateResult* result) override {
    Next();
    bool is_valid = valid_;
    if (is_valid) {
      result->key = key();
      result->bound_check_result = IterBoundCheck::kUnknown;
      result->value_prepared = true;
    }
    return is_valid;
  }
  void Prev() override {
    PERF_COUNTER_ADD(prev_on_memtable_count, 1);
    assert(Valid());
    iter_->Prev();
    valid_ = iter_->Valid();
  }
  Slice key() const override {
    assert(Valid());
    return iter_->GetKey();
  }
  Slice value() const override {
    assert(Valid());
    return iter_->GetValue();
  }

  Status status() const override { return Status::OK(); }

  bool IsKeyPinned() const override {
    // some memtable key may not pinned, such as a patricia trie
    // which reconstruct key during search/iterate
    return iter_->IsKeyPinned();
  }

  bool IsValuePinned() const override {
    // memtable value is always pinned, except if we allow inplace update.
    return value_pinned_;
  }

 private:
  DynamicBloom* bloom_;
  const SliceTransform* const prefix_extractor_;
  const MemTable::KeyComparator comparator_;
  MemTableRep::Iterator* iter_;
  bool valid_;
  bool arena_mode_;
  bool value_pinned_;
};

InternalIterator* MemTable::NewIterator(const ReadOptions& read_options,
                                        Arena* arena) {
  assert(arena != nullptr);
  auto mem = arena->AllocateAligned(sizeof(MemTableIterator));
  return new (mem) MemTableIterator(*this, read_options, arena);
}

FragmentedRangeTombstoneIterator* MemTable::NewRangeTombstoneIterator(
    const ReadOptions& read_options, SequenceNumber read_seq,
    bool immutable_memtable) {
  if (read_options.ignore_range_deletions ||
      is_range_del_table_empty_.load(std::memory_order_relaxed)) {
    return nullptr;
  }
  return NewRangeTombstoneIteratorInternal(read_options, read_seq,
                                           immutable_memtable);
}

FragmentedRangeTombstoneIterator* MemTable::NewRangeTombstoneIteratorInternal(
    const ReadOptions& read_options, SequenceNumber read_seq,
    bool immutable_memtable) {
  if (immutable_memtable) {
    // Note that caller should already have verified that
    // !is_range_del_table_empty_
    assert(IsFragmentedRangeTombstonesConstructed());
    return new FragmentedRangeTombstoneIterator(
        fragmented_range_tombstone_list_.get(), comparator_.comparator,
        read_seq, read_options.timestamp);
  }

  // takes current cache
  std::shared_ptr<FragmentedRangeTombstoneListCache> cache =
      std::atomic_load_explicit(cached_range_tombstone_.Access(),
                                std::memory_order_relaxed);
  // construct fragmented tombstone list if necessary
  if (!cache->initialized.load(std::memory_order_acquire)) {
    cache->reader_mutex.lock();
    if (!cache->tombstones) {
      auto* unfragmented_iter =
          new MemTableIterator(*this, read_options, nullptr /* arena */,
                               true /* use_range_del_table */);
      cache->tombstones.reset(new FragmentedRangeTombstoneList(
          std::unique_ptr<InternalIterator>(unfragmented_iter),
          comparator_.comparator));
      cache->initialized.store(true, std::memory_order_release);
    }
    cache->reader_mutex.unlock();
  }

  auto* fragmented_iter = new FragmentedRangeTombstoneIterator(
      cache, comparator_.comparator, read_seq, read_options.timestamp);
  return fragmented_iter;
}

void MemTable::ConstructFragmentedRangeTombstones() {
  assert(!IsFragmentedRangeTombstonesConstructed(false));
  // There should be no concurrent Construction
  if (!is_range_del_table_empty_.load(std::memory_order_relaxed)) {
    auto* unfragmented_iter =
        new MemTableIterator(*this, ReadOptions(), nullptr /* arena */,
                             true /* use_range_del_table */);

    fragmented_range_tombstone_list_ =
        std::make_unique<FragmentedRangeTombstoneList>(
            std::unique_ptr<InternalIterator>(unfragmented_iter),
            comparator_.comparator);
  }
}

port::RWMutex* MemTable::GetLock(const Slice& key) {
  return &locks_[GetSliceRangedNPHash(key, locks_.size())];
}

MemTable::MemTableStats MemTable::ApproximateStats(const Slice& start_ikey,
                                                   const Slice& end_ikey) {
  uint64_t entry_count = table_->ApproximateNumEntries(start_ikey, end_ikey);
  entry_count += range_del_table_->ApproximateNumEntries(start_ikey, end_ikey);
  if (entry_count == 0) {
    return {0, 0};
  }
  uint64_t n = num_entries_.load(std::memory_order_relaxed);
  if (n == 0) {
    return {0, 0};
  }
  if (entry_count > n) {
    // (range_del_)table_->ApproximateNumEntries() is just an estimate so it can
    // be larger than actual entries we have. Cap it to entries we have to limit
    // the inaccuracy.
    entry_count = n;
  }
  uint64_t data_size = data_size_.load(std::memory_order_relaxed);
  return {entry_count * (data_size / n), entry_count};
}

// encoded just contains key
Status MemTable::VerifyEncodedEntry(Slice ikey, Slice value,
                                    const ProtectionInfoKVOS64& kv_prot_info) {
  size_t ikey_len = ikey.size();
  size_t ts_sz = GetInternalKeyComparator().user_comparator()->timestamp_size();
  if (ikey_len < 8 + ts_sz) {
    return Status::Corruption("Internal key length too short");
  }
  if (ikey_len > ikey.size()) {
    return Status::Corruption("Internal key length too long");
  }
  const size_t user_key_len = ikey_len - 8;
  Slice key(ikey.data(), user_key_len);

  uint64_t packed = DecodeFixed64(key.end());
  ValueType value_type = kMaxValue;
  SequenceNumber sequence_number = kMaxSequenceNumber;
  UnPackSequenceAndType(packed, &sequence_number, &value_type);

  return kv_prot_info.StripS(sequence_number)
      .StripKVO(key, value, value_type)
      .GetStatus();
}

Status MemTable::Add(SequenceNumber s, ValueType type,
                     const Slice& key, /* user key */
                     const Slice& value,
                     const ProtectionInfoKVOS64* kv_prot_info,
                     bool allow_concurrent,
                     MemTablePostProcessInfo* post_process_info, void** hint) {
  std::unique_ptr<MemTableRep>& table =
      type == kTypeRangeDeletion ? range_del_table_ : table_;
  Slice key_slice((char*)memcpy(alloca(key.size_ + 8), key.data_, key.size_),
                  key.size_ + 8);
  PutUnaligned((uint64_t*)(key_slice.data_ + key.size_), PackSequenceAndType(s, type));
  if (kv_prot_info != nullptr) {
    TEST_SYNC_POINT_CALLBACK("MemTable::Add:Encoded", &key_slice);
    Status status = VerifyEncodedEntry(key_slice, value, *kv_prot_info);
    if (!status.ok()) {
      return status;
    }
  }
#if defined(TOPLINGDB_WITH_TIMESTAMP)
  size_t ts_sz = GetInternalKeyComparator().user_comparator()->timestamp_size();
  Slice key_without_ts = StripTimestampFromUserKey(key, ts_sz);
#else
  const Slice& key_without_ts = key;
#endif

  size_t encoded_len = MemTableRep::EncodeKeyValueSize(key_slice, value);
  if (!allow_concurrent) {
    // Extract prefix for insert with hint.
    if (insert_with_hint_prefix_extractor_ != nullptr &&
        insert_with_hint_prefix_extractor_->InDomain(key_slice)) {
      Slice prefix = insert_with_hint_prefix_extractor_->Transform(key_slice);
      hint = &insert_hints_[prefix];  // overwrite hint?
      bool res = table->InsertKeyValueWithHint(key_slice, value, hint);
      if (UNLIKELY(!res)) {
        return Status::TryAgain("key+seq exists");
      }
    } else {
      bool res = table->InsertKeyValue(key_slice, value);
      if (UNLIKELY(!res)) {
        return Status::TryAgain("key+seq exists");
      }
    }

    // this is a bit ugly, but is the way to avoid locked instructions
    // when incrementing an atomic
    num_entries_.store(num_entries_.load(std::memory_order_relaxed) + 1,
                       std::memory_order_relaxed);
    data_size_.store(data_size_.load(std::memory_order_relaxed) + encoded_len,
                     std::memory_order_relaxed);
    if (type == kTypeDeletion) {
      num_deletes_.store(num_deletes_.load(std::memory_order_relaxed) + 1,
                         std::memory_order_relaxed);
    }

    if (bloom_filter_ && prefix_extractor_ &&
        prefix_extractor_->InDomain(key_without_ts)) {
      bloom_filter_->Add(prefix_extractor_->Transform(key_without_ts));
    }
    if (bloom_filter_ && moptions_.memtable_whole_key_filtering) {
      bloom_filter_->Add(key_without_ts);
    }

    // The first sequence number inserted into the memtable
    assert(first_seqno_ == 0 || s >= first_seqno_);
    if (first_seqno_ == 0) {
      first_seqno_.store(s, std::memory_order_relaxed);

      if (earliest_seqno_ == kMaxSequenceNumber) {
        earliest_seqno_.store(GetFirstSequenceNumber(),
                              std::memory_order_relaxed);
      }
      assert(first_seqno_.load() >= earliest_seqno_.load());
    }
    assert(post_process_info == nullptr);
    UpdateFlushState();
  } else {
    bool res =
        (hint == nullptr)
            ? table->InsertKeyValueConcurrently(key_slice, value)
            : table->InsertKeyValueWithHintConcurrently(key_slice, value, hint);
    if (UNLIKELY(!res)) {
      return Status::TryAgain("key+seq exists");
    }

    assert(post_process_info != nullptr);
    post_process_info->num_entries++;
    post_process_info->data_size += encoded_len;
    if (type == kTypeDeletion) {
      post_process_info->num_deletes++;
    }

    if (bloom_filter_ && prefix_extractor_ &&
        prefix_extractor_->InDomain(key_without_ts)) {
      bloom_filter_->AddConcurrently(
          prefix_extractor_->Transform(key_without_ts));
    }
    if (bloom_filter_ && moptions_.memtable_whole_key_filtering) {
      bloom_filter_->AddConcurrently(key_without_ts);
    }

    // atomically update first_seqno_ and earliest_seqno_.
    uint64_t cur_seq_num = first_seqno_.load(std::memory_order_relaxed);
    while ((cur_seq_num == 0 || s < cur_seq_num) &&
           !first_seqno_.compare_exchange_weak(cur_seq_num, s)) {
    }
    uint64_t cur_earliest_seqno =
        earliest_seqno_.load(std::memory_order_relaxed);
    while (
        (cur_earliest_seqno == kMaxSequenceNumber || s < cur_earliest_seqno) &&
        !first_seqno_.compare_exchange_weak(cur_earliest_seqno, s)) {
    }
  }
  if (type == kTypeRangeDeletion) {
    auto new_cache = std::make_shared<FragmentedRangeTombstoneListCache>();
    size_t size = cached_range_tombstone_.Size();
    if (allow_concurrent) {
      range_del_mutex_.lock();
    }
    for (size_t i = 0; i < size; ++i) {
      std::shared_ptr<FragmentedRangeTombstoneListCache>* local_cache_ref_ptr =
          cached_range_tombstone_.AccessAtCore(i);
      auto new_local_cache_ref = std::make_shared<
          const std::shared_ptr<FragmentedRangeTombstoneListCache>>(new_cache);
      // It is okay for some reader to load old cache during invalidation as
      // the new sequence number is not published yet.
      // Each core will have a shared_ptr to a shared_ptr to the cached
      // fragmented range tombstones, so that ref count is maintianed locally
      // per-core using the per-core shared_ptr.
      std::atomic_store_explicit(
          local_cache_ref_ptr,
          std::shared_ptr<FragmentedRangeTombstoneListCache>(
              new_local_cache_ref, new_cache.get()),
          std::memory_order_relaxed);
    }
    if (allow_concurrent) {
      range_del_mutex_.unlock();
    }
    is_range_del_table_empty_.store(false, std::memory_order_relaxed);
  }
  UpdateOldestKeyTime();
  return Status::OK();
}

// Callback from MemTable::Get()
namespace {

struct Saver {
  Status* status;
  const LookupKey* key;
  bool* found_final_value;  // Is value set correctly? Used by KeyMayExist
  bool* merge_in_progress;
  std::string* value;
  PinnableWideColumns* columns;
  SequenceNumber seq;
  std::string* timestamp;
  const MergeOperator* merge_operator;
  // the merge operations encountered;
  MergeContext* merge_context;
  SequenceNumber max_covering_tombstone_seq;
  MemTable* mem;
  Logger* logger;
  Statistics* statistics;
  bool inplace_update_support;
  bool do_merge;
  SystemClock* clock;

  ReadCallback* callback_;
  bool* is_blob_index;
  bool allow_data_in_errors;
  bool CheckCallback(SequenceNumber _seq) {
    if (callback_) {
      return callback_->IsVisible(_seq);
    }
    return true;
  }
};
}  // namespace

static bool SaveValue(void* arg, const MemTableRep::KeyValuePair* pair) {
  Saver* s = reinterpret_cast<Saver*>(arg);
  assert(s != nullptr);
  assert(!s->value || !s->columns);

  MergeContext* merge_context = s->merge_context;
  SequenceNumber max_covering_tombstone_seq = s->max_covering_tombstone_seq;
  const MergeOperator* merge_operator = s->merge_operator;

  assert(merge_context != nullptr);

  // Check that it belongs to same user key.  We do not check the
  // sequence number since the Seek() call above should have skipped
  // all entries with overly large sequence numbers.
  Slice ikey, v;
  std::tie(ikey, v) = pair->GetKeyValue();
  size_t key_length = ikey.size();
  const char* key_ptr = ikey.data();
  assert(key_length >= 8);
  Slice user_key_slice = Slice(key_ptr, key_length - 8);
  const Comparator* user_comparator =
      s->mem->GetInternalKeyComparator().user_comparator();
#if defined(TOPLINGDB_WITH_TIMESTAMP)
  size_t ts_sz = user_comparator->timestamp_size();
<<<<<<< HEAD
  if (ts_sz && s->timestamp && max_covering_tombstone_seq > 0) {
    // timestamp should already be set to range tombstone timestamp
    assert(s->timestamp->size() == ts_sz);
  }
=======
#endif
>>>>>>> 610230be
  if (user_comparator->EqualWithoutTimestamp(user_key_slice,
                                             s->key->user_key())) {
    // Correct user key
    const uint64_t tag = DecodeFixed64(key_ptr + key_length - 8);
    ValueType type;
    SequenceNumber seq;
    UnPackSequenceAndType(tag, &seq, &type);
    // If the value is not in the snapshot, skip it
    if (!s->CheckCallback(seq)) {
      return true;  // to continue to the next seq
    }

    if (s->seq == kMaxSequenceNumber) {
      s->seq = seq;
      if (s->seq > max_covering_tombstone_seq) {
        if (ts_sz && s->timestamp != nullptr) {
          // `timestamp` was set to range tombstone's timestamp before
          // `SaveValue` is ever called. This key has a higher sequence number
          // than range tombstone, and is the key with the highest seqno across
          // all keys with this user_key, so we update timestamp here.
          Slice ts = ExtractTimestampFromUserKey(user_key_slice, ts_sz);
          s->timestamp->assign(ts.data(), ts_sz);
        }
      } else {
        s->seq = max_covering_tombstone_seq;
      }
    }

    if (ts_sz > 0 && s->timestamp != nullptr) {
      if (!s->timestamp->empty()) {
        assert(ts_sz == s->timestamp->size());
      }
      // TODO optimize for smaller size ts
      const std::string kMaxTs(ts_sz, '\xff');
      if (s->timestamp->empty() ||
          user_comparator->CompareTimestamp(*(s->timestamp), kMaxTs) == 0) {
        Slice ts = ExtractTimestampFromUserKey(user_key_slice, ts_sz);
        s->timestamp->assign(ts.data(), ts_sz);
      }
    }

    if ((type == kTypeValue || type == kTypeMerge || type == kTypeBlobIndex ||
         type == kTypeWideColumnEntity || type == kTypeDeletion ||
         type == kTypeSingleDeletion || type == kTypeDeletionWithTimestamp) &&
        max_covering_tombstone_seq > seq) {
      type = kTypeRangeDeletion;
    }
    switch (type) {
      case kTypeBlobIndex: {
        if (!s->do_merge) {
          *(s->status) = Status::NotSupported(
              "GetMergeOperands not supported by stacked BlobDB");
          *(s->found_final_value) = true;
          return false;
        }

        if (*(s->merge_in_progress)) {
          *(s->status) = Status::NotSupported(
              "Merge operator not supported by stacked BlobDB");
          *(s->found_final_value) = true;
          return false;
        }

        if (s->is_blob_index == nullptr) {
          ROCKS_LOG_ERROR(s->logger, "Encountered unexpected blob index.");
          *(s->status) = Status::NotSupported(
              "Encountered unexpected blob index. Please open DB with "
              "ROCKSDB_NAMESPACE::blob_db::BlobDB.");
          *(s->found_final_value) = true;
          return false;
        }

        if (s->inplace_update_support) {
          s->mem->GetLock(s->key->user_key())->ReadLock();
        }

        Slice v = GetLengthPrefixedSlice(key_ptr + key_length);

        *(s->status) = Status::OK();

        if (s->value) {
          s->value->assign(v.data(), v.size());
        } else if (s->columns) {
          s->columns->SetPlainValue(v);
        }

        if (s->inplace_update_support) {
          s->mem->GetLock(s->key->user_key())->ReadUnlock();
        }

        *(s->found_final_value) = true;
        *(s->is_blob_index) = true;

        return false;
      }
      case kTypeValue: {
        if (s->inplace_update_support) {
          s->mem->GetLock(s->key->user_key())->ReadLock();
        }
<<<<<<< HEAD

        Slice v = GetLengthPrefixedSlice(key_ptr + key_length);

=======
>>>>>>> 610230be
        *(s->status) = Status::OK();

        if (!s->do_merge) {
          // Preserve the value with the goal of returning it as part of
          // raw merge operands to the user

          merge_context->PushOperand(
              v, s->inplace_update_support == false /* operand_pinned */);
        } else if (*(s->merge_in_progress)) {
          assert(s->do_merge);

          if (s->value || s->columns) {
            std::string result;
            *(s->status) = MergeHelper::TimedFullMerge(
                merge_operator, s->key->user_key(), &v,
                merge_context->GetOperands(), &result, s->logger, s->statistics,
                s->clock, nullptr /* result_operand */, true);

            if (s->status->ok()) {
              if (s->value) {
                *(s->value) = std::move(result);
              } else {
                assert(s->columns);
                s->columns->SetPlainValue(result);
              }
            }
          }
        } else if (s->value) {
          s->value->assign(v.data(), v.size());
        } else if (s->columns) {
          s->columns->SetPlainValue(v);
        }

        if (s->inplace_update_support) {
          s->mem->GetLock(s->key->user_key())->ReadUnlock();
        }

        *(s->found_final_value) = true;

        if (s->is_blob_index != nullptr) {
          *(s->is_blob_index) = false;
        }

<<<<<<< HEAD
        return false;
      }
      case kTypeWideColumnEntity: {
        if (!s->do_merge) {
          *(s->status) = Status::NotSupported(
              "GetMergeOperands not supported for wide-column entities");
          *(s->found_final_value) = true;
          return false;
        }

        if (*(s->merge_in_progress)) {
          *(s->status) = Status::NotSupported(
              "Merge not supported for wide-column entities");
          *(s->found_final_value) = true;
          return false;
        }

        if (s->inplace_update_support) {
          s->mem->GetLock(s->key->user_key())->ReadLock();
        }

        Slice v = GetLengthPrefixedSlice(key_ptr + key_length);

        *(s->status) = Status::OK();

        if (s->value) {
          Slice value_of_default;
          *(s->status) = WideColumnSerialization::GetValueOfDefaultColumn(
              v, value_of_default);
          if (s->status->ok()) {
            s->value->assign(value_of_default.data(), value_of_default.size());
          }
        } else if (s->columns) {
          *(s->status) = s->columns->SetWideColumnValue(v);
        }

        if (s->inplace_update_support) {
          s->mem->GetLock(s->key->user_key())->ReadUnlock();
        }

        *(s->found_final_value) = true;

        if (s->is_blob_index != nullptr) {
          *(s->is_blob_index) = false;
        }

=======
      #if defined(TOPLINGDB_WITH_TIMESTAMP)
        if (ts_sz > 0 && s->timestamp != nullptr) {
          Slice ts = ExtractTimestampFromUserKey(user_key_slice, ts_sz);
          s->timestamp->assign(ts.data(), ts.size());
        }
      #endif
>>>>>>> 610230be
        return false;
      }
      case kTypeDeletion:
      case kTypeDeletionWithTimestamp:
      case kTypeSingleDeletion:
      case kTypeRangeDeletion: {
        if (*(s->merge_in_progress)) {
          if (s->value != nullptr) {
            *(s->status) = MergeHelper::TimedFullMerge(
                merge_operator, s->key->user_key(), nullptr,
                merge_context->GetOperands(), s->value, s->logger,
                s->statistics, s->clock, nullptr /* result_operand */, true);
          }
        } else {
          *(s->status) = Status::NotFound();
<<<<<<< HEAD
=======
      #if defined(TOPLINGDB_WITH_TIMESTAMP)
          if (ts_sz > 0 && s->timestamp != nullptr) {
            Slice ts = ExtractTimestampFromUserKey(user_key_slice, ts_sz);
            s->timestamp->assign(ts.data(), ts.size());
          }
      #endif
>>>>>>> 610230be
        }
        *(s->found_final_value) = true;
        return false;
      }
      case kTypeMerge: {
        if (!merge_operator) {
          *(s->status) = Status::InvalidArgument(
              "merge_operator is not properly initialized.");
          // Normally we continue the loop (return true) when we see a merge
          // operand.  But in case of an error, we should stop the loop
          // immediately and pretend we have found the value to stop further
          // seek.  Otherwise, the later call will override this error status.
          *(s->found_final_value) = true;
          return false;
        }
        *(s->merge_in_progress) = true;
        merge_context->PushOperand(
            v, s->inplace_update_support == false /* operand_pinned */);
        if (s->do_merge && merge_operator->ShouldMerge(
                               merge_context->GetOperandsDirectionBackward())) {
          *(s->status) = MergeHelper::TimedFullMerge(
              merge_operator, s->key->user_key(), nullptr,
              merge_context->GetOperands(), s->value, s->logger, s->statistics,
              s->clock, nullptr /* result_operand */, true);
          *(s->found_final_value) = true;
          return false;
        }
        return true;
      }
      default: {
        std::string msg("Corrupted value not expected.");
        if (s->allow_data_in_errors) {
          msg.append("Unrecognized value type: " +
                     std::to_string(static_cast<int>(type)) + ". ");
          msg.append("User key: " + user_key_slice.ToString(/*hex=*/true) +
                     ". ");
          msg.append("seq: " + std::to_string(seq) + ".");
        }
        *(s->status) = Status::Corruption(msg.c_str());
        return false;
      }
    }
  }

  // s->state could be Corrupt, merge or notfound
  return false;
}

#if defined(__GNUC__)
__attribute__((flatten))
#endif
bool MemTable::Get(const LookupKey& key, std::string* value,
                   PinnableWideColumns* columns, std::string* timestamp,
                   Status* s, MergeContext* merge_context,
                   SequenceNumber* max_covering_tombstone_seq,
                   SequenceNumber* seq, const ReadOptions& read_opts,
                   bool immutable_memtable, ReadCallback* callback,
                   bool* is_blob_index, bool do_merge) {
  // The sequence number is updated synchronously in version_set.h
  if (IsEmpty()) {
    // Avoiding recording stats for speed.
    return false;
  }
  PERF_TIMER_GUARD(get_from_memtable_time);

  std::unique_ptr<FragmentedRangeTombstoneIterator> range_del_iter(
      NewRangeTombstoneIterator(read_opts,
                                GetInternalKeySeqno(key.internal_key()),
                                immutable_memtable));
  if (range_del_iter != nullptr) {
    SequenceNumber covering_seq =
        range_del_iter->MaxCoveringTombstoneSeqnum(key.user_key());
    if (covering_seq > *max_covering_tombstone_seq) {
      *max_covering_tombstone_seq = covering_seq;
      if (timestamp) {
        // Will be overwritten in SaveValue() if there is a point key with
        // a higher seqno.
        timestamp->assign(range_del_iter->timestamp().data(),
                          range_del_iter->timestamp().size());
      }
    }
  }

  bool found_final_value = false;
  bool merge_in_progress = s->IsMergeInProgress();
  bool may_contain = true;
#if defined(TOPLINGDB_WITH_TIMESTAMP)
  size_t ts_sz = GetInternalKeyComparator().user_comparator()->timestamp_size();
  Slice user_key_without_ts = StripTimestampFromUserKey(key.user_key(), ts_sz);
#else
  Slice user_key_without_ts = key.user_key();
#endif
  bool bloom_checked = false;
  if (bloom_filter_) {
    // when both memtable_whole_key_filtering and prefix_extractor_ are set,
    // only do whole key filtering for Get() to save CPU
    if (moptions_.memtable_whole_key_filtering) {
      may_contain = bloom_filter_->MayContain(user_key_without_ts);
      bloom_checked = true;
    } else {
      assert(prefix_extractor_);
      if (prefix_extractor_->InDomain(user_key_without_ts)) {
        may_contain = bloom_filter_->MayContain(
            prefix_extractor_->Transform(user_key_without_ts));
        bloom_checked = true;
      }
    }
  }

  if (bloom_filter_ && !may_contain) {
    // iter is null if prefix bloom says the key does not exist
    PERF_COUNTER_ADD(bloom_memtable_miss_count, 1);
    *seq = kMaxSequenceNumber;
  } else {
    if (bloom_checked) {
      PERF_COUNTER_ADD(bloom_memtable_hit_count, 1);
    }
    GetFromTable(read_opts, key, *max_covering_tombstone_seq, do_merge, callback,
                 is_blob_index, value, columns, timestamp, s, merge_context, seq,
                 &found_final_value, &merge_in_progress);
  }

  // No change to value, since we have not yet found a Put/Delete
  // Propagate corruption error
  if (!found_final_value && merge_in_progress && !s->IsCorruption()) {
    *s = Status::MergeInProgress();
  }
  PERF_COUNTER_ADD(get_from_memtable_count, 1);
  return found_final_value;
}

void MemTable::GetFromTable(const ReadOptions& ro, const LookupKey& key,
                            SequenceNumber max_covering_tombstone_seq,
                            bool do_merge, ReadCallback* callback,
                            bool* is_blob_index, std::string* value,
                            PinnableWideColumns* columns,
                            std::string* timestamp, Status* s,
                            MergeContext* merge_context, SequenceNumber* seq,
                            bool* found_final_value, bool* merge_in_progress) {
  Saver saver;
  saver.status = s;
  saver.found_final_value = found_final_value;
  saver.merge_in_progress = merge_in_progress;
  saver.key = &key;
  saver.value = value;
  saver.columns = columns;
  saver.timestamp = timestamp;
  saver.seq = kMaxSequenceNumber;
  saver.mem = this;
  saver.merge_context = merge_context;
  saver.max_covering_tombstone_seq = max_covering_tombstone_seq;
  saver.merge_operator = moptions_.merge_operator;
  saver.logger = moptions_.info_log;
  saver.inplace_update_support = moptions_.inplace_update_support;
  saver.statistics = moptions_.statistics;
  saver.clock = clock_;
  saver.callback_ = callback;
  saver.is_blob_index = is_blob_index;
  saver.do_merge = do_merge;
  saver.allow_data_in_errors = moptions_.allow_data_in_errors;
  table_->Get(ro, key, &saver, SaveValue);
  *seq = saver.seq;
}

void MemTable::MultiGet(const ReadOptions& read_options, MultiGetRange* range,
                        ReadCallback* callback, bool immutable_memtable) {
  // The sequence number is updated synchronously in version_set.h
  if (IsEmpty()) {
    // Avoiding recording stats for speed.
    return;
  }
  PERF_TIMER_GUARD(get_from_memtable_time);

  // For now, memtable Bloom filter is effectively disabled if there are any
  // range tombstones. This is the simplest way to ensure range tombstones are
  // handled. TODO: allow Bloom checks where max_covering_tombstone_seq==0
  bool no_range_del = read_options.ignore_range_deletions ||
                      is_range_del_table_empty_.load(std::memory_order_relaxed);
  MultiGetRange temp_range(*range, range->begin(), range->end());
  if (bloom_filter_ && no_range_del) {
    bool whole_key =
        !prefix_extractor_ || moptions_.memtable_whole_key_filtering;
    std::array<Slice, MultiGetContext::MAX_BATCH_SIZE> bloom_keys;
    std::array<bool, MultiGetContext::MAX_BATCH_SIZE> may_match;
    std::array<size_t, MultiGetContext::MAX_BATCH_SIZE> range_indexes;
    int num_keys = 0;
    for (auto iter = temp_range.begin(); iter != temp_range.end(); ++iter) {
      if (whole_key) {
        bloom_keys[num_keys] = iter->ukey_without_ts;
        range_indexes[num_keys++] = iter.index();
      } else if (prefix_extractor_->InDomain(iter->ukey_without_ts)) {
        bloom_keys[num_keys] =
            prefix_extractor_->Transform(iter->ukey_without_ts);
        range_indexes[num_keys++] = iter.index();
      }
    }
    bloom_filter_->MayContain(num_keys, &bloom_keys[0], &may_match[0]);
    for (int i = 0; i < num_keys; ++i) {
      if (!may_match[i]) {
        temp_range.SkipIndex(range_indexes[i]);
        PERF_COUNTER_ADD(bloom_memtable_miss_count, 1);
      } else {
        PERF_COUNTER_ADD(bloom_memtable_hit_count, 1);
      }
    }
  }
  for (auto iter = temp_range.begin(); iter != temp_range.end(); ++iter) {
    bool found_final_value{false};
    bool merge_in_progress = iter->s->IsMergeInProgress();
    if (!no_range_del) {
      std::unique_ptr<FragmentedRangeTombstoneIterator> range_del_iter(
          NewRangeTombstoneIteratorInternal(
              read_options, GetInternalKeySeqno(iter->lkey->internal_key()),
              immutable_memtable));
      SequenceNumber covering_seq =
          range_del_iter->MaxCoveringTombstoneSeqnum(iter->lkey->user_key());
      if (covering_seq > iter->max_covering_tombstone_seq) {
        iter->max_covering_tombstone_seq = covering_seq;
        if (iter->timestamp) {
          // Will be overwritten in SaveValue() if there is a point key with
          // a higher seqno.
          iter->timestamp->assign(range_del_iter->timestamp().data(),
                                  range_del_iter->timestamp().size());
        }
      }
    }
    SequenceNumber dummy_seq;
    GetFromTable(read_options, *(iter->lkey), iter->max_covering_tombstone_seq, true,
                 callback, &iter->is_blob_index, iter->value->GetSelf(),
                 /*columns=*/nullptr, iter->timestamp, iter->s,
                 &(iter->merge_context), &dummy_seq, &found_final_value,
                 &merge_in_progress);

    if (!found_final_value && merge_in_progress) {
      *(iter->s) = Status::MergeInProgress();
    }

    if (found_final_value) {
      iter->value->PinSelf();
      range->AddValueSize(iter->value->size());
      range->MarkKeyDone(iter);
      RecordTick(moptions_.statistics, MEMTABLE_HIT);
      if (range->GetValueSize() > read_options.value_size_soft_limit) {
        // Set all remaining keys in range to Abort
        for (auto range_iter = range->begin(); range_iter != range->end();
             ++range_iter) {
          range->MarkKeyDone(range_iter);
          *(range_iter->s) = Status::Aborted();
        }
        break;
      }
    }
  }
  PERF_COUNTER_ADD(get_from_memtable_count, 1);
}

Status MemTable::Update(SequenceNumber seq, ValueType value_type,
                        const Slice& key, const Slice& value,
                        const ProtectionInfoKVOS64* kv_prot_info) {
  LookupKey lkey(key, seq);
  Slice mem_key = lkey.memtable_key();

  std::unique_ptr<MemTableRep::Iterator> iter(
      table_->GetDynamicPrefixIterator());
  iter->Seek(lkey.internal_key(), mem_key.data());

  if (iter->Valid()) {
    // sequence number since the Seek() call above should have skipped
    // all entries with overly large sequence numbers.
    Slice internal_key, prev_value;
    std::tie(internal_key, prev_value) = iter->GetKeyValue();
    size_t key_length = internal_key.size();
    const char* key_ptr = internal_key.data();
    assert(key_length >= 8);
    if (comparator_.comparator.user_comparator()->Equal(
            Slice(key_ptr, key_length - 8), lkey.user_key())) {
      // Correct user key
      const uint64_t tag = DecodeFixed64(key_ptr + key_length - 8);
      ValueType type;
      SequenceNumber existing_seq;
      UnPackSequenceAndType(tag, &existing_seq, &type);
      assert(existing_seq != seq);
      if (type == value_type) {
        uint32_t prev_size = static_cast<uint32_t>(prev_value.size());
        uint32_t new_size = static_cast<uint32_t>(value.size());

        // Update value, if new value size <= previous value size
        if (new_size <= prev_size) {
          char* p =
              const_cast<char*>(prev_value.data()) - VarintLength(prev_size);
          WriteLock wl(GetLock(lkey.user_key()));
          p = EncodeVarint32(p, new_size);
          memcpy(p, value.data(), value.size());
          RecordTick(moptions_.statistics, NUMBER_KEYS_UPDATED);
          if (kv_prot_info != nullptr) {
            ProtectionInfoKVOS64 updated_kv_prot_info(*kv_prot_info);
            // `seq` is swallowed and `existing_seq` prevails.
            updated_kv_prot_info.UpdateS(seq, existing_seq);
            Slice ikey = lkey.internal_key();
            return VerifyEncodedEntry(ikey, value, updated_kv_prot_info);
          }
          return Status::OK();
        }
      }
    }
  }

  // The latest value is not value_type or key doesn't exist
  return Add(seq, value_type, key, value, kv_prot_info);
}

Status MemTable::UpdateCallback(SequenceNumber seq, const Slice& key,
                                const Slice& delta,
                                const ProtectionInfoKVOS64* kv_prot_info) {
  LookupKey lkey(key, seq);
  Slice memkey = lkey.memtable_key();

  std::unique_ptr<MemTableRep::Iterator> iter(
      table_->GetDynamicPrefixIterator());
  iter->Seek(lkey.internal_key(), memkey.data());

  if (iter->Valid()) {
    // Check that it belongs to same user key.  We do not check the
    // sequence number since the Seek() call above should have skipped
    // all entries with overly large sequence numbers.
    Slice internal_key, prev_value;
    std::tie(internal_key, prev_value) = iter->GetKeyValue();
    size_t key_length = internal_key.size();
    const char* key_ptr = internal_key.data();
    assert(key_length >= 8);
    if (comparator_.comparator.user_comparator()->Equal(
            Slice(key_ptr, key_length - 8), lkey.user_key())) {
      // Correct user key
      const uint64_t tag = DecodeFixed64(key_ptr + key_length - 8);
      ValueType type;
      uint64_t existing_seq;
      UnPackSequenceAndType(tag, &existing_seq, &type);
      if (type == kTypeValue) {
        uint32_t prev_size = static_cast<uint32_t>(prev_value.size());

        char* prev_buffer = const_cast<char*>(prev_value.data());
        uint32_t new_prev_size = prev_size;

        std::string str_value;
        WriteLock wl(GetLock(lkey.user_key()));
        auto status = moptions_.inplace_callback(prev_buffer, &new_prev_size,
                                                 delta, &str_value);
        if (status == UpdateStatus::UPDATED_INPLACE) {
          // Value already updated by callback.
          char* p = prev_buffer - VarintLength(prev_size);
          assert(new_prev_size <= prev_size);
          if (new_prev_size < prev_size) {
            // overwrite the new prev_size
            p = EncodeVarint32(p, new_prev_size);
            if (p < prev_buffer) {
              // shift the value buffer as well.
              memmove(p, prev_buffer, new_prev_size);
              prev_buffer = p;
            }
          }
          RecordTick(moptions_.statistics, NUMBER_KEYS_UPDATED);
          UpdateFlushState();
          if (kv_prot_info != nullptr) {
            ProtectionInfoKVOS64 updated_kv_prot_info(*kv_prot_info);
            // `seq` is swallowed and `existing_seq` prevails.
            updated_kv_prot_info.UpdateS(seq, existing_seq);
            updated_kv_prot_info.UpdateV(delta,
                                         Slice(prev_buffer, new_prev_size));
            Slice ikey = lkey.internal_key();
            Slice value(p, new_prev_size); // new value without size prefix
            return VerifyEncodedEntry(ikey, value, updated_kv_prot_info);
          }
          return Status::OK();
        } else if (status == UpdateStatus::UPDATED) {
          Status s;
          if (kv_prot_info != nullptr) {
            ProtectionInfoKVOS64 updated_kv_prot_info(*kv_prot_info);
            updated_kv_prot_info.UpdateV(delta, str_value);
            s = Add(seq, kTypeValue, key, Slice(str_value),
                    &updated_kv_prot_info);
          } else {
            s = Add(seq, kTypeValue, key, Slice(str_value),
                    nullptr /* kv_prot_info */);
          }
          RecordTick(moptions_.statistics, NUMBER_KEYS_WRITTEN);
          UpdateFlushState();
          return s;
        } else if (status == UpdateStatus::UPDATE_FAILED) {
          // `UPDATE_FAILED` is named incorrectly. It indicates no update
          // happened. It does not indicate a failure happened.
          UpdateFlushState();
          return Status::OK();
        }
      }
    }
  }
  // The latest value is not `kTypeValue` or key doesn't exist
  return Status::NotFound();
}

size_t MemTable::CountSuccessiveMergeEntries(const LookupKey& key) {
  Slice memkey = key.memtable_key();

  // A total ordered iterator is costly for some memtablerep (prefix aware
  // reps). By passing in the user key, we allow efficient iterator creation.
  // The iterator only needs to be ordered within the same user key.
  std::unique_ptr<MemTableRep::Iterator> iter(
      table_->GetDynamicPrefixIterator());
  iter->Seek(key.internal_key(), memkey.data());

  size_t num_successive_merges = 0;

  for (; iter->Valid(); iter->Next()) {
    Slice internal_key = iter->GetKey();
    size_t key_length = internal_key.size();
    const char* iter_key_ptr = internal_key.data();
    if (!comparator_.comparator.user_comparator()->Equal(
            Slice(iter_key_ptr, key_length - 8), key.user_key())) {
      break;
    }

    const uint64_t tag = DecodeFixed64(iter_key_ptr + key_length - 8);
    ValueType type;
    uint64_t unused;
    UnPackSequenceAndType(tag, &unused, &type);
    if (type != kTypeMerge) {
      break;
    }

    ++num_successive_merges;
  }

  return num_successive_merges;
}

Slice MemTableRep::EncodedKeyValuePair::GetKey() const {
  return GetLengthPrefixedSlice(key_);
}

Slice MemTableRep::EncodedKeyValuePair::GetValue() const {
  Slice k = GetLengthPrefixedSlice(key_);
  return GetLengthPrefixedSlice(k.data() + k.size());
}

std::pair<Slice, Slice> MemTableRep::EncodedKeyValuePair::GetKeyValue() const {
  Slice k = GetLengthPrefixedSlice(key_);
  Slice v = GetLengthPrefixedSlice(k.data() + k.size());
  return {k, v};
}

Slice MemTableRep::Iterator::GetKey() const {
  assert(Valid());
  return GetLengthPrefixedSlice(key());
}

Slice MemTableRep::Iterator::GetValue() const {
  assert(Valid());
  Slice k = GetLengthPrefixedSlice(key());
  return GetLengthPrefixedSlice(k.data() + k.size());
}
std::pair<Slice, Slice> MemTableRep::Iterator::GetKeyValue() const {
  assert(Valid());
  Slice k = GetLengthPrefixedSlice(key());
  Slice v = GetLengthPrefixedSlice(k.data() + k.size());
  return {k, v};
}

void MemTable::RefLogContainingPrepSection(uint64_t log) {
  assert(log > 0);
  auto cur = min_prep_log_referenced_.load();
  while ((log < cur || cur == 0) &&
         !min_prep_log_referenced_.compare_exchange_strong(cur, log)) {
    cur = min_prep_log_referenced_.load();
  }
}

uint64_t MemTable::GetMinLogContainingPrepSection() {
  return min_prep_log_referenced_.load();
}

}  // namespace ROCKSDB_NAMESPACE<|MERGE_RESOLUTION|>--- conflicted
+++ resolved
@@ -823,14 +823,9 @@
       s->mem->GetInternalKeyComparator().user_comparator();
 #if defined(TOPLINGDB_WITH_TIMESTAMP)
   size_t ts_sz = user_comparator->timestamp_size();
-<<<<<<< HEAD
-  if (ts_sz && s->timestamp && max_covering_tombstone_seq > 0) {
-    // timestamp should already be set to range tombstone timestamp
-    assert(s->timestamp->size() == ts_sz);
-  }
-=======
+#else
+  constexpr size_t ts_sz = 0; // let compiler optimize it out
 #endif
->>>>>>> 610230be
   if (user_comparator->EqualWithoutTimestamp(user_key_slice,
                                              s->key->user_key())) {
     // Correct user key
@@ -930,12 +925,9 @@
         if (s->inplace_update_support) {
           s->mem->GetLock(s->key->user_key())->ReadLock();
         }
-<<<<<<< HEAD
 
         Slice v = GetLengthPrefixedSlice(key_ptr + key_length);
 
-=======
->>>>>>> 610230be
         *(s->status) = Status::OK();
 
         if (!s->do_merge) {
@@ -979,7 +971,6 @@
           *(s->is_blob_index) = false;
         }
 
-<<<<<<< HEAD
         return false;
       }
       case kTypeWideColumnEntity: {
@@ -1026,14 +1017,6 @@
           *(s->is_blob_index) = false;
         }
 
-=======
-      #if defined(TOPLINGDB_WITH_TIMESTAMP)
-        if (ts_sz > 0 && s->timestamp != nullptr) {
-          Slice ts = ExtractTimestampFromUserKey(user_key_slice, ts_sz);
-          s->timestamp->assign(ts.data(), ts.size());
-        }
-      #endif
->>>>>>> 610230be
         return false;
       }
       case kTypeDeletion:
@@ -1049,15 +1032,6 @@
           }
         } else {
           *(s->status) = Status::NotFound();
-<<<<<<< HEAD
-=======
-      #if defined(TOPLINGDB_WITH_TIMESTAMP)
-          if (ts_sz > 0 && s->timestamp != nullptr) {
-            Slice ts = ExtractTimestampFromUserKey(user_key_slice, ts_sz);
-            s->timestamp->assign(ts.data(), ts.size());
-          }
-      #endif
->>>>>>> 610230be
         }
         *(s->found_final_value) = true;
         return false;
