--- conflicted
+++ resolved
@@ -1707,7 +1707,6 @@
   // Default: false
   bool async_io;
 
-<<<<<<< HEAD
   // Experimental
   //
   // If async_io is set, then this flag controls whether we read SST files
@@ -1718,9 +1717,8 @@
   //
   // Default: false
   bool optimize_multiget_for_io;
-=======
+
   int async_queue_depth = 16;
->>>>>>> 30d2a6e8
 
   ReadOptions();
   ReadOptions(bool cksum, bool cache);
