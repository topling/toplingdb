//  Copyright (c) 2011-present, Facebook, Inc.  All rights reserved.
//  This source code is licensed under both the GPLv2 (found in the
//  COPYING file in the root directory) and Apache 2.0 License
//  (found in the LICENSE.Apache file in the root directory).
//
// Copyright (c) 2011 The LevelDB Authors. All rights reserved.
// Use of this source code is governed by a BSD-style license that can be
// found in the LICENSE file. See the AUTHORS file for names of contributors.

#pragma once
#include <algorithm>
#include <set>
#include <string>
#include <utility>
#include <vector>
#include "db/blob/blob_file_addition.h"
#include "db/blob/blob_file_garbage.h"
#include "db/dbformat.h"
#include "memory/arena.h"
#include "rocksdb/cache.h"
#include "table/table_reader.h"
#include "util/autovector.h"

namespace ROCKSDB_NAMESPACE {

class VersionSet;
class InternalIterator;
struct FileMetaData;
class ColumnFamilyData;

<<<<<<< HEAD
constexpr uint64_t kFileNumberMask = 0x3FFFFFFFFFFFFFFF;
constexpr uint64_t kUnknownOldestAncesterTime = 0;
constexpr uint64_t kUnknownFileCreationTime = 0;
=======
const uint64_t kFileNumberMask = 0x3FFFFFFFFFFFFFFF;
const uint8_t kPartialRemovedMax = 100;
>>>>>>> 2c79f4db

extern uint64_t PackFileNumberAndPathId(uint64_t number, uint64_t path_id);

// A copyable structure contains information needed to read data from an SST
// file. It can contain a pointer to a table reader opened for the file, or
// file number and size, which can be used to create a new table reader for it.
// The behavior is undefined when a copied of the structure is used when the
// file is not in any live version any more.
struct FileDescriptor {
  // Table reader in table_reader_handle
  TableReader* table_reader;
  uint64_t packed_number_and_path_id;
  uint64_t file_size;  // File size in bytes
  SequenceNumber smallest_seqno;  // The smallest seqno in this file
  SequenceNumber largest_seqno;   // The largest seqno in this file

  FileDescriptor() : FileDescriptor(0, 0, 0) {}

  FileDescriptor(uint64_t number, uint32_t path_id, uint64_t _file_size)
      : FileDescriptor(number, path_id, _file_size, kMaxSequenceNumber, 0) {}

  FileDescriptor(uint64_t number, uint32_t path_id, uint64_t _file_size,
                 SequenceNumber _smallest_seqno, SequenceNumber _largest_seqno)
      : table_reader(nullptr),
        packed_number_and_path_id(PackFileNumberAndPathId(number, path_id)),
        file_size(_file_size),
        smallest_seqno(_smallest_seqno),
        largest_seqno(_largest_seqno) {}

  FileDescriptor(const FileDescriptor& fd) { *this = fd; }

<<<<<<< HEAD
  FileDescriptor& operator=(const FileDescriptor& fd) {
    table_reader = fd.table_reader;
    packed_number_and_path_id = fd.packed_number_and_path_id;
    file_size = fd.file_size;
    smallest_seqno = fd.smallest_seqno;
    largest_seqno = fd.largest_seqno;
    return *this;
  }

=======
>>>>>>> 2c79f4db
  uint64_t GetNumber() const {
    return packed_number_and_path_id & kFileNumberMask;
  }
  uint32_t GetPathId() const {
    return static_cast<uint32_t>(
        packed_number_and_path_id / (kFileNumberMask + 1));
  }
  uint64_t GetFileSize() const { return file_size; }
};

struct FileSampledStats {
  FileSampledStats() : num_reads_sampled(0) {}
  FileSampledStats(const FileSampledStats& other) { *this = other; }
  FileSampledStats& operator=(const FileSampledStats& other) {
    num_reads_sampled = other.num_reads_sampled.load();
    return *this;
  }

  // number of user reads to this file.
  mutable std::atomic<uint64_t> num_reads_sampled;
};

struct RangeEraseSet {
  // smallest_open : If true, exclude the smallest key
  // largest_open : If true, exclude the largest key
  void push(const InternalKey& smallest, const InternalKey& largest,
            bool smallest_open = false, bool largest_open = false);
  std::vector<InternalKey> erase;
  std::vector<bool> open;
};

void MergeRangeSet(const std::vector<InternalKey>& range_set,
                   const RangeEraseSet& erase_set,
                   std::vector<InternalKey>& output,
                   const InternalKeyComparator& ic,
                   InternalIterator* iter);

struct PartialRemovedMetaData {
  std::vector<InternalKey> range_set;
  FileMetaData* meta;
  uint8_t partial_removed = 0;
  uint8_t compact_to_level = 0;

  // return changed
  // if output_level non-zero , this sst is reclaim from compact
  bool InitFrom(FileMetaData* file,
                const RangeEraseSet& erase_set,
                uint8_t output_level,
                ColumnFamilyData* cfd,
                const EnvOptions& env_opt);

  FileMetaData Get();
};

struct FileMetaData {
  FileDescriptor fd;
<<<<<<< HEAD
  InternalKey smallest;            // Smallest internal key served by table
  InternalKey largest;             // Largest internal key served by table
=======
  InternalKey& smallest() { return range_set.front(); }
  InternalKey& largest() { return range_set.back(); }
  const InternalKey& smallest() const { return range_set.front(); }
  const InternalKey& largest() const { return range_set.back(); }
  std::vector<InternalKey> range_set = { {}, {} }; // valid range set
  SequenceNumber smallest_seqno;   // The smallest seqno in this file
  SequenceNumber largest_seqno;    // The largest seqno in this file
>>>>>>> 2c79f4db

  // Needs to be disposed when refs becomes 0.
  Cache::Handle* table_reader_handle = nullptr;

  FileSampledStats stats;

  // Stats for compensating deletion entries during compaction

  // File size compensated by deletion entry.
  // This is updated in Version::UpdateAccumulatedStats() first time when the
  // file is created or loaded.  After it is updated (!= 0), it is immutable.
  uint64_t compensated_file_size = 0;
  // These values can mutate, but they can only be read or written from
  // single-threaded LogAndApply thread
<<<<<<< HEAD
  uint64_t num_entries = 0;     // the number of entries.
  uint64_t num_deletions = 0;   // the number of deletion entries.
  uint64_t raw_key_size = 0;    // total uncompressed key size.
  uint64_t raw_value_size = 0;  // total uncompressed value size.

  int refs = 0;  // Reference count

  bool being_compacted = false;       // Is this file undergoing compaction?
  bool init_stats_from_file = false;  // true if the data-entry stats of this
                                      // file has initialized from file.

  bool marked_for_compaction = false;  // True if client asked us nicely to
                                       // compact this file.

  // Used only in BlobDB. The file number of the oldest blob file this SST file
  // refers to. 0 is an invalid value; BlobDB numbers the files starting from 1.
  uint64_t oldest_blob_file_number = kInvalidBlobFileNumber;

  // The file could be the compaction output from other SST files, which could
  // in turn be outputs for compact older SST files. We track the memtable
  // flush timestamp for the oldest SST file that eventaully contribute data
  // to this file. 0 means the information is not available.
  uint64_t oldest_ancester_time = kUnknownOldestAncesterTime;

  // Unix time when the SST file is created.
  uint64_t file_creation_time = kUnknownFileCreationTime;

  // File checksum
  std::string file_checksum = kUnknownFileChecksum;

  // File checksum function name
  std::string file_checksum_func_name = kUnknownFileChecksumFuncName;

  FileMetaData() = default;

  FileMetaData(uint64_t file, uint32_t file_path_id, uint64_t file_size,
               const InternalKey& smallest_key, const InternalKey& largest_key,
               const SequenceNumber& smallest_seq,
               const SequenceNumber& largest_seq, bool marked_for_compact,
               uint64_t oldest_blob_file, uint64_t _oldest_ancester_time,
               uint64_t _file_creation_time, const std::string& _file_checksum,
               const std::string& _file_checksum_func_name)
      : fd(file, file_path_id, file_size, smallest_seq, largest_seq),
        smallest(smallest_key),
        largest(largest_key),
        marked_for_compaction(marked_for_compact),
        oldest_blob_file_number(oldest_blob_file),
        oldest_ancester_time(_oldest_ancester_time),
        file_creation_time(_file_creation_time),
        file_checksum(_file_checksum),
        file_checksum_func_name(_file_checksum_func_name) {
    TEST_SYNC_POINT_CALLBACK("FileMetaData::FileMetaData", this);
  }

  // REQUIRED: Keys must be given to the function in sorted order (it expects
  // the last key to be the largest).
  void UpdateBoundaries(const Slice& key, const Slice& value,
                        SequenceNumber seqno, ValueType value_type);

  // Unlike UpdateBoundaries, ranges do not need to be presented in any
  // particular order.
  void UpdateBoundariesForRange(const InternalKey& start,
                                const InternalKey& end, SequenceNumber seqno,
                                const InternalKeyComparator& icmp) {
    if (smallest.size() == 0 || icmp.Compare(start, smallest) < 0) {
      smallest = start;
    }
    if (largest.size() == 0 || icmp.Compare(largest, end) < 0) {
      largest = end;
    }
    fd.smallest_seqno = std::min(fd.smallest_seqno, seqno);
    fd.largest_seqno = std::max(fd.largest_seqno, seqno);
  }

  // Try to get oldest ancester time from the class itself or table properties
  // if table reader is already pinned.
  // 0 means the information is not available.
  uint64_t TryGetOldestAncesterTime() {
    if (oldest_ancester_time != kUnknownOldestAncesterTime) {
      return oldest_ancester_time;
    } else if (fd.table_reader != nullptr &&
               fd.table_reader->GetTableProperties() != nullptr) {
      return fd.table_reader->GetTableProperties()->creation_time;
    }
    return kUnknownOldestAncesterTime;
  }

  uint64_t TryGetFileCreationTime() {
    if (file_creation_time != kUnknownFileCreationTime) {
      return file_creation_time;
    } else if (fd.table_reader != nullptr &&
               fd.table_reader->GetTableProperties() != nullptr) {
      return fd.table_reader->GetTableProperties()->file_creation_time;
    }
    return kUnknownFileCreationTime;
=======
  uint64_t num_entries;            // the number of entries.
  uint64_t num_deletions;          // the number of deletion entries.
  uint64_t raw_key_size;           // total uncompressed key size.
  uint64_t raw_value_size;         // total uncompressed value size.

  int refs;  // Reference count

  bool being_compacted;        // Is this file undergoing compaction?
  bool init_stats_from_file;   // true if the data-entry stats of this file
                               // has initialized from file.

  bool marked_for_compaction;  // True if client asked us nicely to compact this
                               // file.

  uint8_t partial_removed = 0;     // iterator need wrapper if non zero

  // If non-zero , this sst reclaim from compaction job with partial remove
  //   or compaction inout range .
  // partial remove will not worked on lv0 -> lv0 compact
  uint8_t compact_to_level = 0;

  // If non-zero , this sst is meta sst
  // meta_level
  // all sst which meta_level is 0 must be managered by a meta sst
  // we support infinity levels , here we use max 2
  uint8_t meta_level = 0;

  FileMetaData()
      : smallest_seqno(kMaxSequenceNumber),
        largest_seqno(0),
        table_reader_handle(nullptr),
        compensated_file_size(0),
        num_entries(0),
        num_deletions(0),
        raw_key_size(0),
        raw_value_size(0),
        refs(0),
        being_compacted(false),
        init_stats_from_file(false),
        marked_for_compaction(false) {}

  // REQUIRED: Keys must be given to the function in sorted order (it expects
  // the last key to be the largest).
  void UpdateBoundaries(const Slice& key, SequenceNumber seqno) {
    assert(range_set.size() >= 2);
    if (smallest().size() == 0) {
      smallest().DecodeFrom(key);
    }
    largest().DecodeFrom(key);
    smallest_seqno = std::min(smallest_seqno, seqno);
    largest_seqno = std::max(largest_seqno, seqno);
>>>>>>> 2c79f4db
  }
};

// A compressed copy of file meta data that just contain minimum data needed
// to server read operations, while still keeping the pointer to full metadata
// of the file in case it is needed.
struct FdWithKeyRange {
  FileDescriptor fd;
  FileMetaData* file_metadata;  // Point to all metadata
  Slice smallest_key;    // slice that contain smallest key
  Slice largest_key;     // slice that contain largest key

  FdWithKeyRange()
      : fd(),
        file_metadata(nullptr),
        smallest_key(),
        largest_key() {
  }

  FdWithKeyRange(FileDescriptor _fd, Slice _smallest_key, Slice _largest_key,
                 FileMetaData* _file_metadata)
      : fd(_fd),
        file_metadata(_file_metadata),
        smallest_key(_smallest_key),
        largest_key(_largest_key) {}
};

// Data structure to store an array of FdWithKeyRange in one level
// Actual data is guaranteed to be stored closely
struct LevelFilesBrief {
  size_t num_files;
  FdWithKeyRange* files;
  LevelFilesBrief() {
    num_files = 0;
    files = nullptr;
  }
};

// The state of a DB at any given time is referred to as a Version.
// Any modification to the Version is considered a Version Edit. A Version is
// constructed by joining a sequence of Version Edits. Version Edits are written
// to the MANIFEST file.
class VersionEdit {
 public:
  void Clear();

  void SetDBId(const std::string& db_id) {
    has_db_id_ = true;
    db_id_ = db_id;
  }
  bool HasDbId() const { return has_db_id_; }
  const std::string& GetDbId() const { return db_id_; }

  void SetComparatorName(const Slice& name) {
    has_comparator_ = true;
    comparator_ = name.ToString();
  }
  bool HasComparatorName() const { return has_comparator_; }
  const std::string& GetComparatorName() const { return comparator_; }

  void SetLogNumber(uint64_t num) {
    has_log_number_ = true;
    log_number_ = num;
  }
  bool HasLogNumber() const { return has_log_number_; }
  uint64_t GetLogNumber() const { return log_number_; }

  void SetPrevLogNumber(uint64_t num) {
    has_prev_log_number_ = true;
    prev_log_number_ = num;
  }
  bool HasPrevLogNumber() const { return has_prev_log_number_; }
  uint64_t GetPrevLogNumber() const { return prev_log_number_; }

  void SetNextFile(uint64_t num) {
    has_next_file_number_ = true;
    next_file_number_ = num;
  }
  bool HasNextFile() const { return has_next_file_number_; }
  uint64_t GetNextFile() const { return next_file_number_; }

  void SetMaxColumnFamily(uint32_t max_column_family) {
    has_max_column_family_ = true;
    max_column_family_ = max_column_family;
  }
  bool HasMaxColumnFamily() const { return has_max_column_family_; }
  uint32_t GetMaxColumnFamily() const { return max_column_family_; }

  void SetMinLogNumberToKeep(uint64_t num) {
    has_min_log_number_to_keep_ = true;
    min_log_number_to_keep_ = num;
  }
  bool HasMinLogNumberToKeep() const { return has_min_log_number_to_keep_; }
  uint64_t GetMinLogNumberToKeep() const { return min_log_number_to_keep_; }

  void SetLastSequence(SequenceNumber seq) {
    has_last_sequence_ = true;
    last_sequence_ = seq;
  }
  bool HasLastSequence() const { return has_last_sequence_; }
  SequenceNumber GetLastSequence() const { return last_sequence_; }

  // Delete the specified table file from the specified level.
  void DeleteFile(int level, uint64_t file) {
    deleted_files_.emplace(level, file);
  }

  // Retrieve the table files deleted as well as their associated levels.
  using DeletedFiles = std::set<std::pair<int, uint64_t>>;
  const DeletedFiles& GetDeletedFiles() const { return deleted_files_; }

  // Add the specified table file at the specified level.
  // REQUIRES: This version has not been saved (see VersionSet::SaveTo)
  // REQUIRES: "smallest" and "largest" are smallest and largest keys in file
  // REQUIRES: "oldest_blob_file_number" is the number of the oldest blob file
  // referred to by this file if any, kInvalidBlobFileNumber otherwise.
  void AddFile(int level, uint64_t file, uint32_t file_path_id,
               uint64_t file_size, const InternalKey& smallest,
               const InternalKey& largest, const SequenceNumber& smallest_seqno,
               const SequenceNumber& largest_seqno, bool marked_for_compaction,
               uint64_t oldest_blob_file_number, uint64_t oldest_ancester_time,
               uint64_t file_creation_time, const std::string& file_checksum,
               const std::string& file_checksum_func_name) {
    assert(smallest_seqno <= largest_seqno);
<<<<<<< HEAD
    new_files_.emplace_back(
        level, FileMetaData(file, file_path_id, file_size, smallest, largest,
                            smallest_seqno, largest_seqno,
                            marked_for_compaction, oldest_blob_file_number,
                            oldest_ancester_time, file_creation_time,
                            file_checksum, file_checksum_func_name));
=======
    FileMetaData f;
    f.fd = FileDescriptor(file, file_path_id, file_size);
    f.smallest() = smallest;
    f.largest() = largest;
    f.smallest_seqno = smallest_seqno;
    f.largest_seqno = largest_seqno;
    f.marked_for_compaction = marked_for_compaction;
    f.partial_removed = 0;
    f.compact_to_level = 0;
    f.meta_level = 0;
    assert(smallest.size() >= 8);
    assert(largest.size() >= 8);
    new_files_.emplace_back(level, std::move(f));
  }
  void AddFile(int level, uint64_t file, uint32_t file_path_id,
               uint64_t file_size, const std::vector<InternalKey>& range_set,
               const SequenceNumber& smallest_seqno,
               const SequenceNumber& largest_seqno,
               bool marked_for_compaction, uint8_t partial_removed,
               uint8_t compact_to_level, uint8_t meta_level) {
    assert(smallest_seqno <= largest_seqno);
    assert(range_set.size() >= 2);
   #if !defined(NDEBUG)
    for (size_t i = 0; i < range_set.size(); ++i) {
      assert(range_set[i].size() >= 8);
    }
   #endif
    FileMetaData f;
    f.fd = FileDescriptor(file, file_path_id, file_size);
    f.range_set = range_set;
    f.smallest_seqno = smallest_seqno;
    f.largest_seqno = largest_seqno;
    f.marked_for_compaction = marked_for_compaction;
    f.partial_removed = partial_removed;
    f.compact_to_level = compact_to_level;
    f.meta_level = meta_level;
    new_files_.emplace_back(level, std::move(f));
>>>>>>> 2c79f4db
  }

  void AddFile(int level, const FileMetaData& f) {
    assert(f.fd.smallest_seqno <= f.fd.largest_seqno);
    new_files_.emplace_back(level, f);
  }

  // Retrieve the table files added as well as their associated levels.
  using NewFiles = std::vector<std::pair<int, FileMetaData>>;
  const NewFiles& GetNewFiles() const { return new_files_; }

  // Add a new blob file.
  void AddBlobFile(uint64_t blob_file_number, uint64_t total_blob_count,
                   uint64_t total_blob_bytes, std::string checksum_method,
                   std::string checksum_value) {
    blob_file_additions_.emplace_back(
        blob_file_number, total_blob_count, total_blob_bytes,
        std::move(checksum_method), std::move(checksum_value));
  }

  // Retrieve all the blob files added.
  using BlobFileAdditions = std::vector<BlobFileAddition>;
  const BlobFileAdditions& GetBlobFileAdditions() const {
    return blob_file_additions_;
  }

  // Add garbage for an existing blob file.  Note: intentionally broken English
  // follows.
  void AddBlobFileGarbage(uint64_t blob_file_number,
                          uint64_t garbage_blob_count,
                          uint64_t garbage_blob_bytes) {
    blob_file_garbages_.emplace_back(blob_file_number, garbage_blob_count,
                                     garbage_blob_bytes);
  }

  // Retrieve all the blob file garbage added.
  using BlobFileGarbages = std::vector<BlobFileGarbage>;
  const BlobFileGarbages& GetBlobFileGarbages() const {
    return blob_file_garbages_;
  }

  // Number of edits
  size_t NumEntries() const {
    return new_files_.size() + deleted_files_.size() +
           blob_file_additions_.size() + blob_file_garbages_.size();
  }

  void SetColumnFamily(uint32_t column_family_id) {
    column_family_ = column_family_id;
  }
  uint32_t GetColumnFamily() const { return column_family_; }

  // set column family ID by calling SetColumnFamily()
  void AddColumnFamily(const std::string& name) {
    assert(!is_column_family_drop_);
    assert(!is_column_family_add_);
    assert(NumEntries() == 0);
    is_column_family_add_ = true;
    column_family_name_ = name;
  }

  // set column family ID by calling SetColumnFamily()
  void DropColumnFamily() {
    assert(!is_column_family_drop_);
    assert(!is_column_family_add_);
    assert(NumEntries() == 0);
    is_column_family_drop_ = true;
  }

  bool IsColumnFamilyManipulation() const {
    return is_column_family_add_ || is_column_family_drop_;
  }

  void MarkAtomicGroup(uint32_t remaining_entries) {
    is_in_atomic_group_ = true;
    remaining_entries_ = remaining_entries;
  }
  bool IsInAtomicGroup() const { return is_in_atomic_group_; }
  uint32_t GetRemainingEntries() const { return remaining_entries_; }

  // return true on success.
  bool EncodeTo(std::string* dst) const;
  Status DecodeFrom(const Slice& src);

  std::string DebugString(bool hex_key = false) const;
  std::string DebugJSON(int edit_num, bool hex_key = false) const;

  bool is_has_comparator();
  bool is_has_log_number();
  bool is_has_prev_log_number();
  bool is_has_next_file_number();
  bool is_has_last_sequence();
  bool is_has_max_column_family();
  bool is_column_family_drop();
  bool is_column_family_add();
  std::string get_comparator();
  uint64_t get_log_number();
  uint64_t get_prev_log_number();
  uint64_t get_next_file_number();
  SequenceNumber get_last_sequence();
  uint32_t get_max_column_family();
  std::string get_column_family_name();
  uint32_t get_column_family();
  DeletedFileSet get_deleted_files();
  std::vector<std::pair<int, FileMetaData>> get_new_files();
 private:
  friend class ReactiveVersionSet;
  friend class VersionEditHandler;
  friend class VersionEditHandlerPointInTime;
  friend class VersionSet;
  friend class Version;
  friend class AtomicGroupReadBuffer;

  bool GetLevel(Slice* input, int* level, const char** msg);

  const char* DecodeNewFile4From(Slice* input);

  int max_level_ = 0;
  std::string db_id_;
  std::string comparator_;
  uint64_t log_number_ = 0;
  uint64_t prev_log_number_ = 0;
  uint64_t next_file_number_ = 0;
  uint32_t max_column_family_ = 0;
  // The most recent WAL log number that is deleted
  uint64_t min_log_number_to_keep_ = 0;
  SequenceNumber last_sequence_ = 0;
  bool has_db_id_ = false;
  bool has_comparator_ = false;
  bool has_log_number_ = false;
  bool has_prev_log_number_ = false;
  bool has_next_file_number_ = false;
  bool has_max_column_family_ = false;
  bool has_min_log_number_to_keep_ = false;
  bool has_last_sequence_ = false;

  DeletedFiles deleted_files_;
  NewFiles new_files_;

  BlobFileAdditions blob_file_additions_;
  BlobFileGarbages blob_file_garbages_;

  // Each version edit record should have column_family_ set
  // If it's not set, it is default (0)
  uint32_t column_family_ = 0;
  // a version edit can be either column_family add or
  // column_family drop. If it's column family add,
  // it also includes column family name.
  bool is_column_family_drop_ = false;
  bool is_column_family_add_ = false;
  std::string column_family_name_;

  bool is_in_atomic_group_ = false;
  uint32_t remaining_entries_ = 0;
};

}  // namespace ROCKSDB_NAMESPACE<|MERGE_RESOLUTION|>--- conflicted
+++ resolved
@@ -28,14 +28,9 @@
 struct FileMetaData;
 class ColumnFamilyData;
 
-<<<<<<< HEAD
 constexpr uint64_t kFileNumberMask = 0x3FFFFFFFFFFFFFFF;
 constexpr uint64_t kUnknownOldestAncesterTime = 0;
 constexpr uint64_t kUnknownFileCreationTime = 0;
-=======
-const uint64_t kFileNumberMask = 0x3FFFFFFFFFFFFFFF;
-const uint8_t kPartialRemovedMax = 100;
->>>>>>> 2c79f4db
 
 extern uint64_t PackFileNumberAndPathId(uint64_t number, uint64_t path_id);
 
@@ -67,7 +62,6 @@
 
   FileDescriptor(const FileDescriptor& fd) { *this = fd; }
 
-<<<<<<< HEAD
   FileDescriptor& operator=(const FileDescriptor& fd) {
     table_reader = fd.table_reader;
     packed_number_and_path_id = fd.packed_number_and_path_id;
@@ -77,8 +71,6 @@
     return *this;
   }
 
-=======
->>>>>>> 2c79f4db
   uint64_t GetNumber() const {
     return packed_number_and_path_id & kFileNumberMask;
   }
@@ -135,18 +127,8 @@
 
 struct FileMetaData {
   FileDescriptor fd;
-<<<<<<< HEAD
   InternalKey smallest;            // Smallest internal key served by table
   InternalKey largest;             // Largest internal key served by table
-=======
-  InternalKey& smallest() { return range_set.front(); }
-  InternalKey& largest() { return range_set.back(); }
-  const InternalKey& smallest() const { return range_set.front(); }
-  const InternalKey& largest() const { return range_set.back(); }
-  std::vector<InternalKey> range_set = { {}, {} }; // valid range set
-  SequenceNumber smallest_seqno;   // The smallest seqno in this file
-  SequenceNumber largest_seqno;    // The largest seqno in this file
->>>>>>> 2c79f4db
 
   // Needs to be disposed when refs becomes 0.
   Cache::Handle* table_reader_handle = nullptr;
@@ -161,7 +143,6 @@
   uint64_t compensated_file_size = 0;
   // These values can mutate, but they can only be read or written from
   // single-threaded LogAndApply thread
-<<<<<<< HEAD
   uint64_t num_entries = 0;     // the number of entries.
   uint64_t num_deletions = 0;   // the number of deletion entries.
   uint64_t raw_key_size = 0;    // total uncompressed key size.
@@ -257,59 +238,6 @@
       return fd.table_reader->GetTableProperties()->file_creation_time;
     }
     return kUnknownFileCreationTime;
-=======
-  uint64_t num_entries;            // the number of entries.
-  uint64_t num_deletions;          // the number of deletion entries.
-  uint64_t raw_key_size;           // total uncompressed key size.
-  uint64_t raw_value_size;         // total uncompressed value size.
-
-  int refs;  // Reference count
-
-  bool being_compacted;        // Is this file undergoing compaction?
-  bool init_stats_from_file;   // true if the data-entry stats of this file
-                               // has initialized from file.
-
-  bool marked_for_compaction;  // True if client asked us nicely to compact this
-                               // file.
-
-  uint8_t partial_removed = 0;     // iterator need wrapper if non zero
-
-  // If non-zero , this sst reclaim from compaction job with partial remove
-  //   or compaction inout range .
-  // partial remove will not worked on lv0 -> lv0 compact
-  uint8_t compact_to_level = 0;
-
-  // If non-zero , this sst is meta sst
-  // meta_level
-  // all sst which meta_level is 0 must be managered by a meta sst
-  // we support infinity levels , here we use max 2
-  uint8_t meta_level = 0;
-
-  FileMetaData()
-      : smallest_seqno(kMaxSequenceNumber),
-        largest_seqno(0),
-        table_reader_handle(nullptr),
-        compensated_file_size(0),
-        num_entries(0),
-        num_deletions(0),
-        raw_key_size(0),
-        raw_value_size(0),
-        refs(0),
-        being_compacted(false),
-        init_stats_from_file(false),
-        marked_for_compaction(false) {}
-
-  // REQUIRED: Keys must be given to the function in sorted order (it expects
-  // the last key to be the largest).
-  void UpdateBoundaries(const Slice& key, SequenceNumber seqno) {
-    assert(range_set.size() >= 2);
-    if (smallest().size() == 0) {
-      smallest().DecodeFrom(key);
-    }
-    largest().DecodeFrom(key);
-    smallest_seqno = std::min(smallest_seqno, seqno);
-    largest_seqno = std::max(largest_seqno, seqno);
->>>>>>> 2c79f4db
   }
 };
 
@@ -434,52 +362,12 @@
                uint64_t file_creation_time, const std::string& file_checksum,
                const std::string& file_checksum_func_name) {
     assert(smallest_seqno <= largest_seqno);
-<<<<<<< HEAD
     new_files_.emplace_back(
         level, FileMetaData(file, file_path_id, file_size, smallest, largest,
                             smallest_seqno, largest_seqno,
                             marked_for_compaction, oldest_blob_file_number,
                             oldest_ancester_time, file_creation_time,
                             file_checksum, file_checksum_func_name));
-=======
-    FileMetaData f;
-    f.fd = FileDescriptor(file, file_path_id, file_size);
-    f.smallest() = smallest;
-    f.largest() = largest;
-    f.smallest_seqno = smallest_seqno;
-    f.largest_seqno = largest_seqno;
-    f.marked_for_compaction = marked_for_compaction;
-    f.partial_removed = 0;
-    f.compact_to_level = 0;
-    f.meta_level = 0;
-    assert(smallest.size() >= 8);
-    assert(largest.size() >= 8);
-    new_files_.emplace_back(level, std::move(f));
-  }
-  void AddFile(int level, uint64_t file, uint32_t file_path_id,
-               uint64_t file_size, const std::vector<InternalKey>& range_set,
-               const SequenceNumber& smallest_seqno,
-               const SequenceNumber& largest_seqno,
-               bool marked_for_compaction, uint8_t partial_removed,
-               uint8_t compact_to_level, uint8_t meta_level) {
-    assert(smallest_seqno <= largest_seqno);
-    assert(range_set.size() >= 2);
-   #if !defined(NDEBUG)
-    for (size_t i = 0; i < range_set.size(); ++i) {
-      assert(range_set[i].size() >= 8);
-    }
-   #endif
-    FileMetaData f;
-    f.fd = FileDescriptor(file, file_path_id, file_size);
-    f.range_set = range_set;
-    f.smallest_seqno = smallest_seqno;
-    f.largest_seqno = largest_seqno;
-    f.marked_for_compaction = marked_for_compaction;
-    f.partial_removed = partial_removed;
-    f.compact_to_level = compact_to_level;
-    f.meta_level = meta_level;
-    new_files_.emplace_back(level, std::move(f));
->>>>>>> 2c79f4db
   }
 
   void AddFile(int level, const FileMetaData& f) {
