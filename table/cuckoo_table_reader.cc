//  Copyright (c) 2011-present, Facebook, Inc.  All rights reserved.
//  This source code is licensed under both the GPLv2 (found in the
//  COPYING file in the root directory) and Apache 2.0 License
//  (found in the LICENSE.Apache file in the root directory).
//
// Copyright (c) 2011 The LevelDB Authors. All rights reserved.
// Use of this source code is governed by a BSD-style license that can be
// found in the LICENSE file. See the AUTHORS file for names of contributors.

#ifndef ROCKSDB_LITE
#include "table/cuckoo_table_reader.h"

#include <algorithm>
#include <limits>
#include <string>
#include <utility>
#include <vector>
#include "rocksdb/iterator.h"
#include "rocksdb/table.h"
#include "table/internal_iterator.h"
#include "table/meta_blocks.h"
#include "table/cuckoo_table_factory.h"
#include "table/get_context.h"
#include "util/arena.h"
#include "util/coding.h"

namespace rocksdb {
namespace {
const uint64_t CACHE_LINE_MASK = ~((uint64_t)CACHE_LINE_SIZE - 1);
const uint32_t kInvalidIndex = std::numeric_limits<uint32_t>::max();
}

extern const uint64_t kCuckooTableMagicNumber;

CuckooTableReader::CuckooTableReader(
    const ImmutableCFOptions& ioptions,
    std::unique_ptr<RandomAccessFileReader>&& file, uint64_t file_size,
    const Comparator* comparator,
    uint64_t (*get_slice_hash)(const Slice&, uint32_t, uint64_t))
    : file_(std::move(file)),
      is_last_level_(false),
      identity_as_first_hash_(false),
      use_module_hash_(false),
      num_hash_func_(0),
      unused_key_(""),
      key_length_(0),
      user_key_length_(0),
      value_length_(0),
      bucket_length_(0),
      cuckoo_block_size_(0),
      cuckoo_block_bytes_minus_one_(0),
      table_size_(0),
      ucomp_(comparator),
      get_slice_hash_(get_slice_hash) {
  if (!ioptions.allow_mmap_reads) {
    status_ = Status::InvalidArgument("File is not mmaped");
  }
  TableProperties* props = nullptr;
  status_ = ReadTableProperties(file_.get(), file_size, kCuckooTableMagicNumber,
      ioptions, &props, true /* compression_type_missing */);
  if (!status_.ok()) {
    return;
  }
  table_props_.reset(props);
  auto& user_props = props->user_collected_properties;
  auto hash_funs = user_props.find(CuckooTablePropertyNames::kNumHashFunc);
  if (hash_funs == user_props.end()) {
    status_ = Status::Corruption("Number of hash functions not found");
    return;
  }
  num_hash_func_ = *reinterpret_cast<const uint32_t*>(hash_funs->second.data());
  auto unused_key = user_props.find(CuckooTablePropertyNames::kEmptyKey);
  if (unused_key == user_props.end()) {
    status_ = Status::Corruption("Empty bucket value not found");
    return;
  }
  unused_key_ = unused_key->second;

  key_length_ = static_cast<uint32_t>(props->fixed_key_len);
  auto user_key_len = user_props.find(CuckooTablePropertyNames::kUserKeyLength);
  if (user_key_len == user_props.end()) {
    status_ = Status::Corruption("User key length not found");
    return;
  }
  user_key_length_ = *reinterpret_cast<const uint32_t*>(
      user_key_len->second.data());

  auto value_length = user_props.find(CuckooTablePropertyNames::kValueLength);
  if (value_length == user_props.end()) {
    status_ = Status::Corruption("Value length not found");
    return;
  }
  value_length_ = *reinterpret_cast<const uint32_t*>(
      value_length->second.data());
  bucket_length_ = key_length_ + value_length_;

  auto hash_table_size = user_props.find(
      CuckooTablePropertyNames::kHashTableSize);
  if (hash_table_size == user_props.end()) {
    status_ = Status::Corruption("Hash table size not found");
    return;
  }
  table_size_ = *reinterpret_cast<const uint64_t*>(
      hash_table_size->second.data());

  auto is_last_level = user_props.find(CuckooTablePropertyNames::kIsLastLevel);
  if (is_last_level == user_props.end()) {
    status_ = Status::Corruption("Is last level not found");
    return;
  }
  is_last_level_ = *reinterpret_cast<const bool*>(is_last_level->second.data());

  auto identity_as_first_hash = user_props.find(
      CuckooTablePropertyNames::kIdentityAsFirstHash);
  if (identity_as_first_hash == user_props.end()) {
    status_ = Status::Corruption("identity as first hash not found");
    return;
  }
  identity_as_first_hash_ = *reinterpret_cast<const bool*>(
      identity_as_first_hash->second.data());

  auto use_module_hash = user_props.find(
      CuckooTablePropertyNames::kUseModuleHash);
  if (use_module_hash == user_props.end()) {
    status_ = Status::Corruption("hash type is not found");
    return;
  }
  use_module_hash_ = *reinterpret_cast<const bool*>(
      use_module_hash->second.data());
  auto cuckoo_block_size = user_props.find(
      CuckooTablePropertyNames::kCuckooBlockSize);
  if (cuckoo_block_size == user_props.end()) {
    status_ = Status::Corruption("Cuckoo block size not found");
    return;
  }
  cuckoo_block_size_ = *reinterpret_cast<const uint32_t*>(
      cuckoo_block_size->second.data());
  cuckoo_block_bytes_minus_one_ = cuckoo_block_size_ * bucket_length_ - 1;
  status_ = file_->Read(0, file_size, &file_data_, nullptr);
}

Status CuckooTableReader::Get(const ReadOptions& /*readOptions*/,
                              const Slice& key, GetContext* get_context,
                              const SliceTransform* /* prefix_extractor */,
                              bool /*skip_filters*/) {
  assert(key.size() == key_length_ + (is_last_level_ ? 8 : 0));
  Slice user_key = ExtractUserKey(key);
  for (uint32_t hash_cnt = 0; hash_cnt < num_hash_func_; ++hash_cnt) {
    uint64_t offset = bucket_length_ * CuckooHash(
        user_key, hash_cnt, use_module_hash_, table_size_,
        identity_as_first_hash_, get_slice_hash_);
    const char* bucket = &file_data_.data()[offset];
    for (uint32_t block_idx = 0; block_idx < cuckoo_block_size_;
         ++block_idx, bucket += bucket_length_) {
      if (ucomp_->Equal(Slice(unused_key_.data(), user_key.size()),
                        Slice(bucket, user_key.size()))) {
        return Status::OK();
      }
      // Here, we compare only the user key part as we support only one entry
      // per user key and we don't support snapshot.
      if (ucomp_->Equal(user_key, Slice(bucket, user_key.size()))) {
        Slice value(bucket + key_length_, value_length_);
        if (is_last_level_) {
          // Sequence number is not stored at the last level, so we will use
          // kMaxSequenceNumber since it is unknown.  This could cause some
          // transactions to fail to lock a key due to known sequence number.
          // However, it is expected for anyone to use a CuckooTable in a
          // TransactionDB.
          get_context->SaveValue(value, kMaxSequenceNumber);
        } else {
          Slice full_key(bucket, key_length_);
          ParsedInternalKey found_ikey;
          ParseInternalKey(full_key, &found_ikey);
          bool dont_care __attribute__((__unused__));
          get_context->SaveValue(found_ikey, value, &dont_care);
        }
        // We don't support merge operations. So, we return here.
        return Status::OK();
      }
    }
  }
  return Status::OK();
}

void CuckooTableReader::Prepare(const Slice& key) {
  // Prefetch the first Cuckoo Block.
  Slice user_key = ExtractUserKey(key);
  uint64_t addr = reinterpret_cast<uint64_t>(file_data_.data()) +
    bucket_length_ * CuckooHash(user_key, 0, use_module_hash_, table_size_,
                                identity_as_first_hash_, nullptr);
  uint64_t end_addr = addr + cuckoo_block_bytes_minus_one_;
  for (addr &= CACHE_LINE_MASK; addr < end_addr; addr += CACHE_LINE_SIZE) {
    PREFETCH(reinterpret_cast<const char*>(addr), 0, 3);
  }
}

class CuckooTableIterator : public SourceInternalIterator {
 public:
  explicit CuckooTableIterator(CuckooTableReader* reader);
  ~CuckooTableIterator() {}
  bool Valid() const override;
  void SeekToFirst() override;
  void SeekToLast() override;
  void Seek(const Slice& target) override;
  void SeekForPrev(const Slice& target) override;
  void Next() override;
  void Prev() override;
  Slice key() const override;
  Slice value() const override;
  Status status() const override { return Status::OK(); }
  void InitIfNeeded();

 private:
  struct BucketComparator {
    BucketComparator(const Slice& file_data, const Comparator* ucomp,
                     uint32_t bucket_len, uint32_t user_key_len,
                     const Slice& target = Slice())
      : file_data_(file_data),
        ucomp_(ucomp),
        bucket_len_(bucket_len),
        user_key_len_(user_key_len),
        target_(target) {}
    bool operator()(const uint32_t first, const uint32_t second) const {
      const char* first_bucket =
        (first == kInvalidIndex) ? target_.data() :
                                   &file_data_.data()[first * bucket_len_];
      const char* second_bucket =
        (second == kInvalidIndex) ? target_.data() :
                                    &file_data_.data()[second * bucket_len_];
      return ucomp_->Compare(Slice(first_bucket, user_key_len_),
                             Slice(second_bucket, user_key_len_)) < 0;
    }
   private:
    const Slice file_data_;
    const Comparator* ucomp_;
    const uint32_t bucket_len_;
    const uint32_t user_key_len_;
    const Slice target_;
  };

  const BucketComparator bucket_comparator_;
  void PrepareKVAtCurrIdx();
  CuckooTableReader* reader_;
  bool initialized_;
  // Contains a map of keys to bucket_id sorted in key order.
  std::vector<uint32_t> sorted_bucket_ids_;
  // We assume that the number of items can be stored in uint32 (4 Billion).
  uint32_t curr_key_idx_;
  Slice curr_value_;
  IterKey curr_key_;
  // No copying allowed
  CuckooTableIterator(const CuckooTableIterator&) = delete;
  void operator=(const Iterator&) = delete;
};

CuckooTableIterator::CuckooTableIterator(CuckooTableReader* reader)
  : bucket_comparator_(reader->file_data_, reader->ucomp_,
                       reader->bucket_length_, reader->user_key_length_),
    reader_(reader),
    initialized_(false),
    curr_key_idx_(kInvalidIndex) {
  sorted_bucket_ids_.clear();
  curr_value_.clear();
  curr_key_.Clear();
}

void CuckooTableIterator::InitIfNeeded() {
  if (initialized_) {
    return;
  }
  sorted_bucket_ids_.reserve(reader_->GetTableProperties()->num_entries);
  uint64_t num_buckets = reader_->table_size_ + reader_->cuckoo_block_size_ - 1;
  assert(num_buckets < kInvalidIndex);
  const char* bucket = reader_->file_data_.data();
  for (uint32_t bucket_id = 0; bucket_id < num_buckets; ++bucket_id) {
    if (Slice(bucket, reader_->key_length_) != Slice(reader_->unused_key_)) {
      sorted_bucket_ids_.push_back(bucket_id);
    }
    bucket += reader_->bucket_length_;
  }
  assert(sorted_bucket_ids_.size() ==
      reader_->GetTableProperties()->num_entries);
  std::sort(sorted_bucket_ids_.begin(), sorted_bucket_ids_.end(),
            bucket_comparator_);
  curr_key_idx_ = kInvalidIndex;
  initialized_ = true;
}

void CuckooTableIterator::SeekToFirst() {
  InitIfNeeded();
  curr_key_idx_ = 0;
  PrepareKVAtCurrIdx();
}

void CuckooTableIterator::SeekToLast() {
  InitIfNeeded();
  curr_key_idx_ = static_cast<uint32_t>(sorted_bucket_ids_.size()) - 1;
  PrepareKVAtCurrIdx();
}

void CuckooTableIterator::Seek(const Slice& target) {
  InitIfNeeded();
  const BucketComparator seek_comparator(
      reader_->file_data_, reader_->ucomp_,
      reader_->bucket_length_, reader_->user_key_length_,
      ExtractUserKey(target));
  auto seek_it = std::lower_bound(sorted_bucket_ids_.begin(),
      sorted_bucket_ids_.end(),
      kInvalidIndex,
      seek_comparator);
  curr_key_idx_ =
      static_cast<uint32_t>(std::distance(sorted_bucket_ids_.begin(), seek_it));
  PrepareKVAtCurrIdx();
}

void CuckooTableIterator::SeekForPrev(const Slice& /*target*/) {
  // Not supported
  assert(false);
}

bool CuckooTableIterator::Valid() const {
  return curr_key_idx_ < sorted_bucket_ids_.size();
}

void CuckooTableIterator::PrepareKVAtCurrIdx() {
  if (!Valid()) {
    curr_value_.clear();
    curr_key_.Clear();
    return;
  }
  uint32_t id = sorted_bucket_ids_[curr_key_idx_];
  const char* offset = reader_->file_data_.data() +
                       id * reader_->bucket_length_;
  if (reader_->is_last_level_) {
    // Always return internal key.
    curr_key_.SetInternalKey(Slice(offset, reader_->user_key_length_),
                             0, kTypeValue);
  } else {
    curr_key_.SetInternalKey(Slice(offset, reader_->key_length_));
  }
  curr_value_ = Slice(offset + reader_->key_length_, reader_->value_length_);
}

void CuckooTableIterator::Next() {
  if (!Valid()) {
    curr_value_.clear();
    curr_key_.Clear();
    return;
  }
  ++curr_key_idx_;
  PrepareKVAtCurrIdx();
}

void CuckooTableIterator::Prev() {
  if (curr_key_idx_ == 0) {
    curr_key_idx_ = static_cast<uint32_t>(sorted_bucket_ids_.size());
  }
  if (!Valid()) {
    curr_value_.clear();
    curr_key_.Clear();
    return;
  }
  --curr_key_idx_;
  PrepareKVAtCurrIdx();
}

Slice CuckooTableIterator::key() const {
  assert(Valid());
  return curr_key_.GetInternalKey();
}

Slice CuckooTableIterator::value() const {
  assert(Valid());
  return curr_value_;
}

<<<<<<< HEAD
extern SourceInternalIterator* NewErrorInternalIterator(const Status& status,
                                                        Arena* arena);

SourceInternalIterator* CuckooTableReader::NewIterator(
=======
InternalIterator* CuckooTableReader::NewIterator(
>>>>>>> 4ea56b1b
    const ReadOptions& /*read_options*/,
    const SliceTransform* /* prefix_extractor */, Arena* arena,
    bool /*skip_filters*/, bool /*for_compaction*/) {
  if (!status().ok()) {
    return NewErrorInternalIterator<Slice>(
        Status::Corruption("CuckooTableReader status is not okay."), arena);
  }
  CuckooTableIterator* iter;
  if (arena == nullptr) {
    iter = new CuckooTableIterator(this);
  } else {
    auto iter_mem = arena->AllocateAligned(sizeof(CuckooTableIterator));
    iter = new (iter_mem) CuckooTableIterator(this);
  }
  return iter;
}

size_t CuckooTableReader::ApproximateMemoryUsage() const { return 0; }

}  // namespace rocksdb
#endif<|MERGE_RESOLUTION|>--- conflicted
+++ resolved
@@ -374,14 +374,7 @@
   return curr_value_;
 }
 
-<<<<<<< HEAD
-extern SourceInternalIterator* NewErrorInternalIterator(const Status& status,
-                                                        Arena* arena);
-
-SourceInternalIterator* CuckooTableReader::NewIterator(
-=======
 InternalIterator* CuckooTableReader::NewIterator(
->>>>>>> 4ea56b1b
     const ReadOptions& /*read_options*/,
     const SliceTransform* /* prefix_extractor */, Arena* arena,
     bool /*skip_filters*/, bool /*for_compaction*/) {
