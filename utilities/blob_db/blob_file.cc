//  Copyright (c) 2011-present, Facebook, Inc.  All rights reserved.
//  This source code is licensed under both the GPLv2 (found in the
//  COPYING file in the root directory) and Apache 2.0 License
//  (found in the LICENSE.Apache file in the root directory).
#ifndef ROCKSDB_LITE
#include "utilities/blob_db/blob_file.h"

#ifndef __STDC_FORMAT_MACROS
#define __STDC_FORMAT_MACROS
#endif

#include <inttypes.h>
#include <stdio.h>

#include <algorithm>
<<<<<<< HEAD
=======
#include <limits>
>>>>>>> dbd8fa09
#include <memory>

#include "db/column_family.h"
#include "db/db_impl.h"
#include "db/dbformat.h"
#include "util/filename.h"
#include "util/logging.h"
#include "utilities/blob_db/blob_db_impl.h"

namespace rocksdb {

namespace blob_db {

BlobFile::BlobFile()
    : parent_(nullptr),
      file_number_(0),
<<<<<<< HEAD
      has_ttl_(false),
      compression_(kNoCompression),
=======
      info_log_(nullptr),
      column_family_id_(std::numeric_limits<uint32_t>::max()),
      compression_(kNoCompression),
      has_ttl_(false),
>>>>>>> dbd8fa09
      blob_count_(0),
      gc_epoch_(-1),
      file_size_(0),
      deleted_count_(0),
      deleted_size_(0),
      closed_(false),
      obsolete_(false),
      gc_once_after_open_(false),
      expiration_range_({0, 0}),
<<<<<<< HEAD
      sequence_range_({kMaxSequenceNumber, 0}),
=======
>>>>>>> dbd8fa09
      last_access_(-1),
      last_fsync_(0),
      header_valid_(false),
      footer_valid_(false) {}

BlobFile::BlobFile(const BlobDBImpl* p, const std::string& bdir, uint64_t fn,
                   Logger* info_log)
    : parent_(p),
      path_to_dir_(bdir),
      file_number_(fn),
<<<<<<< HEAD
      has_ttl_(false),
      compression_(kNoCompression),
=======
      info_log_(info_log),
      column_family_id_(std::numeric_limits<uint32_t>::max()),
      compression_(kNoCompression),
      has_ttl_(false),
>>>>>>> dbd8fa09
      blob_count_(0),
      gc_epoch_(-1),
      file_size_(0),
      deleted_count_(0),
      deleted_size_(0),
      closed_(false),
      obsolete_(false),
      gc_once_after_open_(false),
      expiration_range_({0, 0}),
<<<<<<< HEAD
      sequence_range_({kMaxSequenceNumber, 0}),
=======
>>>>>>> dbd8fa09
      last_access_(-1),
      last_fsync_(0),
      header_valid_(false),
      footer_valid_(false) {}

BlobFile::~BlobFile() {
  if (obsolete_) {
    std::string pn(PathName());
    Status s = Env::Default()->DeleteFile(PathName());
    if (!s.ok()) {
      // ROCKS_LOG_INFO(db_options_.info_log,
      // "File could not be deleted %s", pn.c_str());
    }
  }
}

<<<<<<< HEAD
uint32_t BlobFile::column_family_id() const {
  // TODO(yiwu): Should return column family id encoded in blob file after
  // we add blob db column family support.
  return reinterpret_cast<ColumnFamilyHandle*>(parent_->DefaultColumnFamily())
      ->GetID();
}
=======
uint32_t BlobFile::column_family_id() const { return column_family_id_; }
>>>>>>> dbd8fa09

std::string BlobFile::PathName() const {
  return BlobFileName(path_to_dir_, file_number_);
}

std::shared_ptr<Reader> BlobFile::OpenSequentialReader(
    Env* env, const DBOptions& db_options,
    const EnvOptions& env_options) const {
  std::unique_ptr<SequentialFile> sfile;
  Status s = env->NewSequentialFile(PathName(), &sfile, env_options);
  if (!s.ok()) {
    // report something here.
    return nullptr;
  }

  std::unique_ptr<SequentialFileReader> sfile_reader;
  sfile_reader.reset(new SequentialFileReader(std::move(sfile)));

  std::shared_ptr<Reader> log_reader = std::make_shared<Reader>(
      std::move(sfile_reader), db_options.env, db_options.statistics.get());

  return log_reader;
}

std::string BlobFile::DumpState() const {
  char str[1000];
  snprintf(str, sizeof(str),
           "path: %s fn: %" PRIu64 " blob_count: %" PRIu64 " gc_epoch: %" PRIu64
           " file_size: %" PRIu64 " deleted_count: %" PRIu64
           " deleted_size: %" PRIu64
           " closed: %d obsolete: %d expiration_range: (%" PRIu64 ", %" PRIu64
<<<<<<< HEAD
           ") sequence_range: (%" PRIu64 " %" PRIu64 "), writer: %d reader: %d",
           path_to_dir_.c_str(), file_number_, blob_count_.load(),
           gc_epoch_.load(), file_size_.load(), deleted_count_, deleted_size_,
           closed_.load(), obsolete_.load(), expiration_range_.first,
           expiration_range_.second, sequence_range_.first,
           sequence_range_.second, (!!log_writer_), (!!ra_file_reader_));
=======
           "), writer: %d reader: %d",
           path_to_dir_.c_str(), file_number_, blob_count_.load(),
           gc_epoch_.load(), file_size_.load(), deleted_count_, deleted_size_,
           closed_.load(), obsolete_.load(), expiration_range_.first,
           expiration_range_.second, (!!log_writer_), (!!ra_file_reader_));
>>>>>>> dbd8fa09
  return str;
}

void BlobFile::MarkObsolete(SequenceNumber sequence) {
<<<<<<< HEAD
=======
  assert(Immutable());
>>>>>>> dbd8fa09
  obsolete_sequence_ = sequence;
  obsolete_.store(true);
}

bool BlobFile::NeedsFsync(bool hard, uint64_t bytes_per_sync) const {
  assert(last_fsync_ <= file_size_);
  return (hard) ? file_size_ > last_fsync_
                : (file_size_ - last_fsync_) >= bytes_per_sync;
}

Status BlobFile::WriteFooterAndCloseLocked() {
  BlobLogFooter footer;
  footer.blob_count = blob_count_;
  if (HasTTL()) {
    footer.expiration_range = expiration_range_;
  }
<<<<<<< HEAD

  footer.sequence_range = sequence_range_;
=======
>>>>>>> dbd8fa09

  // this will close the file and reset the Writable File Pointer.
  Status s = log_writer_->AppendFooter(footer);
  if (s.ok()) {
    closed_ = true;
    file_size_ += BlobLogFooter::kSize;
<<<<<<< HEAD
  } else {
    ROCKS_LOG_ERROR(parent_->db_options_.info_log,
                    "Failure to read Header for blob-file %s",
                    PathName().c_str());
=======
>>>>>>> dbd8fa09
  }
  // delete the sequential writer
  log_writer_.reset();
  return s;
}

Status BlobFile::ReadFooter(BlobLogFooter* bf) {
  if (file_size_ < (BlobLogHeader::kSize + BlobLogFooter::kSize)) {
    return Status::IOError("File does not have footer", PathName());
  }

  uint64_t footer_offset = file_size_ - BlobLogFooter::kSize;
  // assume that ra_file_reader_ is valid before we enter this
  assert(ra_file_reader_);

  Slice result;
  char scratch[BlobLogFooter::kSize + 10];
  Status s = ra_file_reader_->Read(footer_offset, BlobLogFooter::kSize, &result,
                                   scratch);
  if (!s.ok()) return s;
  if (result.size() != BlobLogFooter::kSize) {
    // should not happen
    return Status::IOError("EOF reached before footer");
  }

  s = bf->DecodeFrom(result);
  return s;
}

Status BlobFile::SetFromFooterLocked(const BlobLogFooter& footer) {
  // assume that file has been fully fsync'd
  last_fsync_.store(file_size_);
  blob_count_ = footer.blob_count;
  expiration_range_ = footer.expiration_range;
<<<<<<< HEAD
  sequence_range_ = footer.sequence_range;
=======
>>>>>>> dbd8fa09
  closed_ = true;
  return Status::OK();
}

Status BlobFile::Fsync() {
  Status s;
  if (log_writer_.get()) {
    s = log_writer_->Sync();
    last_fsync_.store(file_size_.load());
  }
  return s;
}

void BlobFile::CloseRandomAccessLocked() {
  ra_file_reader_.reset();
  last_access_ = -1;
}

std::shared_ptr<RandomAccessFileReader> BlobFile::GetOrOpenRandomAccessReader(
    Env* env, const EnvOptions& env_options, bool* fresh_open) {
  *fresh_open = false;
  int64_t current_time = 0;
  env->GetCurrentTime(&current_time);
  last_access_.store(current_time);

  {
    ReadLock lockbfile_r(&mutex_);
    if (ra_file_reader_) return ra_file_reader_;
  }

  WriteLock lockbfile_w(&mutex_);
  if (ra_file_reader_) return ra_file_reader_;

  std::unique_ptr<RandomAccessFile> rfile;
  Status s = env->NewRandomAccessFile(PathName(), &rfile, env_options);
  if (!s.ok()) {
    ROCKS_LOG_ERROR(info_log_,
                    "Failed to open blob file for random-read: %s status: '%s'"
                    " exists: '%s'",
                    PathName().c_str(), s.ToString().c_str(),
                    env->FileExists(PathName()).ToString().c_str());
    return nullptr;
  }

  ra_file_reader_ = std::make_shared<RandomAccessFileReader>(std::move(rfile),
                                                             PathName());
  *fresh_open = true;
  return ra_file_reader_;
}

<<<<<<< HEAD
=======
Status BlobFile::ReadMetadata(Env* env, const EnvOptions& env_options) {
  assert(Immutable());
  // Get file size.
  uint64_t file_size = 0;
  Status s = env->GetFileSize(PathName(), &file_size);
  if (s.ok()) {
    file_size_ = file_size;
  } else {
    ROCKS_LOG_ERROR(info_log_,
                    "Failed to get size of blob file %" ROCKSDB_PRIszt
                    ", status: %s",
                    file_number_, s.ToString().c_str());
    return s;
  }
  if (file_size < BlobLogHeader::kSize) {
    ROCKS_LOG_ERROR(info_log_,
                    "Incomplete blob file blob file %" ROCKSDB_PRIszt
                    ", size: %" PRIu64,
                    file_number_, file_size);
    return Status::Corruption("Incomplete blob file header.");
  }

  // Create file reader.
  std::unique_ptr<RandomAccessFile> file;
  s = env->NewRandomAccessFile(PathName(), &file, env_options);
  if (!s.ok()) {
    ROCKS_LOG_ERROR(info_log_,
                    "Failed to open blob file %" ROCKSDB_PRIszt ", status: %s",
                    file_number_, s.ToString().c_str());
    return s;
  }
  std::unique_ptr<RandomAccessFileReader> file_reader(
      new RandomAccessFileReader(std::move(file), PathName()));

  // Read file header.
  char header_buf[BlobLogHeader::kSize];
  Slice header_slice;
  s = file_reader->Read(0, BlobLogHeader::kSize, &header_slice, header_buf);
  if (!s.ok()) {
    ROCKS_LOG_ERROR(info_log_,
                    "Failed to read header of blob file %" ROCKSDB_PRIszt
                    ", status: %s",
                    file_number_, s.ToString().c_str());
    return s;
  }
  BlobLogHeader header;
  s = header.DecodeFrom(header_slice);
  if (!s.ok()) {
    ROCKS_LOG_ERROR(info_log_,
                    "Failed to decode header of blob file %" ROCKSDB_PRIszt
                    ", status: %s",
                    file_number_, s.ToString().c_str());
    return s;
  }
  column_family_id_ = header.column_family_id;
  compression_ = header.compression;
  has_ttl_ = header.has_ttl;
  if (has_ttl_) {
    expiration_range_ = header.expiration_range;
  }
  header_valid_ = true;

  // Read file footer.
  if (file_size_ < BlobLogHeader::kSize + BlobLogFooter::kSize) {
    // OK not to have footer.
    assert(!footer_valid_);
    return Status::OK();
  }
  char footer_buf[BlobLogFooter::kSize];
  Slice footer_slice;
  s = file_reader->Read(file_size - BlobLogFooter::kSize, BlobLogFooter::kSize,
                        &footer_slice, footer_buf);
  if (!s.ok()) {
    ROCKS_LOG_ERROR(info_log_,
                    "Failed to read footer of blob file %" ROCKSDB_PRIszt
                    ", status: %s",
                    file_number_, s.ToString().c_str());
    return s;
  }
  BlobLogFooter footer;
  s = footer.DecodeFrom(footer_slice);
  if (!s.ok()) {
    // OK not to have footer.
    assert(!footer_valid_);
    return Status::OK();
  }
  blob_count_ = footer.blob_count;
  if (has_ttl_) {
    assert(header.expiration_range.first <= footer.expiration_range.first);
    assert(header.expiration_range.second >= footer.expiration_range.second);
    expiration_range_ = footer.expiration_range;
  }
  footer_valid_ = true;
  return Status::OK();
}

>>>>>>> dbd8fa09
}  // namespace blob_db
}  // namespace rocksdb
#endif  // ROCKSDB_LITE<|MERGE_RESOLUTION|>--- conflicted
+++ resolved
@@ -13,10 +13,7 @@
 #include <stdio.h>
 
 #include <algorithm>
-<<<<<<< HEAD
-=======
 #include <limits>
->>>>>>> dbd8fa09
 #include <memory>
 
 #include "db/column_family.h"
@@ -33,15 +30,10 @@
 BlobFile::BlobFile()
     : parent_(nullptr),
       file_number_(0),
-<<<<<<< HEAD
-      has_ttl_(false),
-      compression_(kNoCompression),
-=======
       info_log_(nullptr),
       column_family_id_(std::numeric_limits<uint32_t>::max()),
       compression_(kNoCompression),
       has_ttl_(false),
->>>>>>> dbd8fa09
       blob_count_(0),
       gc_epoch_(-1),
       file_size_(0),
@@ -51,10 +43,6 @@
       obsolete_(false),
       gc_once_after_open_(false),
       expiration_range_({0, 0}),
-<<<<<<< HEAD
-      sequence_range_({kMaxSequenceNumber, 0}),
-=======
->>>>>>> dbd8fa09
       last_access_(-1),
       last_fsync_(0),
       header_valid_(false),
@@ -65,15 +53,10 @@
     : parent_(p),
       path_to_dir_(bdir),
       file_number_(fn),
-<<<<<<< HEAD
-      has_ttl_(false),
-      compression_(kNoCompression),
-=======
       info_log_(info_log),
       column_family_id_(std::numeric_limits<uint32_t>::max()),
       compression_(kNoCompression),
       has_ttl_(false),
->>>>>>> dbd8fa09
       blob_count_(0),
       gc_epoch_(-1),
       file_size_(0),
@@ -83,10 +66,6 @@
       obsolete_(false),
       gc_once_after_open_(false),
       expiration_range_({0, 0}),
-<<<<<<< HEAD
-      sequence_range_({kMaxSequenceNumber, 0}),
-=======
->>>>>>> dbd8fa09
       last_access_(-1),
       last_fsync_(0),
       header_valid_(false),
@@ -103,16 +82,7 @@
   }
 }
 
-<<<<<<< HEAD
-uint32_t BlobFile::column_family_id() const {
-  // TODO(yiwu): Should return column family id encoded in blob file after
-  // we add blob db column family support.
-  return reinterpret_cast<ColumnFamilyHandle*>(parent_->DefaultColumnFamily())
-      ->GetID();
-}
-=======
 uint32_t BlobFile::column_family_id() const { return column_family_id_; }
->>>>>>> dbd8fa09
 
 std::string BlobFile::PathName() const {
   return BlobFileName(path_to_dir_, file_number_);
@@ -144,28 +114,16 @@
            " file_size: %" PRIu64 " deleted_count: %" PRIu64
            " deleted_size: %" PRIu64
            " closed: %d obsolete: %d expiration_range: (%" PRIu64 ", %" PRIu64
-<<<<<<< HEAD
-           ") sequence_range: (%" PRIu64 " %" PRIu64 "), writer: %d reader: %d",
-           path_to_dir_.c_str(), file_number_, blob_count_.load(),
-           gc_epoch_.load(), file_size_.load(), deleted_count_, deleted_size_,
-           closed_.load(), obsolete_.load(), expiration_range_.first,
-           expiration_range_.second, sequence_range_.first,
-           sequence_range_.second, (!!log_writer_), (!!ra_file_reader_));
-=======
            "), writer: %d reader: %d",
            path_to_dir_.c_str(), file_number_, blob_count_.load(),
            gc_epoch_.load(), file_size_.load(), deleted_count_, deleted_size_,
            closed_.load(), obsolete_.load(), expiration_range_.first,
            expiration_range_.second, (!!log_writer_), (!!ra_file_reader_));
->>>>>>> dbd8fa09
   return str;
 }
 
 void BlobFile::MarkObsolete(SequenceNumber sequence) {
-<<<<<<< HEAD
-=======
   assert(Immutable());
->>>>>>> dbd8fa09
   obsolete_sequence_ = sequence;
   obsolete_.store(true);
 }
@@ -182,24 +140,12 @@
   if (HasTTL()) {
     footer.expiration_range = expiration_range_;
   }
-<<<<<<< HEAD
-
-  footer.sequence_range = sequence_range_;
-=======
->>>>>>> dbd8fa09
 
   // this will close the file and reset the Writable File Pointer.
   Status s = log_writer_->AppendFooter(footer);
   if (s.ok()) {
     closed_ = true;
     file_size_ += BlobLogFooter::kSize;
-<<<<<<< HEAD
-  } else {
-    ROCKS_LOG_ERROR(parent_->db_options_.info_log,
-                    "Failure to read Header for blob-file %s",
-                    PathName().c_str());
-=======
->>>>>>> dbd8fa09
   }
   // delete the sequential writer
   log_writer_.reset();
@@ -234,10 +180,6 @@
   last_fsync_.store(file_size_);
   blob_count_ = footer.blob_count;
   expiration_range_ = footer.expiration_range;
-<<<<<<< HEAD
-  sequence_range_ = footer.sequence_range;
-=======
->>>>>>> dbd8fa09
   closed_ = true;
   return Status::OK();
 }
@@ -288,8 +230,6 @@
   return ra_file_reader_;
 }
 
-<<<<<<< HEAD
-=======
 Status BlobFile::ReadMetadata(Env* env, const EnvOptions& env_options) {
   assert(Immutable());
   // Get file size.
@@ -386,7 +326,6 @@
   return Status::OK();
 }
 
->>>>>>> dbd8fa09
 }  // namespace blob_db
 }  // namespace rocksdb
 #endif  // ROCKSDB_LITE