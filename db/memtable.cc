--- conflicted
+++ resolved
@@ -547,43 +547,27 @@
   return {entry_count * (data_size / n), entry_count};
 }
 
-Status MemTable::VerifyEncodedEntry(Slice encoded,
+// encoded just contains key
+Status MemTable::VerifyEncodedEntry(Slice ikey, Slice value,
                                     const ProtectionInfoKVOTS64& kv_prot_info) {
-  uint32_t ikey_len = 0;
-  if (!GetVarint32(&encoded, &ikey_len)) {
-    return Status::Corruption("Unable to parse internal key length");
-  }
+  uint32_t ikey_len = ikey.size();
   size_t ts_sz = GetInternalKeyComparator().user_comparator()->timestamp_size();
   if (ikey_len < 8 + ts_sz) {
     return Status::Corruption("Internal key length too short");
   }
-  if (ikey_len > encoded.size()) {
+  if (ikey_len > ikey.size()) {
     return Status::Corruption("Internal key length too long");
   }
-  uint32_t value_len = 0;
   const size_t key_without_ts_len = ikey_len - ts_sz - 8;
-  Slice key(encoded.data(), key_without_ts_len);
-  encoded.remove_prefix(key_without_ts_len);
-
-  Slice timestamp(encoded.data(), ts_sz);
-  encoded.remove_prefix(ts_sz);
-
-  uint64_t packed = DecodeFixed64(encoded.data());
+  Slice key(ikey.data(), key_without_ts_len);
+  ikey.remove_prefix(key_without_ts_len);
+
+  Slice timestamp(ikey.data(), ts_sz);
+
+  uint64_t packed = DecodeFixed64(ikey.data());
   ValueType value_type = kMaxValue;
   SequenceNumber sequence_number = kMaxSequenceNumber;
   UnPackSequenceAndType(packed, &sequence_number, &value_type);
-  encoded.remove_prefix(8);
-
-  if (!GetVarint32(&encoded, &value_len)) {
-    return Status::Corruption("Unable to parse value length");
-  }
-  if (value_len < encoded.size()) {
-    return Status::Corruption("Value length too short");
-  }
-  if (value_len > encoded.size()) {
-    return Status::Corruption("Value length too long");
-  }
-  Slice value(encoded.data(), value_len);
 
   return kv_prot_info.StripS(sequence_number)
       .StripKVOT(key, value, value_type, timestamp)
@@ -598,35 +582,18 @@
                      MemTablePostProcessInfo* post_process_info, void** hint) {
   std::unique_ptr<MemTableRep>& table =
       type == kTypeRangeDeletion ? range_del_table_ : table_;
-<<<<<<< HEAD
-  KeyHandle handle = table->Allocate(encoded_len, &buf);
-
-  char* p = EncodeVarint32(buf, internal_key_size);
-  memcpy(p, key.data(), key_size);
-  Slice key_slice(p, key_size);
-  p += key_size;
-  uint64_t packed = PackSequenceAndType(s, type);
-  EncodeFixed64(p, packed);
-  p += 8;
-  p = EncodeVarint32(p, val_size);
-  memcpy(p, value.data(), val_size);
-  assert((unsigned)(p + val_size - buf) == (unsigned)encoded_len);
+  InternalKey internal_key(key, s, type);
+  Slice key_slice = internal_key.Encode();
   if (kv_prot_info != nullptr) {
-    Slice encoded(buf, encoded_len);
-    TEST_SYNC_POINT_CALLBACK("MemTable::Add:Encoded", &encoded);
-    Status status = VerifyEncodedEntry(encoded, *kv_prot_info);
+    //TEST_SYNC_POINT_CALLBACK("MemTable::Add:Encoded", &encoded);
+    Status status = VerifyEncodedEntry(key_slice, value, *kv_prot_info);
     if (!status.ok()) {
       return status;
     }
   }
-
-=======
->>>>>>> 16a0d77e
   size_t ts_sz = GetInternalKeyComparator().user_comparator()->timestamp_size();
   Slice key_without_ts = StripTimestampFromUserKey(key, ts_sz);
 
-  InternalKey internal_key(key, s, type);
-  Slice key_slice = internal_key.Encode();
   size_t encoded_len = MemTableRep::EncodeKeyValueSize(key_slice, value);
   if (!allow_concurrent) {
     // Extract prefix for insert with hint.
@@ -1127,8 +1094,8 @@
             ProtectionInfoKVOTS64 updated_kv_prot_info(*kv_prot_info);
             // `seq` is swallowed and `existing_seq` prevails.
             updated_kv_prot_info.UpdateS(seq, existing_seq);
-            Slice encoded(entry, p + value.size() - entry);
-            return VerifyEncodedEntry(encoded, updated_kv_prot_info);
+            Slice ikey = lkey.internal_key();
+            return VerifyEncodedEntry(ikey, value, updated_kv_prot_info);
           }
           return Status::OK();
         }
@@ -1179,11 +1146,10 @@
                                                    delta, &str_value);
           if (status == UpdateStatus::UPDATED_INPLACE) {
             // Value already updated by callback.
+            char* p = prev_buffer - VarintLength(prev_size);
             assert(new_prev_size <= prev_size);
             if (new_prev_size < prev_size) {
               // overwrite the new prev_size
-              char* p = const_cast<char*>(prev_value.data()) -
-                        VarintLength(prev_size);
               p = EncodeVarint32(p, new_prev_size);
               if (p < prev_buffer) {
                 // shift the value buffer as well.
@@ -1198,8 +1164,9 @@
               updated_kv_prot_info.UpdateS(seq, existing_seq);
               updated_kv_prot_info.UpdateV(delta,
                                            Slice(prev_buffer, new_prev_size));
-              Slice encoded(entry, prev_buffer + new_prev_size - entry);
-              return VerifyEncodedEntry(encoded, updated_kv_prot_info);
+              Slice ikey = lkey.internal_key();
+              Slice value(p, new_prev_size); // new value without size prefix
+              return VerifyEncodedEntry(ikey, value, updated_kv_prot_info);
             }
             return Status::OK();
           } else if (status == UpdateStatus::UPDATED) {
