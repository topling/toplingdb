// Copyright (c) 2011-present, Facebook, Inc.  All rights reserved.
// This source code is licensed under both the GPLv2 (found in the
// COPYING file in the root directory) and Apache 2.0 License
// (found in the LICENSE.Apache file in the root directory).

#pragma once


#include <stack>
#include <string>
#include <vector>

#include "db/write_batch_internal.h"
#include "rocksdb/db.h"
#include "rocksdb/slice.h"
#include "rocksdb/snapshot.h"
#include "rocksdb/status.h"
#include "rocksdb/types.h"
#include "rocksdb/utilities/transaction.h"
#include "rocksdb/utilities/transaction_db.h"
#include "rocksdb/utilities/write_batch_with_index.h"
#include "util/autovector.h"
#include "utilities/transactions/lock/lock_tracker.h"
#include "utilities/transactions/transaction_util.h"

namespace ROCKSDB_NAMESPACE {

class TransactionBaseImpl : public Transaction {
 public:
  TransactionBaseImpl(DB* db, const WriteOptions& write_options,
                      const LockTrackerFactory& lock_tracker_factory);

  ~TransactionBaseImpl() override;

  // Remove pending operations queued in this transaction.
  virtual void Clear();

  void Reinitialize(DB* db, const WriteOptions& write_options);

  // Called before executing Put, Merge, Delete, and GetForUpdate.  If TryLock
  // returns non-OK, the Put/Merge/Delete/GetForUpdate will be failed.
  // do_validate will be false if called from PutUntracked, DeleteUntracked,
  // MergeUntracked, or GetForUpdate(do_validate=false)
  virtual Status TryLock(ColumnFamilyHandle* column_family, const Slice& key,
                         bool read_only, bool exclusive,
                         const bool do_validate = true,
                         const bool assume_tracked = false) override = 0;

  void SetSavePoint() override;

  Status RollbackToSavePoint() override;

  Status PopSavePoint() override;

<<<<<<< HEAD
  using Transaction::Get;
  Status Get(const ReadOptions& _read_options,
             ColumnFamilyHandle* column_family, const Slice& key,
             std::string* value) override;
=======
  Status Get(const ReadOptions& options, ColumnFamilyHandle* column_family,
             const Slice& key, std::string* value) override;
>>>>>>> 84254459

  Status Get(const ReadOptions& _read_options,
             ColumnFamilyHandle* column_family, const Slice& key,
             PinnableSlice* value) override;

  Status Get(const ReadOptions& options, const Slice& key,
             std::string* value) override {
    return Get(options, db_->DefaultColumnFamily(), key, value);
  }
  Status Get(const ReadOptions& options, const Slice& key,
             PinnableSlice* value) override {
    return Get(options, db_->DefaultColumnFamily(), key, value);
  }

  using Transaction::GetForUpdate;
  Status GetForUpdate(const ReadOptions& options,
                      ColumnFamilyHandle* column_family, const Slice& key,
                      std::string* value, bool exclusive,
                      const bool do_validate) override;

  Status GetForUpdate(const ReadOptions& options,
                      ColumnFamilyHandle* column_family, const Slice& key,
                      PinnableSlice* pinnable_val, bool exclusive,
                      const bool do_validate) override;

  Status GetForUpdate(const ReadOptions& options, const Slice& key,
                      std::string* value, bool exclusive,
                      const bool do_validate) override {
    return GetForUpdate(options, db_->DefaultColumnFamily(), key, value,
                        exclusive, do_validate);
  }

  using Transaction::MultiGet;
  std::vector<Status> MultiGet(
      const ReadOptions& _read_options,
      const std::vector<ColumnFamilyHandle*>& column_family,
      const std::vector<Slice>& keys,
      std::vector<std::string>* values) override;

  std::vector<Status> MultiGet(const ReadOptions& options,
                               const std::vector<Slice>& keys,
                               std::vector<std::string>* values) override {
    return MultiGet(options,
                    std::vector<ColumnFamilyHandle*>(
                        keys.size(), db_->DefaultColumnFamily()),
                    keys, values);
  }

  void MultiGet(const ReadOptions& _read_options,
                ColumnFamilyHandle* column_family, const size_t num_keys,
                const Slice* keys, PinnableSlice* values, Status* statuses,
                const bool sorted_input = false) override;

  using Transaction::MultiGetForUpdate;
  std::vector<Status> MultiGetForUpdate(
      const ReadOptions& options,
      const std::vector<ColumnFamilyHandle*>& column_family,
      const std::vector<Slice>& keys,
      std::vector<std::string>* values) override;

  std::vector<Status> MultiGetForUpdate(
      const ReadOptions& options, const std::vector<Slice>& keys,
      std::vector<std::string>* values) override {
    return MultiGetForUpdate(options,
                             std::vector<ColumnFamilyHandle*>(
                                 keys.size(), db_->DefaultColumnFamily()),
                             keys, values);
  }

  Iterator* GetIterator(const ReadOptions& read_options) override;
  Iterator* GetIterator(const ReadOptions& read_options,
                        ColumnFamilyHandle* column_family) override;

  Status Put(ColumnFamilyHandle* column_family, const Slice& key,
             const Slice& value, const bool assume_tracked = false) override;
  Status Put(const Slice& key, const Slice& value) override {
    return Put(nullptr, key, value);
  }

  Status Put(ColumnFamilyHandle* column_family, const SliceParts& key,
             const SliceParts& value,
             const bool assume_tracked = false) override;
  Status Put(const SliceParts& key, const SliceParts& value) override {
    return Put(nullptr, key, value);
  }

  Status Merge(ColumnFamilyHandle* column_family, const Slice& key,
               const Slice& value, const bool assume_tracked = false) override;
  Status Merge(const Slice& key, const Slice& value) override {
    return Merge(nullptr, key, value);
  }

  Status Delete(ColumnFamilyHandle* column_family, const Slice& key,
                const bool assume_tracked = false) override;
  Status Delete(const Slice& key) override { return Delete(nullptr, key); }
  Status Delete(ColumnFamilyHandle* column_family, const SliceParts& key,
                const bool assume_tracked = false) override;
  Status Delete(const SliceParts& key) override { return Delete(nullptr, key); }

  Status SingleDelete(ColumnFamilyHandle* column_family, const Slice& key,
                      const bool assume_tracked = false) override;
  Status SingleDelete(const Slice& key) override {
    return SingleDelete(nullptr, key);
  }
  Status SingleDelete(ColumnFamilyHandle* column_family, const SliceParts& key,
                      const bool assume_tracked = false) override;
  Status SingleDelete(const SliceParts& key) override {
    return SingleDelete(nullptr, key);
  }

  Status PutUntracked(ColumnFamilyHandle* column_family, const Slice& key,
                      const Slice& value) override;
  Status PutUntracked(const Slice& key, const Slice& value) override {
    return PutUntracked(nullptr, key, value);
  }

  Status PutUntracked(ColumnFamilyHandle* column_family, const SliceParts& key,
                      const SliceParts& value) override;
  Status PutUntracked(const SliceParts& key, const SliceParts& value) override {
    return PutUntracked(nullptr, key, value);
  }

  Status MergeUntracked(ColumnFamilyHandle* column_family, const Slice& key,
                        const Slice& value) override;
  Status MergeUntracked(const Slice& key, const Slice& value) override {
    return MergeUntracked(nullptr, key, value);
  }

  Status DeleteUntracked(ColumnFamilyHandle* column_family,
                         const Slice& key) override;
  Status DeleteUntracked(const Slice& key) override {
    return DeleteUntracked(nullptr, key);
  }
  Status DeleteUntracked(ColumnFamilyHandle* column_family,
                         const SliceParts& key) override;
  Status DeleteUntracked(const SliceParts& key) override {
    return DeleteUntracked(nullptr, key);
  }

  Status SingleDeleteUntracked(ColumnFamilyHandle* column_family,
                               const Slice& key) override;
  Status SingleDeleteUntracked(const Slice& key) override {
    return SingleDeleteUntracked(nullptr, key);
  }

  void PutLogData(const Slice& blob) override;

  WriteBatchWithIndex* GetWriteBatch() override;

  virtual void SetLockTimeout(int64_t /*timeout*/) override { /* Do nothing */
  }

  const Snapshot* GetSnapshot() const override {
    // will return nullptr when there is no snapshot
    return snapshot_.get();
  }

  std::shared_ptr<const Snapshot> GetTimestampedSnapshot() const override {
    return snapshot_;
  }

  virtual void SetSnapshot() override;
  void SetSnapshotOnNextOperation(
      std::shared_ptr<TransactionNotifier> notifier = nullptr) override;

  void ClearSnapshot() override {
    snapshot_.reset();
    snapshot_needed_ = false;
    snapshot_notifier_ = nullptr;
  }

  void DisableIndexing() override { indexing_enabled_ = false; }

  void EnableIndexing() override { indexing_enabled_ = true; }

  bool IndexingEnabled() const { return indexing_enabled_; }

  uint64_t GetElapsedTime() const override;

  uint64_t GetNumPuts() const override;

  uint64_t GetNumDeletes() const override;

  uint64_t GetNumMerges() const override;

  uint64_t GetNumKeys() const override;

  void UndoGetForUpdate(ColumnFamilyHandle* column_family,
                        const Slice& key) override;
  void UndoGetForUpdate(const Slice& key) override {
    return UndoGetForUpdate(nullptr, key);
  };

  WriteOptions* GetWriteOptions() override { return &write_options_; }

  void SetWriteOptions(const WriteOptions& write_options) override {
    write_options_ = write_options;
  }

  // Used for memory management for snapshot_
  void ReleaseSnapshot(const Snapshot* snapshot, DB* db);

  // iterates over the given batch and makes the appropriate inserts.
  // used for rebuilding prepared transactions after recovery.
  virtual Status RebuildFromWriteBatch(WriteBatch* src_batch) override;

  WriteBatch* GetCommitTimeWriteBatch() override;

  LockTracker& GetTrackedLocks() { return *tracked_locks_; }

 protected:
  Status GetImpl(const ReadOptions& options, ColumnFamilyHandle* column_family,
                 const Slice& key, std::string* value) override;

  virtual Status GetImpl(const ReadOptions& options,
                         ColumnFamilyHandle* column_family, const Slice& key,
                         PinnableSlice* value) override;

  // Add a key to the list of tracked keys.
  //
  // seqno is the earliest seqno this key was involved with this transaction.
  // readonly should be set to true if no data was written for this key
  void TrackKey(const PointLockRequest&);

  // Called when UndoGetForUpdate determines that this key can be unlocked.
  virtual void UnlockGetForUpdate(ColumnFamilyHandle* column_family,
                                  const Slice& key) = 0;

  // Sets a snapshot if SetSnapshotOnNextOperation() has been called.
  void SetSnapshotIfNeeded();

  // Initialize write_batch_ for 2PC by inserting Noop.
  inline void InitWriteBatch(bool clear = false) {
    if (clear) {
      write_batch_.Clear();
    }
    assert(write_batch_.GetDataSize() == WriteBatchInternal::kHeader);
    auto s = WriteBatchInternal::InsertNoop(write_batch_.GetWriteBatch());
    assert(s.ok());
  }

  WriteBatchBase* GetBatchForWrite();

  DB* db_;
  DBImpl* dbimpl_;

  WriteOptions write_options_;

  const Comparator* cmp_;

  const LockTrackerFactory& lock_tracker_factory_;

  // Stores that time the txn was constructed, in microseconds.
  uint64_t start_time_;

  // Stores the current snapshot that was set by SetSnapshot or null if
  // no snapshot is currently set.
  std::shared_ptr<const Snapshot> snapshot_;

  // Count of various operations pending in this transaction
  uint64_t num_puts_ = 0;
  uint64_t num_deletes_ = 0;
  uint64_t num_merges_ = 0;

  struct SavePoint {
    std::shared_ptr<const Snapshot> snapshot_;
    bool snapshot_needed_ = false;
    std::shared_ptr<TransactionNotifier> snapshot_notifier_;
    uint64_t num_puts_ = 0;
    uint64_t num_deletes_ = 0;
    uint64_t num_merges_ = 0;

    // Record all locks tracked since the last savepoint
    std::shared_ptr<LockTracker> new_locks_;

    SavePoint(const std::shared_ptr<const Snapshot>& snapshot, bool snapshot_needed,
              const std::shared_ptr<TransactionNotifier>& snapshot_notifier,
              uint64_t num_puts, uint64_t num_deletes, uint64_t num_merges,
              const LockTrackerFactory& lock_tracker_factory)
        : snapshot_(snapshot),
          snapshot_needed_(snapshot_needed),
          snapshot_notifier_(snapshot_notifier),
          num_puts_(num_puts),
          num_deletes_(num_deletes),
          num_merges_(num_merges),
          new_locks_(lock_tracker_factory.Create()) {}

    explicit SavePoint(const LockTrackerFactory& lock_tracker_factory)
        : new_locks_(lock_tracker_factory.Create()) {}
  };

  // Records writes pending in this transaction
  // topling spec: should use union{ptr,ref}, but ref can not be in union
  WriteBatchWithIndex* write_batch_pre_ = nullptr;
  WriteBatchWithIndex& write_batch_;

  // For Pessimistic Transactions this is the set of acquired locks.
  // Optimistic Transactions will keep note the requested locks (not actually
  // locked), and do conflict checking until commit time based on the tracked
  // lock requests.
  std::unique_ptr<LockTracker> tracked_locks_;

  // Stack of the Snapshot saved at each save point. Saved snapshots may be
  // nullptr if there was no snapshot at the time SetSavePoint() was called.
  std::unique_ptr<autovector<SavePoint>> save_points_;

 private:
  friend class WriteCommittedTxn;
  friend class WritePreparedTxn;

  // Extra data to be persisted with the commit. Note this is only used when
  // prepare phase is not skipped.
  WriteBatch commit_time_batch_;

  // If true, future Put/Merge/Deletes will be indexed in the
  // WriteBatchWithIndex.
  // If false, future Put/Merge/Deletes will be inserted directly into the
  // underlying WriteBatch and not indexed in the WriteBatchWithIndex.
  bool indexing_enabled_;

  // SetSnapshotOnNextOperation() has been called and the snapshot has not yet
  // been reset.
  bool snapshot_needed_ = false;

  // SetSnapshotOnNextOperation() has been called and the caller would like
  // a notification through the TransactionNotifier interface
  std::shared_ptr<TransactionNotifier> snapshot_notifier_ = nullptr;

  Status TryLock(ColumnFamilyHandle* column_family, const SliceParts& key,
                 bool read_only, bool exclusive, const bool do_validate = true,
                 const bool assume_tracked = false);

  void SetSnapshotInternal(const Snapshot* snapshot);
};

}  // namespace ROCKSDB_NAMESPACE<|MERGE_RESOLUTION|>--- conflicted
+++ resolved
@@ -52,15 +52,10 @@
 
   Status PopSavePoint() override;
 
-<<<<<<< HEAD
   using Transaction::Get;
   Status Get(const ReadOptions& _read_options,
              ColumnFamilyHandle* column_family, const Slice& key,
              std::string* value) override;
-=======
-  Status Get(const ReadOptions& options, ColumnFamilyHandle* column_family,
-             const Slice& key, std::string* value) override;
->>>>>>> 84254459
 
   Status Get(const ReadOptions& _read_options,
              ColumnFamilyHandle* column_family, const Slice& key,
