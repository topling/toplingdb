// Copyright (c) Facebook, Inc. and its affiliates. All Rights Reserved.
// Copyright (c) 2011 The LevelDB Authors. All rights reserved.
// Use of this source code is governed by a BSD-style license that can be
// found in the LICENSE file. See the AUTHORS file for names of contributors.
//
// Currently we support two types of tables: plain table and block-based table.
//   1. Block-based table: this is the default table type that we inherited from
//      LevelDB, which was designed for storing data in hard disk or flash
//      device.
//   2. Plain table: it is one of RocksDB's SST file format optimized
//      for low query latency on pure-memory or really low-latency media.
//
// A tutorial of rocksdb table formats is available here:
//   https://github.com/facebook/rocksdb/wiki/A-Tutorial-of-RocksDB-SST-formats
//
// Example code is also available
//   https://github.com/facebook/rocksdb/wiki/A-Tutorial-of-RocksDB-SST-formats#wiki-examples

#pragma once

#include <memory>
#include <string>
#include <unordered_map>

#include "rocksdb/cache.h"
#include "rocksdb/customizable.h"
#include "rocksdb/enum_reflection.h"
#include "rocksdb/env.h"
#include "rocksdb/options.h"
#include "rocksdb/status.h"

namespace ROCKSDB_NAMESPACE {

// -- Block-based Table
class Cache;
class FilterPolicy;
class FlushBlockPolicyFactory;
class PersistentCache;
class RandomAccessFile;
struct TableReaderOptions;
struct TableBuilderOptions;
class TableBuilder;
class TableFactory;
class TableReader;
class WritableFileWriter;
struct ConfigOptions;
struct EnvOptions;

// Types of checksums to use for checking integrity of logical blocks within
// files. All checksums currently use 32 bits of checking power (1 in 4B
// chance of failing to detect random corruption).
ROCKSDB_ENUM_PLAIN(ChecksumType, char,
  kNoChecksum = 0x0,
  kCRC32c = 0x1,
  kxxHash = 0x2,
  kxxHash64 = 0x3,
  kXXH3 = 0x4  // Supported since RocksDB 6.27
);

// `PinningTier` is used to specify which tier of block-based tables should
// be affected by a block cache pinning setting (see
// `MetadataCacheOptions` below).
ROCKSDB_ENUM_CLASS(PinningTier, int,
  // For compatibility, this value specifies to fallback to the behavior
  // indicated by the deprecated options,
  // `pin_l0_filter_and_index_blocks_in_cache` and
  // `pin_top_level_index_and_filter`.
  kFallback,

  // This tier contains no block-based tables.
  kNone,

  // This tier contains block-based tables that may have originated from a
  // memtable flush. In particular, it includes tables from L0 that are smaller
  // than 1.5 times the current `write_buffer_size`. Note these criteria imply
  // it can include intra-L0 compaction outputs and ingested files, as long as
  // they are not abnormally large compared to flushed files in L0.
  kFlushedAndSimilar,

  // This tier contains all block-based tables.
  kAll
);

// `MetadataCacheOptions` contains members indicating the desired caching
// behavior for the different categories of metadata blocks.
struct MetadataCacheOptions {
  // The tier of block-based tables whose top-level index into metadata
  // partitions will be pinned. Currently indexes and filters may be
  // partitioned.
  //
  // Note `cache_index_and_filter_blocks` must be true for this option to have
  // any effect. Otherwise any top-level index into metadata partitions would be
  // held in table reader memory, outside the block cache.
  PinningTier top_level_index_pinning = PinningTier::kFallback;

  // The tier of block-based tables whose metadata partitions will be pinned.
  // Currently indexes and filters may be partitioned.
  PinningTier partition_pinning = PinningTier::kFallback;

  // The tier of block-based tables whose unpartitioned metadata blocks will be
  // pinned.
  //
  // Note `cache_index_and_filter_blocks` must be true for this option to have
  // any effect. Otherwise the unpartitioned meta-blocks would be held in table
  // reader memory, outside the block cache.
  PinningTier unpartitioned_pinning = PinningTier::kFallback;
};

struct CacheEntryRoleOptions {
  enum class Decision {
    kEnabled,
    kDisabled,
    kFallback,
  };
  Decision charged = Decision::kFallback;
  bool operator==(const CacheEntryRoleOptions& other) const {
    return charged == other.charged;
  }
};

struct CacheUsageOptions {
  CacheEntryRoleOptions options;
  std::map<CacheEntryRole, CacheEntryRoleOptions> options_overrides;
};

// For advanced user only
struct BlockBasedTableOptions {
  static const char* kName() { return "BlockTableOptions"; };
  // @flush_block_policy_factory creates the instances of flush block policy.
  // which provides a configurable way to determine when to flush a block in
  // the block based tables.  If not set, table builder will use the default
  // block flush policy, which cut blocks by block size (please refer to
  // `FlushBlockBySizePolicy`).
  std::shared_ptr<FlushBlockPolicyFactory> flush_block_policy_factory;

  // TODO(kailiu) Temporarily disable this feature by making the default value
  // to be false.
  //
  // TODO(ajkr) we need to update names of variables controlling meta-block
  // caching as they should now apply to range tombstone and compression
  // dictionary meta-blocks, in addition to index and filter meta-blocks.
  //
  // Whether to put index/filter blocks in the block cache. When false,
  // each "table reader" object will pre-load index/filter blocks during
  // table initialization. Index and filter partition blocks always use
  // block cache regardless of this option.
  bool cache_index_and_filter_blocks = false;

  // If cache_index_and_filter_blocks is enabled, cache index and filter
  // blocks with high priority. If set to true, depending on implementation of
  // block cache, index, filter, and other metadata blocks may be less likely
  // to be evicted than data blocks.
  bool cache_index_and_filter_blocks_with_high_priority = true;

  // DEPRECATED: This option will be removed in a future version. For now, this
  // option still takes effect by updating each of the following variables that
  // has the default value, `PinningTier::kFallback`:
  //
  // - `MetadataCacheOptions::partition_pinning`
  // - `MetadataCacheOptions::unpartitioned_pinning`
  //
  // The updated value is chosen as follows:
  //
  // - `pin_l0_filter_and_index_blocks_in_cache == false` ->
  //   `PinningTier::kNone`
  // - `pin_l0_filter_and_index_blocks_in_cache == true` ->
  //   `PinningTier::kFlushedAndSimilar`
  //
  // To migrate away from this flag, explicitly configure
  // `MetadataCacheOptions` as described above.
  //
  // if cache_index_and_filter_blocks is true and the below is true, then
  // filter and index blocks are stored in the cache, but a reference is
  // held in the "table reader" object so the blocks are pinned and only
  // evicted from cache when the table reader is freed.
  bool pin_l0_filter_and_index_blocks_in_cache = false;

  // DEPRECATED: This option will be removed in a future version. For now, this
  // option still takes effect by updating
  // `MetadataCacheOptions::top_level_index_pinning` when it has the
  // default value, `PinningTier::kFallback`.
  //
  // The updated value is chosen as follows:
  //
  // - `pin_top_level_index_and_filter == false` ->
  //   `PinningTier::kNone`
  // - `pin_top_level_index_and_filter == true` ->
  //   `PinningTier::kAll`
  //
  // To migrate away from this flag, explicitly configure
  // `MetadataCacheOptions` as described above.
  //
  // If cache_index_and_filter_blocks is true and the below is true, then
  // the top-level index of partitioned filter and index blocks are stored in
  // the cache, but a reference is held in the "table reader" object so the
  // blocks are pinned and only evicted from cache when the table reader is
  // freed. This is not limited to l0 in LSM tree.
  bool pin_top_level_index_and_filter = true;

  // The desired block cache pinning behavior for the different categories of
  // metadata blocks. While pinning can reduce block cache contention, users
  // must take care not to pin excessive amounts of data, which risks
  // overflowing block cache.
  MetadataCacheOptions metadata_cache_options;

  // The index type that will be used for this table.
  ROCKSDB_ENUM_PLAIN_INCLASS(IndexType, char,
    // A space efficient index block that is optimized for
    // binary-search-based index.
    kBinarySearch = 0x00,

    // The hash index, if enabled, will do the hash lookup when
    // `Options.prefix_extractor` is provided.
    kHashSearch = 0x01,

    // A two-level index implementation. Both levels are binary search indexes.
    // Second level index blocks ("partitions") use block cache even when
    // cache_index_and_filter_blocks=false.
    kTwoLevelIndexSearch = 0x02,

    // Like kBinarySearch, but index also contains first key of each block.
    // This allows iterators to defer reading the block until it's actually
    // needed. May significantly reduce read amplification of short range scans.
    // Without it, iterator seek usually reads one block from each level-0 file
    // and from each level, which may be expensive.
    // Works best in combination with:
    //  - IndexShorteningMode::kNoShortening,
    //  - custom FlushBlockPolicy to cut blocks at some meaningful boundaries,
    //    e.g. when prefix changes.
    // Makes the index significantly bigger (2x or more), especially when keys
    // are long.
    kBinarySearchWithFirstKey = 0x03
  );

  IndexType index_type = kBinarySearch;

  // The index type that will be used for the data block.
  ROCKSDB_ENUM_PLAIN_INCLASS(DataBlockIndexType, char,
    kDataBlockBinarySearch = 0,   // traditional block type
    kDataBlockBinaryAndHash = 1  // additional hash index
  );

  DataBlockIndexType data_block_index_type = kDataBlockBinarySearch;

  // #entries/#buckets. It is valid only when data_block_hash_index_type is
  // kDataBlockBinaryAndHash.
  double data_block_hash_table_util_ratio = 0.75;

  // Option hash_index_allow_collision is now deleted.
  // It will behave as if hash_index_allow_collision=true.

  // Use the specified checksum type. Newly created table files will be
  // protected with this checksum type. Old table files will still be readable,
  // even though they have different checksum type.
  ChecksumType checksum = kCRC32c;

  // Disable block cache. If this is set to true,
  // then no block cache should be used, and the block_cache should
  // point to a nullptr object.
  bool no_block_cache = false;

  // If non-NULL use the specified cache for blocks.
  // If NULL, rocksdb will automatically create and use an 8MB internal cache.
  std::shared_ptr<Cache> block_cache = nullptr;

  // If non-NULL use the specified cache for pages read from device
  // IF NULL, no page cache is used
  std::shared_ptr<PersistentCache> persistent_cache = nullptr;

  // If non-NULL use the specified cache for compressed blocks.
  // If NULL, rocksdb will not use a compressed block cache.
  // Note: though it looks similar to `block_cache`, RocksDB doesn't put the
  //       same type of object there.
  std::shared_ptr<Cache> block_cache_compressed = nullptr;

  // Approximate size of user data packed per block.  Note that the
  // block size specified here corresponds to uncompressed data.  The
  // actual size of the unit read from disk may be smaller if
  // compression is enabled.  This parameter can be changed dynamically.
  uint64_t block_size = 4 * 1024;

  // This is used to close a block before it reaches the configured
  // 'block_size'. If the percentage of free space in the current block is less
  // than this specified number and adding a new record to the block will
  // exceed the configured block size, then this block will be closed and the
  // new record will be written to the next block.
  int block_size_deviation = 10;

  // Number of keys between restart points for delta encoding of keys.
  // This parameter can be changed dynamically.  Most clients should
  // leave this parameter alone.  The minimum value allowed is 1.  Any smaller
  // value will be silently overwritten with 1.
  int block_restart_interval = 16;

  // Same as block_restart_interval but used for the index block.
  int index_block_restart_interval = 1;

  // Block size for partitioned metadata. Currently applied to indexes when
  // kTwoLevelIndexSearch is used and to filters when partition_filters is used.
  // Note: Since in the current implementation the filters and index partitions
  // are aligned, an index/filter block is created when either index or filter
  // block size reaches the specified limit.
  // Note: this limit is currently applied to only index blocks; a filter
  // partition is cut right after an index block is cut
  // TODO(myabandeh): remove the note above when filter partitions are cut
  // separately
  uint64_t metadata_block_size = 4096;

  // `cache_usage_options` allows users to specify the default
  // options (`cache_usage_options.options`) and the overriding
  // options (`cache_usage_options.options_overrides`)
  // for different `CacheEntryRole` under various features related to cache
  // usage.
  //
  // For a certain `CacheEntryRole role` and a certain feature `f` of
  // `CacheEntryRoleOptions`:
  // 1. If `options_overrides` has an entry for `role` and
  // `options_overrides[role].f != kFallback`, we use
  // `options_overrides[role].f`
  // 2. Otherwise, if `options[role].f != kFallback`, we use `options[role].f`
  // 3. Otherwise, we follow the compatible existing behavior for `f` (see
  // each feature's comment for more)
  //
  // `cache_usage_options` currently supports specifying options for the
  // following features:
  //
  // 1. Memory charging to block cache (`CacheEntryRoleOptions::charged`)
  // Memory charging is a feature of accounting memory usage of specific area
  // (represented by `CacheEntryRole`) toward usage in block cache (if
  // available), by updating a dynamical charge to the block cache loosely based
  // on the actual memory usage of that area.
  //
  // (a) CacheEntryRole::kCompressionDictionaryBuildingBuffer
  // (i) If kEnabled:
  // Charge memory usage of the buffered data used as training samples for
  // dictionary compression.
  // If such memory usage exceeds the avaible space left in the block cache
  // at some point (i.e, causing a cache full under
  // `LRUCacheOptions::strict_capacity_limit` = true), the data will then be
  // unbuffered.
  // (ii) If kDisabled:
  // Does not charge the memory usage mentioned above.
  // (iii) Compatible existing behavior:
  // Same as kEnabled.
  //
  // (b) CacheEntryRole::kFilterConstruction
  // (i) If kEnabled:
  // Charge memory usage of Bloom Filter
  // (format_version >= 5) and Ribbon Filter construction.
  // If additional temporary memory of Ribbon Filter exceeds the avaible
  // space left in the block cache at some point (i.e, causing a cache full
  // under `LRUCacheOptions::strict_capacity_limit` = true),
  // construction will fall back to Bloom Filter.
  // (ii) If kDisabled:
  // Does not charge the memory usage mentioned above.
  // (iii) Compatible existing behavior:
  // Same as kDisabled.
  //
  // (c) CacheEntryRole::kBlockBasedTableReader
  // (i) If kEnabled:
  // Charge memory usage of table properties +
  // index block/filter block/uncompression dictionary (when stored in table
  // reader i.e, BlockBasedTableOptions::cache_index_and_filter_blocks ==
  // false) + some internal data structures during table reader creation.
  // If such a table reader exceeds
  // the avaible space left in the block cache at some point (i.e, causing
  // a cache full under `LRUCacheOptions::strict_capacity_limit` = true),
  // creation will fail with Status::MemoryLimit().
  // (ii) If kDisabled:
  // Does not charge the memory usage mentioned above.
  // (iii) Compatible existing behavior:
  // Same as kDisabled.
  //
  // (d) Other CacheEntryRole
  // Not supported.
  // `Status::kNotSupported` will be returned if
  // `CacheEntryRoleOptions::charged` is set to {`kEnabled`, `kDisabled`}.
  //
  //
  // 2. More to come ...
  //
  CacheUsageOptions cache_usage_options;

  // Note: currently this option requires kTwoLevelIndexSearch to be set as
  // well.
  // TODO(myabandeh): remove the note above once the limitation is lifted
  // Use partitioned full filters for each SST file. This option is
  // incompatible with block-based filters. Filter partition blocks use
  // block cache even when cache_index_and_filter_blocks=false.
  bool partition_filters = false;

  // Option to generate Bloom/Ribbon filters that minimize memory
  // internal fragmentation.
  //
  // When false, malloc_usable_size is not available, or format_version < 5,
  // filters are generated without regard to internal fragmentation when
  // loaded into memory (historical behavior). When true (and
  // malloc_usable_size is available and format_version >= 5), then
  // filters are generated to "round up" and "round down" their sizes to
  // minimize internal fragmentation when loaded into memory, assuming the
  // reading DB has the same memory allocation characteristics as the
  // generating DB. This option does not break forward or backward
  // compatibility.
  //
  // While individual filters will vary in bits/key and false positive rate
  // when setting is true, the implementation attempts to maintain a weighted
  // average FP rate for filters consistent with this option set to false.
  //
  // With Jemalloc for example, this setting is expected to save about 10% of
  // the memory footprint and block cache charge of filters, while increasing
  // disk usage of filters by about 1-2% due to encoding efficiency losses
  // with variance in bits/key.
  //
  // NOTE: Because some memory counted by block cache might be unmapped pages
  // within internal fragmentation, this option can increase observed RSS
  // memory usage. With cache_index_and_filter_blocks=true, this option makes
  // the block cache better at using space it is allowed. (These issues
  // should not arise with partitioned filters.)
  //
  // NOTE: Do not set to true if you do not trust malloc_usable_size. With
  // this option, RocksDB might access an allocated memory object beyond its
  // original size if malloc_usable_size says it is safe to do so. While this
  // can be considered bad practice, it should not produce undefined behavior
  // unless malloc_usable_size is buggy or broken.
  bool optimize_filters_for_memory = false;

  // Use delta encoding to compress keys in blocks.
  // ReadOptions::pin_data requires this option to be disabled.
  //
  // Default: true
  bool use_delta_encoding = true;

  // to reduce CPU time of write amp of NoZip to Zip level compaction
  // Default: false
  bool use_raw_size_as_estimated_file_size = false;

  // If non-nullptr, use the specified filter policy to reduce disk reads.
  // Many applications will benefit from passing the result of
  // NewBloomFilterPolicy() here.
  std::shared_ptr<const FilterPolicy> filter_policy = nullptr;

  // If true, place whole keys in the filter (not just prefixes).
  // This must generally be true for gets to be efficient.
  bool whole_key_filtering = true;

  // If true, detect corruption during Bloom Filter (format_version >= 5)
  // and Ribbon Filter construction.
  //
  // This is an extra check that is only
  // useful in detecting software bugs or CPU+memory malfunction.
  // Turning on this feature increases filter construction time by 30%.
  //
  // This parameter can be changed dynamically by
  // DB::SetOptions({{"block_based_table_factory",
  //                  "{detect_filter_construct_corruption=true;}"}});
  //
  // TODO: optimize this performance
  bool detect_filter_construct_corruption = false;

  // Verify that decompressing the compressed block gives back the input. This
  // is a verification mode that we use to detect bugs in compression
  // algorithms.
  bool verify_compression = false;

  // If used, For every data block we load into memory, we will create a bitmap
  // of size ((block_size / `read_amp_bytes_per_bit`) / 8) bytes. This bitmap
  // will be used to figure out the percentage we actually read of the blocks.
  //
  // When this feature is used Tickers::READ_AMP_ESTIMATE_USEFUL_BYTES and
  // Tickers::READ_AMP_TOTAL_READ_BYTES can be used to calculate the
  // read amplification using this formula
  // (READ_AMP_TOTAL_READ_BYTES / READ_AMP_ESTIMATE_USEFUL_BYTES)
  //
  // value  =>  memory usage (percentage of loaded blocks memory)
  // 1      =>  12.50 %
  // 2      =>  06.25 %
  // 4      =>  03.12 %
  // 8      =>  01.56 %
  // 16     =>  00.78 %
  //
  // Note: This number must be a power of 2, if not it will be sanitized
  // to be the next lowest power of 2, for example a value of 7 will be
  // treated as 4, a value of 19 will be treated as 16.
  //
  // Default: 0 (disabled)
  uint32_t read_amp_bytes_per_bit = 0;

  // We currently have these versions:
  // 0 -- This version can be read by really old RocksDB's. Doesn't support
  // changing checksum type (default is CRC32).
  // 1 -- Can be read by RocksDB's versions since 3.0. Supports non-default
  // checksum, like xxHash. It is written by RocksDB when
  // BlockBasedTableOptions::checksum is something other than kCRC32c. (version
  // 0 is silently upconverted)
  // 2 -- Can be read by RocksDB's versions since 3.10. Changes the way we
  // encode compressed blocks with LZ4, BZip2 and Zlib compression. If you
  // don't plan to run RocksDB before version 3.10, you should probably use
  // this.
  // 3 -- Can be read by RocksDB's versions since 5.15. Changes the way we
  // encode the keys in index blocks. If you don't plan to run RocksDB before
  // version 5.15, you should probably use this.
  // This option only affects newly written tables. When reading existing
  // tables, the information about version is read from the footer.
  // 4 -- Can be read by RocksDB's versions since 5.16. Changes the way we
  // encode the values in index blocks. If you don't plan to run RocksDB before
  // version 5.16 and you are using index_block_restart_interval > 1, you should
  // probably use this as it would reduce the index size.
  // This option only affects newly written tables. When reading existing
  // tables, the information about version is read from the footer.
  // 5 -- Can be read by RocksDB's versions since 6.6.0. Full and partitioned
  // filters use a generally faster and more accurate Bloom filter
  // implementation, with a different schema.
  uint32_t format_version = 5;

  // Store index blocks on disk in compressed format. Changing this option to
  // false  will avoid the overhead of decompression if index blocks are evicted
  // and read back
  bool enable_index_compression = true;

  // Align data blocks on lesser of page size and block size
  bool block_align = false;

  // This enum allows trading off increased index size for improved iterator
  // seek performance in some situations, particularly when block cache is
  // disabled (ReadOptions::fill_cache = false) and direct IO is
  // enabled (DBOptions::use_direct_reads = true).
  // The default mode is the best tradeoff for most use cases.
  // This option only affects newly written tables.
  //
  // The index contains a key separating each pair of consecutive blocks.
  // Let A be the highest key in one block, B the lowest key in the next block,
  // and I the index entry separating these two blocks:
  // [ ... A] I [B ...]
  // I is allowed to be anywhere in [A, B).
  // If an iterator is seeked to a key in (A, I], we'll unnecessarily read the
  // first block, then immediately fall through to the second block.
  // However, if I=A, this can't happen, and we'll read only the second block.
  // In kNoShortening mode, we use I=A. In other modes, we use the shortest
  // key in [A, B), which usually significantly reduces index size.
  //
  // There's a similar story for the last index entry, which is an upper bound
  // of the highest key in the file. If it's shortened and therefore
  // overestimated, iterator is likely to unnecessarily read the last data block
  // from each file on each seek.
  ROCKSDB_ENUM_CLASS_INCLASS(IndexShorteningMode, char,
    // Use full keys.
    kNoShortening,
    // Shorten index keys between blocks, but use full key for the last index
    // key, which is the upper bound of the whole file.
    kShortenSeparators,
    // Shorten both keys between blocks and key after last block.
    kShortenSeparatorsAndSuccessor
  );

  IndexShorteningMode index_shortening =
      IndexShorteningMode::kShortenSeparators;

  // RocksDB does auto-readahead for iterators on noticing more than two reads
  // for a table file if user doesn't provide readahead_size. The readahead
  // starts at BlockBasedTableOptions.initial_auto_readahead_size (default: 8KB)
  // and doubles on every additional read upto max_auto_readahead_size and
  // max_auto_readahead_size can be configured.
  //
  // Special Value: 0 - If max_auto_readahead_size is set 0 then it will disable
  // the implicit auto prefetching.
  // If max_auto_readahead_size provided is less
  // than initial_auto_readahead_size, then RocksDB will sanitize the
  // initial_auto_readahead_size and set it to max_auto_readahead_size.
  //
  // Value should be provided along with KB i.e. 256 * 1024 as it will prefetch
  // the blocks.
  //
  // Found that 256 KB readahead size provides the best performance, based on
  // experiments, for auto readahead. Experiment data is in PR #3282.
  //
  // This parameter can be changed dynamically by
  // DB::SetOptions({{"block_based_table_factory",
  //                  "{max_auto_readahead_size=0;}"}}));
  //
  // Changing the value dynamically will only affect files opened after the
  // change.
  //
  // Default: 256 KB (256 * 1024).
  size_t max_auto_readahead_size = 256 * 1024;

  // If enabled, prepopulate warm/hot blocks (data, uncompressed dict, index and
  // filter blocks) which are already in memory into block cache at the time of
  // flush. On a flush, the block that is in memory (in memtables) get flushed
  // to the device. If using Direct IO, additional IO is incurred to read this
  // data back into memory again, which is avoided by enabling this option. This
  // further helps if the workload exhibits high temporal locality, where most
  // of the reads go to recently written data. This also helps in case of
  // Distributed FileSystem.
  //
  // This parameter can be changed dynamically by
  // DB::SetOptions({{"block_based_table_factory",
  //                  "{prepopulate_block_cache=kFlushOnly;}"}}));
  ROCKSDB_ENUM_CLASS_INCLASS(PrepopulateBlockCache, char,
    // Disable prepopulate block cache.
    kDisable,
    // Prepopulate blocks during flush only.
    kFlushOnly
  );

  PrepopulateBlockCache prepopulate_block_cache =
      PrepopulateBlockCache::kDisable;

<<<<<<< HEAD
  // RocksDB does auto-readahead for iterators on noticing more than two reads
  // for a table file if user doesn't provide readahead_size. The readahead size
  // starts at initial_auto_readahead_size and doubles on every additional read
  // upto BlockBasedTableOptions.max_auto_readahead_size.
  // max_auto_readahead_size can also be configured.
  //
  // Scenarios:
  // - If initial_auto_readahead_size is set 0 then it will disabled the
  //   implicit auto prefetching irrespective of max_auto_readahead_size.
  // - If max_auto_readahead_size is set 0, it will disable the internal
  //    prefetching irrespective of initial_auto_readahead_size.
  // - If initial_auto_readahead_size > max_auto_readahead_size, then RocksDB
  //   will sanitize the value of initial_auto_readahead_size to
  //   max_auto_readahead_size and readahead_size will be
  //   max_auto_readahead_size.
  //
  // Value should be provided along with KB i.e. 8 * 1024 as it will prefetch
  // the blocks.
  //
  // This parameter can be changed dynamically by
  // DB::SetOptions({{"block_based_table_factory",
  //                  "{initial_auto_readahead_size=0;}"}}));
  //
  // Changing the value dynamically will only affect files opened after the
  // change.
  //
  // Default: 8 KB (8 * 1024).
  size_t initial_auto_readahead_size = 8 * 1024;
=======
  // toplingdb specific
  bool enable_get_random_keys = false;
>>>>>>> a92e1a0a
};

// Table Properties that are specific to block-based table properties.
struct BlockBasedTablePropertyNames {
  // value of this properties is a fixed int32 number.
  static const std::string kIndexType;
  // value is "1" for true and "0" for false.
  static const std::string kWholeKeyFiltering;
  // value is "1" for true and "0" for false.
  static const std::string kPrefixFiltering;
};

// Create default block based table factory.
extern TableFactory* NewBlockBasedTableFactory(
    const BlockBasedTableOptions& table_options = BlockBasedTableOptions());

#ifndef ROCKSDB_LITE

ROCKSDB_ENUM_PLAIN(EncodingType, char,
  // Always write full keys without any special encoding.
  kPlain,
  // Find opportunity to write the same prefix once for multiple rows.
  // In some cases, when a key follows a previous key with the same prefix,
  // instead of writing out the full key, it just writes out the size of the
  // shared prefix, as well as other bytes, to save some bytes.
  //
  // When using this option, the user is required to use the same prefix
  // extractor to make sure the same prefix will be extracted from the same key.
  // The Name() value of the prefix extractor will be stored in the file. When
  // reopening the file, the name of the options.prefix_extractor given will be
  // bitwise compared to the prefix extractors stored in the file. An error
  // will be returned if the two don't match.
  kPrefix
);

// Table Properties that are specific to plain table properties.
struct PlainTablePropertyNames {
  static const std::string kEncodingType;
  static const std::string kBloomVersion;
  static const std::string kNumBloomBlocks;
};

const uint32_t kPlainTableVariableLength = 0;

struct PlainTableOptions {
  static const char* kName() { return "PlainTableOptions"; };
  // @user_key_len: plain table has optimization for fix-sized keys, which can
  //                be specified via user_key_len.  Alternatively, you can pass
  //                `kPlainTableVariableLength` if your keys have variable
  //                lengths.
  uint32_t user_key_len = kPlainTableVariableLength;

  // @bloom_bits_per_key: the number of bits used for bloom filer per prefix.
  //                      You may disable it by passing a zero.
  int bloom_bits_per_key = 10;

  // @hash_table_ratio: the desired utilization of the hash table used for
  //                    prefix hashing.
  //                    hash_table_ratio = number of prefixes / #buckets in the
  //                    hash table
  double hash_table_ratio = 0.75;

  // @index_sparseness: inside each prefix, need to build one index record for
  //                    how many keys for binary search inside each hash bucket.
  //                    For encoding type kPrefix, the value will be used when
  //                    writing to determine an interval to rewrite the full
  //                    key. It will also be used as a suggestion and satisfied
  //                    when possible.
  size_t index_sparseness = 16;

  // @huge_page_tlb_size: if <=0, allocate hash indexes and blooms from malloc.
  //                      Otherwise from huge page TLB. The user needs to
  //                      reserve huge pages for it to be allocated, like:
  //                          sysctl -w vm.nr_hugepages=20
  //                      See linux doc Documentation/vm/hugetlbpage.txt
  size_t huge_page_tlb_size = 0;

  // @encoding_type: how to encode the keys. See enum EncodingType above for
  //                 the choices. The value will determine how to encode keys
  //                 when writing to a new SST file. This value will be stored
  //                 inside the SST file which will be used when reading from
  //                 the file, which makes it possible for users to choose
  //                 different encoding type when reopening a DB. Files with
  //                 different encoding types can co-exist in the same DB and
  //                 can be read.
  EncodingType encoding_type = kPlain;

  // @full_scan_mode: mode for reading the whole file one record by one without
  //                  using the index.
  bool full_scan_mode = false;

  // @store_index_in_file: compute plain table index and bloom filter during
  //                       file building and store it in file. When reading
  //                       file, index will be mapped instead of recomputation.
  bool store_index_in_file = false;
};

// -- Plain Table with prefix-only seek
// For this factory, you need to set Options.prefix_extractor properly to make
// it work. Look-up will starts with prefix hash lookup for key prefix. Inside
// the hash bucket found, a binary search is executed for hash conflicts.
// Finally, a linear search is used.

extern TableFactory* NewPlainTableFactory(
    const PlainTableOptions& options = PlainTableOptions());

struct CuckooTablePropertyNames {
  // The key that is used to fill empty buckets.
  static const std::string kEmptyKey;
  // Fixed length of value.
  static const std::string kValueLength;
  // Number of hash functions used in Cuckoo Hash.
  static const std::string kNumHashFunc;
  // It denotes the number of buckets in a Cuckoo Block. Given a key and a
  // particular hash function, a Cuckoo Block is a set of consecutive buckets,
  // where starting bucket id is given by the hash function on the key. In case
  // of a collision during inserting the key, the builder tries to insert the
  // key in other locations of the cuckoo block before using the next hash
  // function. This reduces cache miss during read operation in case of
  // collision.
  static const std::string kCuckooBlockSize;
  // Size of the hash table. Use this number to compute the modulo of hash
  // function. The actual number of buckets will be kMaxHashTableSize +
  // kCuckooBlockSize - 1. The last kCuckooBlockSize-1 buckets are used to
  // accommodate the Cuckoo Block from end of hash table, due to cache friendly
  // implementation.
  static const std::string kHashTableSize;
  // Denotes if the key sorted in the file is Internal Key (if false)
  // or User Key only (if true).
  static const std::string kIsLastLevel;
  // Indicate if using identity function for the first hash function.
  static const std::string kIdentityAsFirstHash;
  // Indicate if using module or bit and to calculate hash value
  static const std::string kUseModuleHash;
  // Fixed user key length
  static const std::string kUserKeyLength;
};

struct CuckooTableOptions {
  static const char* kName() { return "CuckooTableOptions"; };

  // Determines the utilization of hash tables. Smaller values
  // result in larger hash tables with fewer collisions.
  double hash_table_ratio = 0.9;
  // A property used by builder to determine the depth to go to
  // to search for a path to displace elements in case of
  // collision. See Builder.MakeSpaceForKey method. Higher
  // values result in more efficient hash tables with fewer
  // lookups but take more time to build.
  uint32_t max_search_depth = 100;
  // In case of collision while inserting, the builder
  // attempts to insert in the next cuckoo_block_size
  // locations before skipping over to the next Cuckoo hash
  // function. This makes lookups more cache friendly in case
  // of collisions.
  uint32_t cuckoo_block_size = 5;
  // If this option is enabled, user key is treated as uint64_t and its value
  // is used as hash value directly. This option changes builder's behavior.
  // Reader ignore this option and behave according to what specified in table
  // property.
  bool identity_as_first_hash = false;
  // If this option is set to true, module is used during hash calculation.
  // This often yields better space efficiency at the cost of performance.
  // If this option is set to false, # of entries in table is constrained to be
  // power of two, and bit and is used to calculate hash, which is faster in
  // general.
  bool use_module_hash = true;
};

// Cuckoo Table Factory for SST table format using Cache Friendly Cuckoo Hashing
extern TableFactory* NewCuckooTableFactory(
    const CuckooTableOptions& table_options = CuckooTableOptions());

#endif  // ROCKSDB_LITE

class RandomAccessFileReader;

// A base class for table factories.
class TableFactory : public Customizable {
 public:
  virtual ~TableFactory() override {}

  static const char* kBlockCacheOpts() { return "BlockCache"; };
  static const char* kBlockBasedTableName() { return "BlockBasedTable"; };
  static const char* kPlainTableName() { return "PlainTable"; }
  static const char* kCuckooTableName() { return "CuckooTable"; };

  // Creates and configures a new TableFactory from the input options and id.
  static Status CreateFromString(const ConfigOptions& config_options,
                                 const std::string& id,
                                 std::shared_ptr<TableFactory>* factory);

  static const char* Type() { return "TableFactory"; }

  // Returns a Table object table that can fetch data from file specified
  // in parameter file. It's the caller's responsibility to make sure
  // file is in the correct format.
  //
  // NewTableReader() is called in three places:
  // (1) TableCache::FindTable() calls the function when table cache miss
  //     and cache the table object returned.
  // (2) SstFileDumper (for SST Dump) opens the table and dump the table
  //     contents using the iterator of the table.
  // (3) DBImpl::IngestExternalFile() calls this function to read the contents
  //     of the sst file it's attempting to add
  //
  // table_reader_options is a TableReaderOptions which contain all the
  //    needed parameters and configuration to open the table.
  // file is a file handler to handle the file for the table.
  // file_size is the physical file size of the file.
  // table_reader is the output table reader.
  virtual Status NewTableReader(
      const TableReaderOptions& table_reader_options,
      std::unique_ptr<RandomAccessFileReader>&& file, uint64_t file_size,
      std::unique_ptr<TableReader>* table_reader,
      bool prefetch_index_and_filter_in_cache = true) const {
    ReadOptions ro;
    return NewTableReader(ro, table_reader_options, std::move(file), file_size,
                          table_reader, prefetch_index_and_filter_in_cache);
  }

  // Overload of the above function that allows the caller to pass in a
  // ReadOptions
  virtual Status NewTableReader(
      const ReadOptions& ro, const TableReaderOptions& table_reader_options,
      std::unique_ptr<RandomAccessFileReader>&& file, uint64_t file_size,
      std::unique_ptr<TableReader>* table_reader,
      bool prefetch_index_and_filter_in_cache) const = 0;

  // Return a table builder to write to a file for this table type.
  //
  // It is called in several places:
  // (1) When flushing memtable to a level-0 output file, it creates a table
  //     builder (In DBImpl::WriteLevel0Table(), by calling BuildTable())
  // (2) During compaction, it gets the builder for writing compaction output
  //     files in DBImpl::OpenCompactionOutputFile().
  // (3) When recovering from transaction logs, it creates a table builder to
  //     write to a level-0 output file (In DBImpl::WriteLevel0TableForRecovery,
  //     by calling BuildTable())
  // (4) When running Repairer, it creates a table builder to convert logs to
  //     SST files (In Repairer::ConvertLogToTable() by calling BuildTable())
  //
  // Multiple configured can be accessed from there, including and not limited
  // to compression options. file is a handle of a writable file.
  // It is the caller's responsibility to keep the file open and close the file
  // after closing the table builder. compression_type is the compression type
  // to use in this table.
  virtual TableBuilder* NewTableBuilder(
      const TableBuilderOptions& table_builder_options,
      WritableFileWriter* file) const = 0;

  // Return is delete range supported
  virtual bool IsDeleteRangeSupported() const { return false; }

  virtual bool InputCompressionMatchesOutput(const class Compaction*) const;
};

#ifndef ROCKSDB_LITE
// Create a special table factory that can open either of the supported
// table formats, based on setting inside the SST files. It should be used to
// convert a DB from one table format to another.
// @table_factory_to_write: the table factory used when writing to new files.
// @block_based_table_factory:  block based table factory to use. If NULL, use
//                              a default one.
// @plain_table_factory: plain table factory to use. If NULL, use a default one.
// @cuckoo_table_factory: cuckoo table factory to use. If NULL, use a default
// one.
extern TableFactory* NewAdaptiveTableFactory(
    std::shared_ptr<TableFactory> table_factory_to_write = nullptr,
    std::shared_ptr<TableFactory> block_based_table_factory = nullptr,
    std::shared_ptr<TableFactory> plain_table_factory = nullptr,
    std::shared_ptr<TableFactory> cuckoo_table_factory = nullptr);

#endif  // ROCKSDB_LITE

}  // namespace ROCKSDB_NAMESPACE<|MERGE_RESOLUTION|>--- conflicted
+++ resolved
@@ -605,7 +605,6 @@
   PrepopulateBlockCache prepopulate_block_cache =
       PrepopulateBlockCache::kDisable;
 
-<<<<<<< HEAD
   // RocksDB does auto-readahead for iterators on noticing more than two reads
   // for a table file if user doesn't provide readahead_size. The readahead size
   // starts at initial_auto_readahead_size and doubles on every additional read
@@ -634,10 +633,9 @@
   //
   // Default: 8 KB (8 * 1024).
   size_t initial_auto_readahead_size = 8 * 1024;
-=======
+
   // toplingdb specific
   bool enable_get_random_keys = false;
->>>>>>> a92e1a0a
 };
 
 // Table Properties that are specific to block-based table properties.
