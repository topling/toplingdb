--- conflicted
+++ resolved
@@ -1853,13 +1853,8 @@
 
 // For level based compaction, we can configure if we want to skip/force
 // bottommost level compaction.
-<<<<<<< HEAD
-enum class BottommostLevelCompaction {
+ROCKSDB_ENUM_CLASS(BottommostLevelCompaction, int,
   // Skip bottommost level compaction.
-=======
-ROCKSDB_ENUM_CLASS(BottommostLevelCompaction, int,
-  // Skip bottommost level compaction
->>>>>>> 9b839224
   kSkip,
   // Only compact bottommost level if there is a compaction filter.
   // This is the default option.
@@ -1870,15 +1865,9 @@
   // Always compact bottommost level.
   kForce,
   // Always compact bottommost level but in bottommost level avoid
-<<<<<<< HEAD
   // double-compacting files created in the same compaction.
-  kForceOptimized,
-};
-=======
-  // double-compacting files created in the same compaction
   kForceOptimized
 );
->>>>>>> 9b839224
 
 // For manual compaction, we can configure if we want to skip/force garbage
 // collection of blob files.
