//  Copyright (c) 2011-present, Facebook, Inc.  All rights reserved.
//  This source code is licensed under both the GPLv2 (found in the
//  COPYING file in the root directory) and Apache 2.0 License
//  (found in the LICENSE.Apache file in the root directory).

#include "table/block_based/partitioned_filter_block.h"

#include <map>

#include "block_cache.h"
#include "index_builder.h"
#include "rocksdb/filter_policy.h"
#include "table/block_based/block_based_table_reader.h"
#include "table/block_based/filter_policy_internal.h"
#include "table/format.h"
#include "test_util/testharness.h"
#include "test_util/testutil.h"
#include "util/coding.h"
#include "util/hash.h"

namespace ROCKSDB_NAMESPACE {

std::map<uint64_t, std::string> blooms;

class MockedBlockBasedTable : public BlockBasedTable {
 public:
  MockedBlockBasedTable(Rep* rep, PartitionedIndexBuilder* pib)
      : BlockBasedTable(rep, /*block_cache_tracer=*/nullptr) {
    // Initialize what Open normally does as much as necessary for the test
    rep->index_key_includes_seq = pib->seperator_is_key_plus_seq();
    rep->index_value_is_full = !pib->get_use_value_delta_encoding();
  }
};

class MyPartitionedFilterBlockReader : public PartitionedFilterBlockReader {
 public:
  MyPartitionedFilterBlockReader(BlockBasedTable* t,
                                 CachableEntry<Block>&& filter_block)
      : PartitionedFilterBlockReader(
            t, std::move(filter_block.As<Block_kFilterPartitionIndex>())) {
    for (const auto& pair : blooms) {
      const uint64_t offset = pair.first;
      const std::string& bloom = pair.second;

      assert(t);
      assert(t->get_rep());
      CachableEntry<ParsedFullFilterBlock> block(
          new ParsedFullFilterBlock(
              t->get_rep()->table_options.filter_policy.get(),
              BlockContents(Slice(bloom))),
          nullptr /* cache */, nullptr /* cache_handle */,
          true /* own_value */);
      filter_map_[offset] = std::move(block);
    }
  }
};

class PartitionedFilterBlockTest
    : public testing::Test,
      virtual public ::testing::WithParamInterface<
          std::tuple<uint32_t, test::UserDefinedTimestampTestMode>> {
 public:
  Options options_;
  ImmutableOptions ioptions_;
  EnvOptions env_options_;
  BlockBasedTableOptions table_options_;
  InternalKeyComparator icomp_;
  std::unique_ptr<BlockBasedTable> table_;
  std::shared_ptr<Cache> cache_;
  int bits_per_key_;
  size_t ts_sz_;
  bool user_defined_timestamps_persisted_;

  PartitionedFilterBlockTest() : bits_per_key_(10) {
    auto udt_test_mode = std::get<1>(GetParam());
    if (test::IsUDTEnabled(udt_test_mode)) {
      options_.comparator = test::BytewiseComparatorWithU64TsWrapper();
    }
    ts_sz_ = options_.comparator->timestamp_size();
    user_defined_timestamps_persisted_ = test::ShouldPersistUDT(udt_test_mode);
    icomp_ = InternalKeyComparator(options_.comparator);
    env_options_ = EnvOptions(options_);
    ioptions_ = ImmutableOptions(options_);
    table_options_.filter_policy.reset(
        NewBloomFilterPolicy(bits_per_key_, false));
    table_options_.format_version = std::get<0>(GetParam());
    table_options_.index_block_restart_interval = 3;
  }

  ~PartitionedFilterBlockTest() override {}

  static constexpr int kKeyNum = 4;
  static constexpr int kMissingKeyNum = 2;
  const std::string keys_without_ts[kKeyNum] = {"afoo", "bar", "box", "hello"};
  const std::string missing_keys_without_ts[kMissingKeyNum] = {"missing",
                                                               "other"};

  std::vector<std::string> PrepareKeys(const std::string* orig_keys,
                                       int number_of_keys) {
    std::vector<std::string> user_keys;
    if (ts_sz_ == 0) {
      user_keys.assign(orig_keys, orig_keys + number_of_keys);
    } else {
      for (int i = 0; i < number_of_keys; i++) {
        std::string key_with_ts;
        AppendKeyWithMinTimestamp(&key_with_ts, orig_keys[i], ts_sz_);
        user_keys.push_back(std::move(key_with_ts));
      }
    }
    return user_keys;
  }

  uint64_t MaxIndexSize() {
    uint64_t max_key_size = 0;
<<<<<<< HEAD
    for (int i = 1; i < num_keys; i++) {
      max_key_size =
          std::max(max_key_size, static_cast<uint64_t>(keys[i].size()));
=======
    for (int i = 0; i < kKeyNum; i++) {
      // If UDT is enabled, the size of each key would be increased by a
      // timestamp size.
      max_key_size = std::max(
          max_key_size, static_cast<uint64_t>(keys_without_ts[i].size()) +
                            ts_sz_ * sizeof(static_cast<unsigned char>(0)));
>>>>>>> 49ce8a10
    }
    uint64_t max_index_size = kKeyNum * (max_key_size + 8 /*handle*/);
    return max_index_size;
  }

  uint64_t MaxFilterSize() {
    // General, rough over-approximation
    return kKeyNum * bits_per_key_ + (CACHE_LINE_SIZE * 8 + /*metadata*/ 5);
  }

  uint64_t last_offset = 10;
  BlockHandle Write(const Slice& slice) {
    BlockHandle bh(last_offset + 1, slice.size());
    blooms[bh.offset()] = slice.ToString();
    last_offset += bh.size();
    return bh;
  }

  PartitionedIndexBuilder* NewIndexBuilder() {
    const bool kValueDeltaEncoded = true;
    return PartitionedIndexBuilder::CreateIndexBuilder(
        &icomp_, !kValueDeltaEncoded, table_options_, ts_sz_,
        user_defined_timestamps_persisted_);
  }

  PartitionedFilterBlockBuilder* NewBuilder(
      PartitionedIndexBuilder* const p_index_builder,
      const SliceTransform* prefix_extractor = nullptr) {
    assert(table_options_.block_size_deviation <= 100);
    auto partition_size =
        static_cast<uint32_t>(((table_options_.metadata_block_size *
                                (100 - table_options_.block_size_deviation)) +
                               99) /
                              100);
    partition_size = std::max(partition_size, static_cast<uint32_t>(1));
    const bool kValueDeltaEncoded = true;
    return new PartitionedFilterBlockBuilder(
        prefix_extractor, table_options_.whole_key_filtering,
        BloomFilterPolicy::GetBuilderFromContext(
            FilterBuildingContext(table_options_)),
        table_options_.index_block_restart_interval, !kValueDeltaEncoded,
        p_index_builder, partition_size, ts_sz_,
        user_defined_timestamps_persisted_);
  }

  PartitionedFilterBlockReader* NewReader(
      PartitionedFilterBlockBuilder* builder, PartitionedIndexBuilder* pib) {
    BlockHandle bh;
    Status status;
    Slice slice;
    std::unique_ptr<const char[]> filter_data;
    do {
      slice = builder->Finish(bh, &status, &filter_data);
      bh = Write(slice);
    } while (status.IsIncomplete());

    constexpr bool skip_filters = false;
    constexpr uint64_t file_size = 12345;
    constexpr int level = 0;
    constexpr bool immortal_table = false;
    table_.reset(new MockedBlockBasedTable(
        new BlockBasedTable::Rep(ioptions_, env_options_, table_options_,
                                 icomp_, skip_filters, file_size, level,
                                 immortal_table,
                                 user_defined_timestamps_persisted_),
        pib));
    BlockContents contents(slice);
    CachableEntry<Block> block(
        new Block(std::move(contents), 0 /* read_amp_bytes_per_bit */, nullptr),
        nullptr /* cache */, nullptr /* cache_handle */, true /* own_value */);
    auto reader =
        new MyPartitionedFilterBlockReader(table_.get(), std::move(block));
    return reader;
  }

  void VerifyReader(PartitionedFilterBlockBuilder* builder,
                    PartitionedIndexBuilder* pib, bool empty = false) {
    std::unique_ptr<PartitionedFilterBlockReader> reader(
        NewReader(builder, pib));
    // Querying added keys
    const bool no_io = true;
    std::vector<std::string> keys = PrepareKeys(keys_without_ts, kKeyNum);
    for (auto key : keys) {
      auto ikey = InternalKey(key, 0, ValueType::kTypeValue);
      const Slice ikey_slice = Slice(*ikey.rep());
      ASSERT_TRUE(reader->KeyMayMatch(
          StripTimestampFromUserKey(key, ts_sz_), !no_io, &ikey_slice,
          /*get_context=*/nullptr,
          /*lookup_context=*/nullptr, ReadOptions()));
    }
    {
      // querying a key twice
      auto ikey = InternalKey(keys[0], 0, ValueType::kTypeValue);
      const Slice ikey_slice = Slice(*ikey.rep());
      ASSERT_TRUE(reader->KeyMayMatch(
          StripTimestampFromUserKey(keys[0], ts_sz_), !no_io, &ikey_slice,
          /*get_context=*/nullptr,
          /*lookup_context=*/nullptr, ReadOptions()));
    }
    // querying missing keys
    std::vector<std::string> missing_keys =
        PrepareKeys(missing_keys_without_ts, kMissingKeyNum);
    for (auto key : missing_keys) {
      auto ikey = InternalKey(key, 0, ValueType::kTypeValue);
      const Slice ikey_slice = Slice(*ikey.rep());
      if (empty) {
        ASSERT_TRUE(reader->KeyMayMatch(
            StripTimestampFromUserKey(key, ts_sz_), !no_io, &ikey_slice,
            /*get_context=*/nullptr,
            /*lookup_context=*/nullptr, ReadOptions()));
      } else {
        // assuming a good hash function
        ASSERT_FALSE(reader->KeyMayMatch(
            StripTimestampFromUserKey(key, ts_sz_), !no_io, &ikey_slice,
            /*get_context=*/nullptr,
            /*lookup_context=*/nullptr, ReadOptions()));
      }
    }
  }

  int TestBlockPerKey() {
    std::unique_ptr<PartitionedIndexBuilder> pib(NewIndexBuilder());
    std::unique_ptr<PartitionedFilterBlockBuilder> builder(
        NewBuilder(pib.get()));
    int i = 0;
    std::vector<std::string> keys = PrepareKeys(keys_without_ts, kKeyNum);
    builder->Add(StripTimestampFromUserKey(keys[i], ts_sz_));
    CutABlock(pib.get(), keys[i], keys[i + 1]);
    i++;
    builder->Add(StripTimestampFromUserKey(keys[i], ts_sz_));
    CutABlock(pib.get(), keys[i], keys[i + 1]);
    i++;
    builder->Add(StripTimestampFromUserKey(keys[i], ts_sz_));
    builder->Add(StripTimestampFromUserKey(keys[i], ts_sz_));
    CutABlock(pib.get(), keys[i], keys[i + 1]);
    i++;
    builder->Add(StripTimestampFromUserKey(keys[i], ts_sz_));
    CutABlock(pib.get(), keys[i]);

    VerifyReader(builder.get(), pib.get());
    return CountNumOfIndexPartitions(pib.get());
  }

  void TestBlockPerTwoKeys(const SliceTransform* prefix_extractor = nullptr) {
    std::unique_ptr<PartitionedIndexBuilder> pib(NewIndexBuilder());
    std::unique_ptr<PartitionedFilterBlockBuilder> builder(
        NewBuilder(pib.get(), prefix_extractor));
    std::vector<std::string> keys = PrepareKeys(keys_without_ts, kKeyNum);
    int i = 0;
    builder->Add(StripTimestampFromUserKey(keys[i], ts_sz_));
    i++;
    builder->Add(StripTimestampFromUserKey(keys[i], ts_sz_));
    CutABlock(pib.get(), keys[i], keys[i + 1]);
    i++;
    builder->Add(StripTimestampFromUserKey(keys[i], ts_sz_));
    builder->Add(StripTimestampFromUserKey(keys[i], ts_sz_));
    i++;
    builder->Add(StripTimestampFromUserKey(keys[i], ts_sz_));
    CutABlock(pib.get(), keys[i]);

    VerifyReader(builder.get(), pib.get(), prefix_extractor);
  }

  void TestBlockPerAllKeys() {
    std::unique_ptr<PartitionedIndexBuilder> pib(NewIndexBuilder());
    std::unique_ptr<PartitionedFilterBlockBuilder> builder(
        NewBuilder(pib.get()));
    std::vector<std::string> keys = PrepareKeys(keys_without_ts, kKeyNum);
    int i = 0;
    builder->Add(StripTimestampFromUserKey(keys[i], ts_sz_));
    i++;
    builder->Add(StripTimestampFromUserKey(keys[i], ts_sz_));
    i++;
    builder->Add(StripTimestampFromUserKey(keys[i], ts_sz_));
    builder->Add(StripTimestampFromUserKey(keys[i], ts_sz_));
    i++;
    builder->Add(StripTimestampFromUserKey(keys[i], ts_sz_));
    CutABlock(pib.get(), keys[i]);

    VerifyReader(builder.get(), pib.get());
  }

  void CutABlock(PartitionedIndexBuilder* builder,
                 const std::string& user_key) {
    // Assuming a block is cut, add an entry to the index
    std::string key =
        std::string(*InternalKey(user_key, 0, ValueType::kTypeValue).rep());
    BlockHandle dont_care_block_handle(1, 1);
    builder->AddIndexEntry(&key, nullptr, dont_care_block_handle);
  }

  void CutABlock(PartitionedIndexBuilder* builder, const std::string& user_key,
                 const std::string& next_user_key) {
    // Assuming a block is cut, add an entry to the index
    std::string key =
        std::string(*InternalKey(user_key, 0, ValueType::kTypeValue).rep());
    std::string next_key = std::string(
        *InternalKey(next_user_key, 0, ValueType::kTypeValue).rep());
    BlockHandle dont_care_block_handle(1, 1);
    Slice slice = Slice(next_key.data(), next_key.size());
    builder->AddIndexEntry(&key, &slice, dont_care_block_handle);
  }

  int CountNumOfIndexPartitions(PartitionedIndexBuilder* builder) {
    IndexBuilder::IndexBlocks dont_care_ib;
    BlockHandle dont_care_bh(10, 10);
    Status s;
    int cnt = 0;
    do {
      s = builder->Finish(&dont_care_ib, dont_care_bh);
      cnt++;
    } while (s.IsIncomplete());
    return cnt - 1;  // 1 is 2nd level index
  }
};

// Format versions potentially intersting to partitioning
INSTANTIATE_TEST_CASE_P(
    FormatVersions, PartitionedFilterBlockTest,
    testing::Combine(testing::ValuesIn(std::set<uint32_t>{
                         2, 3, 4, test::kDefaultFormatVersion,
                         kLatestFormatVersion}),
                     testing::ValuesIn(test::GetUDTTestModes())));

TEST_P(PartitionedFilterBlockTest, EmptyBuilder) {
  std::unique_ptr<PartitionedIndexBuilder> pib(NewIndexBuilder());
  std::unique_ptr<PartitionedFilterBlockBuilder> builder(NewBuilder(pib.get()));
  const bool empty = true;
  VerifyReader(builder.get(), pib.get(), empty);
}

TEST_P(PartitionedFilterBlockTest, OneBlock) {
  uint64_t max_index_size = MaxIndexSize();
  for (uint64_t i = 1; i < max_index_size + 1; i++) {
    table_options_.metadata_block_size = i;
    TestBlockPerAllKeys();
  }
}

TEST_P(PartitionedFilterBlockTest, TwoBlocksPerKey) {
  uint64_t max_index_size = MaxIndexSize();
  for (uint64_t i = 1; i < max_index_size + 1; i++) {
    table_options_.metadata_block_size = i;
    TestBlockPerTwoKeys();
  }
}

// This reproduces the bug that a prefix is the same among multiple consecutive
// blocks but the bug would add it only to the first block.
TEST_P(PartitionedFilterBlockTest, SamePrefixInMultipleBlocks) {
  // some small number to cause partition cuts
  table_options_.metadata_block_size = 1;
  std::unique_ptr<const SliceTransform> prefix_extractor(
      ROCKSDB_NAMESPACE::NewFixedPrefixTransform(1));
  std::unique_ptr<PartitionedIndexBuilder> pib(NewIndexBuilder());
  std::unique_ptr<PartitionedFilterBlockBuilder> builder(
      NewBuilder(pib.get(), prefix_extractor.get()));
  const std::string pkeys_without_ts[3] = {"p-key10", "p-key20", "p-key30"};
  std::vector<std::string> pkeys =
      PrepareKeys(pkeys_without_ts, 3 /* number_of_keys */);
  builder->Add(StripTimestampFromUserKey(pkeys[0], ts_sz_));
  CutABlock(pib.get(), pkeys[0], pkeys[1]);
  builder->Add(StripTimestampFromUserKey(pkeys[1], ts_sz_));
  CutABlock(pib.get(), pkeys[1], pkeys[2]);
  builder->Add(StripTimestampFromUserKey(pkeys[2], ts_sz_));
  CutABlock(pib.get(), pkeys[2]);
  std::unique_ptr<PartitionedFilterBlockReader> reader(
      NewReader(builder.get(), pib.get()));
  for (auto key : pkeys) {
    auto ikey = InternalKey(key, 0, ValueType::kTypeValue);
    const Slice ikey_slice = Slice(*ikey.rep());
    ASSERT_TRUE(reader->PrefixMayMatch(prefix_extractor->Transform(key),
                                       /*no_io=*/false, &ikey_slice,
                                       /*get_context=*/nullptr,
                                       /*lookup_context=*/nullptr,
                                       ReadOptions()));
  }
  // Non-existent keys but with the same prefix
  const std::string pnonkeys_without_ts[4] = {"p-key9", "p-key11", "p-key21",
                                              "p-key31"};
  std::vector<std::string> pnonkeys =
      PrepareKeys(pnonkeys_without_ts, 4 /* number_of_keys */);
  for (auto key : pnonkeys) {
    auto ikey = InternalKey(key, 0, ValueType::kTypeValue);
    const Slice ikey_slice = Slice(*ikey.rep());
    ASSERT_TRUE(reader->PrefixMayMatch(prefix_extractor->Transform(key),
                                       /*no_io=*/false, &ikey_slice,
                                       /*get_context=*/nullptr,
                                       /*lookup_context=*/nullptr,
                                       ReadOptions()));
  }
}

// This reproduces the bug in format_version=3 that the seeking the prefix will
// lead us to the partition before the one that has filter for the prefix.
TEST_P(PartitionedFilterBlockTest, PrefixInWrongPartitionBug) {
  // some small number to cause partition cuts
  table_options_.metadata_block_size = 1;
  std::unique_ptr<const SliceTransform> prefix_extractor(
      ROCKSDB_NAMESPACE::NewFixedPrefixTransform(2));
  std::unique_ptr<PartitionedIndexBuilder> pib(NewIndexBuilder());
  std::unique_ptr<PartitionedFilterBlockBuilder> builder(
      NewBuilder(pib.get(), prefix_extractor.get()));
  // In the bug, searching for prefix "p3" on an index with format version 3,
  // will give the key "p3" and the partition of the keys that are <= p3, i.e.,
  // p2-keys, where the filter for prefix "p3" does not exist.
  const std::string pkeys_without_ts[] = {"p1-key1", "p2-key2", "p3-key3",
                                          "p4-key3", "p5-key3"};
  std::vector<std::string> pkeys =
      PrepareKeys(pkeys_without_ts, 5 /* number_of_keys */);
  builder->Add(StripTimestampFromUserKey(pkeys[0], ts_sz_));
  CutABlock(pib.get(), pkeys[0], pkeys[1]);
  builder->Add(StripTimestampFromUserKey(pkeys[1], ts_sz_));
  CutABlock(pib.get(), pkeys[1], pkeys[2]);
  builder->Add(StripTimestampFromUserKey(pkeys[2], ts_sz_));
  CutABlock(pib.get(), pkeys[2], pkeys[3]);
  builder->Add(StripTimestampFromUserKey(pkeys[3], ts_sz_));
  CutABlock(pib.get(), pkeys[3], pkeys[4]);
  builder->Add(StripTimestampFromUserKey(pkeys[4], ts_sz_));
  CutABlock(pib.get(), pkeys[4]);
  std::unique_ptr<PartitionedFilterBlockReader> reader(
      NewReader(builder.get(), pib.get()));
  for (auto key : pkeys) {
    auto prefix = prefix_extractor->Transform(key);
    auto ikey = InternalKey(key, 0, ValueType::kTypeValue);
    const Slice ikey_slice = Slice(*ikey.rep());
    ASSERT_TRUE(reader->PrefixMayMatch(prefix,
                                       /*no_io=*/false, &ikey_slice,
                                       /*get_context=*/nullptr,
                                       /*lookup_context=*/nullptr,
                                       ReadOptions()));
  }
}

TEST_P(PartitionedFilterBlockTest, OneBlockPerKey) {
  uint64_t max_index_size = MaxIndexSize();
  for (uint64_t i = 1; i < max_index_size + 1; i++) {
    table_options_.metadata_block_size = i;
    TestBlockPerKey();
  }
}

TEST_P(PartitionedFilterBlockTest, PartitionCount) {
  table_options_.metadata_block_size =
      std::max(MaxIndexSize(), MaxFilterSize());
  int partitions = TestBlockPerKey();
  ASSERT_EQ(partitions, 1);
  // A low number ensures cutting a block after each key
  table_options_.metadata_block_size = 1;
  partitions = TestBlockPerKey();
  ASSERT_EQ(partitions, kKeyNum - 1 /* last two keys make one flush */);
}

}  // namespace ROCKSDB_NAMESPACE

int main(int argc, char** argv) {
  ROCKSDB_NAMESPACE::port::InstallStackTraceHandler();
  ::testing::InitGoogleTest(&argc, argv);
  return RUN_ALL_TESTS();
}<|MERGE_RESOLUTION|>--- conflicted
+++ resolved
@@ -112,18 +112,12 @@
 
   uint64_t MaxIndexSize() {
     uint64_t max_key_size = 0;
-<<<<<<< HEAD
-    for (int i = 1; i < num_keys; i++) {
-      max_key_size =
-          std::max(max_key_size, static_cast<uint64_t>(keys[i].size()));
-=======
     for (int i = 0; i < kKeyNum; i++) {
       // If UDT is enabled, the size of each key would be increased by a
       // timestamp size.
       max_key_size = std::max(
           max_key_size, static_cast<uint64_t>(keys_without_ts[i].size()) +
                             ts_sz_ * sizeof(static_cast<unsigned char>(0)));
->>>>>>> 49ce8a10
     }
     uint64_t max_index_size = kKeyNum * (max_key_size + 8 /*handle*/);
     return max_index_size;
