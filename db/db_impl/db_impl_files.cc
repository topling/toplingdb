//  Copyright (c) 2011-present, Facebook, Inc.  All rights reserved.
//  This source code is licensed under both the GPLv2 (found in the
//  COPYING file in the root directory) and Apache 2.0 License
//  (found in the LICENSE.Apache file in the root directory).
//
// Copyright (c) 2011 The LevelDB Authors. All rights reserved.
// Use of this source code is governed by a BSD-style license that can be
// found in the LICENSE file. See the AUTHORS file for names of contributors.
#include <cinttypes>
#include <set>
#include <unordered_set>

#include "db/db_impl/db_impl.h"
#include "db/event_helpers.h"
#include "db/memtable_list.h"
#include "file/file_util.h"
#include "file/filename.h"
#include "file/sst_file_manager_impl.h"
#include "logging/logging.h"
#include "port/port.h"
#include "util/autovector.h"
#include "util/defer.h"

namespace ROCKSDB_NAMESPACE {

uint64_t DBImpl::MinLogNumberToKeep() {
  return versions_->min_log_number_to_keep();
}

uint64_t DBImpl::MinObsoleteSstNumberToKeep() {
  mutex_.AssertHeld();
  if (!pending_outputs_.empty()) {
    return *pending_outputs_.begin();
  }
  return std::numeric_limits<uint64_t>::max();
}

uint64_t DBImpl::GetObsoleteSstFilesSize() {
  mutex_.AssertHeld();
  return versions_->GetObsoleteSstFilesSize();
}

Status DBImpl::DisableFileDeletions() {
  Status s;
  int my_disable_delete_obsolete_files;
  {
    InstrumentedMutexLock l(&mutex_);
    s = DisableFileDeletionsWithLock();
    my_disable_delete_obsolete_files = disable_delete_obsolete_files_;
  }
  if (my_disable_delete_obsolete_files == 1) {
    ROCKS_LOG_INFO(immutable_db_options_.info_log, "File Deletions Disabled");
  } else {
    ROCKS_LOG_WARN(immutable_db_options_.info_log,
                   "File Deletions Disabled, but already disabled. Counter: %d",
                   my_disable_delete_obsolete_files);
  }
  return s;
}

// FIXME: can be inconsistent with DisableFileDeletions in cases like
// DBImplReadOnly
Status DBImpl::DisableFileDeletionsWithLock() {
  mutex_.AssertHeld();
  ++disable_delete_obsolete_files_;
  return Status::OK();
}

Status DBImpl::EnableFileDeletions(bool force) {
  // Job id == 0 means that this is not our background process, but rather
  // user thread
  JobContext job_context(0);
  int saved_counter;  // initialize on all paths
  {
    InstrumentedMutexLock l(&mutex_);
    if (force) {
      // if force, we need to enable file deletions right away
      disable_delete_obsolete_files_ = 0;
    } else if (disable_delete_obsolete_files_ > 0) {
      --disable_delete_obsolete_files_;
    }
    saved_counter = disable_delete_obsolete_files_;
    if (saved_counter == 0) {
      FindObsoleteFiles(&job_context, true);
      bg_cv_.SignalAll();
    }
  }
  if (saved_counter == 0) {
    ROCKS_LOG_INFO(immutable_db_options_.info_log, "File Deletions Enabled");
    if (job_context.HaveSomethingToDelete()) {
      PurgeObsoleteFiles(job_context);
    }
  } else {
    ROCKS_LOG_WARN(immutable_db_options_.info_log,
                   "File Deletions Enable, but not really enabled. Counter: %d",
                   saved_counter);
  }
  job_context.Clean();
  LogFlush(immutable_db_options_.info_log);
  return Status::OK();
}

bool DBImpl::IsFileDeletionsEnabled() const {
  return 0 == disable_delete_obsolete_files_;
}

// * Returns the list of live files in 'sst_live' and 'blob_live'.
// If it's doing full scan:
// * Returns the list of all files in the filesystem in
// 'full_scan_candidate_files'.
// Otherwise, gets obsolete files from VersionSet.
// no_full_scan = true -- never do the full scan using GetChildren()
// force = false -- don't force the full scan, except every
//  mutable_db_options_.delete_obsolete_files_period_micros
// force = true -- force the full scan
void DBImpl::FindObsoleteFiles(JobContext* job_context, bool force,
                               bool no_full_scan) {
  mutex_.AssertHeld();

  // if deletion is disabled, do nothing
  if (disable_delete_obsolete_files_ > 0) {
    return;
  }

  bool doing_the_full_scan = false;

  // logic for figuring out if we're doing the full scan
  if (no_full_scan) {
    doing_the_full_scan = false;
  } else if (force ||
             mutable_db_options_.delete_obsolete_files_period_micros == 0) {
    doing_the_full_scan = true;
  } else {
    const uint64_t now_micros = immutable_db_options_.clock->NowMicros();
    if ((delete_obsolete_files_last_run_ +
         mutable_db_options_.delete_obsolete_files_period_micros) <
        now_micros) {
      doing_the_full_scan = true;
      delete_obsolete_files_last_run_ = now_micros;
    }
  }

  // don't delete files that might be currently written to from compaction
  // threads
  // Since job_context->min_pending_output is set, until file scan finishes,
  // mutex_ cannot be released. Otherwise, we might see no min_pending_output
  // here but later find newer generated unfinalized files while scanning.
  job_context->min_pending_output = MinObsoleteSstNumberToKeep();
  job_context->files_to_quarantine = error_handler_.GetFilesToQuarantine();

  // Get obsolete files.  This function will also update the list of
  // pending files in VersionSet().
  versions_->GetObsoleteFiles(
      &job_context->sst_delete_files, &job_context->blob_delete_files,
      &job_context->manifest_delete_files, job_context->min_pending_output);

  // Mark the elements in job_context->sst_delete_files and
  // job_context->blob_delete_files as "grabbed for purge" so that other threads
  // calling FindObsoleteFiles with full_scan=true will not add these files to
  // candidate list for purge.
  for (const auto& sst_to_del : job_context->sst_delete_files) {
    MarkAsGrabbedForPurge(sst_to_del.metadata->fd.GetNumber());
  }

  for (const auto& blob_file : job_context->blob_delete_files) {
    MarkAsGrabbedForPurge(blob_file.GetBlobFileNumber());
  }

  // store the current filenum, lognum, etc
  job_context->manifest_file_number = versions_->manifest_file_number();
  job_context->pending_manifest_file_number =
      versions_->pending_manifest_file_number();
  job_context->log_number = MinLogNumberToKeep();
  job_context->prev_log_number = versions_->prev_log_number();

  if (doing_the_full_scan) {
    versions_->AddLiveFiles(&job_context->sst_live, &job_context->blob_live);
    InfoLogPrefix info_log_prefix(!immutable_db_options_.db_log_dir.empty(),
                                  dbname_);
    std::set<std::string> paths;
    for (size_t path_id = 0; path_id < immutable_db_options_.db_paths.size();
         path_id++) {
      paths.insert(immutable_db_options_.db_paths[path_id].path);
    }

    // Note that if cf_paths is not specified in the ColumnFamilyOptions
    // of a particular column family, we use db_paths as the cf_paths
    // setting. Hence, there can be multiple duplicates of files from db_paths
    // in the following code. The duplicate are removed while identifying
    // unique files in PurgeObsoleteFiles.
    for (auto cfd : *versions_->GetColumnFamilySet()) {
      for (size_t path_id = 0; path_id < cfd->ioptions()->cf_paths.size();
           path_id++) {
        auto& path = cfd->ioptions()->cf_paths[path_id].path;
        paths.insert(path);
      }
    }

    IOOptions io_opts;
    io_opts.do_not_recurse = true;
    for (auto& path : paths) {
      // set of all files in the directory. We'll exclude files that are still
      // alive in the subsequent processings.
      std::vector<std::string> files;
      Status s = immutable_db_options_.fs->GetChildren(
          path, io_opts, &files, /*IODebugContext*=*/nullptr);
      s.PermitUncheckedError();  // TODO: What should we do on error?
      for (const std::string& file : files) {
        uint64_t number;
        FileType type;
        // 1. If we cannot parse the file name, we skip;
        // 2. If the file with file_number equals number has already been
        // grabbed for purge by another compaction job, or it has already been
        // schedule for purge, we also skip it if we
        // are doing full scan in order to avoid double deletion of the same
        // file under race conditions. See
        // https://github.com/facebook/rocksdb/issues/3573
        if (!ParseFileName(file, &number, info_log_prefix.prefix, &type) ||
            !ShouldPurge(number)) {
          continue;
        }

        // TODO(icanadi) clean up this mess to avoid having one-off "/"
        // prefixes
        job_context->full_scan_candidate_files.emplace_back("/" + file, path);
      }
    }

    // Add log files in wal_dir
    if (!immutable_db_options_.IsWalDirSameAsDBPath(dbname_)) {
      std::vector<std::string> log_files;
      Status s = immutable_db_options_.fs->GetChildren(
          immutable_db_options_.wal_dir, io_opts, &log_files,
          /*IODebugContext*=*/nullptr);
      s.PermitUncheckedError();  // TODO: What should we do on error?
      for (const std::string& log_file : log_files) {
        job_context->full_scan_candidate_files.emplace_back(
            log_file, immutable_db_options_.wal_dir);
      }
    }

    // Add info log files in db_log_dir
    if (!immutable_db_options_.db_log_dir.empty() &&
        immutable_db_options_.db_log_dir != dbname_) {
      std::vector<std::string> info_log_files;
      Status s = immutable_db_options_.fs->GetChildren(
          immutable_db_options_.db_log_dir, io_opts, &info_log_files,
          /*IODebugContext*=*/nullptr);
      s.PermitUncheckedError();  // TODO: What should we do on error?
      for (std::string& log_file : info_log_files) {
        job_context->full_scan_candidate_files.emplace_back(
            log_file, immutable_db_options_.db_log_dir);
      }
    }
  } else {
    // Instead of filling ob_context->sst_live and job_context->blob_live,
    // directly remove files that show up in any Version. This is because
    // candidate files tend to be a small percentage of all files, so it is
    // usually cheaper to check them against every version, compared to
    // building a map for all files.
    versions_->RemoveLiveFiles(job_context->sst_delete_files,
                               job_context->blob_delete_files);
  }

  // Before potentially releasing mutex and waiting on condvar, increment
  // pending_purge_obsolete_files_ so that another thread executing
  // `GetSortedWals` will wait until this thread finishes execution since the
  // other thread will be waiting for `pending_purge_obsolete_files_`.
  // pending_purge_obsolete_files_ MUST be decremented if there is nothing to
  // delete.
  ++pending_purge_obsolete_files_;

  Defer cleanup([job_context, this]() {
    assert(job_context != nullptr);
    if (!job_context->HaveSomethingToDelete()) {
      mutex_.AssertHeld();
      --pending_purge_obsolete_files_;
    }
  });

  // logs_ is empty when called during recovery, in which case there can't yet
  // be any tracked obsolete logs
  log_write_mutex_.Lock();

  if (alive_log_files_.empty() || logs_.empty()) {
    mutex_.AssertHeld();
    // We may reach here if the db is DBImplSecondary
    log_write_mutex_.Unlock();
    return;
  }

  bool mutex_unlocked = false;
  if (!alive_log_files_.empty() && !logs_.empty()) {
    uint64_t min_log_number = job_context->log_number;
    size_t num_alive_log_files = alive_log_files_.size();
    // find newly obsoleted log files
    while (alive_log_files_.begin()->number < min_log_number) {
      auto& earliest = *alive_log_files_.begin();
      if (immutable_db_options_.recycle_log_file_num >
          log_recycle_files_.size()) {
        ROCKS_LOG_INFO(immutable_db_options_.info_log,
                       "adding log %" PRIu64 " to recycle list\n",
                       earliest.number);
        log_recycle_files_.push_back(earliest.number);
      } else {
        job_context->log_delete_files.push_back(earliest.number);
      }
      if (job_context->size_log_to_delete == 0) {
        job_context->prev_total_log_size = total_log_size_;
        job_context->num_alive_log_files = num_alive_log_files;
      }
      job_context->size_log_to_delete += earliest.size;
      total_log_size_ -= earliest.size;
      alive_log_files_.pop_front();

      // Current log should always stay alive since it can't have
      // number < MinLogNumber().
      assert(alive_log_files_.size());
    }
    log_write_mutex_.Unlock();
    mutex_.Unlock();
    mutex_unlocked = true;
    TEST_SYNC_POINT_CALLBACK("FindObsoleteFiles::PostMutexUnlock", nullptr);
    log_write_mutex_.Lock();
    while (!logs_.empty() && logs_.front().number < min_log_number) {
      auto& log = logs_.front();
      if (log.IsSyncing()) {
        log_sync_cv_.Wait();
        // logs_ could have changed while we were waiting.
        continue;
      }
      logs_to_free_.push_back(log.ReleaseWriter());
      logs_.pop_front();
    }
    // Current log cannot be obsolete.
    assert(!logs_.empty());
  }

  // We're just cleaning up for DB::Write().
  assert(job_context->logs_to_free.empty());
  job_context->logs_to_free = logs_to_free_;

  logs_to_free_.clear();
  log_write_mutex_.Unlock();
  if (mutex_unlocked) {
    mutex_.Lock();
  }
  job_context->log_recycle_files.assign(log_recycle_files_.begin(),
                                        log_recycle_files_.end());
}

// Delete obsolete files and log status and information of file deletion
void DBImpl::DeleteObsoleteFileImpl(int job_id, const std::string& fname,
                                    const std::string& path_to_sync,
                                    FileType type, uint64_t number) {
  TEST_SYNC_POINT_CALLBACK("DBImpl::DeleteObsoleteFileImpl::BeforeDeletion",
                           const_cast<std::string*>(&fname));

  Status file_deletion_status;
  if (type == kTableFile || type == kBlobFile || type == kWalFile) {
    // Rate limit WAL deletion only if its in the DB dir
    file_deletion_status = DeleteDBFile(
        &immutable_db_options_, fname, path_to_sync,
        /*force_bg=*/false,
        /*force_fg=*/(type == kWalFile) ? !wal_in_db_path_ : false);
  } else {
    file_deletion_status = env_->DeleteFile(fname);
  }
  TEST_SYNC_POINT_CALLBACK("DBImpl::DeleteObsoleteFileImpl:AfterDeletion",
                           &file_deletion_status);
  if (file_deletion_status.ok()) {
    ROCKS_LOG_DEBUG(immutable_db_options_.info_log,
                    "[JOB %d] Delete %s type=%d #%" PRIu64 " -- %s\n", job_id,
                    fname.c_str(), type, number,
                    file_deletion_status.ToString().c_str());
  } else if (env_->FileExists(fname).IsNotFound()) {
    ROCKS_LOG_INFO(
        immutable_db_options_.info_log,
        "[JOB %d] Tried to delete a non-existing file %s type=%d #%" PRIu64
        " -- %s\n",
        job_id, fname.c_str(), type, number,
        file_deletion_status.ToString().c_str());
  } else {
    ROCKS_LOG_ERROR(immutable_db_options_.info_log,
                    "[JOB %d] Failed to delete %s type=%d #%" PRIu64 " -- %s\n",
                    job_id, fname.c_str(), type, number,
                    file_deletion_status.ToString().c_str());
  }
  if (type == kTableFile) {
    EventHelpers::LogAndNotifyTableFileDeletion(
        &event_logger_, job_id, number, fname, file_deletion_status, GetName(),
        immutable_db_options_.listeners);
  }
  if (type == kBlobFile) {
    EventHelpers::LogAndNotifyBlobFileDeletion(
        &event_logger_, immutable_db_options_.listeners, job_id, number, fname,
        file_deletion_status, GetName());
  }
}

// Diffs the files listed in filenames and those that do not
// belong to live files are possibly removed. Also, removes all the
// files in sst_delete_files and log_delete_files.
// It is not necessary to hold the mutex when invoking this method.
void DBImpl::PurgeObsoleteFiles(JobContext& state, bool schedule_only) {
  TEST_SYNC_POINT("DBImpl::PurgeObsoleteFiles:Begin");
  // we'd better have sth to delete
  assert(state.HaveSomethingToDelete());

  // FindObsoleteFiles() should've populated this so nonzero
  assert(state.manifest_file_number != 0);

  // Now, convert lists to unordered sets, WITHOUT mutex held; set is slow.
  std::unordered_set<uint64_t> sst_live_set(state.sst_live.begin(),
                                            state.sst_live.end());
  std::unordered_set<uint64_t> blob_live_set(state.blob_live.begin(),
                                             state.blob_live.end());
  std::unordered_set<uint64_t> log_recycle_files_set(
      state.log_recycle_files.begin(), state.log_recycle_files.end());
  std::unordered_set<uint64_t> quarantine_files_set(
      state.files_to_quarantine.begin(), state.files_to_quarantine.end());

  auto candidate_files = state.full_scan_candidate_files;
  candidate_files.reserve(
      candidate_files.size() + state.sst_delete_files.size() +
      state.blob_delete_files.size() + state.log_delete_files.size() +
      state.manifest_delete_files.size());
  // We may ignore the dbname when generating the file names.
  for (auto& file : state.sst_delete_files) {
    if (!file.only_delete_metadata) {
      candidate_files.emplace_back(
          MakeTableFileName(file.metadata->fd.GetNumber()), file.path);
    }
    if (file.metadata->table_reader_handle) {
      table_cache_->Release(file.metadata->table_reader_handle);
    }
    file.DeleteMetadata();
  }

  for (const auto& blob_file : state.blob_delete_files) {
    candidate_files.emplace_back(BlobFileName(blob_file.GetBlobFileNumber()),
                                 blob_file.GetPath());
  }

  auto wal_dir = immutable_db_options_.GetWalDir();
  for (auto file_num : state.log_delete_files) {
    if (file_num > 0) {
      candidate_files.emplace_back(LogFileName(file_num), wal_dir);
    }
  }
  for (const auto& filename : state.manifest_delete_files) {
    candidate_files.emplace_back(filename, dbname_);
  }

  // dedup state.candidate_files so we don't try to delete the same
  // file twice
  std::sort(candidate_files.begin(), candidate_files.end(),
            [](const JobContext::CandidateFileInfo& lhs,
               const JobContext::CandidateFileInfo& rhs) {
              if (lhs.file_name < rhs.file_name) {
                return true;
              } else if (lhs.file_name > rhs.file_name) {
                return false;
              } else {
                return (lhs.file_path < rhs.file_path);
              }
            });
  candidate_files.erase(
      std::unique(candidate_files.begin(), candidate_files.end()),
      candidate_files.end());

  if (state.prev_total_log_size > 0) {
    ROCKS_LOG_INFO(immutable_db_options_.info_log,
                   "[JOB %d] Try to delete WAL files size %" PRIu64
                   ", prev total WAL file size %" PRIu64
                   ", number of live WAL files %" ROCKSDB_PRIszt ".\n",
                   state.job_id, state.size_log_to_delete,
                   state.prev_total_log_size, state.num_alive_log_files);
  }

  std::vector<std::string> old_info_log_files;
  InfoLogPrefix info_log_prefix(!immutable_db_options_.db_log_dir.empty(),
                                dbname_);

  // File numbers of most recent two OPTIONS file in candidate_files (found in
  // previos FindObsoleteFiles(full_scan=true))
  // At this point, there must not be any duplicate file numbers in
  // candidate_files.
  uint64_t optsfile_num1 = std::numeric_limits<uint64_t>::min();
  uint64_t optsfile_num2 = std::numeric_limits<uint64_t>::min();
  for (const auto& candidate_file : candidate_files) {
    const std::string& fname = candidate_file.file_name;
    uint64_t number;
    FileType type;
    if (!ParseFileName(fname, &number, info_log_prefix.prefix, &type) ||
        type != kOptionsFile) {
      continue;
    }
    if (number > optsfile_num1) {
      optsfile_num2 = optsfile_num1;
      optsfile_num1 = number;
    } else if (number > optsfile_num2) {
      optsfile_num2 = number;
    }
  }

  // Close WALs before trying to delete them.
  for (const auto w : state.logs_to_free) {
    // TODO: maybe check the return value of Close.
    auto s = w->Close();
    s.PermitUncheckedError();
  }

  bool own_files = OwnTablesAndLogs();
  std::unordered_set<uint64_t> files_to_del;
  for (const auto& candidate_file : candidate_files) {
    const std::string& to_delete = candidate_file.file_name;
    uint64_t number;
    FileType type;
    // Ignore file if we cannot recognize it.
    if (!ParseFileName(to_delete, &number, info_log_prefix.prefix, &type)) {
      continue;
    }

    if (quarantine_files_set.find(number) != quarantine_files_set.end()) {
      continue;
    }

    bool keep = true;
    switch (type) {
      case kWalFile:
        keep = ((number >= state.log_number) ||
                (number == state.prev_log_number) ||
                (log_recycle_files_set.find(number) !=
                 log_recycle_files_set.end()));
        break;
      case kDescriptorFile:
        // Keep my manifest file, and any newer incarnations'
        // (can happen during manifest roll)
        keep = (number >= state.manifest_file_number);
        break;
      case kTableFile:
        // If the second condition is not there, this makes
        // DontDeletePendingOutputs fail
        keep = (sst_live_set.find(number) != sst_live_set.end()) ||
               number >= state.min_pending_output;
        if (!keep) {
          files_to_del.insert(number);
        }
        break;
      case kBlobFile:
        keep = number >= state.min_pending_output ||
               (blob_live_set.find(number) != blob_live_set.end());
        if (!keep) {
          files_to_del.insert(number);
        }
        break;
      case kTempFile:
        // Any temp files that are currently being written to must
        // be recorded in pending_outputs_, which is inserted into "live".
        // Also, SetCurrentFile creates a temp file when writing out new
        // manifest, which is equal to state.pending_manifest_file_number. We
        // should not delete that file
        //
        // TODO(yhchiang): carefully modify the third condition to safely
        //                 remove the temp options files.
        keep = (sst_live_set.find(number) != sst_live_set.end()) ||
               (blob_live_set.find(number) != blob_live_set.end()) ||
               (number == state.pending_manifest_file_number) ||
               (to_delete.find(kOptionsFileNamePrefix) != std::string::npos);
        break;
      case kInfoLogFile:
        keep = true;
        if (number != 0) {
          old_info_log_files.push_back(to_delete);
        }
        break;
      case kOptionsFile:
        keep = (number >= optsfile_num2);
        break;
      case kCurrentFile:
      case kDBLockFile:
      case kIdentityFile:
      case kMetaDatabase:
        keep = true;
        break;
    }

    if (keep) {
      continue;
    }

    std::string fname;
    std::string dir_to_sync;
    if (type == kTableFile) {
      // evict from cache
      TableCache::Evict(table_cache_.get(), number);
      fname = MakeTableFileName(candidate_file.file_path, number);
      dir_to_sync = candidate_file.file_path;
    } else if (type == kBlobFile) {
      fname = BlobFileName(candidate_file.file_path, number);
      dir_to_sync = candidate_file.file_path;
    } else {
      dir_to_sync = (type == kWalFile) ? wal_dir : dbname_;
      fname = dir_to_sync +
              ((!dir_to_sync.empty() && dir_to_sync.back() == '/') ||
                       (!to_delete.empty() && to_delete.front() == '/')
                   ? ""
                   : "/") +
              to_delete;
    }

    if (type == kWalFile && (immutable_db_options_.WAL_ttl_seconds > 0 ||
                             immutable_db_options_.WAL_size_limit_MB > 0)) {
      wal_manager_.ArchiveWALFile(fname, number);
      continue;
    }

    // If I do not own these files, e.g. secondary instance with max_open_files
    // = -1, then no need to delete or schedule delete these files since they
    // will be removed by their owner, e.g. the primary instance.
    if (!own_files) {
      continue;
    }
    if (schedule_only) {
      InstrumentedMutexLock guard_lock(&mutex_);
      SchedulePendingPurge(fname, dir_to_sync, type, number, state.job_id);
    } else {
      DeleteObsoleteFileImpl(state.job_id, fname, dir_to_sync, type, number);
    }
  }

  {
    // After purging obsolete files, remove them from files_grabbed_for_purge_.
    InstrumentedMutexLock guard_lock(&mutex_);
    autovector<uint64_t> to_be_removed;
    for (auto fn : files_grabbed_for_purge_) {
      if (files_to_del.count(fn) != 0) {
        to_be_removed.emplace_back(fn);
      }
    }
    for (auto fn : to_be_removed) {
      files_grabbed_for_purge_.erase(fn);
    }
  }

  // Delete old info log files.
  size_t old_info_log_file_count = old_info_log_files.size();
  if (old_info_log_file_count != 0 &&
      old_info_log_file_count >= immutable_db_options_.keep_log_file_num) {
    std::sort(old_info_log_files.begin(), old_info_log_files.end());
    size_t end =
        old_info_log_file_count - immutable_db_options_.keep_log_file_num;
    for (unsigned int i = 0; i <= end; i++) {
      std::string& to_delete = old_info_log_files.at(i);
      std::string full_path_to_delete =
          (immutable_db_options_.db_log_dir.empty()
               ? dbname_
               : immutable_db_options_.db_log_dir) +
          "/" + to_delete;
      ROCKS_LOG_INFO(immutable_db_options_.info_log,
                     "[JOB %d] Delete info log file %s\n", state.job_id,
                     full_path_to_delete.c_str());
      Status s = env_->DeleteFile(full_path_to_delete);
      if (!s.ok()) {
        if (env_->FileExists(full_path_to_delete).IsNotFound()) {
          ROCKS_LOG_INFO(
              immutable_db_options_.info_log,
              "[JOB %d] Tried to delete non-existing info log file %s FAILED "
              "-- %s\n",
              state.job_id, to_delete.c_str(), s.ToString().c_str());
        } else {
          ROCKS_LOG_ERROR(immutable_db_options_.info_log,
                          "[JOB %d] Delete info log file %s FAILED -- %s\n",
                          state.job_id, to_delete.c_str(),
                          s.ToString().c_str());
        }
      }
    }
  }
  wal_manager_.PurgeObsoleteWALFiles();
  LogFlush(immutable_db_options_.info_log);
  InstrumentedMutexLock l(&mutex_);
  --pending_purge_obsolete_files_;
  assert(pending_purge_obsolete_files_ >= 0);
  if (schedule_only) {
    // Must change from pending_purge_obsolete_files_ to bg_purge_scheduled_
    // while holding mutex (for GetSortedWalFiles() etc.)
    SchedulePurge();
  }
  if (pending_purge_obsolete_files_ == 0) {
    bg_cv_.SignalAll();
  }
  TEST_SYNC_POINT("DBImpl::PurgeObsoleteFiles:End");
}

void DBImpl::DeleteObsoleteFiles() {
  mutex_.AssertHeld();
  JobContext job_context(next_job_id_.fetch_add(1));
  FindObsoleteFiles(&job_context, true);

  mutex_.Unlock();
  if (job_context.HaveSomethingToDelete()) {
    bool defer_purge = immutable_db_options_.avoid_unnecessary_blocking_io;
    PurgeObsoleteFiles(job_context, defer_purge);
  }
  job_context.Clean();
  mutex_.Lock();
}

uint64_t FindMinPrepLogReferencedByMemTable(
    VersionSet* vset, const autovector<MemTable*>& memtables_to_flush) {
  uint64_t min_log = 0;

  // we must look through the memtables for two phase transactions
  // that have been committed but not yet flushed
  std::unordered_set<MemTable*> memtables_to_flush_set(
      memtables_to_flush.begin(), memtables_to_flush.end());
  for (auto loop_cfd : *vset->GetColumnFamilySet()) {
    if (loop_cfd->IsDropped()) {
      continue;
    }

    auto log = loop_cfd->imm()->PrecomputeMinLogContainingPrepSection(
        &memtables_to_flush_set);

    if (log > 0 && (min_log == 0 || log < min_log)) {
      min_log = log;
    }

    log = loop_cfd->mem()->GetMinLogContainingPrepSection();

    if (log > 0 && (min_log == 0 || log < min_log)) {
      min_log = log;
    }
  }

  return min_log;
}

uint64_t FindMinPrepLogReferencedByMemTable(
    VersionSet* vset,
    const autovector<const autovector<MemTable*>*>& memtables_to_flush) {
  uint64_t min_log = 0;

  std::unordered_set<MemTable*> memtables_to_flush_set;
  for (const autovector<MemTable*>* memtables : memtables_to_flush) {
    memtables_to_flush_set.insert(memtables->begin(), memtables->end());
  }
  for (auto loop_cfd : *vset->GetColumnFamilySet()) {
    if (loop_cfd->IsDropped()) {
      continue;
    }

    auto log = loop_cfd->imm()->PrecomputeMinLogContainingPrepSection(
        &memtables_to_flush_set);
    if (log > 0 && (min_log == 0 || log < min_log)) {
      min_log = log;
    }

    log = loop_cfd->mem()->GetMinLogContainingPrepSection();
    if (log > 0 && (min_log == 0 || log < min_log)) {
      min_log = log;
    }
  }

  return min_log;
}

uint64_t PrecomputeMinLogNumberToKeepNon2PC(
    VersionSet* vset, const ColumnFamilyData& cfd_to_flush,
    const autovector<VersionEdit*>& edit_list) {
  assert(vset != nullptr);

  // Precompute the min log number containing unflushed data for the column
  // family being flushed (`cfd_to_flush`).
  uint64_t cf_min_log_number_to_keep = 0;
  for (auto& e : edit_list) {
    if (e->HasLogNumber()) {
      cf_min_log_number_to_keep =
          std::max(cf_min_log_number_to_keep, e->GetLogNumber());
    }
  }
  if (cf_min_log_number_to_keep == 0) {
    // No version edit contains information on log number. The log number
    // for this column family should stay the same as it is.
    cf_min_log_number_to_keep = cfd_to_flush.GetLogNumber();
  }

  // Get min log number containing unflushed data for other column families.
  uint64_t min_log_number_to_keep =
      vset->PreComputeMinLogNumberWithUnflushedData(&cfd_to_flush);
  if (cf_min_log_number_to_keep != 0) {
    min_log_number_to_keep =
        std::min(cf_min_log_number_to_keep, min_log_number_to_keep);
  }
  return min_log_number_to_keep;
}

uint64_t PrecomputeMinLogNumberToKeepNon2PC(
    VersionSet* vset, const autovector<ColumnFamilyData*>& cfds_to_flush,
    const autovector<autovector<VersionEdit*>>& edit_lists) {
  assert(vset != nullptr);
  assert(!cfds_to_flush.empty());
  assert(cfds_to_flush.size() == edit_lists.size());

  uint64_t min_log_number_to_keep = std::numeric_limits<uint64_t>::max();
  for (const auto& edit_list : edit_lists) {
    uint64_t log = 0;
    for (const auto& e : edit_list) {
      if (e->HasLogNumber()) {
        log = std::max(log, e->GetLogNumber());
      }
    }
    if (log != 0) {
      min_log_number_to_keep = std::min(min_log_number_to_keep, log);
    }
  }
  if (min_log_number_to_keep == std::numeric_limits<uint64_t>::max()) {
    min_log_number_to_keep = cfds_to_flush[0]->GetLogNumber();
    for (size_t i = 1; i < cfds_to_flush.size(); i++) {
      min_log_number_to_keep =
          std::min(min_log_number_to_keep, cfds_to_flush[i]->GetLogNumber());
    }
  }

  std::unordered_set<const ColumnFamilyData*> flushed_cfds(
      cfds_to_flush.begin(), cfds_to_flush.end());
  min_log_number_to_keep =
      std::min(min_log_number_to_keep,
               vset->PreComputeMinLogNumberWithUnflushedData(flushed_cfds));

  return min_log_number_to_keep;
}

uint64_t PrecomputeMinLogNumberToKeep2PC(
    VersionSet* vset, const ColumnFamilyData& cfd_to_flush,
    const autovector<VersionEdit*>& edit_list,
    const autovector<MemTable*>& memtables_to_flush,
    LogsWithPrepTracker* prep_tracker) {
  assert(vset != nullptr);
  assert(prep_tracker != nullptr);
  // Calculate updated min_log_number_to_keep
  // Since the function should only be called in 2pc mode, log number in
  // the version edit should be sufficient.

  uint64_t min_log_number_to_keep =
      PrecomputeMinLogNumberToKeepNon2PC(vset, cfd_to_flush, edit_list);

  // if are 2pc we must consider logs containing prepared
  // sections of outstanding transactions.
  //
  // We must check min logs with outstanding prep before we check
  // logs references by memtables because a log referenced by the
  // first data structure could transition to the second under us.
  //
  // TODO: iterating over all column families under db mutex.
  // should find more optimal solution
  auto min_log_in_prep_heap =
      prep_tracker->FindMinLogContainingOutstandingPrep();

  if (min_log_in_prep_heap != 0 &&
      min_log_in_prep_heap < min_log_number_to_keep) {
    min_log_number_to_keep = min_log_in_prep_heap;
  }

  uint64_t min_log_refed_by_mem =
      FindMinPrepLogReferencedByMemTable(vset, memtables_to_flush);

  if (min_log_refed_by_mem != 0 &&
      min_log_refed_by_mem < min_log_number_to_keep) {
    min_log_number_to_keep = min_log_refed_by_mem;
  }
  return min_log_number_to_keep;
}

uint64_t PrecomputeMinLogNumberToKeep2PC(
    VersionSet* vset, const autovector<ColumnFamilyData*>& cfds_to_flush,
    const autovector<autovector<VersionEdit*>>& edit_lists,
    const autovector<const autovector<MemTable*>*>& memtables_to_flush,
    LogsWithPrepTracker* prep_tracker) {
  assert(vset != nullptr);
  assert(prep_tracker != nullptr);
  assert(cfds_to_flush.size() == edit_lists.size());
  assert(cfds_to_flush.size() == memtables_to_flush.size());

  uint64_t min_log_number_to_keep =
      PrecomputeMinLogNumberToKeepNon2PC(vset, cfds_to_flush, edit_lists);

  uint64_t min_log_in_prep_heap =
      prep_tracker->FindMinLogContainingOutstandingPrep();

  if (min_log_in_prep_heap != 0 &&
      min_log_in_prep_heap < min_log_number_to_keep) {
    min_log_number_to_keep = min_log_in_prep_heap;
  }

  uint64_t min_log_refed_by_mem =
      FindMinPrepLogReferencedByMemTable(vset, memtables_to_flush);

  if (min_log_refed_by_mem != 0 &&
      min_log_refed_by_mem < min_log_number_to_keep) {
    min_log_number_to_keep = min_log_refed_by_mem;
  }

  return min_log_number_to_keep;
}

void DBImpl::SetDBId(std::string&& id, bool read_only,
                     RecoveryContext* recovery_ctx) {
  assert(db_id_.empty());
  assert(!id.empty());
  db_id_ = std::move(id);
  if (!read_only && immutable_db_options_.write_dbid_to_manifest) {
    assert(recovery_ctx != nullptr);
    assert(versions_->GetColumnFamilySet() != nullptr);
    VersionEdit edit;
    edit.SetDBId(db_id_);
    versions_->db_id_ = db_id_;
    recovery_ctx->UpdateVersionEdits(
        versions_->GetColumnFamilySet()->GetDefault(), edit);
  }
}

Status DBImpl::SetupDBId(bool read_only, RecoveryContext* recovery_ctx) {
  Status s;
  // Check for the IDENTITY file and create it if not there or
  // broken or not matching manifest
  std::string db_id_in_file;
  s = fs_->FileExists(IdentityFileName(dbname_), IOOptions(), nullptr);
  if (s.ok()) {
    s = GetDbIdentityFromIdentityFile(&db_id_in_file);
    if (s.ok() && !db_id_in_file.empty()) {
      if (db_id_.empty()) {
        // Loaded from file and wasn't already known from manifest
        SetDBId(std::move(db_id_in_file), read_only, recovery_ctx);
        return s;
      } else if (db_id_ == db_id_in_file) {
        // Loaded from file and matches manifest
        return s;
      }
    }
  }
  if (s.IsNotFound()) {
    s = Status::OK();
  }
  if (!s.ok()) {
    assert(s.IsIOError());
    return s;
  }
  // Otherwise IDENTITY file is missing or no good.
  // Generate new id if needed
  if (db_id_.empty()) {
    SetDBId(env_->GenerateUniqueId(), read_only, recovery_ctx);
  }
  // Persist it to IDENTITY file if allowed
  if (!read_only) {
    s = SetIdentityFile(env_, dbname_, db_id_);
  }
  return s;
}

Status DBImpl::DeleteUnreferencedSstFiles(RecoveryContext* recovery_ctx) {
  mutex_.AssertHeld();
  std::vector<std::string> paths;
  paths.push_back(NormalizePath(dbname_ + std::string(1, kFilePathSeparator)));
  for (const auto& db_path : immutable_db_options_.db_paths) {
    paths.push_back(
        NormalizePath(db_path.path + std::string(1, kFilePathSeparator)));
  }
  for (const auto* cfd : *versions_->GetColumnFamilySet()) {
    for (const auto& cf_path : cfd->ioptions()->cf_paths) {
      paths.push_back(
          NormalizePath(cf_path.path + std::string(1, kFilePathSeparator)));
    }
  }
  // Dedup paths
  std::sort(paths.begin(), paths.end());
  paths.erase(std::unique(paths.begin(), paths.end()), paths.end());

  uint64_t next_file_number = versions_->current_next_file_number();
  uint64_t largest_file_number = next_file_number;
  Status s;
  for (const auto& path : paths) {
    std::vector<std::string> files;
    s = env_->GetChildren(path, &files);
    if (!s.ok()) {
      break;
    }
    for (const auto& fname : files) {
      uint64_t number = 0;
      FileType type;
      if (!ParseFileName(fname, &number, &type)) {
        continue;
      }
      // path ends with '/' or '\\'
      const std::string normalized_fpath = path + fname;
      largest_file_number = std::max(largest_file_number, number);
<<<<<<< HEAD
      if (type == kTableFile && number >= next_file_number &&
          recovery_ctx->files_to_delete_.find(normalized_fpath) ==
              recovery_ctx->files_to_delete_.end()) {
        recovery_ctx->files_to_delete_.emplace(normalized_fpath, path);
=======
      if (type == kTableFile && number >= next_file_number) {
        recovery_ctx->files_to_delete_.emplace(normalized_fpath);
>>>>>>> 635250a9
      }
    }
  }
  if (!s.ok()) {
    return s;
  }

  if (largest_file_number >= next_file_number) {
    versions_->next_file_number_.store(largest_file_number + 1);
  }

  VersionEdit edit;
  edit.SetNextFile(versions_->next_file_number_.load());
  assert(versions_->GetColumnFamilySet());
  ColumnFamilyData* default_cfd = versions_->GetColumnFamilySet()->GetDefault();
  assert(default_cfd);
  recovery_ctx->UpdateVersionEdits(default_cfd, edit);
  return s;
}

}  // namespace ROCKSDB_NAMESPACE<|MERGE_RESOLUTION|>--- conflicted
+++ resolved
@@ -996,15 +996,8 @@
       // path ends with '/' or '\\'
       const std::string normalized_fpath = path + fname;
       largest_file_number = std::max(largest_file_number, number);
-<<<<<<< HEAD
-      if (type == kTableFile && number >= next_file_number &&
-          recovery_ctx->files_to_delete_.find(normalized_fpath) ==
-              recovery_ctx->files_to_delete_.end()) {
-        recovery_ctx->files_to_delete_.emplace(normalized_fpath, path);
-=======
       if (type == kTableFile && number >= next_file_number) {
         recovery_ctx->files_to_delete_.emplace(normalized_fpath);
->>>>>>> 635250a9
       }
     }
   }
