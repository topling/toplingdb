--- conflicted
+++ resolved
@@ -334,12 +334,9 @@
   // Default: nullptr
   std::shared_ptr<SstPartitionerFactory> sst_partitioner_factory = nullptr;
 
-<<<<<<< HEAD
-=======
   std::shared_ptr<class CompactionExecutorFactory> compaction_executor_factory;
   std::shared_ptr<class AnyPlugin> html_user_key_coder;
 
->>>>>>> 84254459
   // RocksDB will try to flush the current memtable after the number of range
   // deletions is >= this limit. For workloads with many range
   // deletions, limiting the number of range deletions in memtable can help
@@ -1451,7 +1448,6 @@
   // inconsistency, e.g. deleted old data become visible again, etc.
   bool enforce_single_del_contracts = true;
 
-<<<<<<< HEAD
   // EXPERIMENTAL
   // Implementing off-peak duration awareness in RocksDB. In this context,
   // "off-peak time" signifies periods characterized by significantly less read
@@ -1469,12 +1465,11 @@
   // use "0:00-23:59". To make an entire day have no offpeak period, leave
   // this field blank. Default: Empty string (no offpeak).
   std::string daily_offpeak_time_utc = "";
-=======
+
   // topling specific:
   // just for TransactionDB, it should be in TransactionDBOptions, but that
   // needs many code changes, so we put it here, to minimize code changes
   std::shared_ptr<class WBWIFactory> wbwi_factory;
->>>>>>> 84254459
 };
 
 // Options to control the behavior of a database (passed to DB::Open)
@@ -1582,39 +1577,31 @@
   // soft limit then all the remaining keys are returned with status Aborted.
   uint64_t value_size_soft_limit = std::numeric_limits<uint64_t>::max();
 
-  // Specify if this read request should process data that ALREADY
-  // resides on a particular cache. If the required data is not
-  // found at the specified cache, then Status::Incomplete is returned.
-  ReadTier read_tier = kReadAllTier;
-
-  // For file reads associated with this option, charge the internal rate
-  // limiter (see `DBOptions::rate_limiter`) at the specified priority. The
-  // special value `Env::IO_TOTAL` disables charging the rate limiter.
-  //
-  // The rate limiting is bypassed no matter this option's value for file reads
-  // on plain tables (these can exist when `ColumnFamilyOptions::table_factory`
-  // is a `PlainTableFactory`) and cuckoo tables (these can exist when
-  // `ColumnFamilyOptions::table_factory` is a `CuckooTableFactory`).
-  //
-  // The bytes charged to rate limiter may not exactly match the file read bytes
-  // since there are some seemingly insignificant reads, like for file
-  // headers/footers, that we currently do not charge to rate limiter.
-  Env::IOPriority rate_limiter_priority = Env::IO_TOTAL;
-
-<<<<<<< HEAD
-  // It limits the maximum cumulative value size of the keys in batch while
-  // reading through MultiGet. Once the cumulative value size exceeds this
-  // soft limit then all the remaining keys are returned with status Aborted.
-  uint64_t value_size_soft_limit = std::numeric_limits<uint64_t>::max();
-
   // When the number of merge operands applied exceeds this threshold
   // during a successful query, the operation will return a special OK
   // Status with subcode kMergeOperandThresholdExceeded. Currently only applies
   // to point lookups and is disabled by default.
   std::optional<size_t> merge_operand_count_threshold;
 
-=======
->>>>>>> 84254459
+  // Specify if this read request should process data that ALREADY
+  // resides on a particular cache. If the required data is not
+  // found at the specified cache, then Status::Incomplete is returned.
+  ReadTier read_tier = kReadAllTier;
+
+  // For file reads associated with this option, charge the internal rate
+  // limiter (see `DBOptions::rate_limiter`) at the specified priority. The
+  // special value `Env::IO_TOTAL` disables charging the rate limiter.
+  //
+  // The rate limiting is bypassed no matter this option's value for file reads
+  // on plain tables (these can exist when `ColumnFamilyOptions::table_factory`
+  // is a `PlainTableFactory`) and cuckoo tables (these can exist when
+  // `ColumnFamilyOptions::table_factory` is a `CuckooTableFactory`).
+  //
+  // The bytes charged to rate limiter may not exactly match the file read bytes
+  // since there are some seemingly insignificant reads, like for file
+  // headers/footers, that we currently do not charge to rate limiter.
+  Env::IOPriority rate_limiter_priority = Env::IO_TOTAL;
+
   // If true, all data read from underlying storage will be
   // verified against corresponding checksums.
   bool verify_checksums = true;
@@ -1775,8 +1762,6 @@
   // Default: empty (every table will be scanned)
   std::function<bool(const TableProperties&, const FileMetaData&)> table_filter;
 
-  bool auto_readahead_size = true; // conform new upstream rocksdb
-
   // If auto_readahead_size is set to true, it will auto tune the readahead_size
   // during scans internally.
   // For this feature to enabled, iterate_upper_bound must also be specified.
@@ -1796,9 +1781,6 @@
   // EXPERIMENTAL
   Env::IOActivity io_activity = Env::IOActivity::kUnknown;
 
-<<<<<<< HEAD
-  // *** END options for RocksDB internal use only ***
-=======
   uint8_t fixed_user_key_len = 0; // 0 indicate var len
 
   int async_queue_depth = 16;
@@ -1807,11 +1789,12 @@
   mutable class ReadCallback* read_callback = nullptr;
 
   std::shared_ptr<struct ReadOptionsTLS> pinning_tls = nullptr;
+
+  // *** END options for RocksDB internal use only ***
 
   // pin SuperVersion to enable zero copy on mmap SST
   void StartPin();
   void FinishPin();
->>>>>>> 84254459
 
   ReadOptions() {}
   ReadOptions(bool _verify_checksums, bool _fill_cache);
