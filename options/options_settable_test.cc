--- conflicted
+++ resolved
@@ -254,12 +254,9 @@
        sizeof(FileTypeSet)},
       {offsetof(struct DBOptions, compaction_service),
        sizeof(std::shared_ptr<CompactionService>)},
-<<<<<<< HEAD
       {offsetof(struct DBOptions, daily_offpeak_time_utc), sizeof(std::string)},
-=======
       {offsetof(struct DBOptions, wbwi_factory),
        sizeof(std::shared_ptr<class WriteBatchWithIndexFactory>)},
->>>>>>> 84254459
   };
 
   char* options_ptr = new char[sizeof(DBOptions)];
@@ -580,12 +577,8 @@
       "memtable_protection_bytes_per_key=2;"
       "persist_user_defined_timestamps=true;"
       "block_protection_bytes_per_key=1;"
-<<<<<<< HEAD
       "memtable_max_range_deletions=999999;"
       "bottommost_file_compaction_delay=7200;",
-=======
-      "memtable_max_range_deletions=999999;",
->>>>>>> 84254459
       new_options));
 
   ASSERT_NE(new_options->blob_cache.get(), nullptr);
