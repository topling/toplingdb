//  Copyright (c) 2011-present, Facebook, Inc.  All rights reserved.
//  This source code is licensed under both the GPLv2 (found in the
//  COPYING file in the root directory) and Apache 2.0 License
//  (found in the LICENSE.Apache file in the root directory).
//
// Copyright (c) 2011 The LevelDB Authors. All rights reserved.
// Use of this source code is governed by a BSD-style license that can be
// found in the LICENSE file. See the AUTHORS file for names of contributors.

#include <cstring>
#include <iomanip>
#include <sstream>
#include <string>

#include "cache/cache_entry_roles.h"
#include "cache/cache_reservation_manager.h"
#include "db/db_test_util.h"
#include "options/options_helper.h"
#include "port/stack_trace.h"
#include "rocksdb/advanced_options.h"
#include "rocksdb/convenience.h"
#include "rocksdb/filter_policy.h"
#include "rocksdb/perf_context.h"
#include "rocksdb/statistics.h"
#include "rocksdb/table.h"
#include "table/block_based/block_based_table_reader.h"
#include "table/block_based/filter_policy_internal.h"
#include "table/format.h"
#include "test_util/testutil.h"
#include "util/string_util.h"

namespace ROCKSDB_NAMESPACE {

namespace {
std::shared_ptr<const FilterPolicy> Create(double bits_per_key,
                                           const std::string& name) {
  return BloomLikeFilterPolicy::Create(name, bits_per_key);
}
const std::string kLegacyBloom = test::LegacyBloomFilterPolicy::kClassName();
const std::string kFastLocalBloom =
    test::FastLocalBloomFilterPolicy::kClassName();
const std::string kStandard128Ribbon =
    test::Standard128RibbonFilterPolicy::kClassName();
const std::string kAutoBloom = BloomFilterPolicy::kClassName();
const std::string kAutoRibbon = RibbonFilterPolicy::kClassName();
}  // namespace

// DB tests related to bloom filter.

class DBBloomFilterTest : public DBTestBase {
 public:
  DBBloomFilterTest()
      : DBTestBase("db_bloom_filter_test", /*env_do_fsync=*/true) {}
};

class DBBloomFilterTestWithParam
    : public DBTestBase,
      public testing::WithParamInterface<
          std::tuple<std::string, bool, uint32_t>> {
  //                             public testing::WithParamInterface<bool> {
 protected:
  std::string bfp_impl_;
  bool partition_filters_;
  uint32_t format_version_;

 public:
  DBBloomFilterTestWithParam()
      : DBTestBase("db_bloom_filter_tests", /*env_do_fsync=*/true) {}

  ~DBBloomFilterTestWithParam() override {}

  void SetUp() override {
    bfp_impl_ = std::get<0>(GetParam());
    partition_filters_ = std::get<1>(GetParam());
    format_version_ = std::get<2>(GetParam());
  }
};

class DBBloomFilterTestDefFormatVersion : public DBBloomFilterTestWithParam {};

class SliceTransformLimitedDomainGeneric : public SliceTransform {
  const char* Name() const override {
    return "SliceTransformLimitedDomainGeneric";
  }

  Slice Transform(const Slice& src) const override {
    return Slice(src.data(), 5);
  }

  bool InDomain(const Slice& src) const override {
    // prefix will be x????
    return src.size() >= 5;
  }

  bool InRange(const Slice& dst) const override {
    // prefix will be x????
    return dst.size() == 5;
  }
};

// KeyMayExist can lead to a few false positives, but not false negatives.
// To make test deterministic, use a much larger number of bits per key-20 than
// bits in the key, so that false positives are eliminated
TEST_P(DBBloomFilterTestDefFormatVersion, KeyMayExist) {
  do {
    ReadOptions ropts;
    std::string value;
    anon::OptionsOverride options_override;
    options_override.filter_policy = Create(20, bfp_impl_);
    options_override.partition_filters = partition_filters_;
    options_override.metadata_block_size = 32;
    options_override.full_block_cache = true;
    Options options = CurrentOptions(options_override);
    if (partition_filters_) {
      auto* table_options =
          options.table_factory->GetOptions<BlockBasedTableOptions>();
      if (table_options != nullptr &&
          table_options->index_type !=
              BlockBasedTableOptions::kTwoLevelIndexSearch) {
        // In the current implementation partitioned filters depend on
        // partitioned indexes
        continue;
      }
    }
    options.statistics = ROCKSDB_NAMESPACE::CreateDBStatistics();
    CreateAndReopenWithCF({"pikachu"}, options);

    ASSERT_TRUE(!db_->KeyMayExist(ropts, handles_[1], "a", &value));

    ASSERT_OK(Put(1, "a", "b"));
    bool value_found = false;
    ASSERT_TRUE(
        db_->KeyMayExist(ropts, handles_[1], "a", &value, &value_found));
    ASSERT_TRUE(value_found);
    ASSERT_EQ("b", value);

    ASSERT_OK(Flush(1));
    value.clear();

    uint64_t numopen = TestGetTickerCount(options, NO_FILE_OPENS);
    uint64_t cache_added = TestGetTickerCount(options, BLOCK_CACHE_ADD);
    ASSERT_TRUE(
        db_->KeyMayExist(ropts, handles_[1], "a", &value, &value_found));
    ASSERT_TRUE(!value_found);
    // assert that no new files were opened and no new blocks were
    // read into block cache.
    ASSERT_EQ(numopen, TestGetTickerCount(options, NO_FILE_OPENS));
    ASSERT_EQ(cache_added, TestGetTickerCount(options, BLOCK_CACHE_ADD));

    ASSERT_OK(Delete(1, "a"));

    numopen = TestGetTickerCount(options, NO_FILE_OPENS);
    cache_added = TestGetTickerCount(options, BLOCK_CACHE_ADD);
    ASSERT_TRUE(!db_->KeyMayExist(ropts, handles_[1], "a", &value));
    ASSERT_EQ(numopen, TestGetTickerCount(options, NO_FILE_OPENS));
    ASSERT_EQ(cache_added, TestGetTickerCount(options, BLOCK_CACHE_ADD));

    ASSERT_OK(Flush(1));
    ASSERT_OK(dbfull()->TEST_CompactRange(0, nullptr, nullptr, handles_[1],
                                          true /* disallow trivial move */));

    numopen = TestGetTickerCount(options, NO_FILE_OPENS);
    cache_added = TestGetTickerCount(options, BLOCK_CACHE_ADD);
    ASSERT_TRUE(!db_->KeyMayExist(ropts, handles_[1], "a", &value));
    ASSERT_EQ(numopen, TestGetTickerCount(options, NO_FILE_OPENS));
    ASSERT_EQ(cache_added, TestGetTickerCount(options, BLOCK_CACHE_ADD));

    ASSERT_OK(Delete(1, "c"));

    numopen = TestGetTickerCount(options, NO_FILE_OPENS);
    cache_added = TestGetTickerCount(options, BLOCK_CACHE_ADD);
    ASSERT_TRUE(!db_->KeyMayExist(ropts, handles_[1], "c", &value));
    ASSERT_EQ(numopen, TestGetTickerCount(options, NO_FILE_OPENS));
    ASSERT_EQ(cache_added, TestGetTickerCount(options, BLOCK_CACHE_ADD));

    // KeyMayExist function only checks data in block caches, which is not used
    // by plain table format.
  } while (
      ChangeOptions(kSkipPlainTable | kSkipHashIndex | kSkipFIFOCompaction));
}

TEST_F(DBBloomFilterTest, GetFilterByPrefixBloomCustomPrefixExtractor) {
  for (bool partition_filters : {true, false}) {
    Options options = last_options_;
    options.prefix_extractor =
        std::make_shared<SliceTransformLimitedDomainGeneric>();
    options.statistics = ROCKSDB_NAMESPACE::CreateDBStatistics();
    get_perf_context()->EnablePerLevelPerfContext();
    BlockBasedTableOptions bbto;
    bbto.filter_policy.reset(NewBloomFilterPolicy(10));
    if (partition_filters) {
      bbto.partition_filters = true;
      bbto.index_type = BlockBasedTableOptions::IndexType::kTwoLevelIndexSearch;
    }
    bbto.whole_key_filtering = false;
    options.table_factory.reset(NewBlockBasedTableFactory(bbto));
    DestroyAndReopen(options);

    WriteOptions wo;
    ReadOptions ro;
    FlushOptions fo;
    fo.wait = true;
    std::string value;

    ASSERT_OK(dbfull()->Put(wo, "barbarbar", "foo"));
    ASSERT_OK(dbfull()->Put(wo, "barbarbar2", "foo2"));
    ASSERT_OK(dbfull()->Put(wo, "foofoofoo", "bar"));

    ASSERT_OK(dbfull()->Flush(fo));

    ASSERT_EQ("foo", Get("barbarbar"));
    ASSERT_EQ(TestGetTickerCount(options, BLOOM_FILTER_USEFUL), 0);
    ASSERT_EQ(
        0,
        get_perf_context()->level_to_perf_context[0].bloom_filter_useful);
    ASSERT_EQ("foo2", Get("barbarbar2"));
    ASSERT_EQ(TestGetTickerCount(options, BLOOM_FILTER_USEFUL), 0);
    ASSERT_EQ(
        0,
        get_perf_context()->level_to_perf_context[0].bloom_filter_useful);
    ASSERT_EQ("NOT_FOUND", Get("barbarbar3"));
    ASSERT_EQ(TestGetTickerCount(options, BLOOM_FILTER_USEFUL), 0);
    ASSERT_EQ(
        0,
        get_perf_context()->level_to_perf_context[0].bloom_filter_useful);

    ASSERT_EQ("NOT_FOUND", Get("barfoofoo"));
    ASSERT_EQ(TestGetTickerCount(options, BLOOM_FILTER_USEFUL), 1);
    ASSERT_EQ(
        1,
        get_perf_context()->level_to_perf_context[0].bloom_filter_useful);

    ASSERT_EQ("NOT_FOUND", Get("foobarbar"));
    ASSERT_EQ(TestGetTickerCount(options, BLOOM_FILTER_USEFUL), 2);
    ASSERT_EQ(
        2,
        get_perf_context()->level_to_perf_context[0].bloom_filter_useful);

    ro.total_order_seek = true;
    // NOTE: total_order_seek no longer affects Get()
    ASSERT_EQ("NOT_FOUND", Get("foobarbar"));
    ASSERT_EQ(TestGetTickerCount(options, BLOOM_FILTER_USEFUL), 3);
    ASSERT_EQ(
        3,
        get_perf_context()->level_to_perf_context[0].bloom_filter_useful);

    // No bloom on extractor changed
#ifndef ROCKSDB_LITE
    ASSERT_OK(db_->SetOptions({{"prefix_extractor", "capped:10"}}));
    ASSERT_EQ("NOT_FOUND", Get("foobarbar"));
    ASSERT_EQ(TestGetTickerCount(options, BLOOM_FILTER_USEFUL), 3);
    ASSERT_EQ(
        3,
        get_perf_context()->level_to_perf_context[0].bloom_filter_useful);
#endif  // ROCKSDB_LITE
<<<<<<< HEAD

    // No bloom on extractor changed, after re-open
    options.prefix_extractor.reset(NewCappedPrefixTransform(10));
    Reopen(options);
    ASSERT_EQ("NOT_FOUND", Get("foobarbar"));
    ASSERT_EQ(TestGetTickerCount(options, BLOOM_FILTER_USEFUL), 3);
    ASSERT_EQ(
        3,
        (*(get_perf_context()->level_to_perf_context))[0].bloom_filter_useful);

=======
>>>>>>> c30b2fa5
    get_perf_context()->Reset();
  }
}

TEST_F(DBBloomFilterTest, GetFilterByPrefixBloom) {
  for (bool partition_filters : {true, false}) {
    Options options = last_options_;
    options.prefix_extractor.reset(NewFixedPrefixTransform(8));
    options.statistics = ROCKSDB_NAMESPACE::CreateDBStatistics();
    get_perf_context()->EnablePerLevelPerfContext();
    BlockBasedTableOptions bbto;
    bbto.filter_policy.reset(NewBloomFilterPolicy(10));
    if (partition_filters) {
      bbto.partition_filters = true;
      bbto.index_type = BlockBasedTableOptions::IndexType::kTwoLevelIndexSearch;
    }
    bbto.whole_key_filtering = false;
    options.table_factory.reset(NewBlockBasedTableFactory(bbto));
    DestroyAndReopen(options);

    WriteOptions wo;
    ReadOptions ro;
    FlushOptions fo;
    fo.wait = true;
    std::string value;

    ASSERT_OK(dbfull()->Put(wo, "barbarbar", "foo"));
    ASSERT_OK(dbfull()->Put(wo, "barbarbar2", "foo2"));
    ASSERT_OK(dbfull()->Put(wo, "foofoofoo", "bar"));

    ASSERT_OK(dbfull()->Flush(fo));

    ASSERT_EQ("foo", Get("barbarbar"));
    ASSERT_EQ(TestGetTickerCount(options, BLOOM_FILTER_USEFUL), 0);
    ASSERT_EQ("foo2", Get("barbarbar2"));
    ASSERT_EQ(TestGetTickerCount(options, BLOOM_FILTER_USEFUL), 0);
    ASSERT_EQ("NOT_FOUND", Get("barbarbar3"));
    ASSERT_EQ(TestGetTickerCount(options, BLOOM_FILTER_USEFUL), 0);

    ASSERT_EQ("NOT_FOUND", Get("barfoofoo"));
    ASSERT_EQ(TestGetTickerCount(options, BLOOM_FILTER_USEFUL), 1);

    ASSERT_EQ("NOT_FOUND", Get("foobarbar"));
    ASSERT_EQ(TestGetTickerCount(options, BLOOM_FILTER_USEFUL), 2);

    ro.total_order_seek = true;
    // NOTE: total_order_seek no longer affects Get()
    ASSERT_EQ("NOT_FOUND", Get("foobarbar"));
    ASSERT_EQ(TestGetTickerCount(options, BLOOM_FILTER_USEFUL), 3);
    ASSERT_EQ(
        3,
        get_perf_context()->level_to_perf_context[0].bloom_filter_useful);

    // No bloom on extractor changed
#ifndef ROCKSDB_LITE
    ASSERT_OK(db_->SetOptions({{"prefix_extractor", "capped:10"}}));
    ASSERT_EQ("NOT_FOUND", Get("foobarbar"));
    ASSERT_EQ(TestGetTickerCount(options, BLOOM_FILTER_USEFUL), 3);
    ASSERT_EQ(
        3,
        get_perf_context()->level_to_perf_context[0].bloom_filter_useful);
#endif  // ROCKSDB_LITE
    get_perf_context()->Reset();
  }
}

TEST_F(DBBloomFilterTest, WholeKeyFilterProp) {
  for (bool partition_filters : {true, false}) {
    Options options = last_options_;
    options.prefix_extractor.reset(NewFixedPrefixTransform(3));
    options.statistics = ROCKSDB_NAMESPACE::CreateDBStatistics();
    get_perf_context()->EnablePerLevelPerfContext();

    BlockBasedTableOptions bbto;
    bbto.filter_policy.reset(NewBloomFilterPolicy(10));
    bbto.whole_key_filtering = false;
    if (partition_filters) {
      bbto.partition_filters = true;
      bbto.index_type = BlockBasedTableOptions::IndexType::kTwoLevelIndexSearch;
    }
    options.table_factory.reset(NewBlockBasedTableFactory(bbto));
    DestroyAndReopen(options);

    WriteOptions wo;
    ReadOptions ro;
    FlushOptions fo;
    fo.wait = true;
    std::string value;

    ASSERT_OK(dbfull()->Put(wo, "foobar", "foo"));
    // Needs insert some keys to make sure files are not filtered out by key
    // ranges.
    ASSERT_OK(dbfull()->Put(wo, "aaa", ""));
    ASSERT_OK(dbfull()->Put(wo, "zzz", ""));
    ASSERT_OK(dbfull()->Flush(fo));

    Reopen(options);
    ASSERT_EQ("NOT_FOUND", Get("foo"));
    ASSERT_EQ(TestGetTickerCount(options, BLOOM_FILTER_USEFUL), 0);
    ASSERT_EQ("NOT_FOUND", Get("bar"));
    ASSERT_EQ(TestGetTickerCount(options, BLOOM_FILTER_USEFUL), 1);
    ASSERT_EQ("foo", Get("foobar"));
    ASSERT_EQ(TestGetTickerCount(options, BLOOM_FILTER_USEFUL), 1);

    // Reopen with whole key filtering enabled and prefix extractor
    // NULL. Bloom filter should be off for both of whole key and
    // prefix bloom.
    bbto.whole_key_filtering = true;
    options.table_factory.reset(NewBlockBasedTableFactory(bbto));
    options.prefix_extractor.reset();
    Reopen(options);

    ASSERT_EQ(TestGetTickerCount(options, BLOOM_FILTER_USEFUL), 1);
    ASSERT_EQ("NOT_FOUND", Get("foo"));
    ASSERT_EQ(TestGetTickerCount(options, BLOOM_FILTER_USEFUL), 1);
    ASSERT_EQ("NOT_FOUND", Get("bar"));
    ASSERT_EQ(TestGetTickerCount(options, BLOOM_FILTER_USEFUL), 1);
    ASSERT_EQ("foo", Get("foobar"));
    ASSERT_EQ(TestGetTickerCount(options, BLOOM_FILTER_USEFUL), 1);
    // Write DB with only full key filtering.
    ASSERT_OK(dbfull()->Put(wo, "foobar", "foo"));
    // Needs insert some keys to make sure files are not filtered out by key
    // ranges.
    ASSERT_OK(dbfull()->Put(wo, "aaa", ""));
    ASSERT_OK(dbfull()->Put(wo, "zzz", ""));
    ASSERT_OK(db_->CompactRange(CompactRangeOptions(), nullptr, nullptr));

    // Reopen with both of whole key off and prefix extractor enabled.
    // Still no bloom filter should be used.
    options.prefix_extractor.reset(NewFixedPrefixTransform(3));
    bbto.whole_key_filtering = false;
    options.table_factory.reset(NewBlockBasedTableFactory(bbto));
    Reopen(options);

    ASSERT_EQ(TestGetTickerCount(options, BLOOM_FILTER_USEFUL), 1);
    ASSERT_EQ("NOT_FOUND", Get("foo"));
    ASSERT_EQ(TestGetTickerCount(options, BLOOM_FILTER_USEFUL), 1);
    ASSERT_EQ("NOT_FOUND", Get("bar"));
    ASSERT_EQ(TestGetTickerCount(options, BLOOM_FILTER_USEFUL), 1);
    ASSERT_EQ("foo", Get("foobar"));
    ASSERT_EQ(TestGetTickerCount(options, BLOOM_FILTER_USEFUL), 1);

    // Try to create a DB with mixed files:
    ASSERT_OK(dbfull()->Put(wo, "foobar", "foo"));
    // Needs insert some keys to make sure files are not filtered out by key
    // ranges.
    ASSERT_OK(dbfull()->Put(wo, "aaa", ""));
    ASSERT_OK(dbfull()->Put(wo, "zzz", ""));
    ASSERT_OK(db_->CompactRange(CompactRangeOptions(), nullptr, nullptr));

    options.prefix_extractor.reset();
    bbto.whole_key_filtering = true;
    options.table_factory.reset(NewBlockBasedTableFactory(bbto));
    Reopen(options);

    // Try to create a DB with mixed files.
    ASSERT_OK(dbfull()->Put(wo, "barfoo", "bar"));
    // In this case needs insert some keys to make sure files are
    // not filtered out by key ranges.
    ASSERT_OK(dbfull()->Put(wo, "aaa", ""));
    ASSERT_OK(dbfull()->Put(wo, "zzz", ""));
    ASSERT_OK(Flush());

    // Now we have two files:
    // File 1: An older file with prefix bloom.
    // File 2: A newer file with whole bloom filter.
    ASSERT_EQ(TestGetTickerCount(options, BLOOM_FILTER_USEFUL), 1);
    ASSERT_EQ("NOT_FOUND", Get("foo"));
    ASSERT_EQ(TestGetTickerCount(options, BLOOM_FILTER_USEFUL), 2);
    ASSERT_EQ("NOT_FOUND", Get("bar"));
    ASSERT_EQ(TestGetTickerCount(options, BLOOM_FILTER_USEFUL), 3);
    ASSERT_EQ("foo", Get("foobar"));
    ASSERT_EQ(TestGetTickerCount(options, BLOOM_FILTER_USEFUL), 4);
    ASSERT_EQ("bar", Get("barfoo"));
    ASSERT_EQ(TestGetTickerCount(options, BLOOM_FILTER_USEFUL), 4);

    // Reopen with the same setting: only whole key is used
    Reopen(options);
    ASSERT_EQ(TestGetTickerCount(options, BLOOM_FILTER_USEFUL), 4);
    ASSERT_EQ("NOT_FOUND", Get("foo"));
    ASSERT_EQ(TestGetTickerCount(options, BLOOM_FILTER_USEFUL), 5);
    ASSERT_EQ("NOT_FOUND", Get("bar"));
    ASSERT_EQ(TestGetTickerCount(options, BLOOM_FILTER_USEFUL), 6);
    ASSERT_EQ("foo", Get("foobar"));
    ASSERT_EQ(TestGetTickerCount(options, BLOOM_FILTER_USEFUL), 7);
    ASSERT_EQ("bar", Get("barfoo"));
    ASSERT_EQ(TestGetTickerCount(options, BLOOM_FILTER_USEFUL), 7);

    // Restart with both filters are allowed
    options.prefix_extractor.reset(NewFixedPrefixTransform(3));
    bbto.whole_key_filtering = true;
    options.table_factory.reset(NewBlockBasedTableFactory(bbto));
    Reopen(options);
    ASSERT_EQ(TestGetTickerCount(options, BLOOM_FILTER_USEFUL), 7);
    // File 1 will has it filtered out.
    // File 2 will not, as prefix `foo` exists in the file.
    ASSERT_EQ("NOT_FOUND", Get("foo"));
    ASSERT_EQ(TestGetTickerCount(options, BLOOM_FILTER_USEFUL), 8);
    ASSERT_EQ("NOT_FOUND", Get("bar"));
    ASSERT_EQ(TestGetTickerCount(options, BLOOM_FILTER_USEFUL), 10);
    ASSERT_EQ("foo", Get("foobar"));
    ASSERT_EQ(TestGetTickerCount(options, BLOOM_FILTER_USEFUL), 11);
    ASSERT_EQ("bar", Get("barfoo"));
    ASSERT_EQ(TestGetTickerCount(options, BLOOM_FILTER_USEFUL), 11);

    // Restart with only prefix bloom is allowed.
    options.prefix_extractor.reset(NewFixedPrefixTransform(3));
    bbto.whole_key_filtering = false;
    options.table_factory.reset(NewBlockBasedTableFactory(bbto));
    Reopen(options);
    ASSERT_EQ(TestGetTickerCount(options, BLOOM_FILTER_USEFUL), 11);
    ASSERT_EQ("NOT_FOUND", Get("foo"));
    ASSERT_EQ(TestGetTickerCount(options, BLOOM_FILTER_USEFUL), 11);
    ASSERT_EQ("NOT_FOUND", Get("bar"));
    ASSERT_EQ(TestGetTickerCount(options, BLOOM_FILTER_USEFUL), 12);
    ASSERT_EQ("foo", Get("foobar"));
    ASSERT_EQ(TestGetTickerCount(options, BLOOM_FILTER_USEFUL), 12);
    ASSERT_EQ("bar", Get("barfoo"));
    ASSERT_EQ(TestGetTickerCount(options, BLOOM_FILTER_USEFUL), 12);
    uint64_t bloom_filter_useful_all_levels = 0;
    for (auto& perf : get_perf_context()->level_to_perf_context) {
      if (perf.bloom_filter_useful > 0) {
        bloom_filter_useful_all_levels += perf.bloom_filter_useful;
      }
    }
    ASSERT_EQ(12, bloom_filter_useful_all_levels);
    get_perf_context()->Reset();
  }
}

TEST_P(DBBloomFilterTestWithParam, BloomFilter) {
  do {
    Options options = CurrentOptions();
    env_->count_random_reads_ = true;
    options.env = env_;
    // ChangeCompactOptions() only changes compaction style, which does not
    // trigger reset of table_factory
    BlockBasedTableOptions table_options;
    table_options.no_block_cache = true;
    table_options.filter_policy = Create(10, bfp_impl_);
    table_options.partition_filters = partition_filters_;
    if (partition_filters_) {
      table_options.index_type =
          BlockBasedTableOptions::IndexType::kTwoLevelIndexSearch;
    }
    table_options.format_version = format_version_;
    if (format_version_ >= 4) {
      // value delta encoding challenged more with index interval > 1
      table_options.index_block_restart_interval = 8;
    }
    table_options.metadata_block_size = 32;
    options.table_factory.reset(NewBlockBasedTableFactory(table_options));

    CreateAndReopenWithCF({"pikachu"}, options);

    // Populate multiple layers
    const int N = 10000;
    for (int i = 0; i < N; i++) {
      ASSERT_OK(Put(1, Key(i), Key(i)));
    }
    Compact(1, "a", "z");
    for (int i = 0; i < N; i += 100) {
      ASSERT_OK(Put(1, Key(i), Key(i)));
    }
    ASSERT_OK(Flush(1));

    // Prevent auto compactions triggered by seeks
    env_->delay_sstable_sync_.store(true, std::memory_order_release);

    // Lookup present keys.  Should rarely read from small sstable.
    env_->random_read_counter_.Reset();
    for (int i = 0; i < N; i++) {
      ASSERT_EQ(Key(i), Get(1, Key(i)));
    }
    int reads = env_->random_read_counter_.Read();
    fprintf(stderr, "%d present => %d reads\n", N, reads);
    ASSERT_GE(reads, N);
    if (partition_filters_) {
      // Without block cache, we read an extra partition filter per each
      // level*read and a partition index per each read
      ASSERT_LE(reads, 4 * N + 2 * N / 100);
    } else {
      ASSERT_LE(reads, N + 2 * N / 100);
    }

    // Lookup present keys.  Should rarely read from either sstable.
    env_->random_read_counter_.Reset();
    for (int i = 0; i < N; i++) {
      ASSERT_EQ("NOT_FOUND", Get(1, Key(i) + ".missing"));
    }
    reads = env_->random_read_counter_.Read();
    fprintf(stderr, "%d missing => %d reads\n", N, reads);
    if (partition_filters_) {
      // With partitioned filter we read one extra filter per level per each
      // missed read.
      ASSERT_LE(reads, 2 * N + 3 * N / 100);
    } else {
      ASSERT_LE(reads, 3 * N / 100);
    }

#ifndef ROCKSDB_LITE
    // Sanity check some table properties
    std::map<std::string, std::string> props;
    ASSERT_TRUE(db_->GetMapProperty(
        handles_[1], DB::Properties::kAggregatedTableProperties, &props));
    uint64_t nkeys = N + N / 100;
    uint64_t filter_size = ParseUint64(props["filter_size"]);
    EXPECT_LE(filter_size,
              (partition_filters_ ? 12 : 11) * nkeys / /*bits / byte*/ 8);
    if (bfp_impl_ == kAutoRibbon) {
      // Sometimes using Ribbon filter which is more space-efficient
      EXPECT_GE(filter_size, 7 * nkeys / /*bits / byte*/ 8);
    } else {
      // Always Bloom
      EXPECT_GE(filter_size, 10 * nkeys / /*bits / byte*/ 8);
    }

    uint64_t num_filter_entries = ParseUint64(props["num_filter_entries"]);
    EXPECT_EQ(num_filter_entries, nkeys);
#endif  // ROCKSDB_LITE

    env_->delay_sstable_sync_.store(false, std::memory_order_release);
    Close();
  } while (ChangeCompactOptions());
}

namespace {

class AlwaysTrueBitsBuilder : public FilterBitsBuilder {
 public:
  void AddKey(const Slice&) override {}
  size_t EstimateEntriesAdded() override { return 0U; }
  Slice Finish(std::unique_ptr<const char[]>* /* buf */) override {
    // Interpreted as "always true" filter (0 probes over 1 byte of
    // payload, 5 bytes metadata)
    return Slice("\0\0\0\0\0\0", 6);
  }
  using FilterBitsBuilder::Finish;
  size_t ApproximateNumEntries(size_t) override { return SIZE_MAX; }
};

class AlwaysTrueFilterPolicy : public ReadOnlyBuiltinFilterPolicy {
 public:
  explicit AlwaysTrueFilterPolicy(bool skip) : skip_(skip) {}

  FilterBitsBuilder* GetBuilderWithContext(
      const FilterBuildingContext&) const override {
    if (skip_) {
      return nullptr;
    } else {
      return new AlwaysTrueBitsBuilder();
    }
  }

 private:
  bool skip_;
};

}  // namespace

TEST_P(DBBloomFilterTestWithParam, SkipFilterOnEssentiallyZeroBpk) {
  constexpr int maxKey = 10;
  auto PutFn = [&]() {
    int i;
    // Put
    for (i = 0; i < maxKey; i++) {
      ASSERT_OK(Put(Key(i), Key(i)));
    }
    Flush();
  };
  auto GetFn = [&]() {
    int i;
    // Get OK
    for (i = 0; i < maxKey; i++) {
      ASSERT_EQ(Key(i), Get(Key(i)));
    }
    // Get NotFound
    for (; i < maxKey * 2; i++) {
      ASSERT_EQ(Get(Key(i)), "NOT_FOUND");
    }
  };
  auto PutAndGetFn = [&]() {
    PutFn();
    GetFn();
  };
#ifndef ROCKSDB_LITE
  std::map<std::string, std::string> props;
  const auto& kAggTableProps = DB::Properties::kAggregatedTableProperties;
#endif  // ROCKSDB_LITE

  Options options = CurrentOptions();
  options.statistics = ROCKSDB_NAMESPACE::CreateDBStatistics();
  BlockBasedTableOptions table_options;
  table_options.partition_filters = partition_filters_;
  if (partition_filters_) {
    table_options.index_type =
        BlockBasedTableOptions::IndexType::kTwoLevelIndexSearch;
  }
  table_options.format_version = format_version_;

  // Test 1: bits per key < 0.5 means skip filters -> no filter
  // constructed or read.
  table_options.filter_policy = Create(0.4, bfp_impl_);
  options.table_factory.reset(NewBlockBasedTableFactory(table_options));
  DestroyAndReopen(options);
  PutAndGetFn();

  // Verify no filter access nor contruction
  EXPECT_EQ(TestGetTickerCount(options, BLOOM_FILTER_FULL_POSITIVE), 0);
  EXPECT_EQ(TestGetTickerCount(options, BLOOM_FILTER_FULL_TRUE_POSITIVE), 0);

#ifndef ROCKSDB_LITE
  props.clear();
  ASSERT_TRUE(db_->GetMapProperty(kAggTableProps, &props));
  EXPECT_EQ(props["filter_size"], "0");
#endif  // ROCKSDB_LITE

  // Test 2: use custom API to skip filters -> no filter constructed
  // or read.
  table_options.filter_policy.reset(
      new AlwaysTrueFilterPolicy(/* skip */ true));
  options.table_factory.reset(NewBlockBasedTableFactory(table_options));
  DestroyAndReopen(options);
  PutAndGetFn();

  // Verify no filter access nor construction
  EXPECT_EQ(TestGetTickerCount(options, BLOOM_FILTER_FULL_POSITIVE), 0);
  EXPECT_EQ(TestGetTickerCount(options, BLOOM_FILTER_FULL_TRUE_POSITIVE), 0);

#ifndef ROCKSDB_LITE
  props.clear();
  ASSERT_TRUE(db_->GetMapProperty(kAggTableProps, &props));
  EXPECT_EQ(props["filter_size"], "0");
#endif  // ROCKSDB_LITE

  // Control test: using an actual filter with 100% FP rate -> the filter
  // is constructed and checked on read.
  table_options.filter_policy.reset(
      new AlwaysTrueFilterPolicy(/* skip */ false));
  options.table_factory.reset(NewBlockBasedTableFactory(table_options));
  DestroyAndReopen(options);
  PutAndGetFn();

  // Verify filter is accessed (and constructed)
  EXPECT_EQ(TestGetAndResetTickerCount(options, BLOOM_FILTER_FULL_POSITIVE),
            maxKey * 2);
  EXPECT_EQ(
      TestGetAndResetTickerCount(options, BLOOM_FILTER_FULL_TRUE_POSITIVE),
      maxKey);
#ifndef ROCKSDB_LITE
  props.clear();
  ASSERT_TRUE(db_->GetMapProperty(kAggTableProps, &props));
  EXPECT_NE(props["filter_size"], "0");
#endif  // ROCKSDB_LITE

  // Test 3 (options test): Able to read existing filters with longstanding
  // generated options file entry `filter_policy=rocksdb.BuiltinBloomFilter`
  ASSERT_OK(FilterPolicy::CreateFromString(ConfigOptions(),
                                           "rocksdb.BuiltinBloomFilter",
                                           &table_options.filter_policy));
  options.table_factory.reset(NewBlockBasedTableFactory(table_options));
  Reopen(options);
  GetFn();

  // Verify filter is accessed
  EXPECT_EQ(TestGetAndResetTickerCount(options, BLOOM_FILTER_FULL_POSITIVE),
            maxKey * 2);
  EXPECT_EQ(
      TestGetAndResetTickerCount(options, BLOOM_FILTER_FULL_TRUE_POSITIVE),
      maxKey);

  // But new filters are not generated (configuration details unknown)
  DestroyAndReopen(options);
  PutAndGetFn();

  // Verify no filter access nor construction
  EXPECT_EQ(TestGetTickerCount(options, BLOOM_FILTER_FULL_POSITIVE), 0);
  EXPECT_EQ(TestGetTickerCount(options, BLOOM_FILTER_FULL_TRUE_POSITIVE), 0);

#ifndef ROCKSDB_LITE
  props.clear();
  ASSERT_TRUE(db_->GetMapProperty(kAggTableProps, &props));
  EXPECT_EQ(props["filter_size"], "0");
#endif  // ROCKSDB_LITE
}

#if !defined(ROCKSDB_VALGRIND_RUN) || defined(ROCKSDB_FULL_VALGRIND_RUN)
INSTANTIATE_TEST_CASE_P(
    FormatDef, DBBloomFilterTestDefFormatVersion,
    ::testing::Values(
        std::make_tuple(kAutoBloom, true, test::kDefaultFormatVersion),
        std::make_tuple(kAutoBloom, false, test::kDefaultFormatVersion),
        std::make_tuple(kAutoRibbon, false, test::kDefaultFormatVersion)));

INSTANTIATE_TEST_CASE_P(
    FormatDef, DBBloomFilterTestWithParam,
    ::testing::Values(
        std::make_tuple(kAutoBloom, true, test::kDefaultFormatVersion),
        std::make_tuple(kAutoBloom, false, test::kDefaultFormatVersion),
        std::make_tuple(kAutoRibbon, false, test::kDefaultFormatVersion)));

INSTANTIATE_TEST_CASE_P(
    FormatLatest, DBBloomFilterTestWithParam,
    ::testing::Values(
        std::make_tuple(kAutoBloom, true, kLatestFormatVersion),
        std::make_tuple(kAutoBloom, false, kLatestFormatVersion),
        std::make_tuple(kAutoRibbon, false, kLatestFormatVersion)));
#endif  // !defined(ROCKSDB_VALGRIND_RUN) || defined(ROCKSDB_FULL_VALGRIND_RUN)

TEST_F(DBBloomFilterTest, BloomFilterRate) {
  while (ChangeFilterOptions()) {
    Options options = CurrentOptions();
    options.statistics = ROCKSDB_NAMESPACE::CreateDBStatistics();
    get_perf_context()->EnablePerLevelPerfContext();
    CreateAndReopenWithCF({"pikachu"}, options);

    const int maxKey = 10000;
    for (int i = 0; i < maxKey; i++) {
      ASSERT_OK(Put(1, Key(i), Key(i)));
    }
    // Add a large key to make the file contain wide range
    ASSERT_OK(Put(1, Key(maxKey + 55555), Key(maxKey + 55555)));
    Flush(1);

    // Check if they can be found
    for (int i = 0; i < maxKey; i++) {
      ASSERT_EQ(Key(i), Get(1, Key(i)));
    }
    ASSERT_EQ(TestGetTickerCount(options, BLOOM_FILTER_USEFUL), 0);

    // Check if filter is useful
    for (int i = 0; i < maxKey; i++) {
      ASSERT_EQ("NOT_FOUND", Get(1, Key(i + 33333)));
    }
    ASSERT_GE(TestGetTickerCount(options, BLOOM_FILTER_USEFUL), maxKey * 0.98);
    ASSERT_GE(
        get_perf_context()->level_to_perf_context[0].bloom_filter_useful,
        maxKey * 0.98);
    get_perf_context()->Reset();
  }
}

namespace {
struct CompatibilityConfig {
  std::shared_ptr<const FilterPolicy> policy;
  bool partitioned;
  uint32_t format_version;

  void SetInTableOptions(BlockBasedTableOptions* table_options) {
    table_options->filter_policy = policy;
    table_options->partition_filters = partitioned;
    if (partitioned) {
      table_options->index_type =
          BlockBasedTableOptions::IndexType::kTwoLevelIndexSearch;
    } else {
      table_options->index_type =
          BlockBasedTableOptions::IndexType::kBinarySearch;
    }
    table_options->format_version = format_version;
  }
};
// High bits per key -> almost no FPs
std::shared_ptr<const FilterPolicy> kCompatibilityBloomPolicy{
    NewBloomFilterPolicy(20)};
// bloom_before_level=-1 -> always use Ribbon
std::shared_ptr<const FilterPolicy> kCompatibilityRibbonPolicy{
    NewRibbonFilterPolicy(20, -1)};

std::vector<CompatibilityConfig> kCompatibilityConfigs = {
    {kCompatibilityBloomPolicy, false, BlockBasedTableOptions().format_version},
    {kCompatibilityBloomPolicy, true, BlockBasedTableOptions().format_version},
    {kCompatibilityBloomPolicy, false, /* legacy Bloom */ 4U},
    {kCompatibilityRibbonPolicy, false,
     BlockBasedTableOptions().format_version},
    {kCompatibilityRibbonPolicy, true, BlockBasedTableOptions().format_version},
};
}  // namespace

TEST_F(DBBloomFilterTest, BloomFilterCompatibility) {
  Options options = CurrentOptions();
  options.statistics = ROCKSDB_NAMESPACE::CreateDBStatistics();
  options.level0_file_num_compaction_trigger =
      static_cast<int>(kCompatibilityConfigs.size()) + 1;
  options.max_open_files = -1;

  Close();

  // Create one file for each kind of filter. Each file covers a distinct key
  // range.
  for (size_t i = 0; i < kCompatibilityConfigs.size(); ++i) {
    BlockBasedTableOptions table_options;
    kCompatibilityConfigs[i].SetInTableOptions(&table_options);
    ASSERT_TRUE(table_options.filter_policy != nullptr);
    options.table_factory.reset(NewBlockBasedTableFactory(table_options));
    Reopen(options);

    std::string prefix = std::to_string(i) + "_";
    ASSERT_OK(Put(prefix + "A", "val"));
    ASSERT_OK(Put(prefix + "Z", "val"));
    ASSERT_OK(Flush());
  }

  // Test filter is used between each pair of {reader,writer} configurations,
  // because any built-in FilterPolicy should be able to read filters from any
  // other built-in FilterPolicy
  for (size_t i = 0; i < kCompatibilityConfigs.size(); ++i) {
    BlockBasedTableOptions table_options;
    kCompatibilityConfigs[i].SetInTableOptions(&table_options);
    options.table_factory.reset(NewBlockBasedTableFactory(table_options));
    Reopen(options);
    for (size_t j = 0; j < kCompatibilityConfigs.size(); ++j) {
      std::string prefix = std::to_string(j) + "_";
      ASSERT_EQ("val", Get(prefix + "A"));  // Filter positive
      ASSERT_EQ("val", Get(prefix + "Z"));  // Filter positive
      // Filter negative, with high probability
      ASSERT_EQ("NOT_FOUND", Get(prefix + "Q"));
      EXPECT_EQ(TestGetAndResetTickerCount(options, BLOOM_FILTER_FULL_POSITIVE),
                2);
      EXPECT_EQ(TestGetAndResetTickerCount(options, BLOOM_FILTER_USEFUL), 1);
    }
  }
}

// To align with the type of hash entry being reserved in implementation.
using FilterConstructionReserveMemoryHash = uint64_t;

class ChargeFilterConstructionTestWithParam
    : public DBTestBase,
      public testing::WithParamInterface<std::tuple<
          CacheEntryRoleOptions::Decision, std::string, bool, bool>> {
 public:
  ChargeFilterConstructionTestWithParam()
      : DBTestBase("db_bloom_filter_tests",
                   /*env_do_fsync=*/true),
        num_key_(0),
        charge_filter_construction_(std::get<0>(GetParam())),
        policy_(std::get<1>(GetParam())),
        partition_filters_(std::get<2>(GetParam())),
        detect_filter_construct_corruption_(std::get<3>(GetParam())) {
    if (charge_filter_construction_ ==
            CacheEntryRoleOptions::Decision::kDisabled ||
        policy_ == kLegacyBloom) {
      // For these cases, we only interested in whether filter construction
      // cache charging happens instead of its accuracy. Therefore we don't
      // need many keys.
      num_key_ = 5;
    } else if (partition_filters_) {
      // For PartitionFilter case, since we set
      // table_options.metadata_block_size big enough such that each partition
      // trigger at least 1 dummy entry reservation each for hash entries and
      // final filter, we need a large number of keys to ensure we have at least
      // two partitions.
      num_key_ = 18 *
                 CacheReservationManagerImpl<
                     CacheEntryRole::kFilterConstruction>::GetDummyEntrySize() /
                 sizeof(FilterConstructionReserveMemoryHash);
    } else if (policy_ == kFastLocalBloom) {
      // For Bloom Filter + FullFilter case, since we design the num_key_ to
      // make hash entry cache charging be a multiple of dummy entries, the
      // correct behavior of charging final filter on top of it will trigger at
      // least another dummy entry insertion. Therefore we can assert that
      // behavior and we don't need a large number of keys to verify we
      // indeed charge the final filter for in cache, even though final
      // filter is a lot smaller than hash entries.
      num_key_ = 1 *
                 CacheReservationManagerImpl<
                     CacheEntryRole::kFilterConstruction>::GetDummyEntrySize() /
                 sizeof(FilterConstructionReserveMemoryHash);
    } else {
      // For Ribbon Filter + FullFilter case, we need a large enough number of
      // keys so that charging final filter after releasing the hash entries
      // reservation will trigger at least another dummy entry (or equivalently
      // to saying, causing another peak in cache charging) as banding
      // reservation might not be a multiple of dummy entry.
      num_key_ = 12 *
                 CacheReservationManagerImpl<
                     CacheEntryRole::kFilterConstruction>::GetDummyEntrySize() /
                 sizeof(FilterConstructionReserveMemoryHash);
    }
  }

  BlockBasedTableOptions GetBlockBasedTableOptions() {
    BlockBasedTableOptions table_options;

    // We set cache capacity big enough to prevent cache full for convenience in
    // calculation.
    constexpr std::size_t kCacheCapacity = 100 * 1024 * 1024;

    table_options.cache_usage_options.options_overrides.insert(
        {CacheEntryRole::kFilterConstruction,
         {/*.charged = */ charge_filter_construction_}});
    table_options.filter_policy = Create(10, policy_);
    table_options.partition_filters = partition_filters_;
    if (table_options.partition_filters) {
      table_options.index_type =
          BlockBasedTableOptions::IndexType::kTwoLevelIndexSearch;
      // We set table_options.metadata_block_size big enough so that each
      // partition trigger at least 1 dummy entry insertion each for hash
      // entries and final filter.
      table_options.metadata_block_size = 409000;
    }
    table_options.detect_filter_construct_corruption =
        detect_filter_construct_corruption_;

    LRUCacheOptions lo;
    lo.capacity = kCacheCapacity;
    lo.num_shard_bits = 0;  // 2^0 shard
    lo.strict_capacity_limit = true;
    cache_ = std::make_shared<
        TargetCacheChargeTrackingCache<CacheEntryRole::kFilterConstruction>>(
        (NewLRUCache(lo)));
    table_options.block_cache = cache_;

    return table_options;
  }

  std::size_t GetNumKey() { return num_key_; }

  CacheEntryRoleOptions::Decision ChargeFilterConstructMemory() {
    return charge_filter_construction_;
  }

  std::string GetFilterPolicy() { return policy_; }

  bool PartitionFilters() { return partition_filters_; }

  std::shared_ptr<
      TargetCacheChargeTrackingCache<CacheEntryRole::kFilterConstruction>>
  GetCache() {
    return cache_;
  }

 private:
  std::size_t num_key_;
  CacheEntryRoleOptions::Decision charge_filter_construction_;
  std::string policy_;
  bool partition_filters_;
  std::shared_ptr<
      TargetCacheChargeTrackingCache<CacheEntryRole::kFilterConstruction>>
      cache_;
  bool detect_filter_construct_corruption_;
};

INSTANTIATE_TEST_CASE_P(
    ChargeFilterConstructionTestWithParam,
    ChargeFilterConstructionTestWithParam,
    ::testing::Values(
        std::make_tuple(CacheEntryRoleOptions::Decision::kDisabled,
                        kFastLocalBloom, false, false),

        std::make_tuple(CacheEntryRoleOptions::Decision::kEnabled,
                        kFastLocalBloom, false, false),
        std::make_tuple(CacheEntryRoleOptions::Decision::kEnabled,
                        kFastLocalBloom, false, true),
        std::make_tuple(CacheEntryRoleOptions::Decision::kEnabled,
                        kFastLocalBloom, true, false),
        std::make_tuple(CacheEntryRoleOptions::Decision::kEnabled,
                        kFastLocalBloom, true, true),

        std::make_tuple(CacheEntryRoleOptions::Decision::kEnabled,
                        kStandard128Ribbon, false, false),
        std::make_tuple(CacheEntryRoleOptions::Decision::kEnabled,
                        kStandard128Ribbon, false, true),
        std::make_tuple(CacheEntryRoleOptions::Decision::kEnabled,
                        kStandard128Ribbon, true, false),
        std::make_tuple(CacheEntryRoleOptions::Decision::kEnabled,
                        kStandard128Ribbon, true, true),

        std::make_tuple(CacheEntryRoleOptions::Decision::kEnabled, kLegacyBloom,
                        false, false)));

// TODO: Speed up this test, and reduce disk space usage (~700MB)
// The current test inserts many keys (on the scale of dummy entry size)
// in order to make small memory user (e.g, final filter, partitioned hash
// entries/filter/banding) , which is proportional to the number of
// keys, big enough so that its cache charging triggers dummy entry insertion
// and becomes observable in the test.
//
// However, inserting that many keys slows down this test and leaves future
// developers an opportunity to speed it up.
//
// Possible approaches & challenges:
// 1. Use sync point during cache charging of filter construction
//
// Benefit: It does not rely on triggering dummy entry insertion
// but the sync point to verify small memory user is charged correctly.
//
// Challenge: this approach is intrusive.
//
// 2. Make dummy entry size configurable and set it small in the test
//
// Benefit: It increases the precision of cache charging and therefore
// small memory usage can still trigger insertion of dummy entry.
//
// Challenge: change CacheReservationManager related APIs and a hack
// might be needed to control the size of dummmy entry of
// CacheReservationManager used in filter construction for testing
// since CacheReservationManager is not exposed at the high level.
//
TEST_P(ChargeFilterConstructionTestWithParam, Basic) {
  Options options = CurrentOptions();
  // We set write_buffer_size big enough so that in the case where there is
  // filter construction cache charging, flush won't be triggered before we
  // manually trigger it for clean testing
  options.write_buffer_size = 640 << 20;
  BlockBasedTableOptions table_options = GetBlockBasedTableOptions();
  options.table_factory.reset(NewBlockBasedTableFactory(table_options));
  std::shared_ptr<
      TargetCacheChargeTrackingCache<CacheEntryRole::kFilterConstruction>>
      cache = GetCache();
  options.create_if_missing = true;
  // Disable auto compaction to prevent its unexpected side effect
  // to the number of keys per partition designed by us in the test
  options.disable_auto_compactions = true;
  DestroyAndReopen(options);
  int num_key = static_cast<int>(GetNumKey());
  for (int i = 0; i < num_key; i++) {
    ASSERT_OK(Put(Key(i), Key(i)));
  }

  ASSERT_EQ(cache->GetChargedCacheIncrementSum(), 0)
      << "Flush was triggered too early in the test case with filter "
         "construction cache charging - please make sure no flush triggered "
         "during the key insertions above";

  ASSERT_OK(Flush());

  bool charge_filter_construction = (ChargeFilterConstructMemory() ==
                                     CacheEntryRoleOptions::Decision::kEnabled);
  std::string policy = GetFilterPolicy();
  bool partition_filters = PartitionFilters();
  bool detect_filter_construct_corruption =
      table_options.detect_filter_construct_corruption;

  std::deque<std::size_t> filter_construction_cache_res_peaks =
      cache->GetChargedCachePeaks();
  std::size_t filter_construction_cache_res_increments_sum =
      cache->GetChargedCacheIncrementSum();

  if (!charge_filter_construction) {
    EXPECT_EQ(filter_construction_cache_res_peaks.size(), 0);
    return;
  }

  if (policy == kLegacyBloom) {
    EXPECT_EQ(filter_construction_cache_res_peaks.size(), 0)
        << "There shouldn't be filter construction cache charging as this "
           "feature does not support kLegacyBloom";
    return;
  }

  const std::size_t kDummyEntrySize = CacheReservationManagerImpl<
      CacheEntryRole::kFilterConstruction>::GetDummyEntrySize();

  const std::size_t predicted_hash_entries_cache_res =
      num_key * sizeof(FilterConstructionReserveMemoryHash);
  ASSERT_EQ(predicted_hash_entries_cache_res % kDummyEntrySize, 0)
      << "It's by this test's design that predicted_hash_entries_cache_res is "
         "a multipe of dummy entry";

  const std::size_t predicted_hash_entries_cache_res_dummy_entry_num =
      predicted_hash_entries_cache_res / kDummyEntrySize;
  const std::size_t predicted_final_filter_cache_res =
      static_cast<std::size_t>(
          std::ceil(1.0 * predicted_hash_entries_cache_res_dummy_entry_num / 6 *
                    (policy == kStandard128Ribbon ? 0.7 : 1))) *
      kDummyEntrySize;
  const std::size_t predicted_banding_cache_res =
      static_cast<std::size_t>(
          std::ceil(predicted_hash_entries_cache_res_dummy_entry_num * 2.5)) *
      kDummyEntrySize;

  if (policy == kFastLocalBloom) {
    /* kFastLocalBloom + FullFilter
     *        p0
     *       /  \
     *    b /    \
     *     /      \
     *    /        \
     *  0/          \
     *  hash entries = b - 0, final filter = p0 - b
     *  p0 = hash entries + final filter
     *
     *  The test is designed in a way such that the reservation for b is a
     *  multiple of dummy entries so that reservation for (p0 - b)
     *  will trigger at least another dummy entry insertion.
     *
     * kFastLocalBloom + FullFilter +
     * detect_filter_construct_corruption
     *  The peak p0 stays the same as
     *  (kFastLocalBloom + FullFilter) but just lasts
     *  longer since we release hash entries reservation later.
     *
     * kFastLocalBloom + PartitionedFilter
     *                   p1
     *                  /  \
     *        p0     b'/    \
     *       /  \     /      \
     *    b /    \   /        \
     *     /      \ /          \
     *    /        a            \
     *  0/                       \
     *  partitioned hash entries1 = b - 0, partitioned hash entries1 = b' - a
     *  parittioned final filter1 = p0 - b, parittioned final filter2 = p1 - b'
     *
     *  (increment p0 - 0) + (increment p1 - a)
     *  = partitioned hash entries1 + partitioned hash entries2
     *  + parittioned final filter1 + parittioned final filter2
     *  = hash entries + final filter
     *
     * kFastLocalBloom + PartitionedFilter +
     * detect_filter_construct_corruption
     *  The peak p0, p1 stay the same as
     *  (kFastLocalBloom + PartitionedFilter) but just
     *  last longer since we release hash entries reservation later.
     *
     */
    if (!partition_filters) {
      EXPECT_EQ(filter_construction_cache_res_peaks.size(), 1)
          << "Filter construction cache charging should have only 1 peak in "
             "case: kFastLocalBloom + FullFilter";
      std::size_t filter_construction_cache_res_peak =
          filter_construction_cache_res_peaks[0];
      EXPECT_GT(filter_construction_cache_res_peak,
                predicted_hash_entries_cache_res)
          << "The testing number of hash entries is designed to make hash "
             "entries cache charging be multiples of dummy entries"
             " so the correct behavior of charging final filter on top of it"
             " should've triggered at least another dummy entry insertion";

      std::size_t predicted_filter_construction_cache_res_peak =
          predicted_hash_entries_cache_res + predicted_final_filter_cache_res;
      EXPECT_GE(filter_construction_cache_res_peak,
                predicted_filter_construction_cache_res_peak * 0.9);
      EXPECT_LE(filter_construction_cache_res_peak,
                predicted_filter_construction_cache_res_peak * 1.1);
      return;
    } else {
      EXPECT_GE(filter_construction_cache_res_peaks.size(), 2)
          << "Filter construction cache charging should have multiple peaks "
             "in case: kFastLocalBloom + "
             "PartitionedFilter";
      std::size_t predicted_filter_construction_cache_res_increments_sum =
          predicted_hash_entries_cache_res + predicted_final_filter_cache_res;
      EXPECT_GE(filter_construction_cache_res_increments_sum,
                predicted_filter_construction_cache_res_increments_sum * 0.9);
      EXPECT_LE(filter_construction_cache_res_increments_sum,
                predicted_filter_construction_cache_res_increments_sum * 1.1);
      return;
    }
  }

  if (policy == kStandard128Ribbon) {
    /* kStandard128Ribbon + FullFilter
     *        p0
     *       /  \  p1
     *      /    \/\
     *   b /     b' \
     *    /          \
     *  0/            \
     *  hash entries = b - 0, banding = p0 - b, final filter = p1 - b'
     *  p0 = hash entries + banding
     *
     *  The test is designed in a way such that the reservation for (p1 - b')
     *  will trigger at least another dummy entry insertion
     *  (or equivelantly to saying, creating another peak).
     *
     * kStandard128Ribbon + FullFilter +
     * detect_filter_construct_corruption
     *
     *         new p0
     *          /  \
     *         /    \
     *     pre p0    \
     *       /        \
     *      /          \
     *   b /            \
     *    /              \
     *  0/                \
     *  hash entries = b - 0, banding = pre p0 - b,
     *  final filter = new p0 - pre p0
     *  new p0 =  hash entries + banding + final filter
     *
     *  The previous p0 will no longer be a peak since under
     *  detect_filter_construct_corruption == true, we do not release hash
     *  entries reserveration (like p0 - b' previously) until after final filter
     *  creation and post-verification
     *
     * kStandard128Ribbon + PartitionedFilter
     *                     p3
     *        p0           /\  p4
     *       /  \ p1      /  \ /\
     *      /    \/\  b''/    a' \
     *   b /     b' \   /         \
     *    /          \ /           \
     *  0/            a             \
     *  partitioned hash entries1 = b - 0, partitioned hash entries2 = b'' - a
     *  partitioned banding1 = p0 - b, partitioned banding2 = p3 - b''
     *  parittioned final filter1 = p1 - b',parittioned final filter2 = p4 - a'
     *
     *  (increment p0 - 0) + (increment p1 - b')
     *  + (increment p3 - a) + (increment p4 - a')
     *  = partitioned hash entries1 + partitioned hash entries2
     *  + parittioned banding1 + parittioned banding2
     *  + parittioned final filter1 + parittioned final filter2
     *  = hash entries + banding + final filter
     *
     * kStandard128Ribbon + PartitionedFilter +
     * detect_filter_construct_corruption
     *
     *                          new p3
     *                          /    \
     *                        pre p3  \
     *        new p0          /        \
     *         /  \          /          \
     *      pre p0 \        /            \
     *       /      \    b'/              \
     *      /        \    /                \
     *   b /          \  /                  \
     *    /            \a                    \
     *  0/                                    \
     *  partitioned hash entries1 = b - 0, partitioned hash entries2 = b' - a
     *  partitioned banding1 = pre p0 - b, partitioned banding2 = pre p3 - b'
     *  parittioned final filter1 = new p0 - pre p0,
     *  parittioned final filter2 = new p3 - pre p3
     *
     *  The previous p0 and p3 will no longer be a peak since under
     *  detect_filter_construct_corruption == true, we do not release hash
     *  entries reserveration (like p0 - b', p3 - a' previously) until after
     *  parittioned final filter creation and post-verification
     *
     *  However, increments sum stay the same as shown below:
     *    (increment new p0 - 0) + (increment new p3 - a)
     *  = partitioned hash entries1 + partitioned hash entries2
     *  + parittioned banding1 + parittioned banding2
     *  + parittioned final filter1 + parittioned final filter2
     *  = hash entries + banding + final filter
     *
     */
    if (!partition_filters) {
      ASSERT_GE(
          std::floor(
              1.0 * predicted_final_filter_cache_res /
              CacheReservationManagerImpl<
                  CacheEntryRole::kFilterConstruction>::GetDummyEntrySize()),
          1)
          << "Final filter cache charging too small for this test - please "
             "increase the number of keys";
      if (!detect_filter_construct_corruption) {
        EXPECT_EQ(filter_construction_cache_res_peaks.size(), 2)
            << "Filter construction cache charging should have 2 peaks in "
               "case: kStandard128Ribbon + "
               "FullFilter. "
               "The second peak is resulted from charging the final filter "
               "after "
               "decreasing the hash entry reservation since the testing final "
               "filter reservation is designed to be at least 1 dummy entry "
               "size";

        std::size_t filter_construction_cache_res_peak =
            filter_construction_cache_res_peaks[0];
        std::size_t predicted_filter_construction_cache_res_peak =
            predicted_hash_entries_cache_res + predicted_banding_cache_res;
        EXPECT_GE(filter_construction_cache_res_peak,
                  predicted_filter_construction_cache_res_peak * 0.9);
        EXPECT_LE(filter_construction_cache_res_peak,
                  predicted_filter_construction_cache_res_peak * 1.1);
      } else {
        EXPECT_EQ(filter_construction_cache_res_peaks.size(), 1)
            << "Filter construction cache charging should have 1 peaks in "
               "case: kStandard128Ribbon + FullFilter "
               "+ detect_filter_construct_corruption. "
               "The previous second peak now disappears since we don't "
               "decrease the hash entry reservation"
               "until after final filter reservation and post-verification";

        std::size_t filter_construction_cache_res_peak =
            filter_construction_cache_res_peaks[0];
        std::size_t predicted_filter_construction_cache_res_peak =
            predicted_hash_entries_cache_res + predicted_banding_cache_res +
            predicted_final_filter_cache_res;
        EXPECT_GE(filter_construction_cache_res_peak,
                  predicted_filter_construction_cache_res_peak * 0.9);
        EXPECT_LE(filter_construction_cache_res_peak,
                  predicted_filter_construction_cache_res_peak * 1.1);
      }
      return;
    } else {
      if (!detect_filter_construct_corruption) {
        EXPECT_GE(filter_construction_cache_res_peaks.size(), 3)
            << "Filter construction cache charging should have more than 3 "
               "peaks "
               "in case: kStandard128Ribbon + "
               "PartitionedFilter";
      } else {
        EXPECT_GE(filter_construction_cache_res_peaks.size(), 2)
            << "Filter construction cache charging should have more than 2 "
               "peaks "
               "in case: kStandard128Ribbon + "
               "PartitionedFilter + detect_filter_construct_corruption";
      }
      std::size_t predicted_filter_construction_cache_res_increments_sum =
          predicted_hash_entries_cache_res + predicted_banding_cache_res +
          predicted_final_filter_cache_res;
      EXPECT_GE(filter_construction_cache_res_increments_sum,
                predicted_filter_construction_cache_res_increments_sum * 0.9);
      EXPECT_LE(filter_construction_cache_res_increments_sum,
                predicted_filter_construction_cache_res_increments_sum * 1.1);
      return;
    }
  }
}

class DBFilterConstructionCorruptionTestWithParam
    : public DBTestBase,
      public testing::WithParamInterface<
          std::tuple<bool /* detect_filter_construct_corruption */, std::string,
                     bool /* partition_filters */>> {
 public:
  DBFilterConstructionCorruptionTestWithParam()
      : DBTestBase("db_bloom_filter_tests",
                   /*env_do_fsync=*/true) {}

  BlockBasedTableOptions GetBlockBasedTableOptions() {
    BlockBasedTableOptions table_options;
    table_options.detect_filter_construct_corruption = std::get<0>(GetParam());
    table_options.filter_policy = Create(10, std::get<1>(GetParam()));
    table_options.partition_filters = std::get<2>(GetParam());
    if (table_options.partition_filters) {
      table_options.index_type =
          BlockBasedTableOptions::IndexType::kTwoLevelIndexSearch;
      // We set table_options.metadata_block_size small enough so we can
      // trigger filter partitioning with GetNumKey() amount of keys
      table_options.metadata_block_size = 10;
    }

    return table_options;
  }

  // Return an appropriate amount of keys for testing
  // to generate a long filter (i.e, size >= 8 + kMetadataLen)
  std::size_t GetNumKey() { return 5000; }
};

INSTANTIATE_TEST_CASE_P(
    DBFilterConstructionCorruptionTestWithParam,
    DBFilterConstructionCorruptionTestWithParam,
    ::testing::Values(std::make_tuple(false, kFastLocalBloom, false),
                      std::make_tuple(true, kFastLocalBloom, false),
                      std::make_tuple(true, kFastLocalBloom, true),
                      std::make_tuple(true, kStandard128Ribbon, false),
                      std::make_tuple(true, kStandard128Ribbon, true)));

TEST_P(DBFilterConstructionCorruptionTestWithParam, DetectCorruption) {
  Options options = CurrentOptions();
  BlockBasedTableOptions table_options = GetBlockBasedTableOptions();
  options.table_factory.reset(NewBlockBasedTableFactory(table_options));
  options.create_if_missing = true;
  options.disable_auto_compactions = true;

  DestroyAndReopen(options);
  int num_key = static_cast<int>(GetNumKey());
  Status s;

  // Case 1: No corruption in filter construction
  for (int i = 0; i < num_key; i++) {
    ASSERT_OK(Put(Key(i), Key(i)));
  }
  s = Flush();
  EXPECT_TRUE(s.ok());

  // Case 2: Corruption of hash entries in filter construction
  for (int i = 0; i < num_key; i++) {
    ASSERT_OK(Put(Key(i), Key(i)));
  }

  SyncPoint::GetInstance()->SetCallBack(
      "XXPH3FilterBitsBuilder::Finish::TamperHashEntries", [&](void* arg) {
        std::deque<uint64_t>* hash_entries_to_corrupt =
            (std::deque<uint64_t>*)arg;
        assert(!hash_entries_to_corrupt->empty());
        *(hash_entries_to_corrupt->begin()) =
            *(hash_entries_to_corrupt->begin()) ^ uint64_t { 1 };
      });
  SyncPoint::GetInstance()->EnableProcessing();

  s = Flush();

  if (table_options.detect_filter_construct_corruption) {
    EXPECT_TRUE(s.IsCorruption());
    EXPECT_TRUE(
        s.ToString().find("Filter's hash entries checksum mismatched") !=
        std::string::npos);
  } else {
    EXPECT_TRUE(s.ok());
  }

  SyncPoint::GetInstance()->DisableProcessing();
  SyncPoint::GetInstance()->ClearCallBack(
      "XXPH3FilterBitsBuilder::Finish::"
      "TamperHashEntries");

  // Case 3: Corruption of filter content in filter construction
  DestroyAndReopen(options);

  for (int i = 0; i < num_key; i++) {
    ASSERT_OK(Put(Key(i), Key(i)));
  }

  SyncPoint::GetInstance()->SetCallBack(
      "XXPH3FilterBitsBuilder::Finish::TamperFilter", [&](void* arg) {
        std::pair<std::unique_ptr<char[]>*, std::size_t>* TEST_arg_pair =
            (std::pair<std::unique_ptr<char[]>*, std::size_t>*)arg;
        std::size_t filter_size = TEST_arg_pair->second;
        // 5 is the kMetadataLen and
        assert(filter_size >= 8 + 5);
        std::unique_ptr<char[]>* filter_content_to_corrupt =
            TEST_arg_pair->first;
        std::memset(filter_content_to_corrupt->get(), '\0', 8);
      });
  SyncPoint::GetInstance()->EnableProcessing();

  s = Flush();

  if (table_options.detect_filter_construct_corruption) {
    EXPECT_TRUE(s.IsCorruption());
    EXPECT_TRUE(s.ToString().find("Corrupted filter content") !=
                std::string::npos);
  } else {
    EXPECT_TRUE(s.ok());
  }

  SyncPoint::GetInstance()->DisableProcessing();
  SyncPoint::GetInstance()->ClearCallBack(
      "XXPH3FilterBitsBuilder::Finish::"
      "TamperFilter");
}

// RocksDB lite does not support dynamic options
#ifndef ROCKSDB_LITE
TEST_P(DBFilterConstructionCorruptionTestWithParam,
       DynamicallyTurnOnAndOffDetectConstructCorruption) {
  Options options = CurrentOptions();
  BlockBasedTableOptions table_options = GetBlockBasedTableOptions();
  // We intend to turn on
  // table_options.detect_filter_construct_corruption dynamically
  // therefore we override this test parmater's value
  table_options.detect_filter_construct_corruption = false;

  options.table_factory.reset(NewBlockBasedTableFactory(table_options));
  options.create_if_missing = true;

  int num_key = static_cast<int>(GetNumKey());
  Status s;

  DestroyAndReopen(options);

  // Case 1: !table_options.detect_filter_construct_corruption
  for (int i = 0; i < num_key; i++) {
    ASSERT_OK(Put(Key(i), Key(i)));
  }

  SyncPoint::GetInstance()->SetCallBack(
      "XXPH3FilterBitsBuilder::Finish::TamperHashEntries", [&](void* arg) {
        std::deque<uint64_t>* hash_entries_to_corrupt =
            (std::deque<uint64_t>*)arg;
        assert(!hash_entries_to_corrupt->empty());
        *(hash_entries_to_corrupt->begin()) =
            *(hash_entries_to_corrupt->begin()) ^ uint64_t { 1 };
      });
  SyncPoint::GetInstance()->EnableProcessing();

  s = Flush();

  SyncPoint::GetInstance()->DisableProcessing();
  SyncPoint::GetInstance()->ClearCallBack(
      "XXPH3FilterBitsBuilder::Finish::"
      "TamperHashEntries");

  ASSERT_FALSE(table_options.detect_filter_construct_corruption);
  EXPECT_TRUE(s.ok());

  // Case 2: dynamically turn on
  // table_options.detect_filter_construct_corruption
  ASSERT_OK(db_->SetOptions({{"block_based_table_factory",
                              "{detect_filter_construct_corruption=true;}"}}));

  for (int i = 0; i < num_key; i++) {
    ASSERT_OK(Put(Key(i), Key(i)));
  }

  SyncPoint::GetInstance()->SetCallBack(
      "XXPH3FilterBitsBuilder::Finish::TamperHashEntries", [&](void* arg) {
        std::deque<uint64_t>* hash_entries_to_corrupt =
            (std::deque<uint64_t>*)arg;
        assert(!hash_entries_to_corrupt->empty());
        *(hash_entries_to_corrupt->begin()) =
            *(hash_entries_to_corrupt->begin()) ^ uint64_t { 1 };
      });
  SyncPoint::GetInstance()->EnableProcessing();

  s = Flush();

  SyncPoint::GetInstance()->DisableProcessing();
  SyncPoint::GetInstance()->ClearCallBack(
      "XXPH3FilterBitsBuilder::Finish::"
      "TamperHashEntries");

  auto updated_table_options =
      db_->GetOptions().table_factory->GetOptions<BlockBasedTableOptions>();
  EXPECT_TRUE(updated_table_options->detect_filter_construct_corruption);
  EXPECT_TRUE(s.IsCorruption());
  EXPECT_TRUE(s.ToString().find("Filter's hash entries checksum mismatched") !=
              std::string::npos);

  // Case 3: dynamically turn off
  // table_options.detect_filter_construct_corruption
  ASSERT_OK(db_->SetOptions({{"block_based_table_factory",
                              "{detect_filter_construct_corruption=false;}"}}));
  updated_table_options =
      db_->GetOptions().table_factory->GetOptions<BlockBasedTableOptions>();
  EXPECT_FALSE(updated_table_options->detect_filter_construct_corruption);
}
#endif  // ROCKSDB_LITE

namespace {
// NOTE: This class is referenced by HISTORY.md as a model for a wrapper
// FilterPolicy selecting among configurations based on context.
class LevelAndStyleCustomFilterPolicy : public FilterPolicy {
 public:
  explicit LevelAndStyleCustomFilterPolicy(int bpk_fifo, int bpk_l0_other,
                                           int bpk_otherwise)
      : policy_fifo_(NewBloomFilterPolicy(bpk_fifo)),
        policy_l0_other_(NewBloomFilterPolicy(bpk_l0_other)),
        policy_otherwise_(NewBloomFilterPolicy(bpk_otherwise)) {}

  const char* Name() const override {
    return "LevelAndStyleCustomFilterPolicy";
  }

  // OK to use built-in policy name because we are deferring to a
  // built-in builder. We aren't changing the serialized format.
  const char* CompatibilityName() const override {
    return policy_fifo_->CompatibilityName();
  }

  FilterBitsBuilder* GetBuilderWithContext(
      const FilterBuildingContext& context) const override {
    if (context.compaction_style == kCompactionStyleFIFO) {
      return policy_fifo_->GetBuilderWithContext(context);
    } else if (context.level_at_creation == 0) {
      return policy_l0_other_->GetBuilderWithContext(context);
    } else {
      return policy_otherwise_->GetBuilderWithContext(context);
    }
  }

  FilterBitsReader* GetFilterBitsReader(const Slice& contents) const override {
    // OK to defer to any of them; they all can parse built-in filters
    // from any settings.
    return policy_fifo_->GetFilterBitsReader(contents);
  }

 private:
  const std::unique_ptr<const FilterPolicy> policy_fifo_;
  const std::unique_ptr<const FilterPolicy> policy_l0_other_;
  const std::unique_ptr<const FilterPolicy> policy_otherwise_;
};

static std::map<TableFileCreationReason, std::string>
    table_file_creation_reason_to_string{
        {TableFileCreationReason::kCompaction, "kCompaction"},
        {TableFileCreationReason::kFlush, "kFlush"},
        {TableFileCreationReason::kMisc, "kMisc"},
        {TableFileCreationReason::kRecovery, "kRecovery"},
    };

class TestingContextCustomFilterPolicy
    : public LevelAndStyleCustomFilterPolicy {
 public:
  explicit TestingContextCustomFilterPolicy(int bpk_fifo, int bpk_l0_other,
                                            int bpk_otherwise)
      : LevelAndStyleCustomFilterPolicy(bpk_fifo, bpk_l0_other, bpk_otherwise) {
  }

  FilterBitsBuilder* GetBuilderWithContext(
      const FilterBuildingContext& context) const override {
    test_report_ += "cf=";
    test_report_ += context.column_family_name;
    test_report_ += ",s=";
    test_report_ +=
        OptionsHelper::compaction_style_to_string[context.compaction_style];
    test_report_ += ",n=";
    test_report_ += std::to_string(context.num_levels);
    test_report_ += ",l=";
    test_report_ += std::to_string(context.level_at_creation);
    test_report_ += ",b=";
    test_report_ += std::to_string(int{context.is_bottommost});
    test_report_ += ",r=";
    test_report_ += table_file_creation_reason_to_string[context.reason];
    test_report_ += "\n";

    return LevelAndStyleCustomFilterPolicy::GetBuilderWithContext(context);
  }

  std::string DumpTestReport() {
    std::string rv;
    std::swap(rv, test_report_);
    return rv;
  }

 private:
  mutable std::string test_report_;
};
}  // namespace

TEST_F(DBBloomFilterTest, ContextCustomFilterPolicy) {
  auto policy = std::make_shared<TestingContextCustomFilterPolicy>(15, 8, 5);
  Options options;
  for (bool fifo : {true, false}) {
    options = CurrentOptions();
    options.max_open_files = fifo ? -1 : options.max_open_files;
    options.statistics = ROCKSDB_NAMESPACE::CreateDBStatistics();
    options.compaction_style =
        fifo ? kCompactionStyleFIFO : kCompactionStyleLevel;

    BlockBasedTableOptions table_options;
    table_options.filter_policy = policy;
    table_options.format_version = 5;
    options.table_factory.reset(NewBlockBasedTableFactory(table_options));

    TryReopen(options);
    CreateAndReopenWithCF({fifo ? "abe" : "bob"}, options);

    const int maxKey = 10000;
    for (int i = 0; i < maxKey / 2; i++) {
      ASSERT_OK(Put(1, Key(i), Key(i)));
    }
    // Add a large key to make the file contain wide range
    ASSERT_OK(Put(1, Key(maxKey + 55555), Key(maxKey + 55555)));
    Flush(1);
    EXPECT_EQ(policy->DumpTestReport(),
              fifo ? "cf=abe,s=kCompactionStyleFIFO,n=1,l=0,b=0,r=kFlush\n"
                   : "cf=bob,s=kCompactionStyleLevel,n=7,l=0,b=0,r=kFlush\n");

    for (int i = maxKey / 2; i < maxKey; i++) {
      ASSERT_OK(Put(1, Key(i), Key(i)));
    }
    Flush(1);
    EXPECT_EQ(policy->DumpTestReport(),
              fifo ? "cf=abe,s=kCompactionStyleFIFO,n=1,l=0,b=0,r=kFlush\n"
                   : "cf=bob,s=kCompactionStyleLevel,n=7,l=0,b=0,r=kFlush\n");

    // Check that they can be found
    for (int i = 0; i < maxKey; i++) {
      ASSERT_EQ(Key(i), Get(1, Key(i)));
    }
    // Since we have two tables / two filters, we might have Bloom checks on
    // our queries, but no more than one "useful" per query on a found key.
    EXPECT_LE(TestGetAndResetTickerCount(options, BLOOM_FILTER_USEFUL), maxKey);

    // Check that we have two filters, each about
    // fifo: 0.12% FP rate (15 bits per key)
    // level: 2.3% FP rate (8 bits per key)
    for (int i = 0; i < maxKey; i++) {
      ASSERT_EQ("NOT_FOUND", Get(1, Key(i + 33333)));
    }
    {
      auto useful_count =
          TestGetAndResetTickerCount(options, BLOOM_FILTER_USEFUL);
      EXPECT_GE(useful_count, maxKey * 2 * (fifo ? 0.9980 : 0.975));
      EXPECT_LE(useful_count, maxKey * 2 * (fifo ? 0.9995 : 0.98));
    }

    if (!fifo) {  // FIFO only has L0
      // Full compaction
      ASSERT_OK(db_->CompactRange(CompactRangeOptions(), handles_[1], nullptr,
                                  nullptr));
      EXPECT_EQ(policy->DumpTestReport(),
                "cf=bob,s=kCompactionStyleLevel,n=7,l=1,b=1,r=kCompaction\n");

      // Check that we now have one filter, about 9.2% FP rate (5 bits per key)
      for (int i = 0; i < maxKey; i++) {
        ASSERT_EQ("NOT_FOUND", Get(1, Key(i + 33333)));
      }
      {
        auto useful_count =
            TestGetAndResetTickerCount(options, BLOOM_FILTER_USEFUL);
        EXPECT_GE(useful_count, maxKey * 0.90);
        EXPECT_LE(useful_count, maxKey * 0.91);
      }
    } else {
#ifndef ROCKSDB_LITE
      // Also try external SST file
      {
        std::string file_path = dbname_ + "/external.sst";
        SstFileWriter sst_file_writer(EnvOptions(), options, handles_[1]);
        ASSERT_OK(sst_file_writer.Open(file_path));
        ASSERT_OK(sst_file_writer.Put("key", "value"));
        ASSERT_OK(sst_file_writer.Finish());
      }
      // Note: kCompactionStyleLevel is default, ignored if num_levels == -1
      EXPECT_EQ(policy->DumpTestReport(),
                "cf=abe,s=kCompactionStyleLevel,n=-1,l=-1,b=0,r=kMisc\n");
#endif
    }

    // Destroy
    ASSERT_OK(dbfull()->DropColumnFamily(handles_[1]));
    ASSERT_OK(dbfull()->DestroyColumnFamilyHandle(handles_[1]));
    handles_[1] = nullptr;
  }
}

class SliceTransformLimitedDomain : public SliceTransform {
  const char* Name() const override { return "SliceTransformLimitedDomain"; }

  Slice Transform(const Slice& src) const override {
    return Slice(src.data(), 5);
  }

  bool InDomain(const Slice& src) const override {
    // prefix will be x????
    return src.size() >= 5 && src[0] == 'x';
  }

  bool InRange(const Slice& dst) const override {
    // prefix will be x????
    return dst.size() == 5 && dst[0] == 'x';
  }
};

TEST_F(DBBloomFilterTest, PrefixExtractorWithFilter1) {
  BlockBasedTableOptions bbto;
  bbto.filter_policy.reset(ROCKSDB_NAMESPACE::NewBloomFilterPolicy(10));
  bbto.whole_key_filtering = false;

  Options options = CurrentOptions();
  options.prefix_extractor = std::make_shared<SliceTransformLimitedDomain>();
  options.table_factory.reset(NewBlockBasedTableFactory(bbto));

  DestroyAndReopen(options);

  ASSERT_OK(Put("x1111_AAAA", "val1"));
  ASSERT_OK(Put("x1112_AAAA", "val2"));
  ASSERT_OK(Put("x1113_AAAA", "val3"));
  ASSERT_OK(Put("x1114_AAAA", "val4"));
  // Not in domain, wont be added to filter
  ASSERT_OK(Put("zzzzz_AAAA", "val5"));

  ASSERT_OK(Flush());

  ASSERT_EQ(Get("x1111_AAAA"), "val1");
  ASSERT_EQ(Get("x1112_AAAA"), "val2");
  ASSERT_EQ(Get("x1113_AAAA"), "val3");
  ASSERT_EQ(Get("x1114_AAAA"), "val4");
  // Was not added to filter but rocksdb will try to read it from the filter
  ASSERT_EQ(Get("zzzzz_AAAA"), "val5");
}

TEST_F(DBBloomFilterTest, PrefixExtractorWithFilter2) {
  BlockBasedTableOptions bbto;
  bbto.filter_policy.reset(ROCKSDB_NAMESPACE::NewBloomFilterPolicy(10));

  Options options = CurrentOptions();
  options.prefix_extractor = std::make_shared<SliceTransformLimitedDomain>();
  options.table_factory.reset(NewBlockBasedTableFactory(bbto));

  DestroyAndReopen(options);

  ASSERT_OK(Put("x1113_AAAA", "val3"));
  ASSERT_OK(Put("x1114_AAAA", "val4"));
  // Not in domain, wont be added to filter
  ASSERT_OK(Put("zzzzz_AAAA", "val1"));
  ASSERT_OK(Put("zzzzz_AAAB", "val2"));
  ASSERT_OK(Put("zzzzz_AAAC", "val3"));
  ASSERT_OK(Put("zzzzz_AAAD", "val4"));

  ASSERT_OK(Flush());

  std::vector<std::string> iter_res;
  auto iter = db_->NewIterator(ReadOptions());
  // Seek to a key that was not in Domain
  for (iter->Seek("zzzzz_AAAA"); iter->Valid(); iter->Next()) {
    iter_res.emplace_back(iter->value().ToString());
  }

  std::vector<std::string> expected_res = {"val1", "val2", "val3", "val4"};
  ASSERT_EQ(iter_res, expected_res);
  delete iter;
}

TEST_F(DBBloomFilterTest, MemtableWholeKeyBloomFilter) {
  // regression test for #2743. the range delete tombstones in memtable should
  // be added even when Get() skips searching due to its prefix bloom filter
  const int kMemtableSize = 1 << 20;              // 1MB
  const int kMemtablePrefixFilterSize = 1 << 13;  // 8KB
  const int kPrefixLen = 4;
  Options options = CurrentOptions();
  options.memtable_prefix_bloom_size_ratio =
      static_cast<double>(kMemtablePrefixFilterSize) / kMemtableSize;
  options.prefix_extractor.reset(
      ROCKSDB_NAMESPACE::NewFixedPrefixTransform(kPrefixLen));
  options.write_buffer_size = kMemtableSize;
  options.memtable_whole_key_filtering = false;
  Reopen(options);
  std::string key1("AAAABBBB");
  std::string key2("AAAACCCC");  // not in DB
  std::string key3("AAAADDDD");
  std::string key4("AAAAEEEE");
  std::string value1("Value1");
  std::string value3("Value3");
  std::string value4("Value4");

  ASSERT_OK(Put(key1, value1, WriteOptions()));

  // check memtable bloom stats
  ASSERT_EQ("NOT_FOUND", Get(key2));
  ASSERT_EQ(0, get_perf_context()->bloom_memtable_miss_count);
  // same prefix, bloom filter false positive
  ASSERT_EQ(1, get_perf_context()->bloom_memtable_hit_count);

  // enable whole key bloom filter
  options.memtable_whole_key_filtering = true;
  Reopen(options);
  // check memtable bloom stats
  ASSERT_OK(Put(key3, value3, WriteOptions()));
  ASSERT_EQ("NOT_FOUND", Get(key2));
  // whole key bloom filter kicks in and determines it's a miss
  ASSERT_EQ(1, get_perf_context()->bloom_memtable_miss_count);
  ASSERT_EQ(1, get_perf_context()->bloom_memtable_hit_count);

  // verify whole key filtering does not depend on prefix_extractor
  options.prefix_extractor.reset();
  Reopen(options);
  // check memtable bloom stats
  ASSERT_OK(Put(key4, value4, WriteOptions()));
  ASSERT_EQ("NOT_FOUND", Get(key2));
  // whole key bloom filter kicks in and determines it's a miss
  ASSERT_EQ(2, get_perf_context()->bloom_memtable_miss_count);
  ASSERT_EQ(1, get_perf_context()->bloom_memtable_hit_count);
}

TEST_F(DBBloomFilterTest, MemtableWholeKeyBloomFilterMultiGet) {
  Options options = CurrentOptions();
  options.memtable_prefix_bloom_size_ratio = 0.015;
  options.memtable_whole_key_filtering = true;
  Reopen(options);
  std::string key1("AA");
  std::string key2("BB");
  std::string key3("CC");
  std::string key4("DD");
  std::string key_not("EE");
  std::string value1("Value1");
  std::string value2("Value2");
  std::string value3("Value3");
  std::string value4("Value4");

  ASSERT_OK(Put(key1, value1, WriteOptions()));
  ASSERT_OK(Put(key2, value2, WriteOptions()));
  ASSERT_OK(Flush());
  ASSERT_OK(Put(key3, value3, WriteOptions()));
  const Snapshot* snapshot = db_->GetSnapshot();
  ASSERT_OK(Put(key4, value4, WriteOptions()));

  // Delete key2 and key3
  ASSERT_OK(
      db_->DeleteRange(WriteOptions(), db_->DefaultColumnFamily(), "BA", "CZ"));

  // Read without snapshot
  auto results = MultiGet({key_not, key1, key2, key3, key4});
  ASSERT_EQ(results[0], "NOT_FOUND");
  ASSERT_EQ(results[1], value1);
  ASSERT_EQ(results[2], "NOT_FOUND");
  ASSERT_EQ(results[3], "NOT_FOUND");
  ASSERT_EQ(results[4], value4);

  // Also check Get
  ASSERT_EQ(Get(key1), value1);
  ASSERT_EQ(Get(key2), "NOT_FOUND");
  ASSERT_EQ(Get(key3), "NOT_FOUND");
  ASSERT_EQ(Get(key4), value4);

  // Read with snapshot
  results = MultiGet({key_not, key1, key2, key3, key4}, snapshot);
  ASSERT_EQ(results[0], "NOT_FOUND");
  ASSERT_EQ(results[1], value1);
  ASSERT_EQ(results[2], value2);
  ASSERT_EQ(results[3], value3);
  ASSERT_EQ(results[4], "NOT_FOUND");

  // Also check Get
  ASSERT_EQ(Get(key1, snapshot), value1);
  ASSERT_EQ(Get(key2, snapshot), value2);
  ASSERT_EQ(Get(key3, snapshot), value3);
  ASSERT_EQ(Get(key4, snapshot), "NOT_FOUND");

  db_->ReleaseSnapshot(snapshot);
}

TEST_F(DBBloomFilterTest, MemtablePrefixBloomOutOfDomain) {
  constexpr size_t kPrefixSize = 8;
  const std::string kKey = "key";
  assert(kKey.size() < kPrefixSize);
  Options options = CurrentOptions();
  options.prefix_extractor.reset(NewFixedPrefixTransform(kPrefixSize));
  options.memtable_prefix_bloom_size_ratio = 0.25;
  Reopen(options);
  ASSERT_OK(Put(kKey, "v"));
  ASSERT_EQ("v", Get(kKey));
  std::unique_ptr<Iterator> iter(dbfull()->NewIterator(ReadOptions()));
  iter->Seek(kKey);
  ASSERT_TRUE(iter->Valid());
  ASSERT_EQ(kKey, iter->key());
  iter->SeekForPrev(kKey);
  ASSERT_TRUE(iter->Valid());
  ASSERT_EQ(kKey, iter->key());
}

class DBBloomFilterTestVaryPrefixAndFormatVer
    : public DBTestBase,
      public testing::WithParamInterface<std::tuple<bool, uint32_t>> {
 protected:
  bool use_prefix_;
  uint32_t format_version_;

 public:
  DBBloomFilterTestVaryPrefixAndFormatVer()
      : DBTestBase("db_bloom_filter_tests", /*env_do_fsync=*/true) {}

  ~DBBloomFilterTestVaryPrefixAndFormatVer() override {}

  void SetUp() override {
    use_prefix_ = std::get<0>(GetParam());
    format_version_ = std::get<1>(GetParam());
  }

  static std::string UKey(uint32_t i) { return Key(static_cast<int>(i)); }
};

TEST_P(DBBloomFilterTestVaryPrefixAndFormatVer, PartitionedMultiGet) {
  Options options = CurrentOptions();
  if (use_prefix_) {
    // Entire key from UKey()
    options.prefix_extractor.reset(NewCappedPrefixTransform(9));
  }
  options.statistics = ROCKSDB_NAMESPACE::CreateDBStatistics();
  BlockBasedTableOptions bbto;
  bbto.filter_policy.reset(NewBloomFilterPolicy(20));
  bbto.partition_filters = true;
  bbto.index_type = BlockBasedTableOptions::IndexType::kTwoLevelIndexSearch;
  bbto.whole_key_filtering = !use_prefix_;
  if (use_prefix_) {  // (not related to prefix, just alternating between)
    // Make sure code appropriately deals with metadata block size setting
    // that is "too small" (smaller than minimum size for filter builder)
    bbto.metadata_block_size = 63;
  } else {
    // Make sure the test will work even on platforms with large minimum
    // filter size, due to large cache line size.
    // (Largest cache line size + 10+% overhead.)
    bbto.metadata_block_size = 290;
  }
  options.table_factory.reset(NewBlockBasedTableFactory(bbto));
  DestroyAndReopen(options);
  ReadOptions ropts;

  constexpr uint32_t N = 12000;
  // Add N/2 evens
  for (uint32_t i = 0; i < N; i += 2) {
    ASSERT_OK(Put(UKey(i), UKey(i)));
  }
  ASSERT_OK(Flush());
#ifndef ROCKSDB_LITE
  ASSERT_EQ(TotalTableFiles(), 1);
#endif

  constexpr uint32_t Q = 29;
  // MultiGet In
  std::array<std::string, Q> keys;
  std::array<Slice, Q> key_slices;
  std::array<ColumnFamilyHandle*, Q> column_families;
  // MultiGet Out
  std::array<Status, Q> statuses;
  std::array<PinnableSlice, Q> values;

  TestGetAndResetTickerCount(options, BLOCK_CACHE_FILTER_HIT);
  TestGetAndResetTickerCount(options, BLOCK_CACHE_FILTER_MISS);
  TestGetAndResetTickerCount(options, BLOOM_FILTER_PREFIX_USEFUL);
  TestGetAndResetTickerCount(options, BLOOM_FILTER_USEFUL);
  TestGetAndResetTickerCount(options, BLOOM_FILTER_PREFIX_CHECKED);
  TestGetAndResetTickerCount(options, BLOOM_FILTER_FULL_POSITIVE);
  TestGetAndResetTickerCount(options, BLOOM_FILTER_FULL_TRUE_POSITIVE);

  // Check that initial clump of keys only loads one partition filter from
  // block cache.
  // And that spread out keys load many partition filters.
  // In both cases, mix present vs. not present keys.
  for (uint32_t stride : {uint32_t{1}, (N / Q) | 1}) {
    for (uint32_t i = 0; i < Q; ++i) {
      keys[i] = UKey(i * stride);
      key_slices[i] = Slice(keys[i]);
      column_families[i] = db_->DefaultColumnFamily();
      statuses[i] = Status();
      values[i] = PinnableSlice();
    }

    db_->MultiGet(ropts, Q, &column_families[0], &key_slices[0], &values[0],
                  /*timestamps=*/nullptr, &statuses[0], true);

    // Confirm correct status results
    uint32_t number_not_found = 0;
    for (uint32_t i = 0; i < Q; ++i) {
      if ((i * stride % 2) == 0) {
        ASSERT_OK(statuses[i]);
      } else {
        ASSERT_TRUE(statuses[i].IsNotFound());
        ++number_not_found;
      }
    }

    // Confirm correct Bloom stats (no FPs)
    uint64_t filter_useful = TestGetAndResetTickerCount(
        options,
        use_prefix_ ? BLOOM_FILTER_PREFIX_USEFUL : BLOOM_FILTER_USEFUL);
    uint64_t filter_checked =
        TestGetAndResetTickerCount(options, use_prefix_
                                                ? BLOOM_FILTER_PREFIX_CHECKED
                                                : BLOOM_FILTER_FULL_POSITIVE) +
        (use_prefix_ ? 0 : filter_useful);
    EXPECT_EQ(filter_useful, number_not_found);
    EXPECT_EQ(filter_checked, Q);
    if (!use_prefix_) {
      EXPECT_EQ(
          TestGetAndResetTickerCount(options, BLOOM_FILTER_FULL_TRUE_POSITIVE),
          Q - number_not_found);
    }

    // Confirm no duplicate loading same filter partition
    uint64_t filter_accesses =
        TestGetAndResetTickerCount(options, BLOCK_CACHE_FILTER_HIT) +
        TestGetAndResetTickerCount(options, BLOCK_CACHE_FILTER_MISS);
    if (stride == 1) {
      EXPECT_EQ(filter_accesses, 1);
    } else {
      // for large stride
      EXPECT_GE(filter_accesses, Q / 2 + 1);
    }
  }

  // Check that a clump of keys (present and not) works when spanning
  // two partitions
  int found_spanning = 0;
  for (uint32_t start = 0; start < N / 2;) {
    for (uint32_t i = 0; i < Q; ++i) {
      keys[i] = UKey(start + i);
      key_slices[i] = Slice(keys[i]);
      column_families[i] = db_->DefaultColumnFamily();
      statuses[i] = Status();
      values[i] = PinnableSlice();
    }

    db_->MultiGet(ropts, Q, &column_families[0], &key_slices[0], &values[0],
                  /*timestamps=*/nullptr, &statuses[0], true);

    // Confirm correct status results
    uint32_t number_not_found = 0;
    for (uint32_t i = 0; i < Q; ++i) {
      if (((start + i) % 2) == 0) {
        ASSERT_OK(statuses[i]);
      } else {
        ASSERT_TRUE(statuses[i].IsNotFound());
        ++number_not_found;
      }
    }

    // Confirm correct Bloom stats (might see some FPs)
    uint64_t filter_useful = TestGetAndResetTickerCount(
        options,
        use_prefix_ ? BLOOM_FILTER_PREFIX_USEFUL : BLOOM_FILTER_USEFUL);
    uint64_t filter_checked =
        TestGetAndResetTickerCount(options, use_prefix_
                                                ? BLOOM_FILTER_PREFIX_CHECKED
                                                : BLOOM_FILTER_FULL_POSITIVE) +
        (use_prefix_ ? 0 : filter_useful);
    EXPECT_GE(filter_useful, number_not_found - 2);  // possible FP
    EXPECT_EQ(filter_checked, Q);
    if (!use_prefix_) {
      EXPECT_EQ(
          TestGetAndResetTickerCount(options, BLOOM_FILTER_FULL_TRUE_POSITIVE),
          Q - number_not_found);
    }

    // Confirm no duplicate loading of same filter partition
    uint64_t filter_accesses =
        TestGetAndResetTickerCount(options, BLOCK_CACHE_FILTER_HIT) +
        TestGetAndResetTickerCount(options, BLOCK_CACHE_FILTER_MISS);
    if (filter_accesses == 2) {
      // Spanned across partitions.
      ++found_spanning;
      if (found_spanning >= 2) {
        break;
      } else {
        // Ensure that at least once we have at least one present and
        // one non-present key on both sides of partition boundary.
        start += 2;
      }
    } else {
      EXPECT_EQ(filter_accesses, 1);
      // See explanation at "start += 2"
      start += Q - 4;
    }
  }
  EXPECT_TRUE(found_spanning >= 2);
}

INSTANTIATE_TEST_CASE_P(DBBloomFilterTestVaryPrefixAndFormatVer,
                        DBBloomFilterTestVaryPrefixAndFormatVer,
                        ::testing::Values(
                            // (use_prefix, format_version)
                            std::make_tuple(false, 2),
                            std::make_tuple(false, 3),
                            std::make_tuple(false, 4),
                            std::make_tuple(false, 5),
                            std::make_tuple(true, 2),
                            std::make_tuple(true, 3),
                            std::make_tuple(true, 4),
                            std::make_tuple(true, 5)));

#ifndef ROCKSDB_LITE
namespace {
static const std::string kPlainTable = "test_PlainTableBloom";
}  // namespace

class BloomStatsTestWithParam
    : public DBBloomFilterTest,
      public testing::WithParamInterface<std::tuple<std::string, bool>> {
 public:
  BloomStatsTestWithParam() {
    bfp_impl_ = std::get<0>(GetParam());
    partition_filters_ = std::get<1>(GetParam());

    options_.create_if_missing = true;
    options_.prefix_extractor.reset(
        ROCKSDB_NAMESPACE::NewFixedPrefixTransform(4));
    options_.memtable_prefix_bloom_size_ratio =
        8.0 * 1024.0 / static_cast<double>(options_.write_buffer_size);
    if (bfp_impl_ == kPlainTable) {
      assert(!partition_filters_);  // not supported in plain table
      PlainTableOptions table_options;
      options_.table_factory.reset(NewPlainTableFactory(table_options));
    } else {
      BlockBasedTableOptions table_options;
      if (partition_filters_) {
        table_options.partition_filters = partition_filters_;
        table_options.index_type =
            BlockBasedTableOptions::IndexType::kTwoLevelIndexSearch;
      }
      table_options.filter_policy = Create(10, bfp_impl_);
      options_.table_factory.reset(NewBlockBasedTableFactory(table_options));
    }
    options_.env = env_;

    get_perf_context()->Reset();
    DestroyAndReopen(options_);
  }

  ~BloomStatsTestWithParam() override {
    get_perf_context()->Reset();
    Destroy(options_);
  }

  // Required if inheriting from testing::WithParamInterface<>
  static void SetUpTestCase() {}
  static void TearDownTestCase() {}

  std::string bfp_impl_;
  bool partition_filters_;
  Options options_;
};

// 1 Insert 2 K-V pairs into DB
// 2 Call Get() for both keys - expext memtable bloom hit stat to be 2
// 3 Call Get() for nonexisting key - expect memtable bloom miss stat to be 1
// 4 Call Flush() to create SST
// 5 Call Get() for both keys - expext SST bloom hit stat to be 2
// 6 Call Get() for nonexisting key - expect SST bloom miss stat to be 1
// Test both: block and plain SST
TEST_P(BloomStatsTestWithParam, BloomStatsTest) {
  std::string key1("AAAA");
  std::string key2("RXDB");  // not in DB
  std::string key3("ZBRA");
  std::string value1("Value1");
  std::string value3("Value3");

  ASSERT_OK(Put(key1, value1, WriteOptions()));
  ASSERT_OK(Put(key3, value3, WriteOptions()));

  // check memtable bloom stats
  ASSERT_EQ(value1, Get(key1));
  ASSERT_EQ(1, get_perf_context()->bloom_memtable_hit_count);
  ASSERT_EQ(value3, Get(key3));
  ASSERT_EQ(2, get_perf_context()->bloom_memtable_hit_count);
  ASSERT_EQ(0, get_perf_context()->bloom_memtable_miss_count);

  ASSERT_EQ("NOT_FOUND", Get(key2));
  ASSERT_EQ(1, get_perf_context()->bloom_memtable_miss_count);
  ASSERT_EQ(2, get_perf_context()->bloom_memtable_hit_count);

  // sanity checks
  ASSERT_EQ(0, get_perf_context()->bloom_sst_hit_count);
  ASSERT_EQ(0, get_perf_context()->bloom_sst_miss_count);

  Flush();

  // sanity checks
  ASSERT_EQ(0, get_perf_context()->bloom_sst_hit_count);
  ASSERT_EQ(0, get_perf_context()->bloom_sst_miss_count);

  // check SST bloom stats
  ASSERT_EQ(value1, Get(key1));
  ASSERT_EQ(1, get_perf_context()->bloom_sst_hit_count);
  ASSERT_EQ(value3, Get(key3));
  ASSERT_EQ(2, get_perf_context()->bloom_sst_hit_count);

  ASSERT_EQ("NOT_FOUND", Get(key2));
  ASSERT_EQ(1, get_perf_context()->bloom_sst_miss_count);
}

// Same scenario as in BloomStatsTest but using an iterator
TEST_P(BloomStatsTestWithParam, BloomStatsTestWithIter) {
  std::string key1("AAAA");
  std::string key2("RXDB");  // not in DB
  std::string key3("ZBRA");
  std::string value1("Value1");
  std::string value3("Value3");

  ASSERT_OK(Put(key1, value1, WriteOptions()));
  ASSERT_OK(Put(key3, value3, WriteOptions()));

  std::unique_ptr<Iterator> iter(dbfull()->NewIterator(ReadOptions()));

  // check memtable bloom stats
  iter->Seek(key1);
  ASSERT_OK(iter->status());
  ASSERT_TRUE(iter->Valid());
  ASSERT_EQ(value1, iter->value().ToString());
  ASSERT_EQ(1, get_perf_context()->bloom_memtable_hit_count);
  ASSERT_EQ(0, get_perf_context()->bloom_memtable_miss_count);

  iter->Seek(key3);
  ASSERT_OK(iter->status());
  ASSERT_TRUE(iter->Valid());
  ASSERT_EQ(value3, iter->value().ToString());
  ASSERT_EQ(2, get_perf_context()->bloom_memtable_hit_count);
  ASSERT_EQ(0, get_perf_context()->bloom_memtable_miss_count);

  iter->Seek(key2);
  ASSERT_OK(iter->status());
  ASSERT_TRUE(!iter->Valid());
  ASSERT_EQ(1, get_perf_context()->bloom_memtable_miss_count);
  ASSERT_EQ(2, get_perf_context()->bloom_memtable_hit_count);

  Flush();

  iter.reset(dbfull()->NewIterator(ReadOptions()));

  // Check SST bloom stats
  iter->Seek(key1);
  ASSERT_OK(iter->status());
  ASSERT_TRUE(iter->Valid());
  ASSERT_EQ(value1, iter->value().ToString());
  ASSERT_EQ(1, get_perf_context()->bloom_sst_hit_count);

  iter->Seek(key3);
  ASSERT_OK(iter->status());
  ASSERT_TRUE(iter->Valid());
  ASSERT_EQ(value3, iter->value().ToString());
  uint64_t expected_hits = 2;
  ASSERT_EQ(expected_hits, get_perf_context()->bloom_sst_hit_count);

  iter->Seek(key2);
  ASSERT_OK(iter->status());
  ASSERT_TRUE(!iter->Valid());
  ASSERT_EQ(1, get_perf_context()->bloom_sst_miss_count);
  ASSERT_EQ(expected_hits, get_perf_context()->bloom_sst_hit_count);
}

INSTANTIATE_TEST_CASE_P(
    BloomStatsTestWithParam, BloomStatsTestWithParam,
    ::testing::Values(std::make_tuple(kLegacyBloom, false),
                      std::make_tuple(kLegacyBloom, true),
                      std::make_tuple(kFastLocalBloom, false),
                      std::make_tuple(kFastLocalBloom, true),
                      std::make_tuple(kPlainTable, false)));

namespace {
void PrefixScanInit(DBBloomFilterTest* dbtest) {
  char buf[100];
  std::string keystr;
  const int small_range_sstfiles = 5;
  const int big_range_sstfiles = 5;

  // Generate 11 sst files with the following prefix ranges.
  // GROUP 0: [0,10]                              (level 1)
  // GROUP 1: [1,2], [2,3], [3,4], [4,5], [5, 6]  (level 0)
  // GROUP 2: [0,6], [0,7], [0,8], [0,9], [0,10]  (level 0)
  //
  // A seek with the previous API would do 11 random I/Os (to all the
  // files).  With the new API and a prefix filter enabled, we should
  // only do 2 random I/O, to the 2 files containing the key.

  // GROUP 0
  snprintf(buf, sizeof(buf), "%02d______:start", 0);
  keystr = std::string(buf);
  ASSERT_OK(dbtest->Put(keystr, keystr));
  snprintf(buf, sizeof(buf), "%02d______:end", 10);
  keystr = std::string(buf);
  ASSERT_OK(dbtest->Put(keystr, keystr));
  ASSERT_OK(dbtest->Flush());
  ASSERT_OK(dbtest->dbfull()->CompactRange(CompactRangeOptions(), nullptr,
                                           nullptr));  // move to level 1

  // GROUP 1
  for (int i = 1; i <= small_range_sstfiles; i++) {
    snprintf(buf, sizeof(buf), "%02d______:start", i);
    keystr = std::string(buf);
    ASSERT_OK(dbtest->Put(keystr, keystr));
    snprintf(buf, sizeof(buf), "%02d______:end", i + 1);
    keystr = std::string(buf);
    ASSERT_OK(dbtest->Put(keystr, keystr));
    dbtest->Flush();
  }

  // GROUP 2
  for (int i = 1; i <= big_range_sstfiles; i++) {
    snprintf(buf, sizeof(buf), "%02d______:start", 0);
    keystr = std::string(buf);
    ASSERT_OK(dbtest->Put(keystr, keystr));
    snprintf(buf, sizeof(buf), "%02d______:end", small_range_sstfiles + i + 1);
    keystr = std::string(buf);
    ASSERT_OK(dbtest->Put(keystr, keystr));
    dbtest->Flush();
  }
}
}  // namespace

TEST_F(DBBloomFilterTest, PrefixScan) {
  while (ChangeFilterOptions()) {
    int count;
    Slice prefix;
    Slice key;
    char buf[100];
    Iterator* iter;
    snprintf(buf, sizeof(buf), "03______:");
    prefix = Slice(buf, 8);
    key = Slice(buf, 9);
    ASSERT_EQ(key.difference_offset(prefix), 8);
    ASSERT_EQ(prefix.difference_offset(key), 8);
    // db configs
    env_->count_random_reads_ = true;
    Options options = CurrentOptions();
    options.env = env_;
    options.prefix_extractor.reset(NewFixedPrefixTransform(8));
    options.disable_auto_compactions = true;
    options.max_background_compactions = 2;
    options.create_if_missing = true;
    options.memtable_factory.reset(NewHashSkipListRepFactory(16));
    assert(!options.unordered_write);
    // It is incompatible with allow_concurrent_memtable_write=false
    options.allow_concurrent_memtable_write = false;

    BlockBasedTableOptions table_options;
    table_options.no_block_cache = true;
    table_options.filter_policy.reset(NewBloomFilterPolicy(10));
    table_options.whole_key_filtering = false;
    options.table_factory.reset(NewBlockBasedTableFactory(table_options));

    // 11 RAND I/Os
    DestroyAndReopen(options);
    PrefixScanInit(this);
    count = 0;
    env_->random_read_counter_.Reset();
    iter = db_->NewIterator(ReadOptions());
    for (iter->Seek(prefix); iter->Valid(); iter->Next()) {
      if (!iter->key().starts_with(prefix)) {
        break;
      }
      count++;
    }
    ASSERT_OK(iter->status());
    delete iter;
    ASSERT_EQ(count, 2);
    ASSERT_EQ(env_->random_read_counter_.Read(), 2);
    Close();
  }  // end of while
}

TEST_F(DBBloomFilterTest, OptimizeFiltersForHits) {
  Options options = CurrentOptions();
  options.write_buffer_size = 64 * 1024;
  options.arena_block_size = 4 * 1024;
  options.target_file_size_base = 64 * 1024;
  options.level0_file_num_compaction_trigger = 2;
  options.level0_slowdown_writes_trigger = 2;
  options.level0_stop_writes_trigger = 4;
  options.max_bytes_for_level_base = 256 * 1024;
  options.max_write_buffer_number = 2;
  options.max_background_compactions = 8;
  options.max_background_flushes = 8;
  options.compression = kNoCompression;
  options.compaction_style = kCompactionStyleLevel;
  options.level_compaction_dynamic_level_bytes = true;
  BlockBasedTableOptions bbto;
  bbto.cache_index_and_filter_blocks = true;
  bbto.filter_policy.reset(NewBloomFilterPolicy(10));
  bbto.whole_key_filtering = true;
  options.table_factory.reset(NewBlockBasedTableFactory(bbto));
  options.optimize_filters_for_hits = true;
  options.statistics = ROCKSDB_NAMESPACE::CreateDBStatistics();
  get_perf_context()->Reset();
  get_perf_context()->EnablePerLevelPerfContext();
  CreateAndReopenWithCF({"mypikachu"}, options);

  int numkeys = 200000;

  // Generate randomly shuffled keys, so the updates are almost
  // random.
  std::vector<int> keys;
  keys.reserve(numkeys);
  for (int i = 0; i < numkeys; i += 2) {
    keys.push_back(i);
  }
  RandomShuffle(std::begin(keys), std::end(keys));
  int num_inserted = 0;
  for (int key : keys) {
    ASSERT_OK(Put(1, Key(key), "val"));
    if (++num_inserted % 1000 == 0) {
      ASSERT_OK(dbfull()->TEST_WaitForFlushMemTable());
      ASSERT_OK(dbfull()->TEST_WaitForCompact());
    }
  }
  ASSERT_OK(Put(1, Key(0), "val"));
  ASSERT_OK(Put(1, Key(numkeys), "val"));
  ASSERT_OK(Flush(1));
  ASSERT_OK(dbfull()->TEST_WaitForCompact());

  if (NumTableFilesAtLevel(0, 1) == 0) {
    // No Level 0 file. Create one.
    ASSERT_OK(Put(1, Key(0), "val"));
    ASSERT_OK(Put(1, Key(numkeys), "val"));
    ASSERT_OK(Flush(1));
    ASSERT_OK(dbfull()->TEST_WaitForCompact());
  }

  for (int i = 1; i < numkeys; i += 2) {
    ASSERT_EQ(Get(1, Key(i)), "NOT_FOUND");
  }

  ASSERT_EQ(0, TestGetTickerCount(options, GET_HIT_L0));
  ASSERT_EQ(0, TestGetTickerCount(options, GET_HIT_L1));
  ASSERT_EQ(0, TestGetTickerCount(options, GET_HIT_L2_AND_UP));

  // Now we have three sorted run, L0, L5 and L6 with most files in L6 have
  // no bloom filter. Most keys be checked bloom filters twice.
  ASSERT_GT(TestGetTickerCount(options, BLOOM_FILTER_USEFUL), 65000 * 2);
  ASSERT_LT(TestGetTickerCount(options, BLOOM_FILTER_USEFUL), 120000 * 2);
  uint64_t bloom_filter_useful_all_levels = 0;
  for (auto& perf : get_perf_context()->level_to_perf_context) {
    if (perf.bloom_filter_useful > 0) {
      bloom_filter_useful_all_levels += perf.bloom_filter_useful;
    }
  }
  ASSERT_GT(bloom_filter_useful_all_levels, 65000 * 2);
  ASSERT_LT(bloom_filter_useful_all_levels, 120000 * 2);

  for (int i = 0; i < numkeys; i += 2) {
    ASSERT_EQ(Get(1, Key(i)), "val");
  }

  // Part 2 (read path): rewrite last level with blooms, then verify they get
  // cached only if !optimize_filters_for_hits
  options.disable_auto_compactions = true;
  options.num_levels = 9;
  options.optimize_filters_for_hits = false;
  options.statistics = CreateDBStatistics();
  bbto.block_cache.reset();
  options.table_factory.reset(NewBlockBasedTableFactory(bbto));

  ReopenWithColumnFamilies({"default", "mypikachu"}, options);
  MoveFilesToLevel(7 /* level */, 1 /* column family index */);

  std::string value = Get(1, Key(0));
  uint64_t prev_cache_filter_hits =
      TestGetTickerCount(options, BLOCK_CACHE_FILTER_HIT);
  value = Get(1, Key(0));
  ASSERT_EQ(prev_cache_filter_hits + 1,
            TestGetTickerCount(options, BLOCK_CACHE_FILTER_HIT));

  // Now that we know the filter blocks exist in the last level files, see if
  // filter caching is skipped for this optimization
  options.optimize_filters_for_hits = true;
  options.statistics = CreateDBStatistics();
  bbto.block_cache.reset();
  options.table_factory.reset(NewBlockBasedTableFactory(bbto));

  ReopenWithColumnFamilies({"default", "mypikachu"}, options);

  value = Get(1, Key(0));
  ASSERT_EQ(0, TestGetTickerCount(options, BLOCK_CACHE_FILTER_MISS));
  ASSERT_EQ(0, TestGetTickerCount(options, BLOCK_CACHE_FILTER_HIT));
  ASSERT_EQ(2 /* index and data block */,
            TestGetTickerCount(options, BLOCK_CACHE_ADD));

  // Check filter block ignored for files preloaded during DB::Open()
  options.max_open_files = -1;
  options.statistics = CreateDBStatistics();
  bbto.block_cache.reset();
  options.table_factory.reset(NewBlockBasedTableFactory(bbto));

  ReopenWithColumnFamilies({"default", "mypikachu"}, options);

  uint64_t prev_cache_filter_misses =
      TestGetTickerCount(options, BLOCK_CACHE_FILTER_MISS);
  prev_cache_filter_hits = TestGetTickerCount(options, BLOCK_CACHE_FILTER_HIT);
  Get(1, Key(0));
  ASSERT_EQ(prev_cache_filter_misses,
            TestGetTickerCount(options, BLOCK_CACHE_FILTER_MISS));
  ASSERT_EQ(prev_cache_filter_hits,
            TestGetTickerCount(options, BLOCK_CACHE_FILTER_HIT));

  // Check filter block ignored for file trivially-moved to bottom level
  bbto.block_cache.reset();
  options.max_open_files = 100;  // setting > -1 makes it not preload all files
  options.statistics = CreateDBStatistics();
  options.table_factory.reset(NewBlockBasedTableFactory(bbto));

  ReopenWithColumnFamilies({"default", "mypikachu"}, options);

  ASSERT_OK(Put(1, Key(numkeys + 1), "val"));
  ASSERT_OK(Flush(1));

  int32_t trivial_move = 0;
  int32_t non_trivial_move = 0;
  ROCKSDB_NAMESPACE::SyncPoint::GetInstance()->SetCallBack(
      "DBImpl::BackgroundCompaction:TrivialMove",
      [&](void* /*arg*/) { trivial_move++; });
  ROCKSDB_NAMESPACE::SyncPoint::GetInstance()->SetCallBack(
      "DBImpl::BackgroundCompaction:NonTrivial",
      [&](void* /*arg*/) { non_trivial_move++; });
  ROCKSDB_NAMESPACE::SyncPoint::GetInstance()->EnableProcessing();

  CompactRangeOptions compact_options;
  compact_options.bottommost_level_compaction =
      BottommostLevelCompaction::kSkip;
  compact_options.change_level = true;
  compact_options.target_level = 7;
  ASSERT_TRUE(db_->CompactRange(compact_options, handles_[1], nullptr, nullptr)
                  .IsNotSupported());

  ASSERT_EQ(trivial_move, 1);
  ASSERT_EQ(non_trivial_move, 0);

  prev_cache_filter_hits = TestGetTickerCount(options, BLOCK_CACHE_FILTER_HIT);
  prev_cache_filter_misses =
      TestGetTickerCount(options, BLOCK_CACHE_FILTER_MISS);
  value = Get(1, Key(numkeys + 1));
  ASSERT_EQ(prev_cache_filter_hits,
            TestGetTickerCount(options, BLOCK_CACHE_FILTER_HIT));
  ASSERT_EQ(prev_cache_filter_misses,
            TestGetTickerCount(options, BLOCK_CACHE_FILTER_MISS));

  // Check filter block not cached for iterator
  bbto.block_cache.reset();
  options.statistics = CreateDBStatistics();
  options.table_factory.reset(NewBlockBasedTableFactory(bbto));

  ReopenWithColumnFamilies({"default", "mypikachu"}, options);

  std::unique_ptr<Iterator> iter(db_->NewIterator(ReadOptions(), handles_[1]));
  iter->SeekToFirst();
  ASSERT_EQ(0, TestGetTickerCount(options, BLOCK_CACHE_FILTER_MISS));
  ASSERT_EQ(0, TestGetTickerCount(options, BLOCK_CACHE_FILTER_HIT));
  ASSERT_EQ(2 /* index and data block */,
            TestGetTickerCount(options, BLOCK_CACHE_ADD));
  get_perf_context()->Reset();
}

int CountIter(std::unique_ptr<Iterator>& iter, const Slice& key) {
  int count = 0;
  for (iter->Seek(key); iter->Valid(); iter->Next()) {
    count++;
  }
  EXPECT_OK(iter->status());
  return count;
}

// use iterate_upper_bound to hint compatiability of existing bloom filters.
// The BF is considered compatible if 1) upper bound and seek key transform
// into the same string, or 2) the transformed seek key is of the same length
// as the upper bound and two keys are adjacent according to the comparator.
TEST_F(DBBloomFilterTest, DynamicBloomFilterUpperBound) {
  for (const auto& bfp_impl : BloomLikeFilterPolicy::GetAllFixedImpls()) {
    Options options;
    options.create_if_missing = true;
    options.env = CurrentOptions().env;
    options.prefix_extractor.reset(NewCappedPrefixTransform(4));
    options.disable_auto_compactions = true;
    options.statistics = CreateDBStatistics();
    // Enable prefix bloom for SST files
    BlockBasedTableOptions table_options;
    table_options.cache_index_and_filter_blocks = true;
    table_options.filter_policy = Create(10, bfp_impl);
    table_options.index_shortening = BlockBasedTableOptions::
        IndexShorteningMode::kShortenSeparatorsAndSuccessor;
    options.table_factory.reset(NewBlockBasedTableFactory(table_options));
    DestroyAndReopen(options);

    ASSERT_OK(Put("abcdxxx0", "val1"));
    ASSERT_OK(Put("abcdxxx1", "val2"));
    ASSERT_OK(Put("abcdxxx2", "val3"));
    ASSERT_OK(Put("abcdxxx3", "val4"));
    ASSERT_OK(dbfull()->Flush(FlushOptions()));
    {
      // prefix_extractor has not changed, BF will always be read
      Slice upper_bound("abce");
      ReadOptions read_options;
      read_options.prefix_same_as_start = true;
      read_options.iterate_upper_bound = &upper_bound;
      std::unique_ptr<Iterator> iter(db_->NewIterator(read_options));
      ASSERT_EQ(CountIter(iter, "abcd0000"), 4);
    }
    {
      Slice upper_bound("abcdzzzz");
      ReadOptions read_options;
      read_options.prefix_same_as_start = true;
      read_options.iterate_upper_bound = &upper_bound;
      std::unique_ptr<Iterator> iter(db_->NewIterator(read_options));
      ASSERT_EQ(CountIter(iter, "abcd0000"), 4);
      ASSERT_EQ(TestGetTickerCount(options, BLOOM_FILTER_PREFIX_CHECKED), 2);
      ASSERT_EQ(TestGetTickerCount(options, BLOOM_FILTER_PREFIX_USEFUL), 0);
    }
    ASSERT_OK(dbfull()->SetOptions({{"prefix_extractor", "fixed:5"}}));
    ASSERT_EQ(dbfull()->GetOptions().prefix_extractor->AsString(),
              "rocksdb.FixedPrefix.5");
    {
      // BF changed, [abcdxx00, abce) is a valid bound, will trigger BF read
      Slice upper_bound("abce");
      ReadOptions read_options;
      read_options.prefix_same_as_start = true;
      read_options.iterate_upper_bound = &upper_bound;
      std::unique_ptr<Iterator> iter(db_->NewIterator(read_options));
      ASSERT_EQ(CountIter(iter, "abcdxx00"), 4);
      // should check bloom filter since upper bound meets requirement
      ASSERT_EQ(TestGetTickerCount(options, BLOOM_FILTER_PREFIX_CHECKED), 3);
      ASSERT_EQ(TestGetTickerCount(options, BLOOM_FILTER_PREFIX_USEFUL), 0);
    }
    {
      // [abcdxx01, abcey) is not valid bound since upper bound is too long for
      // the BF in SST (capped:4)
      Slice upper_bound("abcey");
      ReadOptions read_options;
      read_options.prefix_same_as_start = true;
      read_options.iterate_upper_bound = &upper_bound;
      std::unique_ptr<Iterator> iter(db_->NewIterator(read_options));
      ASSERT_EQ(CountIter(iter, "abcdxx01"), 4);
      // should skip bloom filter since upper bound is too long
      ASSERT_EQ(TestGetTickerCount(options, BLOOM_FILTER_PREFIX_CHECKED), 3);
      ASSERT_EQ(TestGetTickerCount(options, BLOOM_FILTER_PREFIX_USEFUL), 0);
    }
    {
      // [abcdxx02, abcdy) is a valid bound since the prefix is the same
      Slice upper_bound("abcdy");
      ReadOptions read_options;
      read_options.prefix_same_as_start = true;
      read_options.iterate_upper_bound = &upper_bound;
      std::unique_ptr<Iterator> iter(db_->NewIterator(read_options));
      ASSERT_EQ(CountIter(iter, "abcdxx02"), 4);
      // should check bloom filter since upper bound matches transformed seek
      // key
      ASSERT_EQ(TestGetTickerCount(options, BLOOM_FILTER_PREFIX_CHECKED), 4);
      ASSERT_EQ(TestGetTickerCount(options, BLOOM_FILTER_PREFIX_USEFUL), 0);
    }
    {
      // [aaaaaaaa, abce) is not a valid bound since 1) they don't share the
      // same prefix, 2) the prefixes are not consecutive
      Slice upper_bound("abce");
      ReadOptions read_options;
      read_options.prefix_same_as_start = true;
      read_options.iterate_upper_bound = &upper_bound;
      std::unique_ptr<Iterator> iter(db_->NewIterator(read_options));
      ASSERT_EQ(CountIter(iter, "aaaaaaaa"), 0);
      // should skip bloom filter since mismatch is found
      ASSERT_EQ(TestGetTickerCount(options, BLOOM_FILTER_PREFIX_CHECKED), 4);
      ASSERT_EQ(TestGetTickerCount(options, BLOOM_FILTER_PREFIX_USEFUL), 0);
    }
    ASSERT_OK(dbfull()->SetOptions({{"prefix_extractor", "fixed:3"}}));
    {
      // [abc, abd) is not a valid bound since the upper bound is too short
      // for BF (capped:4)
      Slice upper_bound("abd");
      ReadOptions read_options;
      read_options.prefix_same_as_start = true;
      read_options.iterate_upper_bound = &upper_bound;
      std::unique_ptr<Iterator> iter(db_->NewIterator(read_options));
      ASSERT_EQ(CountIter(iter, "abc"), 4);
      ASSERT_EQ(TestGetTickerCount(options, BLOOM_FILTER_PREFIX_CHECKED), 4);
      ASSERT_EQ(TestGetTickerCount(options, BLOOM_FILTER_PREFIX_USEFUL), 0);
    }
    // Same with re-open
    options.prefix_extractor.reset(NewFixedPrefixTransform(3));
    Reopen(options);
    {
      Slice upper_bound("abd");
      ReadOptions read_options;
      read_options.prefix_same_as_start = true;
      read_options.iterate_upper_bound = &upper_bound;
      std::unique_ptr<Iterator> iter(db_->NewIterator(read_options));
      ASSERT_EQ(CountIter(iter, "abc"), 4);
      ASSERT_EQ(TestGetTickerCount(options, BLOOM_FILTER_PREFIX_CHECKED), 4);
      ASSERT_EQ(TestGetTickerCount(options, BLOOM_FILTER_PREFIX_USEFUL), 0);
    }
    // Set back to capped:4 and verify BF is always read
    options.prefix_extractor.reset(NewCappedPrefixTransform(4));
    Reopen(options);
    {
      Slice upper_bound("abd");
      ReadOptions read_options;
      read_options.prefix_same_as_start = true;
      read_options.iterate_upper_bound = &upper_bound;
      std::unique_ptr<Iterator> iter(db_->NewIterator(read_options));
      ASSERT_EQ(CountIter(iter, "abc"), 0);
      ASSERT_EQ(TestGetTickerCount(options, BLOOM_FILTER_PREFIX_CHECKED), 5);
      ASSERT_EQ(TestGetTickerCount(options, BLOOM_FILTER_PREFIX_USEFUL), 1);
    }
    // Same if there's a problem initally loading prefix transform
    SyncPoint::GetInstance()->SetCallBack(
        "BlockBasedTable::Open::ForceNullTablePrefixExtractor",
        [&](void* arg) { *static_cast<bool*>(arg) = true; });
    SyncPoint::GetInstance()->EnableProcessing();
    Reopen(options);
    {
      Slice upper_bound("abd");
      ReadOptions read_options;
      read_options.prefix_same_as_start = true;
      read_options.iterate_upper_bound = &upper_bound;
      std::unique_ptr<Iterator> iter(db_->NewIterator(read_options));
      ASSERT_EQ(CountIter(iter, "abc"), 0);
      ASSERT_EQ(TestGetTickerCount(options, BLOOM_FILTER_PREFIX_CHECKED), 6);
      ASSERT_EQ(TestGetTickerCount(options, BLOOM_FILTER_PREFIX_USEFUL), 2);
    }
    SyncPoint::GetInstance()->DisableProcessing();
  }
}

// Create multiple SST files each with a different prefix_extractor config,
// verify iterators can read all SST files using the latest config.
TEST_F(DBBloomFilterTest, DynamicBloomFilterMultipleSST) {
  for (const auto& bfp_impl : BloomLikeFilterPolicy::GetAllFixedImpls()) {
    Options options;
    options.env = CurrentOptions().env;
    options.create_if_missing = true;
    options.prefix_extractor.reset(NewFixedPrefixTransform(1));
    options.disable_auto_compactions = true;
    options.statistics = CreateDBStatistics();
    // Enable prefix bloom for SST files
    BlockBasedTableOptions table_options;
    table_options.filter_policy = Create(10, bfp_impl);
    table_options.cache_index_and_filter_blocks = true;
    options.table_factory.reset(NewBlockBasedTableFactory(table_options));
    DestroyAndReopen(options);

    Slice upper_bound("foz90000");
    ReadOptions read_options;
    read_options.prefix_same_as_start = true;

    // first SST with fixed:1 BF
    ASSERT_OK(Put("foo2", "bar2"));
    ASSERT_OK(Put("foo", "bar"));
    ASSERT_OK(Put("foq1", "bar1"));
    ASSERT_OK(Put("fpa", "0"));
    dbfull()->Flush(FlushOptions());
    std::unique_ptr<Iterator> iter_old(db_->NewIterator(read_options));
    ASSERT_EQ(CountIter(iter_old, "foo"), 4);
    ASSERT_EQ(TestGetTickerCount(options, BLOOM_FILTER_PREFIX_CHECKED), 1);

    ASSERT_OK(dbfull()->SetOptions({{"prefix_extractor", "capped:3"}}));
    ASSERT_EQ(dbfull()->GetOptions().prefix_extractor->AsString(),
              "rocksdb.CappedPrefix.3");
    read_options.iterate_upper_bound = &upper_bound;
    std::unique_ptr<Iterator> iter(db_->NewIterator(read_options));
    ASSERT_EQ(CountIter(iter, "foo"), 2);
    ASSERT_EQ(TestGetTickerCount(options, BLOOM_FILTER_PREFIX_CHECKED), 2);
    ASSERT_EQ(CountIter(iter, "gpk"), 0);
    ASSERT_EQ(TestGetTickerCount(options, BLOOM_FILTER_PREFIX_CHECKED), 2);
    ASSERT_EQ(TestGetTickerCount(options, BLOOM_FILTER_PREFIX_USEFUL), 0);

    // second SST with capped:3 BF
    ASSERT_OK(Put("foo3", "bar3"));
    ASSERT_OK(Put("foo4", "bar4"));
    ASSERT_OK(Put("foq5", "bar5"));
    ASSERT_OK(Put("fpb", "1"));
    ASSERT_OK(dbfull()->Flush(FlushOptions()));
    {
      // BF is cappped:3 now
      std::unique_ptr<Iterator> iter_tmp(db_->NewIterator(read_options));
      ASSERT_EQ(CountIter(iter_tmp, "foo"), 4);
      ASSERT_EQ(TestGetTickerCount(options, BLOOM_FILTER_PREFIX_CHECKED), 4);
      ASSERT_EQ(TestGetTickerCount(options, BLOOM_FILTER_PREFIX_USEFUL), 0);
      ASSERT_EQ(CountIter(iter_tmp, "gpk"), 0);
      // both counters are incremented because BF is "not changed" for 1 of the
      // 2 SST files, so filter is checked once and found no match.
      ASSERT_EQ(TestGetTickerCount(options, BLOOM_FILTER_PREFIX_CHECKED), 5);
      ASSERT_EQ(TestGetTickerCount(options, BLOOM_FILTER_PREFIX_USEFUL), 1);
    }

    ASSERT_OK(dbfull()->SetOptions({{"prefix_extractor", "fixed:2"}}));
    ASSERT_EQ(dbfull()->GetOptions().prefix_extractor->AsString(),
              "rocksdb.FixedPrefix.2");
    // third SST with fixed:2 BF
    ASSERT_OK(Put("foo6", "bar6"));
    ASSERT_OK(Put("foo7", "bar7"));
    ASSERT_OK(Put("foq8", "bar8"));
    ASSERT_OK(Put("fpc", "2"));
    ASSERT_OK(dbfull()->Flush(FlushOptions()));
    {
      // BF is fixed:2 now
      std::unique_ptr<Iterator> iter_tmp(db_->NewIterator(read_options));
      ASSERT_EQ(CountIter(iter_tmp, "foo"), 9);
      // the first and last BF are checked
      ASSERT_EQ(TestGetTickerCount(options, BLOOM_FILTER_PREFIX_CHECKED), 7);
      ASSERT_EQ(TestGetTickerCount(options, BLOOM_FILTER_PREFIX_USEFUL), 1);
      ASSERT_EQ(CountIter(iter_tmp, "gpk"), 0);
      // only last BF is checked and not found
      ASSERT_EQ(TestGetTickerCount(options, BLOOM_FILTER_PREFIX_CHECKED), 8);
      ASSERT_EQ(TestGetTickerCount(options, BLOOM_FILTER_PREFIX_USEFUL), 2);
    }

    // iter_old can only see the first SST, so checked plus 1
    ASSERT_EQ(CountIter(iter_old, "foo"), 4);
    ASSERT_EQ(TestGetTickerCount(options, BLOOM_FILTER_PREFIX_CHECKED), 9);
    // iter was created after the first setoptions call so only full filter
    // will check the filter
    ASSERT_EQ(CountIter(iter, "foo"), 2);
    ASSERT_EQ(TestGetTickerCount(options, BLOOM_FILTER_PREFIX_CHECKED), 10);

    {
      // keys in all three SSTs are visible to iterator
      // The range of [foo, foz90000] is compatible with (fixed:1) and (fixed:2)
      // so +2 for checked counter
      std::unique_ptr<Iterator> iter_all(db_->NewIterator(read_options));
      ASSERT_EQ(CountIter(iter_all, "foo"), 9);
      ASSERT_EQ(TestGetTickerCount(options, BLOOM_FILTER_PREFIX_CHECKED), 12);
      ASSERT_EQ(TestGetTickerCount(options, BLOOM_FILTER_PREFIX_USEFUL), 2);
      ASSERT_EQ(CountIter(iter_all, "gpk"), 0);
      ASSERT_EQ(TestGetTickerCount(options, BLOOM_FILTER_PREFIX_CHECKED), 13);
      ASSERT_EQ(TestGetTickerCount(options, BLOOM_FILTER_PREFIX_USEFUL), 3);
    }
    ASSERT_OK(dbfull()->SetOptions({{"prefix_extractor", "capped:3"}}));
    ASSERT_EQ(dbfull()->GetOptions().prefix_extractor->AsString(),
              "rocksdb.CappedPrefix.3");
    {
      std::unique_ptr<Iterator> iter_all(db_->NewIterator(read_options));
      ASSERT_EQ(CountIter(iter_all, "foo"), 6);
      // all three SST are checked because the current options has the same as
      // the remaining SST (capped:3)
      ASSERT_EQ(TestGetTickerCount(options, BLOOM_FILTER_PREFIX_CHECKED), 16);
      ASSERT_EQ(TestGetTickerCount(options, BLOOM_FILTER_PREFIX_USEFUL), 3);
      ASSERT_EQ(CountIter(iter_all, "gpk"), 0);
      ASSERT_EQ(TestGetTickerCount(options, BLOOM_FILTER_PREFIX_CHECKED), 17);
      ASSERT_EQ(TestGetTickerCount(options, BLOOM_FILTER_PREFIX_USEFUL), 4);
    }
    // TODO(Zhongyi): Maybe also need to add Get calls to test point look up?
  }
}

// Create a new column family in a running DB, change prefix_extractor
// dynamically, verify the iterator created on the new column family behaves
// as expected
TEST_F(DBBloomFilterTest, DynamicBloomFilterNewColumnFamily) {
  int iteration = 0;
  for (const auto& bfp_impl : BloomLikeFilterPolicy::GetAllFixedImpls()) {
    Options options = CurrentOptions();
    options.create_if_missing = true;
    options.prefix_extractor.reset(NewFixedPrefixTransform(1));
    options.disable_auto_compactions = true;
    options.statistics = CreateDBStatistics();
    // Enable prefix bloom for SST files
    BlockBasedTableOptions table_options;
    table_options.cache_index_and_filter_blocks = true;
    table_options.filter_policy = Create(10, bfp_impl);
    options.table_factory.reset(NewBlockBasedTableFactory(table_options));
    CreateAndReopenWithCF({"pikachu" + std::to_string(iteration)}, options);
    ReadOptions read_options;
    read_options.prefix_same_as_start = true;
    // create a new CF and set prefix_extractor dynamically
    options.prefix_extractor.reset(NewCappedPrefixTransform(3));
    CreateColumnFamilies({"ramen_dojo_" + std::to_string(iteration)}, options);
    ASSERT_EQ(dbfull()->GetOptions(handles_[2]).prefix_extractor->AsString(),
              "rocksdb.CappedPrefix.3");
    ASSERT_OK(Put(2, "foo3", "bar3"));
    ASSERT_OK(Put(2, "foo4", "bar4"));
    ASSERT_OK(Put(2, "foo5", "bar5"));
    ASSERT_OK(Put(2, "foq6", "bar6"));
    ASSERT_OK(Put(2, "fpq7", "bar7"));
    dbfull()->Flush(FlushOptions());
    {
      std::unique_ptr<Iterator> iter(
          db_->NewIterator(read_options, handles_[2]));
      ASSERT_EQ(CountIter(iter, "foo"), 3);
      ASSERT_EQ(TestGetTickerCount(options, BLOOM_FILTER_PREFIX_CHECKED), 0);
      ASSERT_EQ(TestGetTickerCount(options, BLOOM_FILTER_PREFIX_USEFUL), 0);
    }
    ASSERT_OK(
        dbfull()->SetOptions(handles_[2], {{"prefix_extractor", "fixed:2"}}));
    ASSERT_EQ(dbfull()->GetOptions(handles_[2]).prefix_extractor->AsString(),
              "rocksdb.FixedPrefix.2");
    {
      std::unique_ptr<Iterator> iter(
          db_->NewIterator(read_options, handles_[2]));
      ASSERT_EQ(CountIter(iter, "foo"), 4);
      ASSERT_EQ(TestGetTickerCount(options, BLOOM_FILTER_PREFIX_CHECKED), 0);
      ASSERT_EQ(TestGetTickerCount(options, BLOOM_FILTER_PREFIX_USEFUL), 0);
    }
    ASSERT_OK(dbfull()->DropColumnFamily(handles_[2]));
    ASSERT_OK(dbfull()->DestroyColumnFamilyHandle(handles_[2]));
    handles_[2] = nullptr;
    ASSERT_OK(dbfull()->DropColumnFamily(handles_[1]));
    ASSERT_OK(dbfull()->DestroyColumnFamilyHandle(handles_[1]));
    handles_[1] = nullptr;
    iteration++;
  }
}

// Verify it's possible to change prefix_extractor at runtime and iterators
// behaves as expected
TEST_F(DBBloomFilterTest, DynamicBloomFilterOptions) {
  for (const auto& bfp_impl : BloomLikeFilterPolicy::GetAllFixedImpls()) {
    Options options;
    options.env = CurrentOptions().env;
    options.create_if_missing = true;
    options.prefix_extractor.reset(NewFixedPrefixTransform(1));
    options.disable_auto_compactions = true;
    options.statistics = CreateDBStatistics();
    // Enable prefix bloom for SST files
    BlockBasedTableOptions table_options;
    table_options.cache_index_and_filter_blocks = true;
    table_options.filter_policy = Create(10, bfp_impl);
    options.table_factory.reset(NewBlockBasedTableFactory(table_options));
    DestroyAndReopen(options);

    ASSERT_OK(Put("foo2", "bar2"));
    ASSERT_OK(Put("foo", "bar"));
    ASSERT_OK(Put("foo1", "bar1"));
    ASSERT_OK(Put("fpa", "0"));
    dbfull()->Flush(FlushOptions());
    ASSERT_OK(Put("foo3", "bar3"));
    ASSERT_OK(Put("foo4", "bar4"));
    ASSERT_OK(Put("foo5", "bar5"));
    ASSERT_OK(Put("fpb", "1"));
    dbfull()->Flush(FlushOptions());
    ASSERT_OK(Put("foo6", "bar6"));
    ASSERT_OK(Put("foo7", "bar7"));
    ASSERT_OK(Put("foo8", "bar8"));
    ASSERT_OK(Put("fpc", "2"));
    dbfull()->Flush(FlushOptions());

    ReadOptions read_options;
    read_options.prefix_same_as_start = true;
    {
      std::unique_ptr<Iterator> iter(db_->NewIterator(read_options));
      ASSERT_EQ(CountIter(iter, "foo"), 12);
      ASSERT_EQ(TestGetTickerCount(options, BLOOM_FILTER_PREFIX_CHECKED), 3);
      ASSERT_EQ(TestGetTickerCount(options, BLOOM_FILTER_PREFIX_USEFUL), 0);
    }
    std::unique_ptr<Iterator> iter_old(db_->NewIterator(read_options));
    ASSERT_EQ(CountIter(iter_old, "foo"), 12);
    ASSERT_EQ(TestGetTickerCount(options, BLOOM_FILTER_PREFIX_CHECKED), 6);
    ASSERT_EQ(TestGetTickerCount(options, BLOOM_FILTER_PREFIX_USEFUL), 0);

    ASSERT_OK(dbfull()->SetOptions({{"prefix_extractor", "capped:3"}}));
    ASSERT_EQ(dbfull()->GetOptions().prefix_extractor->AsString(),
              "rocksdb.CappedPrefix.3");
    {
      std::unique_ptr<Iterator> iter(db_->NewIterator(read_options));
      // "fp*" should be skipped
      ASSERT_EQ(CountIter(iter, "foo"), 9);
      ASSERT_EQ(TestGetTickerCount(options, BLOOM_FILTER_PREFIX_CHECKED), 6);
      ASSERT_EQ(TestGetTickerCount(options, BLOOM_FILTER_PREFIX_USEFUL), 0);
    }

    // iterator created before should not be affected and see all keys
    ASSERT_EQ(CountIter(iter_old, "foo"), 12);
    ASSERT_EQ(TestGetTickerCount(options, BLOOM_FILTER_PREFIX_CHECKED), 9);
    ASSERT_EQ(TestGetTickerCount(options, BLOOM_FILTER_PREFIX_USEFUL), 0);
    ASSERT_EQ(CountIter(iter_old, "abc"), 0);
    ASSERT_EQ(TestGetTickerCount(options, BLOOM_FILTER_PREFIX_CHECKED), 12);
    ASSERT_EQ(TestGetTickerCount(options, BLOOM_FILTER_PREFIX_USEFUL), 3);
  }
}

TEST_F(DBBloomFilterTest, SeekForPrevWithPartitionedFilters) {
  Options options = CurrentOptions();
  constexpr size_t kNumKeys = 10000;
  static_assert(kNumKeys <= 10000, "kNumKeys have to be <= 10000");
  options.memtable_factory.reset(
      test::NewSpecialSkipListFactory(kNumKeys + 10));
  options.create_if_missing = true;
  constexpr size_t kPrefixLength = 4;
  options.prefix_extractor.reset(NewFixedPrefixTransform(kPrefixLength));
  options.compression = kNoCompression;
  BlockBasedTableOptions bbto;
  bbto.filter_policy.reset(NewBloomFilterPolicy(50));
  bbto.index_shortening =
      BlockBasedTableOptions::IndexShorteningMode::kNoShortening;
  bbto.block_size = 128;
  bbto.metadata_block_size = 128;
  bbto.partition_filters = true;
  bbto.index_type = BlockBasedTableOptions::IndexType::kTwoLevelIndexSearch;
  options.table_factory.reset(NewBlockBasedTableFactory(bbto));
  DestroyAndReopen(options);

  const std::string value(64, '\0');

  WriteOptions write_opts;
  write_opts.disableWAL = true;
  for (size_t i = 0; i < kNumKeys; ++i) {
    std::ostringstream oss;
    oss << std::setfill('0') << std::setw(4) << std::fixed << i;
    ASSERT_OK(db_->Put(write_opts, oss.str(), value));
  }
  ASSERT_OK(Flush());

  ReadOptions read_opts;
  // Use legacy, implicit prefix seek
  read_opts.total_order_seek = false;
  read_opts.auto_prefix_mode = false;
  std::unique_ptr<Iterator> it(db_->NewIterator(read_opts));
  for (size_t i = 0; i < kNumKeys; ++i) {
    // Seek with a key after each one added but with same prefix. One will
    // surely cross a partition boundary.
    std::ostringstream oss;
    oss << std::setfill('0') << std::setw(4) << std::fixed << i << "a";
    it->SeekForPrev(oss.str());
    ASSERT_OK(it->status());
    ASSERT_TRUE(it->Valid());
  }
  it.reset();
}

namespace {
class BackwardBytewiseComparator : public Comparator {
 public:
  const char* Name() const override { return "BackwardBytewiseComparator"; }

  int Compare(const Slice& a, const Slice& b) const override {
    int min_size_neg = -static_cast<int>(std::min(a.size(), b.size()));
    const char* a_end = a.data() + a.size();
    const char* b_end = b.data() + b.size();
    for (int i = -1; i >= min_size_neg; --i) {
      if (a_end[i] != b_end[i]) {
        if (static_cast<unsigned char>(a_end[i]) <
            static_cast<unsigned char>(b_end[i])) {
          return -1;
        } else {
          return 1;
        }
      }
    }
    return static_cast<int>(a.size()) - static_cast<int>(b.size());
  }

  void FindShortestSeparator(std::string* /*start*/,
                             const Slice& /*limit*/) const override {}

  void FindShortSuccessor(std::string* /*key*/) const override {}
};

const BackwardBytewiseComparator kBackwardBytewiseComparator{};

class FixedSuffix4Transform : public SliceTransform {
  const char* Name() const override { return "FixedSuffixTransform"; }

  Slice Transform(const Slice& src) const override {
    return Slice(src.data() + src.size() - 4, 4);
  }

  bool InDomain(const Slice& src) const override { return src.size() >= 4; }
};

std::pair<uint64_t, uint64_t> GetBloomStat(const Options& options, bool sst) {
  if (sst) {
    return {
        options.statistics->getAndResetTickerCount(BLOOM_FILTER_PREFIX_CHECKED),
        options.statistics->getAndResetTickerCount(BLOOM_FILTER_PREFIX_USEFUL)};
  } else {
    auto hit = std::exchange(get_perf_context()->bloom_memtable_hit_count, 0);
    auto miss = std::exchange(get_perf_context()->bloom_memtable_miss_count, 0);
    return {hit + miss, miss};
  }
}

std::pair<uint64_t, uint64_t> CheckedAndUseful(uint64_t checked,
                                               uint64_t useful) {
  return {checked, useful};
}
}  // namespace

// This uses a prefix_extractor + comparator combination that violates
// one of the old obsolete, unnecessary axioms of prefix extraction:
// * key.starts_with(prefix(key))
// This axiom is not really needed, and we validate that here.
TEST_F(DBBloomFilterTest, WeirdPrefixExtractorWithFilter1) {
  BlockBasedTableOptions bbto;
  bbto.filter_policy.reset(ROCKSDB_NAMESPACE::NewBloomFilterPolicy(10));
  bbto.whole_key_filtering = false;

  Options options = CurrentOptions();
  options.comparator = &kBackwardBytewiseComparator;
  options.prefix_extractor = std::make_shared<FixedSuffix4Transform>();
  options.table_factory.reset(NewBlockBasedTableFactory(bbto));
  options.memtable_prefix_bloom_size_ratio = 0.1;
  options.statistics = CreateDBStatistics();

  DestroyAndReopen(options);

  ASSERT_OK(Put("321aaaa", "val1"));
  ASSERT_OK(Put("112aaaa", "val2"));
  ASSERT_OK(Put("009aaaa", "val3"));
  ASSERT_OK(Put("baa", "val4"));  // out of domain
  ASSERT_OK(Put("321abaa", "val5"));
  ASSERT_OK(Put("zzz", "val6"));  // out of domain

  for (auto flushed : {false, true}) {
    SCOPED_TRACE("flushed=" + std::to_string(flushed));
    if (flushed) {
      ASSERT_OK(Flush());
    }
    ReadOptions read_options;
    if (flushed) {  // TODO: support auto_prefix_mode in memtable?
      read_options.auto_prefix_mode = true;
    }
    EXPECT_EQ(GetBloomStat(options, flushed), CheckedAndUseful(0, 0));
    {
      Slice ub("999aaaa");
      read_options.iterate_upper_bound = &ub;
      std::unique_ptr<Iterator> iter(db_->NewIterator(read_options));
      EXPECT_EQ(CountIter(iter, "aaaa"), 3);
      EXPECT_EQ(GetBloomStat(options, flushed), CheckedAndUseful(1, 0));
    }
    {
      Slice ub("999abaa");
      read_options.iterate_upper_bound = &ub;
      std::unique_ptr<Iterator> iter(db_->NewIterator(read_options));
      EXPECT_EQ(CountIter(iter, "abaa"), 1);
      EXPECT_EQ(GetBloomStat(options, flushed), CheckedAndUseful(1, 0));
    }
    {
      Slice ub("999acaa");
      read_options.iterate_upper_bound = &ub;
      std::unique_ptr<Iterator> iter(db_->NewIterator(read_options));
      EXPECT_EQ(CountIter(iter, "acaa"), 0);
      EXPECT_EQ(GetBloomStat(options, flushed), CheckedAndUseful(1, 1));
    }
    {
      Slice ub("zzzz");
      read_options.iterate_upper_bound = &ub;
      std::unique_ptr<Iterator> iter(db_->NewIterator(read_options));
      EXPECT_EQ(CountIter(iter, "baa"), 3);
      if (flushed) {  // TODO: fix memtable case
        EXPECT_EQ(GetBloomStat(options, flushed), CheckedAndUseful(0, 0));
      }
    }
  }
}

// This uses a prefix_extractor + comparator combination that violates
// one of the old obsolete, unnecessary axioms of prefix extraction:
// * Compare(prefix(key), key) <= 0
// This axiom is not really needed, and we validate that here.
TEST_F(DBBloomFilterTest, WeirdPrefixExtractorWithFilter2) {
  BlockBasedTableOptions bbto;
  bbto.filter_policy.reset(ROCKSDB_NAMESPACE::NewBloomFilterPolicy(10));
  bbto.whole_key_filtering = false;

  Options options = CurrentOptions();
  options.comparator = ReverseBytewiseComparator();
  options.prefix_extractor.reset(NewFixedPrefixTransform(4));
  options.table_factory.reset(NewBlockBasedTableFactory(bbto));
  options.memtable_prefix_bloom_size_ratio = 0.1;
  options.statistics = CreateDBStatistics();

  DestroyAndReopen(options);

  ASSERT_OK(Put("aaaa123", "val1"));
  ASSERT_OK(Put("aaaa211", "val2"));
  ASSERT_OK(Put("aaaa900", "val3"));
  ASSERT_OK(Put("aab", "val4"));  // out of domain
  ASSERT_OK(Put("aaba123", "val5"));
  ASSERT_OK(Put("qqqq123", "val7"));
  ASSERT_OK(Put("qqqq", "val8"));
  ASSERT_OK(Put("zzz", "val8"));  // out of domain

  for (auto flushed : {false, true}) {
    SCOPED_TRACE("flushed=" + std::to_string(flushed));
    if (flushed) {
      ASSERT_OK(Flush());
    }
    ReadOptions read_options;
    if (flushed) {  // TODO: support auto_prefix_mode in memtable?
      read_options.auto_prefix_mode = true;
    } else {
      // TODO: why needed?
      get_perf_context()->bloom_memtable_hit_count = 0;
      get_perf_context()->bloom_memtable_miss_count = 0;
    }
    EXPECT_EQ(GetBloomStat(options, flushed), CheckedAndUseful(0, 0));
    {
      Slice ub("aaaa000");
      read_options.iterate_upper_bound = &ub;
      std::unique_ptr<Iterator> iter(db_->NewIterator(read_options));
      EXPECT_EQ(CountIter(iter, "aaaa999"), 3);
      EXPECT_EQ(GetBloomStat(options, flushed), CheckedAndUseful(1, 0));
    }
    {
      // Note: prefix does work as upper bound
      Slice ub("aaaa");
      read_options.iterate_upper_bound = &ub;
      std::unique_ptr<Iterator> iter(db_->NewIterator(read_options));
      EXPECT_EQ(CountIter(iter, "aaaa999"), 3);
      EXPECT_EQ(GetBloomStat(options, flushed), CheckedAndUseful(1, 0));
    }
    {
      // Note: prefix does not work here as seek key
      Slice ub("aaaa500");
      read_options.iterate_upper_bound = &ub;
      std::unique_ptr<Iterator> iter(db_->NewIterator(read_options));
      EXPECT_EQ(CountIter(iter, "aaaa"), 0);
      EXPECT_EQ(GetBloomStat(options, flushed), CheckedAndUseful(1, 0));
    }
    {
      Slice ub("aaba000");
      read_options.iterate_upper_bound = &ub;
      std::unique_ptr<Iterator> iter(db_->NewIterator(read_options));
      EXPECT_EQ(CountIter(iter, "aaba999"), 1);
      EXPECT_EQ(GetBloomStat(options, flushed), CheckedAndUseful(1, 0));
    }
    {
      Slice ub("aaca000");
      read_options.iterate_upper_bound = &ub;
      std::unique_ptr<Iterator> iter(db_->NewIterator(read_options));
      EXPECT_EQ(CountIter(iter, "aaca999"), 0);
      EXPECT_EQ(GetBloomStat(options, flushed), CheckedAndUseful(1, 1));
    }
    {
      Slice ub("aaaz");
      read_options.iterate_upper_bound = &ub;
      std::unique_ptr<Iterator> iter(db_->NewIterator(read_options));
      EXPECT_EQ(CountIter(iter, "zzz"), 5);
      EXPECT_EQ(GetBloomStat(options, flushed), CheckedAndUseful(0, 0));
    }
    {
      // Note: prefix does work here as seek key, but only finds key equal
      // to prefix (others with same prefix are less)
      read_options.auto_prefix_mode = false;
      read_options.iterate_upper_bound = nullptr;
      read_options.prefix_same_as_start = true;
      std::unique_ptr<Iterator> iter(db_->NewIterator(read_options));
      EXPECT_EQ(CountIter(iter, "qqqq"), 1);
      EXPECT_EQ(GetBloomStat(options, flushed), CheckedAndUseful(1, 0));
    }
  }
}

namespace {
// A weird comparator that in combination with NonIdempotentFixed4Transform
// breaks an old axiom of prefix filtering.
class WeirdComparator : public Comparator {
 public:
  const char* Name() const override { return "WeirdComparator"; }

  int Compare(const Slice& a, const Slice& b) const override {
    bool a_in = a.size() >= 5;
    bool b_in = b.size() >= 5;
    if (a_in != b_in) {
      // Order keys after prefixes
      return a_in - b_in;
    }
    if (a_in) {
      return BytewiseComparator()->Compare(a, b);
    } else {
      // Different ordering on the prefixes
      return ReverseBytewiseComparator()->Compare(a, b);
    }
  }

  void FindShortestSeparator(std::string* /*start*/,
                             const Slice& /*limit*/) const override {}

  void FindShortSuccessor(std::string* /*key*/) const override {}
};
const WeirdComparator kWeirdComparator{};

// Non-idempotentent because prefix is always 4 bytes, but this is
// out-of-domain for keys to be assigned prefixes (>= 5 bytes)
class NonIdempotentFixed4Transform : public SliceTransform {
  const char* Name() const override { return "NonIdempotentFixed4Transform"; }

  Slice Transform(const Slice& src) const override {
    return Slice(src.data(), 4);
  }

  bool InDomain(const Slice& src) const override { return src.size() >= 5; }
};
}  // namespace

// This uses a prefix_extractor + comparator combination that violates
// two of the old obsolete, unnecessary axioms of prefix extraction:
// * prefix(prefix(key)) == prefix(key)
// * If Compare(k1, k2) <= 0, then Compare(prefix(k1), prefix(k2)) <= 0
// This axiom is not really needed, and we validate that here.
TEST_F(DBBloomFilterTest, WeirdPrefixExtractorWithFilter3) {
  BlockBasedTableOptions bbto;
  bbto.filter_policy.reset(ROCKSDB_NAMESPACE::NewBloomFilterPolicy(10));
  bbto.whole_key_filtering = false;

  Options options = CurrentOptions();
  options.prefix_extractor = std::make_shared<NonIdempotentFixed4Transform>();
  options.table_factory.reset(NewBlockBasedTableFactory(bbto));
  options.memtable_prefix_bloom_size_ratio = 0.1;
  options.statistics = CreateDBStatistics();

  for (auto weird_comparator : {false, true}) {
    if (weird_comparator) {
      options.comparator = &kWeirdComparator;
    }
    DestroyAndReopen(options);

    ASSERT_OK(Put("aaaa123", "val1"));
    ASSERT_OK(Put("aaaa211", "val2"));
    ASSERT_OK(Put("aaaa900", "val3"));
    ASSERT_OK(Put("aab", "val4"));  // out of domain
    ASSERT_OK(Put("aaba123", "val5"));
    ASSERT_OK(Put("qqqq123", "val7"));
    ASSERT_OK(Put("qqqq", "val8"));  // out of domain
    ASSERT_OK(Put("zzzz", "val8"));  // out of domain

    for (auto flushed : {false, true}) {
      SCOPED_TRACE("flushed=" + std::to_string(flushed));
      if (flushed) {
        ASSERT_OK(Flush());
      }
      ReadOptions read_options;
      if (flushed) {  // TODO: support auto_prefix_mode in memtable?
        read_options.auto_prefix_mode = true;
      } else {
        // TODO: why needed?
        get_perf_context()->bloom_memtable_hit_count = 0;
        get_perf_context()->bloom_memtable_miss_count = 0;
      }
      EXPECT_EQ(GetBloomStat(options, flushed), CheckedAndUseful(0, 0));
      {
        Slice ub("aaaa999");
        read_options.iterate_upper_bound = &ub;
        std::unique_ptr<Iterator> iter(db_->NewIterator(read_options));
        EXPECT_EQ(CountIter(iter, "aaaa000"), 3);
        EXPECT_EQ(GetBloomStat(options, flushed), CheckedAndUseful(1, 0));
      }
      {
        // Note: prefix as seek key is not bloom-optimized
        // Note: the count works with weird_comparator because "aaaa" is
        // ordered as the last of the prefixes
        Slice ub("aaaa999");
        read_options.iterate_upper_bound = &ub;
        std::unique_ptr<Iterator> iter(db_->NewIterator(read_options));
        EXPECT_EQ(CountIter(iter, "aaaa"), 3);
        EXPECT_EQ(GetBloomStat(options, flushed), CheckedAndUseful(0, 0));
      }
      {
        Slice ub("aaba9");
        read_options.iterate_upper_bound = &ub;
        std::unique_ptr<Iterator> iter(db_->NewIterator(read_options));
        EXPECT_EQ(CountIter(iter, "aaba0"), 1);
        EXPECT_EQ(GetBloomStat(options, flushed), CheckedAndUseful(1, 0));
      }
      {
        Slice ub("aaca9");
        read_options.iterate_upper_bound = &ub;
        std::unique_ptr<Iterator> iter(db_->NewIterator(read_options));
        EXPECT_EQ(CountIter(iter, "aaca0"), 0);
        EXPECT_EQ(GetBloomStat(options, flushed), CheckedAndUseful(1, 1));
      }
      {
        Slice ub("qqqq9");
        read_options.iterate_upper_bound = &ub;
        std::unique_ptr<Iterator> iter(db_->NewIterator(read_options));
        EXPECT_EQ(CountIter(iter, "qqqq0"), 1);
        EXPECT_EQ(GetBloomStat(options, flushed), CheckedAndUseful(1, 0));
      }
      {
        // Note: prefix as seek key is not bloom-optimized
        Slice ub("qqqq9");
        read_options.iterate_upper_bound = &ub;
        std::unique_ptr<Iterator> iter(db_->NewIterator(read_options));
        EXPECT_EQ(CountIter(iter, "qqqq"), weird_comparator ? 7 : 2);
        EXPECT_EQ(GetBloomStat(options, flushed), CheckedAndUseful(0, 0));
      }
      {
        // Note: prefix as seek key is not bloom-optimized
        Slice ub("zzzz9");
        read_options.iterate_upper_bound = &ub;
        std::unique_ptr<Iterator> iter(db_->NewIterator(read_options));
        EXPECT_EQ(CountIter(iter, "zzzz"), weird_comparator ? 8 : 1);
        EXPECT_EQ(GetBloomStat(options, flushed), CheckedAndUseful(0, 0));
      }
      {
        Slice ub("zzzz9");
        read_options.iterate_upper_bound = &ub;
        std::unique_ptr<Iterator> iter(db_->NewIterator(read_options));
        EXPECT_EQ(CountIter(iter, "aab"), weird_comparator ? 6 : 5);
        EXPECT_EQ(GetBloomStat(options, flushed), CheckedAndUseful(0, 0));
      }
    }
  }
}

#endif  // ROCKSDB_LITE

}  // namespace ROCKSDB_NAMESPACE

int main(int argc, char** argv) {
  ROCKSDB_NAMESPACE::port::InstallStackTraceHandler();
  ::testing::InitGoogleTest(&argc, argv);
  return RUN_ALL_TESTS();
}<|MERGE_RESOLUTION|>--- conflicted
+++ resolved
@@ -253,7 +253,6 @@
         3,
         get_perf_context()->level_to_perf_context[0].bloom_filter_useful);
 #endif  // ROCKSDB_LITE
-<<<<<<< HEAD
 
     // No bloom on extractor changed, after re-open
     options.prefix_extractor.reset(NewCappedPrefixTransform(10));
@@ -262,10 +261,8 @@
     ASSERT_EQ(TestGetTickerCount(options, BLOOM_FILTER_USEFUL), 3);
     ASSERT_EQ(
         3,
-        (*(get_perf_context()->level_to_perf_context))[0].bloom_filter_useful);
-
-=======
->>>>>>> c30b2fa5
+        get_perf_context()->level_to_perf_context[0].bloom_filter_useful);
+
     get_perf_context()->Reset();
   }
 }
