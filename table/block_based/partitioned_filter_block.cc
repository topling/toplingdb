--- conflicted
+++ resolved
@@ -521,12 +521,8 @@
     s = table()->MaybeReadBlockAndLoadToCache(
         prefetch_buffer.get(), ro, handle, UncompressionDict::GetEmptyDict(),
         /* wait */ true, /* for_compaction */ false, &block, BlockType::kFilter,
-<<<<<<< HEAD
-        nullptr /* get_context */, &lookup_context, nullptr /* contents */);
-=======
         nullptr /* get_context */, &lookup_context, nullptr /* contents */,
         false);
->>>>>>> 8e0f4952
     if (!s.ok()) {
       return s;
     }
