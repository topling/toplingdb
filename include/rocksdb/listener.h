--- conflicted
+++ resolved
@@ -16,17 +16,13 @@
 #include "rocksdb/compaction_job_stats.h"
 #include "rocksdb/compression_type.h"
 #include "rocksdb/customizable.h"
+#include "rocksdb/enum_reflection.h"
 #include "rocksdb/io_status.h"
 #include "rocksdb/status.h"
 #include "rocksdb/table_properties.h"
 #include "rocksdb/types.h"
 
-#include <terark/hash_strmap.hpp>
-
 namespace ROCKSDB_NAMESPACE {
-
-using TablePropertiesCollection =
-    terark::hash_strmap<std::shared_ptr<const TableProperties>>;
 
 class DB;
 class ColumnFamilyHandle;
@@ -165,12 +161,8 @@
 
 const char* GetCompactionReasonString(CompactionReason compaction_reason);
 
-<<<<<<< HEAD
 // When adding flush reason, make sure to also update `GetFlushReasonString()`.
-enum class FlushReason : int {
-=======
 ROCKSDB_ENUM_CLASS(FlushReason, int,
->>>>>>> 84254459
   kOthers = 0x00,
   kGetLiveFiles = 0x01,
   kShutDown = 0x02,
@@ -186,17 +178,10 @@
   // When set the flush reason to kErrorRecoveryRetryFlush, SwitchMemtable
   // will not be called to avoid many small immutable memtables.
   kErrorRecoveryRetryFlush = 0xc,
-<<<<<<< HEAD
   kWalFull = 0xd,
   // SwitchMemtable will not be called for this flush reason.
-  kCatchUpAfterErrorRecovery = 0xe,
-};
-=======
-  kWalFull = 0xd
+  kCatchUpAfterErrorRecovery = 0xe
 );
-
-const char* GetFlushReasonString(FlushReason flush_reason);
->>>>>>> 84254459
 
 const char* GetFlushReasonString(FlushReason flush_reason);
 
