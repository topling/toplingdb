//  Copyright (c) 2011-present, Facebook, Inc.  All rights reserved.
//  This source code is licensed under both the GPLv2 (found in the
//  COPYING file in the root directory) and Apache 2.0 License
//  (found in the LICENSE.Apache file in the root directory).
//
// Copyright (c) 2011 The LevelDB Authors. All rights reserved.
// Use of this source code is governed by a BSD-style license that can be
// found in the LICENSE file. See the AUTHORS file for names of contributors.

#include "db/dbformat.h"
#include "rocksdb/iterator.h"
#include "memory/arena.h"
#include "table/internal_iterator.h"
#include "table/iterator_wrapper.h"

namespace ROCKSDB_NAMESPACE {

// range_set are sorted
// for (int i = 0; i < size / 2; ++i)
//   range_set[2 * i] .. range_set[2 * i + 1] is closed interval
// all ranges non overlap
class RangeWrappedInternalIterator : public InternalIterator {
public:
  RangeWrappedInternalIterator(
      InternalIterator* iter,
      const InternalKeyComparator& internal_key_comp,
      const std::vector<InternalKey>* range_set)
      : iter_(iter),
        ic_(internal_key_comp),
        range_set_(range_set),
        smallest_(nullptr),
        largest_(nullptr),
        invalid_(false) {
    assert(iter_);
    assert(range_set_->size() >= 2);
  }

  bool Valid() const override final {
    return !invalid_ && iter_->Valid();
  }
  void SeekToFirst() override final {
    Seek(range_set_->front().Encode());
  }
  void SeekToLast() override final {
    SeekForPrev(range_set_->back().Encode());
  }
  void Seek(const Slice& target) override final {
    Slice s = target;
    while (true) {
      iter_->Seek(s);
      if (!iter_->Valid()) {
        break;
      }
      auto find = std::upper_bound(
          range_set_->begin(), range_set_->end(),
          iter_->key(), [this](const Slice& l, const InternalKey& r) {
                            return ic_.Compare(l, r.Encode()) < 0;
                        });
      if ((find - range_set_->begin()) % 2 == 1) {
        largest_ = &*find;
        smallest_ = largest_ - 1;
        invalid_ = false;
        break;
      }
      if (find == range_set_->begin()) {
        SeekToFirst();
        break;
      }
      largest_ = &find[-1];
      if (iter_->key() == largest_->Encode()) {
        smallest_ = largest_ - 1;
        invalid_ = false;
        break;
      }
      if (find == range_set_->end()) {
        invalid_ = true;
        break;
      }
      s = largest_[1].Encode();
    }
    assert(!Valid() ||
           (ic_.Compare(smallest_->Encode(), iter_->key()) <= 0 &&
            ic_.Compare(largest_->Encode(), iter_->key()) >= 0));
  }
  void SeekForPrev(const Slice& target) override final {
    Slice s = target;
    while (true) {
      iter_->SeekForPrev(s);
      if (!iter_->Valid()) {
        break;
      }
      auto find = std::upper_bound(
          range_set_->rbegin(), range_set_->rend(),
          iter_->key(), [this](const Slice& l, const InternalKey& r) {
                            return ic_.Compare(l, r.Encode()) > 0;
                        });
      if ((find - range_set_->rbegin()) % 2 == 1) {
        smallest_ = &*find;
        largest_ = smallest_ + 1;
        invalid_ = false;
        break;
      }
      if (find == range_set_->rbegin()) {
        SeekToLast();
        break;
      }
      smallest_ = &find[-1];
      if (iter_->key() == smallest_->Encode()) {
        largest_ = smallest_ + 1;
        invalid_ = false;
        break;
      }
      if (find == range_set_->rend()) {
        invalid_ = true;
        break;
      }
      s = smallest_[-1].Encode();
    }
    assert(!Valid() ||
           (ic_.Compare(smallest_->Encode(), iter_->key()) <= 0 &&
            ic_.Compare(largest_->Encode(), iter_->key()) >= 0));
  }
  void Next() override final {
    assert(!invalid_);
    iter_->Next();
    if (iter_->Valid() && ic_.Compare(iter_->key(), largest_->Encode()) > 0) {
      if (largest_ == &range_set_->back()) {
        invalid_ = true;
      } else {
        Seek(smallest_[2].Encode());
      }
    }
  }
  void Prev() override final {
    assert(!invalid_);
    iter_->Prev();
    if (iter_->Valid() && ic_.Compare(iter_->key(), smallest_->Encode()) < 0) {
      if (smallest_ == &range_set_->front()) {
        invalid_ = true;
      } else {
        SeekForPrev(largest_[-2].Encode());
      }
    }
  }
  Slice key() const override final {
    assert(!invalid_);
    return iter_->key();
  }
  Slice value() const override final {
    assert(!invalid_);
    return iter_->value();
  }
  Status status() const override final {
    return iter_->status();
  }
  void SetPinnedItersMgr(PinnedIteratorsManager* pinned_iters_mgr) override final {
    iter_->SetPinnedItersMgr(pinned_iters_mgr);
  }
  bool IsKeyPinned() const override final {
    return iter_->IsKeyPinned();
  }
  bool IsValuePinned() const override final {
    return iter_->IsValuePinned();
  }
  Status GetProperty(std::string prop_name, std::string* prop) override final {
    return iter_->GetProperty(prop_name, prop);
  }

private:
  InternalIterator * iter_;
  const InternalKeyComparator& ic_;
  const std::vector<InternalKey>* range_set_;
  const InternalKey* smallest_;
  const InternalKey* largest_;
  bool invalid_;
};

Cleanable::Cleanable() {
  cleanup_.function = nullptr;
  cleanup_.next = nullptr;
}

Cleanable::~Cleanable() { DoCleanup(); }

Cleanable::Cleanable(Cleanable&& other) {
  *this = std::move(other);
}

Cleanable& Cleanable::operator=(Cleanable&& other) {
  if (this != &other) {
    cleanup_ = other.cleanup_;
    other.cleanup_.function = nullptr;
    other.cleanup_.next = nullptr;
  }
  return *this;
}

// If the entire linked list was on heap we could have simply add attach one
// link list to another. However the head is an embeded object to avoid the cost
// of creating objects for most of the use cases when the Cleanable has only one
// Cleanup to do. We could put evernything on heap if benchmarks show no
// negative impact on performance.
// Also we need to iterate on the linked list since there is no pointer to the
// tail. We can add the tail pointer but maintainin it might negatively impact
// the perforamnce for the common case of one cleanup where tail pointer is not
// needed. Again benchmarks could clarify that.
// Even without a tail pointer we could iterate on the list, find the tail, and
// have only that node updated without the need to insert the Cleanups one by
// one. This however would be redundant when the source Cleanable has one or a
// few Cleanups which is the case most of the time.
// TODO(myabandeh): if the list is too long we should maintain a tail pointer
// and have the entire list (minus the head that has to be inserted separately)
// merged with the target linked list at once.
void Cleanable::DelegateCleanupsTo(Cleanable* other) {
  assert(other != nullptr);
  if (cleanup_.function == nullptr) {
    return;
  }
  Cleanup* c = &cleanup_;
  other->RegisterCleanup(c->function, c->arg1, c->arg2);
  c = c->next;
  while (c != nullptr) {
    Cleanup* next = c->next;
    other->RegisterCleanup(c);
    c = next;
  }
  cleanup_.function = nullptr;
  cleanup_.next = nullptr;
}

void Cleanable::RegisterCleanup(Cleanable::Cleanup* c) {
  assert(c != nullptr);
  if (cleanup_.function == nullptr) {
    cleanup_.function = c->function;
    cleanup_.arg1 = c->arg1;
    cleanup_.arg2 = c->arg2;
    delete c;
  } else {
    c->next = cleanup_.next;
    cleanup_.next = c;
  }
}

void Cleanable::RegisterCleanup(CleanupFunction func, void* arg1, void* arg2) {
  assert(func != nullptr);
  Cleanup* c;
  if (cleanup_.function == nullptr) {
    c = &cleanup_;
  } else {
    c = new Cleanup;
    c->next = cleanup_.next;
    cleanup_.next = c;
  }
  c->function = func;
  c->arg1 = arg1;
  c->arg2 = arg2;
}

Status Iterator::GetProperty(std::string prop_name, std::string* prop) {
  if (prop == nullptr) {
    return Status::InvalidArgument("prop is nullptr");
  }
  if (prop_name == "rocksdb.iterator.is-key-pinned") {
    *prop = "0";
    return Status::OK();
  }
  return Status::InvalidArgument("Unidentified property.");
}

namespace {
class EmptyIterator : public Iterator {
 public:
  explicit EmptyIterator(const Status& s) : status_(s) { }
  bool Valid() const override { return false; }
  void Seek(const Slice& /*target*/) override {}
  void SeekForPrev(const Slice& /*target*/) override {}
  void SeekToFirst() override {}
  void SeekToLast() override {}
  void Next() override { assert(false); }
  void Prev() override { assert(false); }
  Slice key() const override {
    assert(false);
    return Slice();
  }
  Slice value() const override {
    assert(false);
    return Slice();
  }
  Status status() const override { return status_; }

 private:
  Status status_;
};

template <class TValue = Slice>
class EmptyInternalIterator : public InternalIteratorBase<TValue> {
 public:
  explicit EmptyInternalIterator(const Status& s) : status_(s) {}
  bool Valid() const override { return false; }
  void Seek(const Slice& /*target*/) override {}
  void SeekForPrev(const Slice& /*target*/) override {}
  void SeekToFirst() override {}
  void SeekToLast() override {}
  void Next() override { assert(false); }
  void Prev() override { assert(false); }
  Slice key() const override {
    assert(false);
    return Slice();
  }
  TValue value() const override {
    assert(false);
    return TValue();
  }
  Status status() const override { return status_; }

 private:
  Status status_;
};
}  // namespace

Iterator* NewEmptyIterator() { return new EmptyIterator(Status::OK()); }

Iterator* NewErrorIterator(const Status& status) {
  return new EmptyIterator(status);
}

<<<<<<< HEAD
template <class TValue>
InternalIteratorBase<TValue>* NewErrorInternalIterator(const Status& status) {
  return new EmptyInternalIterator<TValue>(status);
=======
InternalIterator* NewRangeWrappedInternalIterator(
    InternalIterator* iter, const InternalKeyComparator& ic,
    const std::vector<InternalKey>* range_set, Arena* arena) {
  if (arena == nullptr) {
    return new RangeWrappedInternalIterator(iter, ic, range_set);
  } else {
    auto mem = arena->AllocateAligned(
        sizeof(RangeWrappedInternalIterator));
    return new (mem) RangeWrappedInternalIterator(iter, ic, range_set);
  }
}

InternalIterator* NewEmptyInternalIterator() {
  return new EmptyInternalIterator(Status::OK());
>>>>>>> 2c79f4db
}
template InternalIteratorBase<IndexValue>* NewErrorInternalIterator(
    const Status& status);
template InternalIteratorBase<Slice>* NewErrorInternalIterator(
    const Status& status);

template <class TValue>
InternalIteratorBase<TValue>* NewErrorInternalIterator(const Status& status,
                                                       Arena* arena) {
  if (arena == nullptr) {
    return NewErrorInternalIterator<TValue>(status);
  } else {
    auto mem = arena->AllocateAligned(sizeof(EmptyInternalIterator<TValue>));
    return new (mem) EmptyInternalIterator<TValue>(status);
  }
}
template InternalIteratorBase<IndexValue>* NewErrorInternalIterator(
    const Status& status, Arena* arena);
template InternalIteratorBase<Slice>* NewErrorInternalIterator(
    const Status& status, Arena* arena);

template <class TValue>
InternalIteratorBase<TValue>* NewEmptyInternalIterator() {
  return new EmptyInternalIterator<TValue>(Status::OK());
}
template InternalIteratorBase<IndexValue>* NewEmptyInternalIterator();
template InternalIteratorBase<Slice>* NewEmptyInternalIterator();

template <class TValue>
InternalIteratorBase<TValue>* NewEmptyInternalIterator(Arena* arena) {
  if (arena == nullptr) {
    return NewEmptyInternalIterator<TValue>();
  } else {
    auto mem = arena->AllocateAligned(sizeof(EmptyInternalIterator<TValue>));
    return new (mem) EmptyInternalIterator<TValue>(Status::OK());
  }
}
template InternalIteratorBase<IndexValue>* NewEmptyInternalIterator(
    Arena* arena);
template InternalIteratorBase<Slice>* NewEmptyInternalIterator(Arena* arena);

}  // namespace ROCKSDB_NAMESPACE<|MERGE_RESOLUTION|>--- conflicted
+++ resolved
@@ -324,26 +324,9 @@
   return new EmptyIterator(status);
 }
 
-<<<<<<< HEAD
 template <class TValue>
 InternalIteratorBase<TValue>* NewErrorInternalIterator(const Status& status) {
   return new EmptyInternalIterator<TValue>(status);
-=======
-InternalIterator* NewRangeWrappedInternalIterator(
-    InternalIterator* iter, const InternalKeyComparator& ic,
-    const std::vector<InternalKey>* range_set, Arena* arena) {
-  if (arena == nullptr) {
-    return new RangeWrappedInternalIterator(iter, ic, range_set);
-  } else {
-    auto mem = arena->AllocateAligned(
-        sizeof(RangeWrappedInternalIterator));
-    return new (mem) RangeWrappedInternalIterator(iter, ic, range_set);
-  }
-}
-
-InternalIterator* NewEmptyInternalIterator() {
-  return new EmptyInternalIterator(Status::OK());
->>>>>>> 2c79f4db
 }
 template InternalIteratorBase<IndexValue>* NewErrorInternalIterator(
     const Status& status);
