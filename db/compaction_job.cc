//  Copyright (c) 2011-present, Facebook, Inc.  All rights reserved.
//  This source code is licensed under the BSD-style license found in the
//  LICENSE file in the root directory of this source tree. An additional grant
//  of patent rights can be found in the PATENTS file in the same directory.
//
// Copyright (c) 2011 The LevelDB Authors. All rights reserved.
// Use of this source code is governed by a BSD-style license that can be
// found in the LICENSE file. See the AUTHORS file for names of contributors.

#include "db/compaction_job.h"

#ifndef __STDC_FORMAT_MACROS
#define __STDC_FORMAT_MACROS
#endif

#include <inttypes.h>
#include <algorithm>
#include <functional>
#include <list>
#include <memory>
#include <random>
#include <set>
#include <thread>
#include <utility>
#include <vector>

#include "db/builder.h"
#include "db/db_iter.h"
#include "db/dbformat.h"
#include "db/event_helpers.h"
#include "db/filename.h"
#include "db/log_reader.h"
#include "db/log_writer.h"
#include "db/memtable.h"
#include "db/memtable_list.h"
#include "db/merge_context.h"
#include "db/merge_helper.h"
#include "db/version_set.h"
#include "port/likely.h"
#include "port/port.h"
#include "rocksdb/db.h"
#include "rocksdb/env.h"
#include "rocksdb/statistics.h"
#include "rocksdb/status.h"
#include "rocksdb/table.h"
#include "table/block.h"
#include "table/block_based_table_factory.h"
#include "table/merger.h"
#include "table/table_builder.h"
#include "util/coding.h"
#include "util/file_reader_writer.h"
#include "util/iostats_context_imp.h"
#include "util/log_buffer.h"
#include "util/logging.h"
#include "util/sst_file_manager_impl.h"
#include "util/mutexlock.h"
#include "util/perf_context_imp.h"
#include "util/stop_watch.h"
#include "util/string_util.h"
#include "util/sync_point.h"
#include "util/thread_status_util.h"

namespace rocksdb {

// Maintains state for each sub-compaction
struct CompactionJob::SubcompactionState {
  const Compaction* compaction;
  std::unique_ptr<CompactionIterator> c_iter;

  // The boundaries of the key-range this compaction is interested in. No two
  // subcompactions may have overlapping key-ranges.
  // 'start' is inclusive, 'end' is exclusive, and nullptr means unbounded
  Slice *start, *end;

  // The return status of this subcompaction
  Status status;

  // Files produced by this subcompaction
  struct Output {
    FileMetaData meta;
    bool finished;
    std::shared_ptr<const TableProperties> table_properties;
  };

  // State kept for output being generated
  std::vector<Output> outputs;
  std::unique_ptr<WritableFileWriter> outfile;
  std::unique_ptr<TableBuilder> builder;
  Output* current_output() {
    if (outputs.empty()) {
      // This subcompaction's outptut could be empty if compaction was aborted
      // before this subcompaction had a chance to generate any output files.
      // When subcompactions are executed sequentially this is more likely and
      // will be particulalry likely for the later subcompactions to be empty.
      // Once they are run in parallel however it should be much rarer.
      return nullptr;
    } else {
      return &outputs.back();
    }
  }

  uint64_t current_output_file_size;

  // State during the subcompaction
  uint64_t total_bytes;
  uint64_t num_input_records;
  uint64_t num_output_records;
  CompactionJobStats compaction_job_stats;
  uint64_t approx_size;
  // An index that used to speed up ShouldStopBefore().
  size_t grandparent_index = 0;
  // The number of bytes overlapping between the current output and
  // grandparent files used in ShouldStopBefore().
  uint64_t overlapped_bytes = 0;
  // A flag determine whether the key has been seen in ShouldStopBefore()
  bool seen_key = false;
  std::string compression_dict;

  SubcompactionState(Compaction* c, Slice* _start, Slice* _end,
                     uint64_t size = 0)
      : compaction(c),
        start(_start),
        end(_end),
        outfile(nullptr),
        builder(nullptr),
        current_output_file_size(0),
        total_bytes(0),
        num_input_records(0),
        num_output_records(0),
        approx_size(size),
        grandparent_index(0),
        overlapped_bytes(0),
        seen_key(false),
        compression_dict() {
    assert(compaction != nullptr);
  }

  SubcompactionState(SubcompactionState&& o) { *this = std::move(o); }

  SubcompactionState& operator=(SubcompactionState&& o) {
    compaction = std::move(o.compaction);
    start = std::move(o.start);
    end = std::move(o.end);
    status = std::move(o.status);
    outputs = std::move(o.outputs);
    outfile = std::move(o.outfile);
    builder = std::move(o.builder);
    current_output_file_size = std::move(o.current_output_file_size);
    total_bytes = std::move(o.total_bytes);
    num_input_records = std::move(o.num_input_records);
    num_output_records = std::move(o.num_output_records);
    compaction_job_stats = std::move(o.compaction_job_stats);
    approx_size = std::move(o.approx_size);
    grandparent_index = std::move(o.grandparent_index);
    overlapped_bytes = std::move(o.overlapped_bytes);
    seen_key = std::move(o.seen_key);
    compression_dict = std::move(o.compression_dict);
    return *this;
  }

  // Because member unique_ptrs do not have these.
  SubcompactionState(const SubcompactionState&) = delete;

  SubcompactionState& operator=(const SubcompactionState&) = delete;

  // Returns true iff we should stop building the current output
  // before processing "internal_key".
  bool ShouldStopBefore(const Slice& internal_key, uint64_t curr_file_size) {
    const InternalKeyComparator* icmp =
        &compaction->column_family_data()->internal_comparator();
    const std::vector<FileMetaData*>& grandparents = compaction->grandparents();

    // Scan to find earliest grandparent file that contains key.
    while (grandparent_index < grandparents.size() &&
           icmp->Compare(internal_key,
                         grandparents[grandparent_index]->largest.Encode()) >
               0) {
      if (seen_key) {
        overlapped_bytes += grandparents[grandparent_index]->fd.GetFileSize();
      }
      assert(grandparent_index + 1 >= grandparents.size() ||
             icmp->Compare(
                 grandparents[grandparent_index]->largest.Encode(),
                 grandparents[grandparent_index + 1]->smallest.Encode()) <= 0);
      grandparent_index++;
    }
    seen_key = true;

    if (overlapped_bytes + curr_file_size >
        compaction->max_compaction_bytes()) {
      // Too much overlap for current output; start new output
      overlapped_bytes = 0;
      return true;
    }

    return false;
  }
};

// Maintains state for the entire compaction
struct CompactionJob::CompactionState {
  Compaction* const compaction;

  // REQUIRED: subcompaction states are stored in order of increasing
  // key-range
  std::vector<CompactionJob::SubcompactionState> sub_compact_states;
  Status status;

  uint64_t total_bytes;
  uint64_t num_input_records;
  uint64_t num_output_records;

  explicit CompactionState(Compaction* c)
      : compaction(c),
        total_bytes(0),
        num_input_records(0),
        num_output_records(0) {}

  size_t NumOutputFiles() {
    size_t total = 0;
    for (auto& s : sub_compact_states) {
      total += s.outputs.size();
    }
    return total;
  }

  Slice SmallestUserKey() {
    for (const auto& sub_compact_state : sub_compact_states) {
      if (!sub_compact_state.outputs.empty() &&
          sub_compact_state.outputs[0].finished) {
        return sub_compact_state.outputs[0].meta.smallest.user_key();
      }
    }
    // If there is no finished output, return an empty slice.
    return Slice(nullptr, 0);
  }

  Slice LargestUserKey() {
    for (auto it = sub_compact_states.rbegin(); it < sub_compact_states.rend();
         ++it) {
      if (!it->outputs.empty() && it->current_output()->finished) {
        assert(it->current_output() != nullptr);
        return it->current_output()->meta.largest.user_key();
      }
    }
    // If there is no finished output, return an empty slice.
    return Slice(nullptr, 0);
  }
};

void CompactionJob::AggregateStatistics() {
  for (SubcompactionState& sc : compact_->sub_compact_states) {
    compact_->total_bytes += sc.total_bytes;
    compact_->num_input_records += sc.num_input_records;
    compact_->num_output_records += sc.num_output_records;
  }
  if (compaction_job_stats_) {
    for (SubcompactionState& sc : compact_->sub_compact_states) {
      compaction_job_stats_->Add(sc.compaction_job_stats);
    }
  }
}

CompactionJob::CompactionJob(
    int job_id, Compaction* compaction, const ImmutableDBOptions& db_options,
    const EnvOptions& env_options, VersionSet* versions,
    std::atomic<bool>* shutting_down, LogBuffer* log_buffer,
    Directory* db_directory, Directory* output_directory, Statistics* stats,
    InstrumentedMutex* db_mutex, Status* db_bg_error,
    std::vector<SequenceNumber> existing_snapshots,
    SequenceNumber earliest_write_conflict_snapshot,
    std::shared_ptr<Cache> table_cache, EventLogger* event_logger,
    bool paranoid_file_checks, bool measure_io_stats, const std::string& dbname,
    CompactionJobStats* compaction_job_stats)
    : job_id_(job_id),
      compact_(new CompactionState(compaction)),
      compaction_job_stats_(compaction_job_stats),
      compaction_stats_(1),
      dbname_(dbname),
      db_options_(db_options),
      env_options_(env_options),
      env_(db_options.env),
      versions_(versions),
      shutting_down_(shutting_down),
      log_buffer_(log_buffer),
      db_directory_(db_directory),
      output_directory_(output_directory),
      stats_(stats),
      db_mutex_(db_mutex),
      db_bg_error_(db_bg_error),
      existing_snapshots_(std::move(existing_snapshots)),
      earliest_write_conflict_snapshot_(earliest_write_conflict_snapshot),
      table_cache_(std::move(table_cache)),
      event_logger_(event_logger),
      paranoid_file_checks_(paranoid_file_checks),
      measure_io_stats_(measure_io_stats) {
  assert(log_buffer_ != nullptr);
  const auto* cfd = compact_->compaction->column_family_data();
  ThreadStatusUtil::SetColumnFamily(cfd, cfd->ioptions()->env,
                                    db_options_.enable_thread_tracking);
  ThreadStatusUtil::SetThreadOperation(ThreadStatus::OP_COMPACTION);
  ReportStartedCompaction(compaction);
}

CompactionJob::~CompactionJob() {
  assert(compact_ == nullptr);
  ThreadStatusUtil::ResetThreadStatus();
}

void CompactionJob::ReportStartedCompaction(
    Compaction* compaction) {
  const auto* cfd = compact_->compaction->column_family_data();
  ThreadStatusUtil::SetColumnFamily(cfd, cfd->ioptions()->env,
                                    db_options_.enable_thread_tracking);

  ThreadStatusUtil::SetThreadOperationProperty(
      ThreadStatus::COMPACTION_JOB_ID,
      job_id_);

  ThreadStatusUtil::SetThreadOperationProperty(
      ThreadStatus::COMPACTION_INPUT_OUTPUT_LEVEL,
      (static_cast<uint64_t>(compact_->compaction->start_level()) << 32) +
          compact_->compaction->output_level());

  // In the current design, a CompactionJob is always created
  // for non-trivial compaction.
  assert(compaction->IsTrivialMove() == false ||
         compaction->is_manual_compaction() == true);

  ThreadStatusUtil::SetThreadOperationProperty(
      ThreadStatus::COMPACTION_PROP_FLAGS,
      compaction->is_manual_compaction() +
          (compaction->deletion_compaction() << 1));

  ThreadStatusUtil::SetThreadOperationProperty(
      ThreadStatus::COMPACTION_TOTAL_INPUT_BYTES,
      compaction->CalculateTotalInputSize());

  IOSTATS_RESET(bytes_written);
  IOSTATS_RESET(bytes_read);
  ThreadStatusUtil::SetThreadOperationProperty(
      ThreadStatus::COMPACTION_BYTES_WRITTEN, 0);
  ThreadStatusUtil::SetThreadOperationProperty(
      ThreadStatus::COMPACTION_BYTES_READ, 0);

  // Set the thread operation after operation properties
  // to ensure GetThreadList() can always show them all together.
  ThreadStatusUtil::SetThreadOperation(
      ThreadStatus::OP_COMPACTION);

  if (compaction_job_stats_) {
    compaction_job_stats_->is_manual_compaction =
        compaction->is_manual_compaction();
  }
}

void CompactionJob::Prepare() {
  AutoThreadOperationStageUpdater stage_updater(
      ThreadStatus::STAGE_COMPACTION_PREPARE);

  // Generate file_levels_ for compaction berfore making Iterator
  auto* c = compact_->compaction;
  assert(c->column_family_data() != nullptr);
  assert(c->column_family_data()->current()->storage_info()
      ->NumLevelFiles(compact_->compaction->level()) > 0);

  // Is this compaction producing files at the bottommost level?
  bottommost_level_ = c->bottommost_level();

  if (c->ShouldFormSubcompactions()) {
    const uint64_t start_micros = env_->NowMicros();
    GenSubcompactionBoundaries();
    MeasureTime(stats_, SUBCOMPACTION_SETUP_TIME,
                env_->NowMicros() - start_micros);

    assert(sizes_.size() == boundaries_.size() + 1);

    for (size_t i = 0; i <= boundaries_.size(); i++) {
      Slice* start = i == 0 ? nullptr : &boundaries_[i - 1];
      Slice* end = i == boundaries_.size() ? nullptr : &boundaries_[i];
      compact_->sub_compact_states.emplace_back(c, start, end, sizes_[i]);
    }
    MeasureTime(stats_, NUM_SUBCOMPACTIONS_SCHEDULED,
                compact_->sub_compact_states.size());
  } else {
    compact_->sub_compact_states.emplace_back(c, nullptr, nullptr);
  }
}

struct RangeWithSize {
  Range range;
  uint64_t size;

  RangeWithSize(const Slice& a, const Slice& b, uint64_t s = 0)
      : range(a, b), size(s) {}
};

// Generates a histogram representing potential divisions of key ranges from
// the input. It adds the starting and/or ending keys of certain input files
// to the working set and then finds the approximate size of data in between
// each consecutive pair of slices. Then it divides these ranges into
// consecutive groups such that each group has a similar size.
void CompactionJob::GenSubcompactionBoundaries() {
  auto* c = compact_->compaction;
  auto* cfd = c->column_family_data();
  const Comparator* cfd_comparator = cfd->user_comparator();
  std::vector<Slice> bounds;
  int start_lvl = c->start_level();
  int out_lvl = c->output_level();

  // Add the starting and/or ending key of certain input files as a potential
  // boundary
  for (size_t lvl_idx = 0; lvl_idx < c->num_input_levels(); lvl_idx++) {
    int lvl = c->level(lvl_idx);
    if (lvl >= start_lvl && lvl <= out_lvl) {
      const LevelFilesBrief* flevel = c->input_levels(lvl_idx);
      size_t num_files = flevel->num_files;

      if (num_files == 0) {
        continue;
      }

      if (lvl == 0) {
        // For level 0 add the starting and ending key of each file since the
        // files may have greatly differing key ranges (not range-partitioned)
        for (size_t i = 0; i < num_files; i++) {
          bounds.emplace_back(flevel->files[i].smallest_key);
          bounds.emplace_back(flevel->files[i].largest_key);
        }
      } else {
        // For all other levels add the smallest/largest key in the level to
        // encompass the range covered by that level
        bounds.emplace_back(flevel->files[0].smallest_key);
        bounds.emplace_back(flevel->files[num_files - 1].largest_key);
        if (lvl == out_lvl) {
          // For the last level include the starting keys of all files since
          // the last level is the largest and probably has the widest key
          // range. Since it's range partitioned, the ending key of one file
          // and the starting key of the next are very close (or identical).
          for (size_t i = 1; i < num_files; i++) {
            bounds.emplace_back(flevel->files[i].smallest_key);
          }
        }
      }
    }
  }

  std::sort(bounds.begin(), bounds.end(),
    [cfd_comparator] (const Slice& a, const Slice& b) -> bool {
      return cfd_comparator->Compare(ExtractUserKey(a), ExtractUserKey(b)) < 0;
    });
  // Remove duplicated entries from bounds
  bounds.erase(std::unique(bounds.begin(), bounds.end(),
    [cfd_comparator] (const Slice& a, const Slice& b) -> bool {
      return cfd_comparator->Compare(ExtractUserKey(a), ExtractUserKey(b)) == 0;
    }), bounds.end());

  // Combine consecutive pairs of boundaries into ranges with an approximate
  // size of data covered by keys in that range
  uint64_t sum = 0;
  std::vector<RangeWithSize> ranges;
  auto* v = cfd->current();
  for (auto it = bounds.begin();;) {
    const Slice a = *it;
    it++;

    if (it == bounds.end()) {
      break;
    }

    const Slice b = *it;
    uint64_t size = versions_->ApproximateSize(v, a, b, start_lvl, out_lvl + 1);
    ranges.emplace_back(a, b, size);
    sum += size;
  }

  // Group the ranges into subcompactions
  const double min_file_fill_percent = 4.0 / 5;
  uint64_t max_output_files = static_cast<uint64_t>(
      std::ceil(sum / min_file_fill_percent /
                c->mutable_cf_options()->MaxFileSizeForLevel(out_lvl)));
  uint64_t subcompactions =
      std::min({static_cast<uint64_t>(ranges.size()),
                static_cast<uint64_t>(db_options_.max_subcompactions),
                max_output_files});

  double mean = sum * 1.0 / subcompactions;

  if (subcompactions > 1) {
    // Greedily add ranges to the subcompaction until the sum of the ranges'
    // sizes becomes >= the expected mean size of a subcompaction
    sum = 0;
    for (size_t i = 0; i < ranges.size() - 1; i++) {
      sum += ranges[i].size;
      if (subcompactions == 1) {
        // If there's only one left to schedule then it goes to the end so no
        // need to put an end boundary
        continue;
      }
      if (sum >= mean) {
        boundaries_.emplace_back(ExtractUserKey(ranges[i].range.limit));
        sizes_.emplace_back(sum);
        subcompactions--;
        sum = 0;
      }
    }
    sizes_.emplace_back(sum + ranges.back().size);
  } else {
    // Only one range so its size is the total sum of sizes computed above
    sizes_.emplace_back(sum);
  }
}

Status CompactionJob::Run() {
  AutoThreadOperationStageUpdater stage_updater(
      ThreadStatus::STAGE_COMPACTION_RUN);
  TEST_SYNC_POINT("CompactionJob::Run():Start");
  log_buffer_->FlushBufferToLog();
  LogCompaction();

  const size_t num_threads = compact_->sub_compact_states.size();
  assert(num_threads > 0);
  const uint64_t start_micros = env_->NowMicros();

  // Launch a thread for each of subcompactions 1...num_threads-1
  std::vector<std::thread> thread_pool;
  thread_pool.reserve(num_threads - 1);
  for (size_t i = 1; i < compact_->sub_compact_states.size(); i++) {
    thread_pool.emplace_back(&CompactionJob::ProcessKeyValueCompaction, this,
                             &compact_->sub_compact_states[i]);
  }

  // Always schedule the first subcompaction (whether or not there are also
  // others) in the current thread to be efficient with resources
  ProcessKeyValueCompaction(&compact_->sub_compact_states[0]);

  // Wait for all other threads (if there are any) to finish execution
  for (auto& thread : thread_pool) {
    thread.join();
  }

  if (output_directory_ && !db_options_.disable_data_sync) {
    output_directory_->Fsync();
  }

  compaction_stats_.micros = env_->NowMicros() - start_micros;
  MeasureTime(stats_, COMPACTION_TIME, compaction_stats_.micros);

  // Check if any thread encountered an error during execution
  Status status;
  for (const auto& state : compact_->sub_compact_states) {
    if (!state.status.ok()) {
      status = state.status;
      break;
    }
  }

  TablePropertiesCollection tp;
  for (const auto& state : compact_->sub_compact_states) {
    for (const auto& output : state.outputs) {
      auto fn = TableFileName(db_options_.db_paths, output.meta.fd.GetNumber(),
                              output.meta.fd.GetPathId());
      tp[fn] = output.table_properties;
    }
  }
  compact_->compaction->SetOutputTableProperties(std::move(tp));

  // Finish up all book-keeping to unify the subcompaction results
  AggregateStatistics();
  UpdateCompactionStats();
  RecordCompactionIOStats();
  LogFlush(db_options_.info_log);
  TEST_SYNC_POINT("CompactionJob::Run():End");

  compact_->status = status;
  return status;
}

Status CompactionJob::Install(const MutableCFOptions& mutable_cf_options) {
  AutoThreadOperationStageUpdater stage_updater(
      ThreadStatus::STAGE_COMPACTION_INSTALL);
  db_mutex_->AssertHeld();
  Status status = compact_->status;
  ColumnFamilyData* cfd = compact_->compaction->column_family_data();
  cfd->internal_stats()->AddCompactionStats(
      compact_->compaction->output_level(), compaction_stats_);

  if (status.ok()) {
    status = InstallCompactionResults(mutable_cf_options);
  }
  VersionStorageInfo::LevelSummaryStorage tmp;
  auto vstorage = cfd->current()->storage_info();
  const auto& stats = compaction_stats_;
  LogToBuffer(
      log_buffer_,
      "[%s] compacted to: %s, MB/sec: %.1f rd, %.1f wr, level %d, "
      "files in(%d, %d) out(%d) "
      "MB in(%.1f, %.1f) out(%.1f), read-write-amplify(%.1f) "
      "write-amplify(%.1f) %s, records in: %d, records dropped: %d\n",
      cfd->GetName().c_str(), vstorage->LevelSummary(&tmp),
      (stats.bytes_read_non_output_levels + stats.bytes_read_output_level) /
          static_cast<double>(stats.micros),
      stats.bytes_written / static_cast<double>(stats.micros),
      compact_->compaction->output_level(),
      stats.num_input_files_in_non_output_levels,
      stats.num_input_files_in_output_level,
      stats.num_output_files,
      stats.bytes_read_non_output_levels / 1048576.0,
      stats.bytes_read_output_level / 1048576.0,
      stats.bytes_written / 1048576.0,
      (stats.bytes_written + stats.bytes_read_output_level +
       stats.bytes_read_non_output_levels) /
          static_cast<double>(stats.bytes_read_non_output_levels),
      stats.bytes_written /
          static_cast<double>(stats.bytes_read_non_output_levels),
      status.ToString().c_str(), stats.num_input_records,
      stats.num_dropped_records);

  UpdateCompactionJobStats(stats);

  auto stream = event_logger_->LogToBuffer(log_buffer_);
  stream << "job" << job_id_
         << "event" << "compaction_finished"
         << "compaction_time_micros" << compaction_stats_.micros
         << "output_level" << compact_->compaction->output_level()
         << "num_output_files" << compact_->NumOutputFiles()
         << "total_output_size" << compact_->total_bytes
         << "num_input_records" << compact_->num_input_records
         << "num_output_records" << compact_->num_output_records
         << "num_subcompactions" << compact_->sub_compact_states.size();

  if (compaction_job_stats_ != nullptr) {
    stream << "num_single_delete_mismatches"
           << compaction_job_stats_->num_single_del_mismatch;
    stream << "num_single_delete_fallthrough"
           << compaction_job_stats_->num_single_del_fallthru;
  }

  if (measure_io_stats_ && compaction_job_stats_ != nullptr) {
    stream << "file_write_nanos" << compaction_job_stats_->file_write_nanos;
    stream << "file_range_sync_nanos"
           << compaction_job_stats_->file_range_sync_nanos;
    stream << "file_fsync_nanos" << compaction_job_stats_->file_fsync_nanos;
    stream << "file_prepare_write_nanos"
           << compaction_job_stats_->file_prepare_write_nanos;
  }

  stream << "lsm_state";
  stream.StartArray();
  for (int level = 0; level < vstorage->num_levels(); ++level) {
    stream << vstorage->NumLevelFiles(level);
  }
  stream.EndArray();

  CleanupCompaction();
  return status;
}

void CompactionJob::ProcessKeyValueCompaction(SubcompactionState* sub_compact) {
  assert(sub_compact != nullptr);
  ColumnFamilyData* cfd = sub_compact->compaction->column_family_data();
  std::unique_ptr<RangeDelAggregator> range_del_agg(
      new RangeDelAggregator(cfd->internal_comparator(), existing_snapshots_));
  std::unique_ptr<InternalIterator> input(versions_->MakeInputIterator(
      sub_compact->compaction, range_del_agg.get()));

  std::unique_ptr<InternalIterator> input2(
      versions_->MakeInputIterator(sub_compact->compaction));

  AutoThreadOperationStageUpdater stage_updater(
      ThreadStatus::STAGE_COMPACTION_PROCESS_KV);

  // I/O measurement variables
  PerfLevel prev_perf_level = PerfLevel::kEnableTime;
  const uint64_t kRecordStatsEvery = 1000;
  uint64_t prev_write_nanos = 0;
  uint64_t prev_fsync_nanos = 0;
  uint64_t prev_range_sync_nanos = 0;
  uint64_t prev_prepare_write_nanos = 0;
  if (measure_io_stats_) {
    prev_perf_level = GetPerfLevel();
    SetPerfLevel(PerfLevel::kEnableTime);
    prev_write_nanos = IOSTATS(write_nanos);
    prev_fsync_nanos = IOSTATS(fsync_nanos);
    prev_range_sync_nanos = IOSTATS(range_sync_nanos);
    prev_prepare_write_nanos = IOSTATS(prepare_write_nanos);
  }

  const MutableCFOptions* mutable_cf_options =
      sub_compact->compaction->mutable_cf_options();

  // To build compression dictionary, we sample the first output file, assuming
  // it'll reach the maximum length, and then use the dictionary for compressing
  // subsequent output files. The dictionary may be less than max_dict_bytes if
  // the first output file's length is less than the maximum.
  const int kSampleLenShift = 6;  // 2^6 = 64-byte samples
  std::set<size_t> sample_begin_offsets;
  if (bottommost_level_ &&
      cfd->ioptions()->compression_opts.max_dict_bytes > 0) {
    const size_t kMaxSamples =
        cfd->ioptions()->compression_opts.max_dict_bytes >> kSampleLenShift;
    const size_t kOutFileLen = mutable_cf_options->MaxFileSizeForLevel(
        compact_->compaction->output_level());
    if (kOutFileLen != port::kMaxSizet) {
      const size_t kOutFileNumSamples = kOutFileLen >> kSampleLenShift;
      Random64 generator{versions_->NewFileNumber()};
      for (size_t i = 0; i < kMaxSamples; ++i) {
        sample_begin_offsets.insert(generator.Uniform(kOutFileNumSamples)
                                    << kSampleLenShift);
      }
    }
  }

  auto compaction_filter = cfd->ioptions()->compaction_filter;
  std::unique_ptr<CompactionFilter> compaction_filter_from_factory = nullptr;
  if (compaction_filter == nullptr) {
    compaction_filter_from_factory =
        sub_compact->compaction->CreateCompactionFilter();
    compaction_filter = compaction_filter_from_factory.get();
  }

  auto makeMergeHelper = [&]() {
    return std::unique_ptr<MergeHelper>(new MergeHelper(
      env_, cfd->user_comparator(), cfd->ioptions()->merge_operator,
      compaction_filter, db_options_.info_log.get(),
      mutable_cf_options->min_partial_merge_operands,
      false /* internal key corruption is expected */,
      existing_snapshots_.empty() ? 0 : existing_snapshots_.back(),
      compact_->compaction->level(), db_options_.statistics.get()));
  };
  auto merge1 = makeMergeHelper();
  auto merge2 = makeMergeHelper();

  TEST_SYNC_POINT("CompactionJob::Run():Inprogress");

  Slice* start = sub_compact->start;
  Slice* end = sub_compact->end;
  if (start != nullptr) {
    IterKey start_iter;
    start_iter.SetInternalKey(*start, kMaxSequenceNumber, kValueTypeForSeek);
    input->Seek(start_iter.GetKey());
    input2->Seek(start_iter.GetKey());
  } else {
    input->SeekToFirst();
    input2->SeekToFirst();
  }

  Status status;
  auto makeCompactionIterator =
  [&](InternalIterator* input_iter, MergeHelper& merge) {
    return std::unique_ptr<CompactionIterator>(new CompactionIterator(
      input_iter, cfd->user_comparator(), &merge, versions_->LastSequence(),
      &existing_snapshots_, earliest_write_conflict_snapshot_, env_, false,
<<<<<<< HEAD
      sub_compact->compaction, compaction_filter));
  };
  sub_compact->c_iter = makeCompactionIterator(input.get(), *merge1);
=======
      range_del_agg.get(), sub_compact->compaction, compaction_filter));
>>>>>>> 91300d01
  auto c_iter = sub_compact->c_iter.get();
//  auto
  std::unique_ptr<CompactionIterator>
  c_iter2 = makeCompactionIterator(input2.get(), *merge2);
  c_iter->SeekToFirst();
  c_iter2->SeekToFirst();
  auto second_pass_iter = c_iter2->AdaptToInternalIterator();
  const auto& c_iter_stats = c_iter->iter_stats();
  auto sample_begin_offset_iter = sample_begin_offsets.cbegin();
  // data_begin_offset and compression_dict are only valid while generating
  // dictionary from the first output file.
  size_t data_begin_offset = 0;
  std::string compression_dict;
  compression_dict.reserve(cfd->ioptions()->compression_opts.max_dict_bytes);

  // TODO(noetzli): check whether we could check !shutting_down_->... only
  // only occasionally (see diff D42687)
  while (status.ok() && !shutting_down_->load(std::memory_order_acquire) &&
         !cfd->IsDropped() && c_iter->Valid()) {
    // Invariant: c_iter.status() is guaranteed to be OK if c_iter->Valid()
    // returns true.
    const Slice& key = c_iter->key();
    const Slice& value = c_iter->value();
    const std::string backupKey = key.ToString();

    // If an end key (exclusive) is specified, check if the current key is
    // >= than it and exit if it is because the iterator is out of its range
    if (end != nullptr &&
        cfd->user_comparator()->Compare(c_iter->user_key(), *end) >= 0) {
      break;
    } else if (sub_compact->compaction->output_level() != 0 &&
               sub_compact->ShouldStopBefore(
                   key, sub_compact->current_output_file_size) &&
               sub_compact->builder != nullptr) {
      status = FinishCompactionOutputFile(input->status(), sub_compact,
                                          range_del_agg.get());
      if (!status.ok()) {
        break;
      }
      assert(key == backupKey);
    }

    if (c_iter_stats.num_input_records % kRecordStatsEvery ==
        kRecordStatsEvery - 1) {
      RecordDroppedKeys(c_iter_stats, &sub_compact->compaction_job_stats);
      c_iter->ResetRecordCounts();
      RecordCompactionIOStats();
    }

    // Open output file if necessary
    if (sub_compact->builder == nullptr) {
      status = OpenCompactionOutputFile(sub_compact);
      if (!status.ok()) {
        break;
      }
      sub_compact->builder->SetSecondPassIterator(second_pass_iter.get());
    }
    assert(sub_compact->builder != nullptr);
    assert(sub_compact->current_output() != nullptr);
    sub_compact->builder->Add(key, value);
    sub_compact->current_output_file_size = sub_compact->builder->FileSize();
    sub_compact->current_output()->meta.UpdateBoundaries(
        key, c_iter->ikey().sequence);
    sub_compact->num_output_records++;

    if (sub_compact->outputs.size() == 1) {  // first output file
      // Check if this key/value overlaps any sample intervals; if so, appends
      // overlapping portions to the dictionary.
      for (const auto& data_elmt : {key, value}) {
        size_t data_end_offset = data_begin_offset + data_elmt.size();
        while (sample_begin_offset_iter != sample_begin_offsets.cend() &&
               *sample_begin_offset_iter < data_end_offset) {
          size_t sample_end_offset =
              *sample_begin_offset_iter + (1 << kSampleLenShift);
          // Invariant: Because we advance sample iterator while processing the
          // data_elmt containing the sample's last byte, the current sample
          // cannot end before the current data_elmt.
          assert(data_begin_offset < sample_end_offset);

          size_t data_elmt_copy_offset, data_elmt_copy_len;
          if (*sample_begin_offset_iter <= data_begin_offset) {
            // The sample starts before data_elmt starts, so take bytes starting
            // at the beginning of data_elmt.
            data_elmt_copy_offset = 0;
          } else {
            // data_elmt starts before the sample starts, so take bytes starting
            // at the below offset into data_elmt.
            data_elmt_copy_offset =
                *sample_begin_offset_iter - data_begin_offset;
          }
          if (sample_end_offset <= data_end_offset) {
            // The sample ends before data_elmt ends, so take as many bytes as
            // needed.
            data_elmt_copy_len =
                sample_end_offset - (data_begin_offset + data_elmt_copy_offset);
          } else {
            // data_elmt ends before the sample ends, so take all remaining
            // bytes in data_elmt.
            data_elmt_copy_len =
                data_end_offset - (data_begin_offset + data_elmt_copy_offset);
          }
          compression_dict.append(&data_elmt.data()[data_elmt_copy_offset],
                                  data_elmt_copy_len);
          if (sample_end_offset > data_end_offset) {
            // Didn't finish sample. Try to finish it with the next data_elmt.
            break;
          }
          // Next sample may require bytes from same data_elmt.
          sample_begin_offset_iter++;
        }
        data_begin_offset = data_end_offset;
      }
    }

    Status input_status = input->status();
    c_iter->Next();

    // Close output file if it is big enough
    // TODO(aekmekji): determine if file should be closed earlier than this
    // during subcompactions (i.e. if output size, estimated by input size, is
    // going to be 1.2MB and max_output_file_size = 1MB, prefer to have 0.6MB
    // and 0.6MB instead of 1MB and 0.2MB)
    if (sub_compact->compaction->output_level() != 0 &&
        sub_compact->current_output_file_size >=
            sub_compact->compaction->max_output_file_size()) {
      const Slice* next_key = nullptr;
      if (c_iter->Valid()) {
        next_key = &c_iter->key();
      }
      status = FinishCompactionOutputFile(input_status, sub_compact,
                                          range_del_agg.get(), next_key);
      if (sub_compact->outputs.size() == 1) {
        // Use dictionary from first output file for compression of subsequent
        // files.
        sub_compact->compression_dict = std::move(compression_dict);
      }
    }
  }

  sub_compact->num_input_records = c_iter_stats.num_input_records;
  sub_compact->compaction_job_stats.num_input_deletion_records =
      c_iter_stats.num_input_deletion_records;
  sub_compact->compaction_job_stats.num_corrupt_keys =
      c_iter_stats.num_input_corrupt_records;
  sub_compact->compaction_job_stats.num_single_del_fallthru =
      c_iter_stats.num_single_del_fallthru;
  sub_compact->compaction_job_stats.num_single_del_mismatch =
      c_iter_stats.num_single_del_mismatch;
  sub_compact->compaction_job_stats.total_input_raw_key_bytes +=
      c_iter_stats.total_input_raw_key_bytes;
  sub_compact->compaction_job_stats.total_input_raw_value_bytes +=
      c_iter_stats.total_input_raw_value_bytes;

  RecordTick(stats_, FILTER_OPERATION_TOTAL_TIME,
             c_iter_stats.total_filter_time);
  RecordDroppedKeys(c_iter_stats, &sub_compact->compaction_job_stats);
  RecordCompactionIOStats();

  if (status.ok() &&
      (shutting_down_->load(std::memory_order_acquire) || cfd->IsDropped())) {
    status = Status::ShutdownInProgress(
        "Database shutdown or Column family drop during compaction");
  }
  if (status.ok() && sub_compact->builder == nullptr &&
      sub_compact->outputs.size() == 0 &&
      range_del_agg->ShouldAddTombstones(bottommost_level_)) {
    // handle subcompaction containing only range deletions
    status = OpenCompactionOutputFile(sub_compact);
  }
  if (status.ok() && sub_compact->builder != nullptr) {
    status = FinishCompactionOutputFile(input->status(), sub_compact,
                                        range_del_agg.get());
  }
  if (status.ok()) {
    status = input->status();
  }

  if (measure_io_stats_) {
    sub_compact->compaction_job_stats.file_write_nanos +=
        IOSTATS(write_nanos) - prev_write_nanos;
    sub_compact->compaction_job_stats.file_fsync_nanos +=
        IOSTATS(fsync_nanos) - prev_fsync_nanos;
    sub_compact->compaction_job_stats.file_range_sync_nanos +=
        IOSTATS(range_sync_nanos) - prev_range_sync_nanos;
    sub_compact->compaction_job_stats.file_prepare_write_nanos +=
        IOSTATS(prepare_write_nanos) - prev_prepare_write_nanos;
    if (prev_perf_level != PerfLevel::kEnableTime) {
      SetPerfLevel(prev_perf_level);
    }
  }

  sub_compact->c_iter.reset();
  input.reset();
  sub_compact->status = status;
}

void CompactionJob::RecordDroppedKeys(
    const CompactionIteratorStats& c_iter_stats,
    CompactionJobStats* compaction_job_stats) {
  if (c_iter_stats.num_record_drop_user > 0) {
    RecordTick(stats_, COMPACTION_KEY_DROP_USER,
               c_iter_stats.num_record_drop_user);
  }
  if (c_iter_stats.num_record_drop_hidden > 0) {
    RecordTick(stats_, COMPACTION_KEY_DROP_NEWER_ENTRY,
               c_iter_stats.num_record_drop_hidden);
    if (compaction_job_stats) {
      compaction_job_stats->num_records_replaced +=
          c_iter_stats.num_record_drop_hidden;
    }
  }
  if (c_iter_stats.num_record_drop_obsolete > 0) {
    RecordTick(stats_, COMPACTION_KEY_DROP_OBSOLETE,
               c_iter_stats.num_record_drop_obsolete);
    if (compaction_job_stats) {
      compaction_job_stats->num_expired_deletion_records +=
          c_iter_stats.num_record_drop_obsolete;
    }
  }
}

Status CompactionJob::FinishCompactionOutputFile(
    const Status& input_status, SubcompactionState* sub_compact,
    RangeDelAggregator* range_del_agg,
    const Slice* next_table_min_key /* = nullptr */) {
  AutoThreadOperationStageUpdater stage_updater(
      ThreadStatus::STAGE_COMPACTION_SYNC_FILE);
  assert(sub_compact != nullptr);
  assert(sub_compact->outfile);
  assert(sub_compact->builder != nullptr);
  assert(sub_compact->current_output() != nullptr);

  uint64_t output_number = sub_compact->current_output()->meta.fd.GetNumber();
  assert(output_number != 0);

  TableProperties table_properties;
  // Check for iterator errors
  Status s = input_status;
  auto meta = &sub_compact->current_output()->meta;
  if (s.ok()) {
    Slice lower_bound_guard, upper_bound_guard;
    const Slice *lower_bound, *upper_bound;
    if (sub_compact->outputs.size() == 1) {
      // For the first output table, include range tombstones before the min key
      // but after the subcompaction boundary.
      lower_bound = sub_compact->start;
    } else if (meta->smallest.size() > 0) {
      // For subsequent output tables, only include range tombstones from min
      // key onwards since the previous file was extended to contain range
      // tombstones falling before min key.
      lower_bound_guard = meta->smallest.user_key();
      lower_bound = &lower_bound_guard;
    } else {
      lower_bound = nullptr;
    }
    if (next_table_min_key != nullptr) {
      // This isn't the last file in the subcompaction, so extend until the next
      // file starts.
      upper_bound_guard = ExtractUserKey(*next_table_min_key);
      upper_bound = &upper_bound_guard;
    } else {
      // This is the last file in the subcompaction, so extend until the
      // subcompaction ends.
      upper_bound = sub_compact->end;
    }
    range_del_agg->AddToBuilder(sub_compact->builder.get(), lower_bound,
                                upper_bound, meta, bottommost_level_);
  }
  const uint64_t current_entries = sub_compact->builder->NumEntries();
  meta->marked_for_compaction = sub_compact->builder->NeedCompact();
  if (s.ok()) {
    s = sub_compact->builder->Finish();
  } else {
    sub_compact->builder->Abandon();
  }
  const uint64_t current_bytes = sub_compact->builder->FileSize();
  meta->fd.file_size = current_bytes;
  sub_compact->current_output()->finished = true;
  sub_compact->total_bytes += current_bytes;

  // Finish and check for file errors
  if (s.ok() && !db_options_.disable_data_sync) {
    StopWatch sw(env_, stats_, COMPACTION_OUTFILE_SYNC_MICROS);
    s = sub_compact->outfile->Sync(db_options_.use_fsync);
  }
  if (s.ok()) {
    s = sub_compact->outfile->Close();
  }
  sub_compact->outfile.reset();

  ColumnFamilyData* cfd = sub_compact->compaction->column_family_data();
  TableProperties tp;
  if (s.ok() && current_entries > 0) {
    // Verify that the table is usable
    InternalIterator* iter = cfd->table_cache()->NewIterator(
        ReadOptions(), env_options_, cfd->internal_comparator(), meta->fd,
        nullptr, cfd->internal_stats()->GetFileReadHist(
                     compact_->compaction->output_level()),
        false);
    s = iter->status();

    if (s.ok() && paranoid_file_checks_) {
      for (iter->SeekToFirst(); iter->Valid(); iter->Next()) {}
      s = iter->status();
    }

    delete iter;

    // Output to event logger and fire events.
    if (s.ok()) {
      tp = sub_compact->builder->GetTableProperties();
      sub_compact->current_output()->table_properties =
          std::make_shared<TableProperties>(tp);
      Log(InfoLogLevel::INFO_LEVEL, db_options_.info_log,
          "[%s] [JOB %d] Generated table #%" PRIu64 ": %" PRIu64
          " keys, %" PRIu64 " bytes%s",
          cfd->GetName().c_str(), job_id_, output_number, current_entries,
          current_bytes,
          meta->marked_for_compaction ? " (need compaction)" : "");
    }
  }
  std::string fname = TableFileName(db_options_.db_paths, meta->fd.GetNumber(),
                                    meta->fd.GetPathId());
  EventHelpers::LogAndNotifyTableFileCreationFinished(
      event_logger_, cfd->ioptions()->listeners, dbname_, cfd->GetName(), fname,
      job_id_, meta->fd, tp, TableFileCreationReason::kCompaction, s);

  // Report new file to SstFileManagerImpl
  auto sfm =
      static_cast<SstFileManagerImpl*>(db_options_.sst_file_manager.get());
  if (sfm && meta->fd.GetPathId() == 0) {
    auto fn = TableFileName(cfd->ioptions()->db_paths, meta->fd.GetNumber(),
                            meta->fd.GetPathId());
    sfm->OnAddFile(fn);
    if (sfm->IsMaxAllowedSpaceReached()) {
      InstrumentedMutexLock l(db_mutex_);
      if (db_bg_error_->ok()) {
        s = Status::IOError("Max allowed space was reached");
        *db_bg_error_ = s;
        TEST_SYNC_POINT(
            "CompactionJob::FinishCompactionOutputFile:MaxAllowedSpaceReached");
      }
    }
  }

  sub_compact->builder.reset();
  sub_compact->current_output_file_size = 0;
  return s;
}

Status CompactionJob::InstallCompactionResults(
    const MutableCFOptions& mutable_cf_options) {
  db_mutex_->AssertHeld();

  auto* compaction = compact_->compaction;
  // paranoia: verify that the files that we started with
  // still exist in the current version and in the same original level.
  // This ensures that a concurrent compaction did not erroneously
  // pick the same files to compact_.
  if (!versions_->VerifyCompactionFileConsistency(compaction)) {
    Compaction::InputLevelSummaryBuffer inputs_summary;

    Log(InfoLogLevel::ERROR_LEVEL, db_options_.info_log,
        "[%s] [JOB %d] Compaction %s aborted",
        compaction->column_family_data()->GetName().c_str(), job_id_,
        compaction->InputLevelSummary(&inputs_summary));
    return Status::Corruption("Compaction input files inconsistent");
  }

  {
    Compaction::InputLevelSummaryBuffer inputs_summary;
    Log(InfoLogLevel::INFO_LEVEL, db_options_.info_log,
        "[%s] [JOB %d] Compacted %s => %" PRIu64 " bytes",
        compaction->column_family_data()->GetName().c_str(), job_id_,
        compaction->InputLevelSummary(&inputs_summary), compact_->total_bytes);
  }

  // Add compaction outputs
  compaction->AddInputDeletions(compact_->compaction->edit());

  for (const auto& sub_compact : compact_->sub_compact_states) {
    for (const auto& out : sub_compact.outputs) {
      compaction->edit()->AddFile(compaction->output_level(), out.meta);
    }
  }
  return versions_->LogAndApply(compaction->column_family_data(),
                                mutable_cf_options, compaction->edit(),
                                db_mutex_, db_directory_);
}

void CompactionJob::RecordCompactionIOStats() {
  RecordTick(stats_, COMPACT_READ_BYTES, IOSTATS(bytes_read));
  ThreadStatusUtil::IncreaseThreadOperationProperty(
      ThreadStatus::COMPACTION_BYTES_READ, IOSTATS(bytes_read));
  IOSTATS_RESET(bytes_read);
  RecordTick(stats_, COMPACT_WRITE_BYTES, IOSTATS(bytes_written));
  ThreadStatusUtil::IncreaseThreadOperationProperty(
      ThreadStatus::COMPACTION_BYTES_WRITTEN, IOSTATS(bytes_written));
  IOSTATS_RESET(bytes_written);
}

Status CompactionJob::OpenCompactionOutputFile(
    SubcompactionState* sub_compact) {
  assert(sub_compact != nullptr);
  assert(sub_compact->builder == nullptr);
  // no need to lock because VersionSet::next_file_number_ is atomic
  uint64_t file_number = versions_->NewFileNumber();
  std::string fname = TableFileName(db_options_.db_paths, file_number,
                                    sub_compact->compaction->output_path_id());
  // Fire events.
  ColumnFamilyData* cfd = sub_compact->compaction->column_family_data();
#ifndef ROCKSDB_LITE
  EventHelpers::NotifyTableFileCreationStarted(
      cfd->ioptions()->listeners, dbname_, cfd->GetName(), fname, job_id_,
      TableFileCreationReason::kCompaction);
#endif  // !ROCKSDB_LITE
  // Make the output file
  unique_ptr<WritableFile> writable_file;
  Status s = NewWritableFile(env_, fname, &writable_file, env_options_);
  if (!s.ok()) {
    Log(InfoLogLevel::ERROR_LEVEL, db_options_.info_log,
        "[%s] [JOB %d] OpenCompactionOutputFiles for table #%" PRIu64
        " fails at NewWritableFile with status %s",
        sub_compact->compaction->column_family_data()->GetName().c_str(),
        job_id_, file_number, s.ToString().c_str());
    LogFlush(db_options_.info_log);
    EventHelpers::LogAndNotifyTableFileCreationFinished(
        event_logger_, cfd->ioptions()->listeners, dbname_, cfd->GetName(),
        fname, job_id_, FileDescriptor(), TableProperties(),
        TableFileCreationReason::kCompaction, s);
    return s;
  }

  SubcompactionState::Output out;
  out.meta.fd =
      FileDescriptor(file_number, sub_compact->compaction->output_path_id(), 0);
  out.finished = false;

  sub_compact->outputs.push_back(out);
  writable_file->SetIOPriority(Env::IO_LOW);
  writable_file->SetPreallocationBlockSize(static_cast<size_t>(
      sub_compact->compaction->OutputFilePreallocationSize()));
  sub_compact->outfile.reset(
      new WritableFileWriter(std::move(writable_file), env_options_));

  // If the Column family flag is to only optimize filters for hits,
  // we can skip creating filters if this is the bottommost_level where
  // data is going to be found
  bool skip_filters =
      cfd->ioptions()->optimize_filters_for_hits && bottommost_level_;
  sub_compact->builder.reset(NewTableBuilder(
      *cfd->ioptions(), cfd->internal_comparator(),
      cfd->int_tbl_prop_collector_factories(), cfd->GetID(), cfd->GetName(),
      sub_compact->outfile.get(), sub_compact->compaction->output_compression(),
      cfd->ioptions()->compression_opts,
      sub_compact->compaction->output_level(),
      &sub_compact->compression_dict,
      skip_filters));
  LogFlush(db_options_.info_log);
  return s;
}

void CompactionJob::CleanupCompaction() {
  for (SubcompactionState& sub_compact : compact_->sub_compact_states) {
    const auto& sub_status = sub_compact.status;

    if (sub_compact.builder != nullptr) {
      // May happen if we get a shutdown call in the middle of compaction
      sub_compact.builder->Abandon();
      sub_compact.builder.reset();
    } else {
      assert(!sub_status.ok() || sub_compact.outfile == nullptr);
    }
    for (const auto& out : sub_compact.outputs) {
      // If this file was inserted into the table cache then remove
      // them here because this compaction was not committed.
      if (!sub_status.ok()) {
        TableCache::Evict(table_cache_.get(), out.meta.fd.GetNumber());
      }
    }
  }
  delete compact_;
  compact_ = nullptr;
}

#ifndef ROCKSDB_LITE
namespace {
void CopyPrefix(
    const Slice& src, size_t prefix_length, std::string* dst) {
  assert(prefix_length > 0);
  size_t length = src.size() > prefix_length ? prefix_length : src.size();
  dst->assign(src.data(), length);
}
}  // namespace

#endif  // !ROCKSDB_LITE

void CompactionJob::UpdateCompactionStats() {
  Compaction* compaction = compact_->compaction;
  compaction_stats_.num_input_files_in_non_output_levels = 0;
  compaction_stats_.num_input_files_in_output_level = 0;
  for (int input_level = 0;
       input_level < static_cast<int>(compaction->num_input_levels());
       ++input_level) {
    if (compaction->start_level() + input_level
        != compaction->output_level()) {
      UpdateCompactionInputStatsHelper(
          &compaction_stats_.num_input_files_in_non_output_levels,
          &compaction_stats_.bytes_read_non_output_levels,
          input_level);
    } else {
      UpdateCompactionInputStatsHelper(
          &compaction_stats_.num_input_files_in_output_level,
          &compaction_stats_.bytes_read_output_level,
          input_level);
    }
  }

  for (const auto& sub_compact : compact_->sub_compact_states) {
    size_t num_output_files = sub_compact.outputs.size();
    if (sub_compact.builder != nullptr) {
      // An error occurred so ignore the last output.
      assert(num_output_files > 0);
      --num_output_files;
    }
    compaction_stats_.num_output_files += static_cast<int>(num_output_files);

    for (const auto& out : sub_compact.outputs) {
      compaction_stats_.bytes_written += out.meta.fd.file_size;
    }
    if (sub_compact.num_input_records > sub_compact.num_output_records) {
      compaction_stats_.num_dropped_records +=
          sub_compact.num_input_records - sub_compact.num_output_records;
    }
  }
}

void CompactionJob::UpdateCompactionInputStatsHelper(
    int* num_files, uint64_t* bytes_read, int input_level) {
  const Compaction* compaction = compact_->compaction;
  auto num_input_files = compaction->num_input_files(input_level);
  *num_files += static_cast<int>(num_input_files);

  for (size_t i = 0; i < num_input_files; ++i) {
    const auto* file_meta = compaction->input(input_level, i);
    *bytes_read += file_meta->fd.GetFileSize();
    compaction_stats_.num_input_records +=
        static_cast<uint64_t>(file_meta->num_entries);
  }
}

void CompactionJob::UpdateCompactionJobStats(
    const InternalStats::CompactionStats& stats) const {
#ifndef ROCKSDB_LITE
  if (compaction_job_stats_) {
    compaction_job_stats_->elapsed_micros = stats.micros;

    // input information
    compaction_job_stats_->total_input_bytes =
        stats.bytes_read_non_output_levels +
        stats.bytes_read_output_level;
    compaction_job_stats_->num_input_records =
        compact_->num_input_records;
    compaction_job_stats_->num_input_files =
        stats.num_input_files_in_non_output_levels +
        stats.num_input_files_in_output_level;
    compaction_job_stats_->num_input_files_at_output_level =
        stats.num_input_files_in_output_level;

    // output information
    compaction_job_stats_->total_output_bytes = stats.bytes_written;
    compaction_job_stats_->num_output_records =
        compact_->num_output_records;
    compaction_job_stats_->num_output_files = stats.num_output_files;

    if (compact_->NumOutputFiles() > 0U) {
      CopyPrefix(
          compact_->SmallestUserKey(),
          CompactionJobStats::kMaxPrefixLength,
          &compaction_job_stats_->smallest_output_key_prefix);
      CopyPrefix(
          compact_->LargestUserKey(),
          CompactionJobStats::kMaxPrefixLength,
          &compaction_job_stats_->largest_output_key_prefix);
    }
  }
#endif  // !ROCKSDB_LITE
}

void CompactionJob::LogCompaction() {
  Compaction* compaction = compact_->compaction;
  ColumnFamilyData* cfd = compaction->column_family_data();

  // Let's check if anything will get logged. Don't prepare all the info if
  // we're not logging
  if (db_options_.info_log_level <= InfoLogLevel::INFO_LEVEL) {
    Compaction::InputLevelSummaryBuffer inputs_summary;
    Log(InfoLogLevel::INFO_LEVEL, db_options_.info_log,
        "[%s] [JOB %d] Compacting %s, score %.2f", cfd->GetName().c_str(),
        job_id_, compaction->InputLevelSummary(&inputs_summary),
        compaction->score());
    char scratch[2345];
    compaction->Summary(scratch, sizeof(scratch));
    Log(InfoLogLevel::INFO_LEVEL, db_options_.info_log,
        "[%s] Compaction start summary: %s\n", cfd->GetName().c_str(), scratch);
    // build event logger report
    auto stream = event_logger_->Log();
    stream << "job" << job_id_ << "event"
           << "compaction_started";
    for (size_t i = 0; i < compaction->num_input_levels(); ++i) {
      stream << ("files_L" + ToString(compaction->level(i)));
      stream.StartArray();
      for (auto f : *compaction->inputs(i)) {
        stream << f->fd.GetNumber();
      }
      stream.EndArray();
    }
    stream << "score" << compaction->score() << "input_data_size"
           << compaction->CalculateTotalInputSize();
  }
}

}  // namespace rocksdb<|MERGE_RESOLUTION|>--- conflicted
+++ resolved
@@ -664,8 +664,8 @@
   std::unique_ptr<InternalIterator> input(versions_->MakeInputIterator(
       sub_compact->compaction, range_del_agg.get()));
 
-  std::unique_ptr<InternalIterator> input2(
-      versions_->MakeInputIterator(sub_compact->compaction));
+  std::unique_ptr<InternalIterator> input2(versions_->MakeInputIterator(
+      sub_compact->compaction, range_del_agg.get()));
 
   AutoThreadOperationStageUpdater stage_updater(
       ThreadStatus::STAGE_COMPACTION_PROCESS_KV);
@@ -751,13 +751,9 @@
     return std::unique_ptr<CompactionIterator>(new CompactionIterator(
       input_iter, cfd->user_comparator(), &merge, versions_->LastSequence(),
       &existing_snapshots_, earliest_write_conflict_snapshot_, env_, false,
-<<<<<<< HEAD
-      sub_compact->compaction, compaction_filter));
+      range_del_agg.get(), sub_compact->compaction, compaction_filter));
   };
   sub_compact->c_iter = makeCompactionIterator(input.get(), *merge1);
-=======
-      range_del_agg.get(), sub_compact->compaction, compaction_filter));
->>>>>>> 91300d01
   auto c_iter = sub_compact->c_iter.get();
 //  auto
   std::unique_ptr<CompactionIterator>
