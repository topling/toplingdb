--- conflicted
+++ resolved
@@ -1046,13 +1046,10 @@
 DEFINE_int32(trace_replay_threads, 1,
              "The number of threads to replay, must >=1.");
 
-<<<<<<< HEAD
 DEFINE_bool(io_uring_enabled, true,
             "If true, enable the use of IO uring if the platform supports it");
 extern "C" bool RocksDbIOUringEnable() { return FLAGS_io_uring_enabled; }
-=======
 DEFINE_string(json, "", "json config file.");
->>>>>>> 8f31895e
 #endif  // ROCKSDB_LITE
 
 static enum ROCKSDB_NAMESPACE::CompressionType StringToCompressionType(
