--- conflicted
+++ resolved
@@ -3182,66 +3182,6 @@
     db_->ReleaseSnapshot(s);
   }
 }
-<<<<<<< HEAD
-
-TEST_F(DBRangeDelTest, DoubleCountRangeTombstoneCompensatedSize) {
-  // Test for a bug fix if a file has multiple range tombstones
-  // with same start and end key but with different sequence numbers,
-  // we should only calculate compensated range tombstone size
-  // for one of them.
-  Options opts = CurrentOptions();
-  opts.disable_auto_compactions = true;
-  DestroyAndReopen(opts);
-
-  std::vector<std::string> values;
-  Random rnd(301);
-  // file in L2
-  ASSERT_OK(Put(Key(1), rnd.RandomString(1 << 10)));
-  ASSERT_OK(Put(Key(2), rnd.RandomString(1 << 10)));
-  ASSERT_OK(Flush());
-  MoveFilesToLevel(2);
-  uint64_t l2_size = 0;
-  ASSERT_OK(Size(Key(1), Key(3), 0 /* cf */, &l2_size));
-  ASSERT_GT(l2_size, 0);
-
-  // file in L1
-  ASSERT_OK(Put(Key(3), rnd.RandomString(1 << 10)));
-  ASSERT_OK(Put(Key(4), rnd.RandomString(1 << 10)));
-  ASSERT_OK(Flush());
-  MoveFilesToLevel(1);
-  uint64_t l1_size = 0;
-  ASSERT_OK(Size(Key(3), Key(5), 0 /* cf */, &l1_size));
-  ASSERT_GT(l1_size, 0);
-
-  ASSERT_OK(db_->DeleteRange(WriteOptions(), db_->DefaultColumnFamily(), Key(1),
-                             Key(5)));
-  // so that the range tombstone above is not dropped
-  const Snapshot* snapshot = db_->GetSnapshot();
-  ASSERT_OK(db_->DeleteRange(WriteOptions(), db_->DefaultColumnFamily(), Key(1),
-                             Key(5)));
-  ASSERT_OK(Flush());
-  // Range deletion compensated size computed during flush time
-  std::vector<std::vector<FileMetaData>> level_to_files;
-  dbfull()->TEST_GetFilesMetaData(dbfull()->DefaultColumnFamily(),
-                                  &level_to_files);
-  ASSERT_EQ(level_to_files[0].size(), 1);
-  // instead of 2 * (l1_size + l2_size)
-  ASSERT_EQ(level_to_files[0][0].compensated_range_deletion_size,
-            l1_size + l2_size);
-
-  // Range deletion compensated size computed during compaction time
-  ASSERT_OK(dbfull()->TEST_CompactRange(0, nullptr, nullptr, nullptr,
-                                        true /* disallow_trivial_move */));
-  dbfull()->TEST_GetFilesMetaData(dbfull()->DefaultColumnFamily(),
-                                  &level_to_files);
-  ASSERT_EQ(level_to_files[1].size(), 1);
-  ASSERT_EQ(level_to_files[1][0].compensated_range_deletion_size, l2_size);
-  db_->ReleaseSnapshot(snapshot);
-}
-
-#endif  // ROCKSDB_LITE
-=======
->>>>>>> 49ce8a10
 
 TEST_F(DBRangeDelTest, DoubleCountRangeTombstoneCompensatedSize) {
   // Test for a bug fix if a file has multiple range tombstones
