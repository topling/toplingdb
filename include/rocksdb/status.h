// Copyright (c) 2011-present, Facebook, Inc.  All rights reserved.
//  This source code is licensed under both the GPLv2 (found in the
//  COPYING file in the root directory) and Apache 2.0 License
//  (found in the LICENSE.Apache file in the root directory).
// Copyright (c) 2011 The LevelDB Authors. All rights reserved.
// Use of this source code is governed by a BSD-style license that can be
// found in the LICENSE file. See the AUTHORS file for names of contributors.
//
// A Status encapsulates the result of an operation.  It may indicate success,
// or it may indicate an error with an associated error message.
//
// Multiple threads can invoke const methods on a Status without
// external synchronization, but if any of the threads may call a
// non-const method, all threads accessing the same Status must use
// external synchronization.

#pragma once

#ifdef ROCKSDB_ASSERT_STATUS_CHECKED
#include <stdio.h>
#include <stdlib.h>
#endif

#include <memory>
#include <string>

#ifdef ROCKSDB_ASSERT_STATUS_CHECKED
#include "port/stack_trace.h"
#endif

#include "rocksdb/slice.h"

namespace ROCKSDB_NAMESPACE {

class Status {
 public:
  // Create a success status.
  Status()
      : code_(kOk),
        subcode_(kNone),
        sev_(kNoError),
        retryable_(false),
        data_loss_(false),
        scope_(0),
        state_(nullptr) {}
  ~Status() {
#ifdef ROCKSDB_ASSERT_STATUS_CHECKED
    if (!checked_) {
      fprintf(stderr, "Failed to check Status %p\n", this);
      port::PrintStack();
      std::abort();
    }
#endif  // ROCKSDB_ASSERT_STATUS_CHECKED
  }

  // Copy the specified status.
  Status(const Status& s);
  Status& operator=(const Status& s);
  Status(Status&& s) noexcept;
  Status& operator=(Status&& s) noexcept;
  bool operator==(const Status& rhs) const;
  bool operator!=(const Status& rhs) const;

  void SetAsOK() {
    if (kOk != code_) {
      pack8_ = 0;
      state_.reset(nullptr);
    }
  }

  // In case of intentionally swallowing an error, user must explicitly call
  // this function. That way we are easily able to search the code to find where
  // error swallowing occurs.
  inline void PermitUncheckedError() const { MarkChecked(); }

  inline void MustCheck() const {
#ifdef ROCKSDB_ASSERT_STATUS_CHECKED
    checked_ = false;
#endif  // ROCKSDB_ASSERT_STATUS_CHECKED
  }

  enum Code : unsigned char {
    kOk = 0,
    kNotFound = 1,
    kCorruption = 2,
    kNotSupported = 3,
    kInvalidArgument = 4,
    kIOError = 5,
    kMergeInProgress = 6,
    kIncomplete = 7,
    kShutdownInProgress = 8,
    kTimedOut = 9,
    kAborted = 10,
    kBusy = 11,
    kExpired = 12,
    kTryAgain = 13,
    kCompactionTooLarge = 14,
    kColumnFamilyDropped = 15,
    kMaxCode
  };

  Code code() const {
    MarkChecked();
    return code_;
  }

  enum SubCode : unsigned char {
    kNone = 0,
    kMutexTimeout = 1,
    kLockTimeout = 2,
    kLockLimit = 3,
    kNoSpace = 4,
    kDeadlock = 5,
    kStaleFile = 6,
    kMemoryLimit = 7,
    kSpaceLimit = 8,
    kPathNotFound = 9,
    KMergeOperandsInsufficientCapacity = 10,
    kManualCompactionPaused = 11,
    kOverwritten = 12,
    kTxnNotPrepared = 13,
    kIOFenced = 14,
    kMergeOperatorFailed = 15,
<<<<<<< HEAD
    kMergeOperandThresholdExceeded = 16,
=======
    kCrossDevice = 16,
>>>>>>> 84254459
    kMaxSubCode
  };

  SubCode subcode() const {
    MarkChecked();
    return subcode_;
  }

  enum Severity : unsigned char {
    kNoError = 0,
    kSoftError = 1,
    kHardError = 2,
    kFatalError = 3,
    kUnrecoverableError = 4,
    kMaxSeverity
  };

  Status(const Status& s, Severity sev);

  Status(Code _code, SubCode _subcode, Severity _sev, const Slice& msg)
      : Status(_code, _subcode, msg, "", _sev) {}

  static Status CopyAppendMessage(const Status& s, const Slice& delim,
                                  const Slice& msg);

  Severity severity() const {
    MarkChecked();
    return sev_;
  }

  // Returns a C style string indicating the message of the Status
  const char* getState() const {
    MarkChecked();
    return state_.get();
  }

  // Override this status with another, unless this status is already non-ok.
  // Returns *this. Thus, the result of `a.UpdateIfOk(b).UpdateIfOk(c)` is
  // non-ok (and `a` modified as such) iff any input was non-ok, with
  // left-most taking precedence as far as the details.
  Status& UpdateIfOk(Status&& s) {
    if (code() == kOk) {
      *this = std::move(s);
    } else {
      // Alright to ignore that status as long as this one is checked
      s.PermitUncheckedError();
    }
    MustCheck();
    return *this;
  }

  Status& UpdateIfOk(const Status& s) {
    return UpdateIfOk(std::forward<Status>(Status(s)));
  }

  // Return a success status.
  static Status OK() { return Status(); }

  // Successful, though an existing something was overwritten
  // Note: using variants of OK status for program logic is discouraged,
  // but it can be useful for communicating statistical information without
  // changing public APIs.
  static Status OkOverwritten() { return Status(kOk, kOverwritten); }

  // Successful, though the number of operands merged during the query exceeded
  // the threshold. Note: using variants of OK status for program logic is
  // discouraged, but it can be useful for communicating statistical information
  // without changing public APIs.
  static Status OkMergeOperandThresholdExceeded() {
    return Status(kOk, kMergeOperandThresholdExceeded);
  }

  // Return error status of an appropriate type.
  static Status NotFound(const Slice& msg, const Slice& msg2 = Slice()) {
    return Status(kNotFound, msg, msg2);
  }

  // Fast path for not found without malloc;
  static Status NotFound(SubCode msg = kNone) { return Status(kNotFound, msg); }

  static Status NotFound(SubCode sc, const Slice& msg,
                         const Slice& msg2 = Slice()) {
    return Status(kNotFound, sc, msg, msg2);
  }

  static Status Corruption(const Slice& msg, const Slice& msg2 = Slice()) {
    return Status(kCorruption, msg, msg2);
  }
  static Status Corruption(SubCode msg = kNone) {
    return Status(kCorruption, msg);
  }

  static Status NotSupported(const Slice& msg, const Slice& msg2 = Slice()) {
    return Status(kNotSupported, msg, msg2);
  }
  static Status NotSupported(SubCode msg = kNone) {
    return Status(kNotSupported, msg);
  }

  static Status InvalidArgument(const Slice& msg, const Slice& msg2 = Slice()) {
    return Status(kInvalidArgument, msg, msg2);
  }
  static Status InvalidArgument(SubCode msg = kNone) {
    return Status(kInvalidArgument, msg);
  }

  static Status IOError(const Slice& msg, const Slice& msg2 = Slice()) {
    return Status(kIOError, msg, msg2);
  }
  static Status IOError(SubCode msg = kNone) { return Status(kIOError, msg); }

  static Status MergeInProgress(const Slice& msg, const Slice& msg2 = Slice()) {
    return Status(kMergeInProgress, msg, msg2);
  }
  static Status MergeInProgress(SubCode msg = kNone) {
    return Status(kMergeInProgress, msg);
  }

  static Status Incomplete(const Slice& msg, const Slice& msg2 = Slice()) {
    return Status(kIncomplete, msg, msg2);
  }
  static Status Incomplete(SubCode msg = kNone) {
    return Status(kIncomplete, msg);
  }

  static Status ShutdownInProgress(SubCode msg = kNone) {
    return Status(kShutdownInProgress, msg);
  }
  static Status ShutdownInProgress(const Slice& msg,
                                   const Slice& msg2 = Slice()) {
    return Status(kShutdownInProgress, msg, msg2);
  }
  static Status Aborted(SubCode msg = kNone) { return Status(kAborted, msg); }
  static Status Aborted(const Slice& msg, const Slice& msg2 = Slice()) {
    return Status(kAborted, msg, msg2);
  }

  static Status Busy(SubCode msg = kNone) { return Status(kBusy, msg); }
  static Status Busy(const Slice& msg, const Slice& msg2 = Slice()) {
    return Status(kBusy, msg, msg2);
  }

  static Status TimedOut(SubCode msg = kNone) { return Status(kTimedOut, msg); }
  static Status TimedOut(const Slice& msg, const Slice& msg2 = Slice()) {
    return Status(kTimedOut, msg, msg2);
  }

  static Status Expired(SubCode msg = kNone) { return Status(kExpired, msg); }
  static Status Expired(const Slice& msg, const Slice& msg2 = Slice()) {
    return Status(kExpired, msg, msg2);
  }

  static Status TryAgain(SubCode msg = kNone) { return Status(kTryAgain, msg); }
  static Status TryAgain(const Slice& msg, const Slice& msg2 = Slice()) {
    return Status(kTryAgain, msg, msg2);
  }

  static Status CompactionTooLarge(SubCode msg = kNone) {
    return Status(kCompactionTooLarge, msg);
  }
  static Status CompactionTooLarge(const Slice& msg,
                                   const Slice& msg2 = Slice()) {
    return Status(kCompactionTooLarge, msg, msg2);
  }

  static Status ColumnFamilyDropped(SubCode msg = kNone) {
    return Status(kColumnFamilyDropped, msg);
  }

  static Status ColumnFamilyDropped(const Slice& msg,
                                    const Slice& msg2 = Slice()) {
    return Status(kColumnFamilyDropped, msg, msg2);
  }

  static Status NoSpace() { return Status(kIOError, kNoSpace); }
  static Status NoSpace(const Slice& msg, const Slice& msg2 = Slice()) {
    return Status(kIOError, kNoSpace, msg, msg2);
  }

  static Status MemoryLimit() { return Status(kAborted, kMemoryLimit); }
  static Status MemoryLimit(const Slice& msg, const Slice& msg2 = Slice()) {
    return Status(kAborted, kMemoryLimit, msg, msg2);
  }

  static Status SpaceLimit() { return Status(kIOError, kSpaceLimit); }
  static Status SpaceLimit(const Slice& msg, const Slice& msg2 = Slice()) {
    return Status(kIOError, kSpaceLimit, msg, msg2);
  }

  static Status PathNotFound() { return Status(kIOError, kPathNotFound); }
  static Status PathNotFound(const Slice& msg, const Slice& msg2 = Slice()) {
    return Status(kIOError, kPathNotFound, msg, msg2);
  }

  static Status TxnNotPrepared() {
    return Status(kInvalidArgument, kTxnNotPrepared);
  }
  static Status TxnNotPrepared(const Slice& msg, const Slice& msg2 = Slice()) {
    return Status(kInvalidArgument, kTxnNotPrepared, msg, msg2);
  }

  // Returns true iff the status indicates success.
  bool ok() const {
    MarkChecked();
    return code() == kOk;
  }

  // Returns true iff the status indicates success *with* something
  // overwritten
  bool IsOkOverwritten() const {
    MarkChecked();
    return code() == kOk && subcode() == kOverwritten;
  }

  // Returns true iff the status indicates success *with* the number of operands
  // merged exceeding the threshold
  bool IsOkMergeOperandThresholdExceeded() const {
    MarkChecked();
    return code() == kOk && subcode() == kMergeOperandThresholdExceeded;
  }

  // Returns true iff the status indicates a NotFound error.
  bool IsNotFound() const {
    MarkChecked();
    return code() == kNotFound;
  }

  // Returns true iff the status indicates a Corruption error.
  bool IsCorruption() const {
    MarkChecked();
    return code() == kCorruption;
  }

  // Returns true iff the status indicates a NotSupported error.
  bool IsNotSupported() const {
    MarkChecked();
    return code() == kNotSupported;
  }

  // Returns true iff the status indicates an InvalidArgument error.
  bool IsInvalidArgument() const {
    MarkChecked();
    return code() == kInvalidArgument;
  }

  // Returns true iff the status indicates an IOError.
  bool IsIOError() const {
    MarkChecked();
    return code() == kIOError;
  }

  // Returns true iff the status indicates an MergeInProgress.
  bool IsMergeInProgress() const {
    MarkChecked();
    return code() == kMergeInProgress;
  }

  // Returns true iff the status indicates Incomplete
  bool IsIncomplete() const {
    MarkChecked();
    return code() == kIncomplete;
  }

  // Returns true iff the status indicates Shutdown In progress
  bool IsShutdownInProgress() const {
    MarkChecked();
    return code() == kShutdownInProgress;
  }

  bool IsTimedOut() const {
    MarkChecked();
    return code() == kTimedOut;
  }

  bool IsAborted() const {
    MarkChecked();
    return code() == kAborted;
  }

  bool IsLockLimit() const {
    MarkChecked();
    return code() == kAborted && subcode() == kLockLimit;
  }

  // Returns true iff the status indicates that a resource is Busy and
  // temporarily could not be acquired.
  bool IsBusy() const {
    MarkChecked();
    return code() == kBusy;
  }

  bool IsDeadlock() const {
    MarkChecked();
    return code() == kBusy && subcode() == kDeadlock;
  }

  // Returns true iff the status indicated that the operation has Expired.
  bool IsExpired() const {
    MarkChecked();
    return code() == kExpired;
  }

  // Returns true iff the status indicates a TryAgain error.
  // This usually means that the operation failed, but may succeed if
  // re-attempted.
  bool IsTryAgain() const {
    MarkChecked();
    return code() == kTryAgain;
  }

  // Returns true iff the status indicates the proposed compaction is too large
  bool IsCompactionTooLarge() const {
    MarkChecked();
    return code() == kCompactionTooLarge;
  }

  // Returns true iff the status indicates Column Family Dropped
  bool IsColumnFamilyDropped() const {
    MarkChecked();
    return code() == kColumnFamilyDropped;
  }

  // Returns true iff the status indicates a NoSpace error
  // This is caused by an I/O error returning the specific "out of space"
  // error condition. Stricto sensu, an NoSpace error is an I/O error
  // with a specific subcode, enabling users to take the appropriate action
  // if needed
  bool IsNoSpace() const {
    MarkChecked();
    return (code() == kIOError) && (subcode() == kNoSpace);
  }

  // Returns true iff the status indicates a memory limit error.  There may be
  // cases where we limit the memory used in certain operations (eg. the size
  // of a write batch) in order to avoid out of memory exceptions.
  bool IsMemoryLimit() const {
    MarkChecked();
    return (code() == kAborted) && (subcode() == kMemoryLimit);
  }

  // Returns true iff the status indicates a PathNotFound error
  // This is caused by an I/O error returning the specific "no such file or
  // directory" error condition. A PathNotFound error is an I/O error with
  // a specific subcode, enabling users to take appropriate action if necessary
  bool IsPathNotFound() const {
    MarkChecked();
    return (code() == kIOError || code() == kNotFound) &&
           (subcode() == kPathNotFound);
  }

  // Returns true iff the status indicates manual compaction paused. This
  // is caused by a call to PauseManualCompaction
  bool IsManualCompactionPaused() const {
    MarkChecked();
    return (code() == kIncomplete) && (subcode() == kManualCompactionPaused);
  }

  // Returns true iff the status indicates a TxnNotPrepared error.
  bool IsTxnNotPrepared() const {
    MarkChecked();
    return (code() == kInvalidArgument) && (subcode() == kTxnNotPrepared);
  }

  // Returns true iff the status indicates a IOFenced error.
  bool IsIOFenced() const {
    MarkChecked();
    return (code() == kIOError) && (subcode() == kIOFenced);
  }

  // Return a string representation of this status suitable for printing.
  // Returns the string "OK" for success.
  std::string ToString() const;

  void swap(Status& y) {
    static_assert(sizeof(Status) == 2*sizeof(uint64_t));
    std::swap(pack8_, y.pack8_);
    std::swap(state_, y.state_);
  }

 protected:
// with this union, we can assign multiple fields by pack8_
union {
 struct {
  Code code_;
  SubCode subcode_;
  Severity sev_;
  bool retryable_;
  bool data_loss_;
  unsigned char scope_;
#ifdef ROCKSDB_ASSERT_STATUS_CHECKED
  mutable bool checked_ = false;
#endif  // ROCKSDB_ASSERT_STATUS_CHECKED
 }; // struct
 uint64_t pack8_; // packed to 8 bytes for fast copy
}; // union
  // A nullptr state_ (which is at least the case for OK) means the extra
  // message is empty.
  std::unique_ptr<const char[]> state_;

  explicit Status(Code _code, SubCode _subcode = kNone)
      : code_(_code),
        subcode_(_subcode),
        sev_(kNoError),
        retryable_(false),
        data_loss_(false),
        scope_(0) {}

  explicit Status(Code _code, SubCode _subcode, bool retryable, bool data_loss,
                  unsigned char scope)
      : code_(_code),
        subcode_(_subcode),
        sev_(kNoError),
        retryable_(retryable),
        data_loss_(data_loss),
        scope_(scope) {}

  Status(Code _code, SubCode _subcode, const Slice& msg, const Slice& msg2,
         Severity sev = kNoError);
  Status(Code _code, const Slice& msg, const Slice& msg2)
      : Status(_code, kNone, msg, msg2) {}

  static std::unique_ptr<const char[]> CopyState(const char* s);

  inline void MarkChecked() const {
#ifdef ROCKSDB_ASSERT_STATUS_CHECKED
    checked_ = true;
#endif  // ROCKSDB_ASSERT_STATUS_CHECKED
  }
};

inline Status::Status(const Status& s)
    : pack8_(s.pack8_) {
  s.MarkChecked();
  state_ = (s.state_ == nullptr) ? nullptr : CopyState(s.state_.get());
}
inline Status::Status(const Status& s, Severity sev)
    : pack8_(s.pack8_) {
  sev_ = sev;
  s.MarkChecked();
  state_ = (s.state_ == nullptr) ? nullptr : CopyState(s.state_.get());
}
inline Status& Status::operator=(const Status& s) {
  pack8_ = s.pack8_;
  s.MarkChecked();
  MustCheck();
  state_ = (s.state_ == nullptr) ? nullptr : CopyState(s.state_.get());
  return *this;
}

inline Status::Status(Status&& s) noexcept : state_(std::move(s.state_)) {
  static_assert(sizeof(Status) == 2*sizeof(uint64_t));
  pack8_ = s.pack8_;
  s.pack8_ = 0;
  s.MarkChecked();
}

inline Status& Status::operator=(Status&& s) noexcept {
  static_assert(sizeof(Status) == 2*sizeof(uint64_t));
  pack8_ = s.pack8_;
  s.pack8_ = 0;
  s.MarkChecked();
  MustCheck();
  // safe for self-assign
  state_ = std::move(s.state_);
  return *this;
}

inline bool Status::operator==(const Status& rhs) const {
  MarkChecked();
  rhs.MarkChecked();
  return (code_ == rhs.code_);
}

inline bool Status::operator!=(const Status& rhs) const {
  MarkChecked();
  rhs.MarkChecked();
  return !(*this == rhs);
}

}  // namespace ROCKSDB_NAMESPACE<|MERGE_RESOLUTION|>--- conflicted
+++ resolved
@@ -121,11 +121,8 @@
     kTxnNotPrepared = 13,
     kIOFenced = 14,
     kMergeOperatorFailed = 15,
-<<<<<<< HEAD
     kMergeOperandThresholdExceeded = 16,
-=======
-    kCrossDevice = 16,
->>>>>>> 84254459
+    kCrossDevice = 17,
     kMaxSubCode
   };
 
