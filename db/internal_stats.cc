//  This source code is licensed under both the GPLv2 (found in the
//  COPYING file in the root directory) and Apache 2.0 License
//  (found in the LICENSE.Apache file in the root directory).
//
// Copyright (c) Facebook, Inc. and its affiliates. All Rights Reserved.
//
// Copyright (c) 2011 The LevelDB Authors. All rights reserved.
// Use of this source code is governed by a BSD-style license that can be
// found in the LICENSE file. See the AUTHORS file for names of contributors.

#include "db/internal_stats.h"

#include <algorithm>
#include <cinttypes>
#include <cstddef>
#include <limits>
#include <sstream>
#include <string>
#include <utility>
#include <vector>

#include "cache/cache_entry_roles.h"
#include "cache/cache_entry_stats.h"
#include "db/column_family.h"
#include "db/db_impl/db_impl.h"
#include "port/port.h"
#include "rocksdb/system_clock.h"
#include "rocksdb/table.h"
#include "table/block_based/cachable_entry.h"
#include "util/string_util.h"

namespace ROCKSDB_NAMESPACE {

#ifndef ROCKSDB_LITE

const std::map<LevelStatType, LevelStat> InternalStats::compaction_level_stats =
    {
        {LevelStatType::NUM_FILES, LevelStat{"NumFiles", "Files"}},
        {LevelStatType::COMPACTED_FILES,
         LevelStat{"CompactedFiles", "CompactedFiles"}},
        {LevelStatType::SIZE_BYTES, LevelStat{"SizeBytes", "Size"}},
        {LevelStatType::SCORE, LevelStat{"Score", "Score"}},
        {LevelStatType::READ_GB, LevelStat{"ReadGB", "Read(GB)"}},
        {LevelStatType::RN_GB, LevelStat{"RnGB", "Rn(GB)"}},
        {LevelStatType::RNP1_GB, LevelStat{"Rnp1GB", "Rnp1(GB)"}},
        {LevelStatType::WRITE_GB, LevelStat{"WriteGB", "Write(GB)"}},
        {LevelStatType::W_NEW_GB, LevelStat{"WnewGB", "Wnew(GB)"}},
        {LevelStatType::MOVED_GB, LevelStat{"MovedGB", "Moved(GB)"}},
        {LevelStatType::WRITE_AMP, LevelStat{"WriteAmp", "W-Amp"}},
        {LevelStatType::READ_MBPS, LevelStat{"ReadMBps", "Rd(MB/s)"}},
        {LevelStatType::WRITE_MBPS, LevelStat{"WriteMBps", "Wr(MB/s)"}},
        {LevelStatType::COMP_SEC, LevelStat{"CompSec", "Comp(sec)"}},
        {LevelStatType::COMP_CPU_SEC,
         LevelStat{"CompMergeCPU", "CompMergeCPU(sec)"}},
        {LevelStatType::COMP_COUNT, LevelStat{"CompCount", "Comp(cnt)"}},
        {LevelStatType::AVG_SEC, LevelStat{"AvgSec", "Avg(sec)"}},
        {LevelStatType::KEY_IN, LevelStat{"KeyIn", "KeyIn"}},
        {LevelStatType::KEY_DROP, LevelStat{"KeyDrop", "KeyDrop"}},
        {LevelStatType::R_BLOB_GB, LevelStat{"RblobGB", "Rblob(GB)"}},
        {LevelStatType::W_BLOB_GB, LevelStat{"WblobGB", "Wblob(GB)"}},
};

const std::map<InternalStats::InternalDBStatsType, DBStatInfo>
    InternalStats::db_stats_type_to_info = {
        {InternalStats::kIntStatsWalFileBytes,
         DBStatInfo{"db.wal_bytes_written"}},
        {InternalStats::kIntStatsWalFileSynced, DBStatInfo{"db.wal_syncs"}},
        {InternalStats::kIntStatsBytesWritten,
         DBStatInfo{"db.user_bytes_written"}},
        {InternalStats::kIntStatsNumKeysWritten,
         DBStatInfo{"db.user_keys_written"}},
        {InternalStats::kIntStatsWriteDoneByOther,
         DBStatInfo{"db.user_writes_by_other"}},
        {InternalStats::kIntStatsWriteDoneBySelf,
         DBStatInfo{"db.user_writes_by_self"}},
        {InternalStats::kIntStatsWriteWithWal,
         DBStatInfo{"db.user_writes_with_wal"}},
        {InternalStats::kIntStatsWriteStallMicros,
         DBStatInfo{"db.user_write_stall_micros"}},
};

namespace {
const double kMB = 1048576.0;
const double kGB = kMB * 1024;
const double kMicrosInSec = 1000000.0;

void PrintLevelStatsHeader(char* buf, size_t len, const std::string& cf_name,
                           const char* group_by) {
  int written_size =
      snprintf(buf, len, "\n** Compaction Stats [%s] **\n", cf_name.c_str());
  written_size = std::min(written_size, static_cast<int>(len));
  auto hdr = [](LevelStatType t) {
    return InternalStats::compaction_level_stats.at(t).header_name.c_str();
  };
  int line_size = snprintf(
      buf + written_size, len - written_size,
      "%-8s %s      %s     %s %s  %s %s %s %s %s %s %s %s %s %s %s %s %s %s %s "
      "%s\n",
      // Note that we skip COMPACTED_FILES and merge it with Files column
      group_by, hdr(LevelStatType::NUM_FILES),
      hdr(LevelStatType::SIZE_BYTES), hdr(LevelStatType::SCORE),
      hdr(LevelStatType::READ_GB), hdr(LevelStatType::RN_GB),
      hdr(LevelStatType::RNP1_GB), hdr(LevelStatType::WRITE_GB),
      hdr(LevelStatType::W_NEW_GB), hdr(LevelStatType::MOVED_GB),
      hdr(LevelStatType::WRITE_AMP), hdr(LevelStatType::READ_MBPS),
      hdr(LevelStatType::WRITE_MBPS), hdr(LevelStatType::COMP_SEC),
      hdr(LevelStatType::COMP_CPU_SEC), hdr(LevelStatType::COMP_COUNT),
      hdr(LevelStatType::AVG_SEC), hdr(LevelStatType::KEY_IN),
      hdr(LevelStatType::KEY_DROP), hdr(LevelStatType::R_BLOB_GB),
      hdr(LevelStatType::W_BLOB_GB));

  written_size += line_size;
  written_size = std::min(written_size, static_cast<int>(len));
  snprintf(buf + written_size, len - written_size, "%s\n",
           std::string(line_size, '-').c_str());
}

void PrepareLevelStats(std::map<LevelStatType, double>* level_stats,
                       int num_files, int being_compacted,
                       double total_file_size, double score, double w_amp,
                       const InternalStats::CompactionStats& stats) {
  const uint64_t bytes_read = stats.bytes_read_non_output_levels +
                              stats.bytes_read_output_level +
                              stats.bytes_read_blob;
  const uint64_t bytes_written = stats.bytes_written + stats.bytes_written_blob;
  const int64_t bytes_new = stats.bytes_written - stats.bytes_read_output_level;
  const double elapsed = (stats.micros + 1) / kMicrosInSec;

  (*level_stats)[LevelStatType::NUM_FILES] = num_files;
  (*level_stats)[LevelStatType::COMPACTED_FILES] = being_compacted;
  (*level_stats)[LevelStatType::SIZE_BYTES] = total_file_size;
  (*level_stats)[LevelStatType::SCORE] = score;
  (*level_stats)[LevelStatType::READ_GB] = bytes_read / kGB;
  (*level_stats)[LevelStatType::RN_GB] =
      stats.bytes_read_non_output_levels / kGB;
  (*level_stats)[LevelStatType::RNP1_GB] = stats.bytes_read_output_level / kGB;
  (*level_stats)[LevelStatType::WRITE_GB] = stats.bytes_written / kGB;
  (*level_stats)[LevelStatType::W_NEW_GB] = bytes_new / kGB;
  (*level_stats)[LevelStatType::MOVED_GB] = stats.bytes_moved / kGB;
  (*level_stats)[LevelStatType::WRITE_AMP] = w_amp;
  (*level_stats)[LevelStatType::READ_MBPS] = bytes_read / kMB / elapsed;
  (*level_stats)[LevelStatType::WRITE_MBPS] = bytes_written / kMB / elapsed;
  (*level_stats)[LevelStatType::COMP_SEC] = stats.micros / kMicrosInSec;
  (*level_stats)[LevelStatType::COMP_CPU_SEC] = stats.cpu_micros / kMicrosInSec;
  (*level_stats)[LevelStatType::COMP_COUNT] = stats.count;
  (*level_stats)[LevelStatType::AVG_SEC] =
      stats.count == 0 ? 0 : stats.micros / kMicrosInSec / stats.count;
  (*level_stats)[LevelStatType::KEY_IN] =
      static_cast<double>(stats.num_input_records);
  (*level_stats)[LevelStatType::KEY_DROP] =
      static_cast<double>(stats.num_dropped_records);
  (*level_stats)[LevelStatType::R_BLOB_GB] = stats.bytes_read_blob / kGB;
  (*level_stats)[LevelStatType::W_BLOB_GB] = stats.bytes_written_blob / kGB;
}

void PrintLevelStats(char* buf, size_t len, const std::string& name,
                     const std::map<LevelStatType, double>& stat_value) {
  snprintf(
      buf, len,
      "%4s "      /*  Level */
      "%6d/%-4d " /*  Files */
      "%10s "     /*  Size */
      "%5.1f "    /*  Score */
      "%8.1f "    /*  Read(GB) */
      "%7.1f "    /*  Rn(GB) */
      "%8.1f "    /*  Rnp1(GB) */
      "%9.1f "    /*  Write(GB) */
      "%8.1f "    /*  Wnew(GB) */
      "%9.1f "    /*  Moved(GB) */
      "%5.1f "    /*  W-Amp */
      "%8.1f "    /*  Rd(MB/s) */
      "%8.1f "    /*  Wr(MB/s) */
      "%9.2f "    /*  Comp(sec) */
      "%17.2f "   /*  CompMergeCPU(sec) */
      "%9d "      /*  Comp(cnt) */
      "%8.3f "    /*  Avg(sec) */
      "%7s "      /*  KeyIn */
      "%6s "      /*  KeyDrop */
      "%9.1f "    /*  Rblob(GB) */
      "%9.1f\n",  /*  Wblob(GB) */
      name.c_str(), static_cast<int>(stat_value.at(LevelStatType::NUM_FILES)),
      static_cast<int>(stat_value.at(LevelStatType::COMPACTED_FILES)),
      BytesToHumanString(
          static_cast<uint64_t>(stat_value.at(LevelStatType::SIZE_BYTES)))
          .c_str(),
      stat_value.at(LevelStatType::SCORE),
      stat_value.at(LevelStatType::READ_GB),
      stat_value.at(LevelStatType::RN_GB),
      stat_value.at(LevelStatType::RNP1_GB),
      stat_value.at(LevelStatType::WRITE_GB),
      stat_value.at(LevelStatType::W_NEW_GB),
      stat_value.at(LevelStatType::MOVED_GB),
      stat_value.at(LevelStatType::WRITE_AMP),
      stat_value.at(LevelStatType::READ_MBPS),
      stat_value.at(LevelStatType::WRITE_MBPS),
      stat_value.at(LevelStatType::COMP_SEC),
      stat_value.at(LevelStatType::COMP_CPU_SEC),
      static_cast<int>(stat_value.at(LevelStatType::COMP_COUNT)),
      stat_value.at(LevelStatType::AVG_SEC),
      NumberToHumanString(
          static_cast<std::int64_t>(stat_value.at(LevelStatType::KEY_IN)))
          .c_str(),
      NumberToHumanString(
          static_cast<std::int64_t>(stat_value.at(LevelStatType::KEY_DROP)))
          .c_str(),
      stat_value.at(LevelStatType::R_BLOB_GB),
      stat_value.at(LevelStatType::W_BLOB_GB));
}

void PrintLevelStats(char* buf, size_t len, const std::string& name,
                     int num_files, int being_compacted, double total_file_size,
                     double score, double w_amp,
                     const InternalStats::CompactionStats& stats) {
  std::map<LevelStatType, double> level_stats;
  PrepareLevelStats(&level_stats, num_files, being_compacted, total_file_size,
                    score, w_amp, stats);
  PrintLevelStats(buf, len, name, level_stats);
}

// Assumes that trailing numbers represent an optional argument. This requires
// property names to not end with numbers.
std::pair<Slice, Slice> GetPropertyNameAndArg(const Slice& property) {
  Slice name = property, arg = property;
  size_t sfx_len = 0;
  while (sfx_len < property.size() &&
         isdigit(property[property.size() - sfx_len - 1])) {
    ++sfx_len;
  }
  name.remove_suffix(sfx_len);
  arg.remove_prefix(property.size() - sfx_len);
  return {name, arg};
}
}  // anonymous namespace

static const std::string rocksdb_prefix = "rocksdb.";

static const std::string num_files_at_level_prefix = "num-files-at-level";
static const std::string compression_ratio_at_level_prefix =
    "compression-ratio-at-level";
static const std::string allstats = "stats";
static const std::string sstables = "sstables";
static const std::string cfstats = "cfstats";
static const std::string cfstats_no_file_histogram =
    "cfstats-no-file-histogram";
static const std::string cf_file_histogram = "cf-file-histogram";
static const std::string dbstats = "dbstats";
static const std::string levelstats = "levelstats";
static const std::string block_cache_entry_stats = "block-cache-entry-stats";
static const std::string num_immutable_mem_table = "num-immutable-mem-table";
static const std::string num_immutable_mem_table_flushed =
    "num-immutable-mem-table-flushed";
static const std::string mem_table_flush_pending = "mem-table-flush-pending";
static const std::string compaction_pending = "compaction-pending";
static const std::string background_errors = "background-errors";
static const std::string cur_size_active_mem_table =
    "cur-size-active-mem-table";
static const std::string cur_size_all_mem_tables = "cur-size-all-mem-tables";
static const std::string size_all_mem_tables = "size-all-mem-tables";
static const std::string num_entries_active_mem_table =
    "num-entries-active-mem-table";
static const std::string num_entries_imm_mem_tables =
    "num-entries-imm-mem-tables";
static const std::string num_deletes_active_mem_table =
    "num-deletes-active-mem-table";
static const std::string num_deletes_imm_mem_tables =
    "num-deletes-imm-mem-tables";
static const std::string estimate_num_keys = "estimate-num-keys";
static const std::string estimate_table_readers_mem =
    "estimate-table-readers-mem";
static const std::string is_file_deletions_enabled =
    "is-file-deletions-enabled";
static const std::string num_snapshots = "num-snapshots";
static const std::string oldest_snapshot_time = "oldest-snapshot-time";
static const std::string oldest_snapshot_sequence = "oldest-snapshot-sequence";
static const std::string num_live_versions = "num-live-versions";
static const std::string current_version_number =
    "current-super-version-number";
static const std::string estimate_live_data_size = "estimate-live-data-size";
static const std::string min_log_number_to_keep_str = "min-log-number-to-keep";
static const std::string min_obsolete_sst_number_to_keep_str =
    "min-obsolete-sst-number-to-keep";
static const std::string base_level_str = "base-level";
static const std::string total_sst_files_size = "total-sst-files-size";
static const std::string live_sst_files_size = "live-sst-files-size";
static const std::string live_sst_files_size_at_temperature =
    "live-sst-files-size-at-temperature";
static const std::string estimate_pending_comp_bytes =
    "estimate-pending-compaction-bytes";
static const std::string aggregated_table_properties =
    "aggregated-table-properties";
static const std::string aggregated_table_properties_at_level =
    aggregated_table_properties + "-at-level";
static const std::string num_running_compactions = "num-running-compactions";
static const std::string num_running_flushes = "num-running-flushes";
static const std::string actual_delayed_write_rate =
    "actual-delayed-write-rate";
static const std::string is_write_stopped = "is-write-stopped";
static const std::string estimate_oldest_key_time = "estimate-oldest-key-time";
static const std::string block_cache_capacity = "block-cache-capacity";
static const std::string block_cache_usage = "block-cache-usage";
static const std::string block_cache_pinned_usage = "block-cache-pinned-usage";
static const std::string options_statistics = "options-statistics";
static const std::string num_blob_files = "num-blob-files";
static const std::string blob_stats = "blob-stats";
static const std::string total_blob_file_size = "total-blob-file-size";
static const std::string live_blob_file_size = "live-blob-file-size";

const std::string DB::Properties::kNumFilesAtLevelPrefix =
    rocksdb_prefix + num_files_at_level_prefix;
const std::string DB::Properties::kCompressionRatioAtLevelPrefix =
    rocksdb_prefix + compression_ratio_at_level_prefix;
const std::string DB::Properties::kStats = rocksdb_prefix + allstats;
const std::string DB::Properties::kSSTables = rocksdb_prefix + sstables;
const std::string DB::Properties::kCFStats = rocksdb_prefix + cfstats;
const std::string DB::Properties::kCFStatsNoFileHistogram =
    rocksdb_prefix + cfstats_no_file_histogram;
const std::string DB::Properties::kCFFileHistogram =
    rocksdb_prefix + cf_file_histogram;
const std::string DB::Properties::kDBStats = rocksdb_prefix + dbstats;
const std::string DB::Properties::kLevelStats = rocksdb_prefix + levelstats;
const std::string DB::Properties::kBlockCacheEntryStats =
    rocksdb_prefix + block_cache_entry_stats;
const std::string DB::Properties::kNumImmutableMemTable =
    rocksdb_prefix + num_immutable_mem_table;
const std::string DB::Properties::kNumImmutableMemTableFlushed =
    rocksdb_prefix + num_immutable_mem_table_flushed;
const std::string DB::Properties::kMemTableFlushPending =
    rocksdb_prefix + mem_table_flush_pending;
const std::string DB::Properties::kCompactionPending =
    rocksdb_prefix + compaction_pending;
const std::string DB::Properties::kNumRunningCompactions =
    rocksdb_prefix + num_running_compactions;
const std::string DB::Properties::kNumRunningFlushes =
    rocksdb_prefix + num_running_flushes;
const std::string DB::Properties::kBackgroundErrors =
    rocksdb_prefix + background_errors;
const std::string DB::Properties::kCurSizeActiveMemTable =
    rocksdb_prefix + cur_size_active_mem_table;
const std::string DB::Properties::kCurSizeAllMemTables =
    rocksdb_prefix + cur_size_all_mem_tables;
const std::string DB::Properties::kSizeAllMemTables =
    rocksdb_prefix + size_all_mem_tables;
const std::string DB::Properties::kNumEntriesActiveMemTable =
    rocksdb_prefix + num_entries_active_mem_table;
const std::string DB::Properties::kNumEntriesImmMemTables =
    rocksdb_prefix + num_entries_imm_mem_tables;
const std::string DB::Properties::kNumDeletesActiveMemTable =
    rocksdb_prefix + num_deletes_active_mem_table;
const std::string DB::Properties::kNumDeletesImmMemTables =
    rocksdb_prefix + num_deletes_imm_mem_tables;
const std::string DB::Properties::kEstimateNumKeys =
    rocksdb_prefix + estimate_num_keys;
const std::string DB::Properties::kEstimateTableReadersMem =
    rocksdb_prefix + estimate_table_readers_mem;
const std::string DB::Properties::kIsFileDeletionsEnabled =
    rocksdb_prefix + is_file_deletions_enabled;
const std::string DB::Properties::kNumSnapshots =
    rocksdb_prefix + num_snapshots;
const std::string DB::Properties::kOldestSnapshotTime =
    rocksdb_prefix + oldest_snapshot_time;
const std::string DB::Properties::kOldestSnapshotSequence =
    rocksdb_prefix + oldest_snapshot_sequence;
const std::string DB::Properties::kNumLiveVersions =
    rocksdb_prefix + num_live_versions;
const std::string DB::Properties::kCurrentSuperVersionNumber =
    rocksdb_prefix + current_version_number;
const std::string DB::Properties::kEstimateLiveDataSize =
    rocksdb_prefix + estimate_live_data_size;
const std::string DB::Properties::kMinLogNumberToKeep =
    rocksdb_prefix + min_log_number_to_keep_str;
const std::string DB::Properties::kMinObsoleteSstNumberToKeep =
    rocksdb_prefix + min_obsolete_sst_number_to_keep_str;
const std::string DB::Properties::kTotalSstFilesSize =
    rocksdb_prefix + total_sst_files_size;
const std::string DB::Properties::kLiveSstFilesSize =
    rocksdb_prefix + live_sst_files_size;
const std::string DB::Properties::kBaseLevel = rocksdb_prefix + base_level_str;
const std::string DB::Properties::kEstimatePendingCompactionBytes =
    rocksdb_prefix + estimate_pending_comp_bytes;
const std::string DB::Properties::kAggregatedTableProperties =
    rocksdb_prefix + aggregated_table_properties;
const std::string DB::Properties::kAggregatedTablePropertiesAtLevel =
    rocksdb_prefix + aggregated_table_properties_at_level;
const std::string DB::Properties::kActualDelayedWriteRate =
    rocksdb_prefix + actual_delayed_write_rate;
const std::string DB::Properties::kIsWriteStopped =
    rocksdb_prefix + is_write_stopped;
const std::string DB::Properties::kEstimateOldestKeyTime =
    rocksdb_prefix + estimate_oldest_key_time;
const std::string DB::Properties::kBlockCacheCapacity =
    rocksdb_prefix + block_cache_capacity;
const std::string DB::Properties::kBlockCacheUsage =
    rocksdb_prefix + block_cache_usage;
const std::string DB::Properties::kBlockCachePinnedUsage =
    rocksdb_prefix + block_cache_pinned_usage;
const std::string DB::Properties::kOptionsStatistics =
    rocksdb_prefix + options_statistics;
const std::string DB::Properties::kLiveSstFilesSizeAtTemperature =
    rocksdb_prefix + live_sst_files_size_at_temperature;
const std::string DB::Properties::kNumBlobFiles =
    rocksdb_prefix + num_blob_files;
const std::string DB::Properties::kBlobStats = rocksdb_prefix + blob_stats;
const std::string DB::Properties::kTotalBlobFileSize =
    rocksdb_prefix + total_blob_file_size;
const std::string DB::Properties::kLiveBlobFileSize =
    rocksdb_prefix + live_blob_file_size;

const std::unordered_map<std::string, DBPropertyInfo>
    InternalStats::ppt_name_to_info = {
        {DB::Properties::kNumFilesAtLevelPrefix,
         {false, &InternalStats::HandleNumFilesAtLevel, nullptr, nullptr,
          nullptr}},
        {DB::Properties::kCompressionRatioAtLevelPrefix,
         {false, &InternalStats::HandleCompressionRatioAtLevelPrefix, nullptr,
          nullptr, nullptr}},
        {DB::Properties::kLevelStats,
         {false, &InternalStats::HandleLevelStats, nullptr, nullptr, nullptr}},
        {DB::Properties::kStats,
         {false, &InternalStats::HandleStats, nullptr, nullptr, nullptr}},
        {DB::Properties::kCFStats,
         {false, &InternalStats::HandleCFStats, nullptr,
          &InternalStats::HandleCFMapStats, nullptr}},
        {DB::Properties::kCFStatsNoFileHistogram,
         {false, &InternalStats::HandleCFStatsNoFileHistogram, nullptr, nullptr,
          nullptr}},
        {DB::Properties::kCFFileHistogram,
         {false, &InternalStats::HandleCFFileHistogram, nullptr, nullptr,
          nullptr}},
        {DB::Properties::kDBStats,
         {false, &InternalStats::HandleDBStats, nullptr,
          &InternalStats::HandleDBMapStats, nullptr}},
        {DB::Properties::kBlockCacheEntryStats,
         {true, &InternalStats::HandleBlockCacheEntryStats, nullptr,
          &InternalStats::HandleBlockCacheEntryStatsMap, nullptr}},
        {DB::Properties::kSSTables,
         {false, &InternalStats::HandleSsTables, nullptr, nullptr, nullptr}},
        {DB::Properties::kAggregatedTableProperties,
         {false, &InternalStats::HandleAggregatedTableProperties, nullptr,
          &InternalStats::HandleAggregatedTablePropertiesMap, nullptr}},
        {DB::Properties::kAggregatedTablePropertiesAtLevel,
         {false, &InternalStats::HandleAggregatedTablePropertiesAtLevel,
          nullptr, &InternalStats::HandleAggregatedTablePropertiesAtLevelMap,
          nullptr}},
        {DB::Properties::kNumImmutableMemTable,
         {false, nullptr, &InternalStats::HandleNumImmutableMemTable, nullptr,
          nullptr}},
        {DB::Properties::kNumImmutableMemTableFlushed,
         {false, nullptr, &InternalStats::HandleNumImmutableMemTableFlushed,
          nullptr, nullptr}},
        {DB::Properties::kMemTableFlushPending,
         {false, nullptr, &InternalStats::HandleMemTableFlushPending, nullptr,
          nullptr}},
        {DB::Properties::kCompactionPending,
         {false, nullptr, &InternalStats::HandleCompactionPending, nullptr,
          nullptr}},
        {DB::Properties::kBackgroundErrors,
         {false, nullptr, &InternalStats::HandleBackgroundErrors, nullptr,
          nullptr}},
        {DB::Properties::kCurSizeActiveMemTable,
         {false, nullptr, &InternalStats::HandleCurSizeActiveMemTable, nullptr,
          nullptr}},
        {DB::Properties::kCurSizeAllMemTables,
         {false, nullptr, &InternalStats::HandleCurSizeAllMemTables, nullptr,
          nullptr}},
        {DB::Properties::kSizeAllMemTables,
         {false, nullptr, &InternalStats::HandleSizeAllMemTables, nullptr,
          nullptr}},
        {DB::Properties::kNumEntriesActiveMemTable,
         {false, nullptr, &InternalStats::HandleNumEntriesActiveMemTable,
          nullptr, nullptr}},
        {DB::Properties::kNumEntriesImmMemTables,
         {false, nullptr, &InternalStats::HandleNumEntriesImmMemTables, nullptr,
          nullptr}},
        {DB::Properties::kNumDeletesActiveMemTable,
         {false, nullptr, &InternalStats::HandleNumDeletesActiveMemTable,
          nullptr, nullptr}},
        {DB::Properties::kNumDeletesImmMemTables,
         {false, nullptr, &InternalStats::HandleNumDeletesImmMemTables, nullptr,
          nullptr}},
        {DB::Properties::kEstimateNumKeys,
         {false, nullptr, &InternalStats::HandleEstimateNumKeys, nullptr,
          nullptr}},
        {DB::Properties::kEstimateTableReadersMem,
         {true, nullptr, &InternalStats::HandleEstimateTableReadersMem, nullptr,
          nullptr}},
        {DB::Properties::kIsFileDeletionsEnabled,
         {false, nullptr, &InternalStats::HandleIsFileDeletionsEnabled, nullptr,
          nullptr}},
        {DB::Properties::kNumSnapshots,
         {false, nullptr, &InternalStats::HandleNumSnapshots, nullptr,
          nullptr}},
        {DB::Properties::kOldestSnapshotTime,
         {false, nullptr, &InternalStats::HandleOldestSnapshotTime, nullptr,
          nullptr}},
        {DB::Properties::kOldestSnapshotSequence,
         {false, nullptr, &InternalStats::HandleOldestSnapshotSequence, nullptr,
          nullptr}},
        {DB::Properties::kNumLiveVersions,
         {false, nullptr, &InternalStats::HandleNumLiveVersions, nullptr,
          nullptr}},
        {DB::Properties::kCurrentSuperVersionNumber,
         {false, nullptr, &InternalStats::HandleCurrentSuperVersionNumber,
          nullptr, nullptr}},
        {DB::Properties::kEstimateLiveDataSize,
         {true, nullptr, &InternalStats::HandleEstimateLiveDataSize, nullptr,
          nullptr}},
        {DB::Properties::kMinLogNumberToKeep,
         {false, nullptr, &InternalStats::HandleMinLogNumberToKeep, nullptr,
          nullptr}},
        {DB::Properties::kMinObsoleteSstNumberToKeep,
         {false, nullptr, &InternalStats::HandleMinObsoleteSstNumberToKeep,
          nullptr, nullptr}},
        {DB::Properties::kBaseLevel,
         {false, nullptr, &InternalStats::HandleBaseLevel, nullptr, nullptr}},
        {DB::Properties::kTotalSstFilesSize,
         {false, nullptr, &InternalStats::HandleTotalSstFilesSize, nullptr,
          nullptr}},
        {DB::Properties::kLiveSstFilesSize,
         {false, nullptr, &InternalStats::HandleLiveSstFilesSize, nullptr,
          nullptr}},
        {DB::Properties::kLiveSstFilesSizeAtTemperature,
         {true, &InternalStats::HandleLiveSstFilesSizeAtTemperature, nullptr,
          nullptr, nullptr}},
        {DB::Properties::kEstimatePendingCompactionBytes,
         {false, nullptr, &InternalStats::HandleEstimatePendingCompactionBytes,
          nullptr, nullptr}},
        {DB::Properties::kNumRunningFlushes,
         {false, nullptr, &InternalStats::HandleNumRunningFlushes, nullptr,
          nullptr}},
        {DB::Properties::kNumRunningCompactions,
         {false, nullptr, &InternalStats::HandleNumRunningCompactions, nullptr,
          nullptr}},
        {DB::Properties::kActualDelayedWriteRate,
         {false, nullptr, &InternalStats::HandleActualDelayedWriteRate, nullptr,
          nullptr}},
        {DB::Properties::kIsWriteStopped,
         {false, nullptr, &InternalStats::HandleIsWriteStopped, nullptr,
          nullptr}},
        {DB::Properties::kEstimateOldestKeyTime,
         {false, nullptr, &InternalStats::HandleEstimateOldestKeyTime, nullptr,
          nullptr}},
        {DB::Properties::kBlockCacheCapacity,
         {false, nullptr, &InternalStats::HandleBlockCacheCapacity, nullptr,
          nullptr}},
        {DB::Properties::kBlockCacheUsage,
         {false, nullptr, &InternalStats::HandleBlockCacheUsage, nullptr,
          nullptr}},
        {DB::Properties::kBlockCachePinnedUsage,
         {false, nullptr, &InternalStats::HandleBlockCachePinnedUsage, nullptr,
          nullptr}},
        {DB::Properties::kOptionsStatistics,
         {true, nullptr, nullptr, nullptr,
          &DBImpl::GetPropertyHandleOptionsStatistics}},
        {DB::Properties::kNumBlobFiles,
         {false, nullptr, &InternalStats::HandleNumBlobFiles, nullptr,
          nullptr}},
        {DB::Properties::kBlobStats,
         {false, &InternalStats::HandleBlobStats, nullptr, nullptr, nullptr}},
        {DB::Properties::kTotalBlobFileSize,
         {false, nullptr, &InternalStats::HandleTotalBlobFileSize, nullptr,
          nullptr}},
        {DB::Properties::kLiveBlobFileSize,
         {false, nullptr, &InternalStats::HandleLiveBlobFileSize, nullptr,
          nullptr}},
};

InternalStats::InternalStats(int num_levels, SystemClock* clock,
                             ColumnFamilyData* cfd)
    : db_stats_{},
      cf_stats_value_{},
      cf_stats_count_{},
      comp_stats_(num_levels),
      comp_stats_by_pri_(Env::Priority::TOTAL),
      file_read_latency_(num_levels),
      bg_error_count_(0),
      number_levels_(num_levels),
      clock_(clock),
      cfd_(cfd),
      started_at_(clock->NowMicros()) {
  Cache* block_cache = nullptr;
  bool ok = GetBlockCacheForStats(&block_cache);
  if (ok) {
    assert(block_cache);
    // Extract or create stats collector. Could fail in rare cases.
    Status s = CacheEntryStatsCollector<CacheEntryRoleStats>::GetShared(
        block_cache, clock_, &cache_entry_stats_collector_);
    if (s.ok()) {
      assert(cache_entry_stats_collector_);
    } else {
      assert(!cache_entry_stats_collector_);
    }
  } else {
    assert(!block_cache);
  }
}

void InternalStats::TEST_GetCacheEntryRoleStats(CacheEntryRoleStats* stats,
                                                bool foreground) {
  CollectCacheEntryStats(foreground);
  if (cache_entry_stats_collector_) {
    cache_entry_stats_collector_->GetStats(stats);
  }
}

void InternalStats::CollectCacheEntryStats(bool foreground) {
  // This function is safe to call from any thread because
  // cache_entry_stats_collector_ field is const after constructor
  // and ->GetStats does its own synchronization, which also suffices for
  // cache_entry_stats_.

  if (!cache_entry_stats_collector_) {
    return;  // nothing to do (e.g. no block cache)
  }

  // For "background" collections, strictly cap the collection time by
  // expanding effective cache TTL. For foreground, be more aggressive about
  // getting latest data.
  int min_interval_seconds = foreground ? 10 : 180;
  // 1/500 = max of 0.2% of one CPU thread
  int min_interval_factor = foreground ? 10 : 500;
  cache_entry_stats_collector_->CollectStats(min_interval_seconds,
                                             min_interval_factor);
}

std::function<void(const Slice&, void*, size_t, Cache::DeleterFn)>
InternalStats::CacheEntryRoleStats::GetEntryCallback() {
  return [&](const Slice& /*key*/, void* /*value*/, size_t charge,
             Cache::DeleterFn deleter) {
    auto e = role_map_.find(deleter);
    size_t role_idx;
    if (e == role_map_.end()) {
      role_idx = static_cast<size_t>(CacheEntryRole::kMisc);
    } else {
      role_idx = static_cast<size_t>(e->second);
    }
    entry_counts[role_idx]++;
    total_charges[role_idx] += charge;
  };
}

void InternalStats::CacheEntryRoleStats::BeginCollection(
    Cache* cache, SystemClock*, uint64_t start_time_micros) {
  Clear();
  last_start_time_micros_ = start_time_micros;
  ++collection_count;
  role_map_ = CopyCacheDeleterRoleMap();
  std::ostringstream str;
  str << cache->Name() << "@" << static_cast<void*>(cache) << "#"
      << port::GetProcessID();
  cache_id = str.str();
  cache_capacity = cache->GetCapacity();
}

void InternalStats::CacheEntryRoleStats::EndCollection(
    Cache*, SystemClock*, uint64_t end_time_micros) {
  last_end_time_micros_ = end_time_micros;
}

void InternalStats::CacheEntryRoleStats::SkippedCollection() {
  ++copies_of_last_collection;
}

uint64_t InternalStats::CacheEntryRoleStats::GetLastDurationMicros() const {
  if (last_end_time_micros_ > last_start_time_micros_) {
    return last_end_time_micros_ - last_start_time_micros_;
  } else {
    return 0U;
  }
}

std::string InternalStats::CacheEntryRoleStats::ToString(
    SystemClock* clock) const {
  std::ostringstream str;
  str << "Block cache " << cache_id
      << " capacity: " << BytesToHumanString(cache_capacity)
      << " collections: " << collection_count
      << " last_copies: " << copies_of_last_collection
      << " last_secs: " << (GetLastDurationMicros() / 1000000.0)
      << " secs_since: "
      << ((clock->NowMicros() - last_end_time_micros_) / 1000000U) << "\n";
  str << "Block cache entry stats(count,size,portion):";
  for (size_t i = 0; i < kNumCacheEntryRoles; ++i) {
    if (entry_counts[i] > 0) {
      str << " " << kCacheEntryRoleToCamelString[i] << "(" << entry_counts[i]
          << "," << BytesToHumanString(total_charges[i]) << ","
          << (100.0 * total_charges[i] / cache_capacity) << "%)";
    }
  }
  str << "\n";
  return str.str();
}

void InternalStats::CacheEntryRoleStats::ToMap(
    std::map<std::string, std::string>* values, SystemClock* clock) const {
  values->clear();
  auto& v = *values;
  v["id"] = cache_id;
  v["capacity"] = ROCKSDB_NAMESPACE::ToString(cache_capacity);
  v["secs_for_last_collection"] =
      ROCKSDB_NAMESPACE::ToString(GetLastDurationMicros() / 1000000.0);
  v["secs_since_last_collection"] = ROCKSDB_NAMESPACE::ToString(
      (clock->NowMicros() - last_end_time_micros_) / 1000000U);
  for (size_t i = 0; i < kNumCacheEntryRoles; ++i) {
    std::string role = kCacheEntryRoleToHyphenString[i];
    v["count." + role] = ROCKSDB_NAMESPACE::ToString(entry_counts[i]);
    v["bytes." + role] = ROCKSDB_NAMESPACE::ToString(total_charges[i]);
    v["percent." + role] =
        ROCKSDB_NAMESPACE::ToString(100.0 * total_charges[i] / cache_capacity);
  }
}

bool InternalStats::HandleBlockCacheEntryStats(std::string* value,
                                               Slice /*suffix*/) {
  if (!cache_entry_stats_collector_) {
    return false;
  }
  CollectCacheEntryStats(/*foreground*/ true);
  CacheEntryRoleStats stats;
  cache_entry_stats_collector_->GetStats(&stats);
  *value = stats.ToString(clock_);
  return true;
}

bool InternalStats::HandleBlockCacheEntryStatsMap(
    std::map<std::string, std::string>* values, Slice /*suffix*/) {
  if (!cache_entry_stats_collector_) {
    return false;
  }
  CollectCacheEntryStats(/*foreground*/ true);
  CacheEntryRoleStats stats;
  cache_entry_stats_collector_->GetStats(&stats);
  stats.ToMap(values, clock_);
  return true;
}

bool InternalStats::HandleLiveSstFilesSizeAtTemperature(std::string* value,
                                                        Slice suffix) {
  uint64_t temperature;
  bool ok = ConsumeDecimalNumber(&suffix, &temperature) && suffix.empty();
  if (!ok) {
    return false;
  }

  uint64_t size = 0;
  const auto* vstorage = cfd_->current()->storage_info();
  for (int level = 0; level < vstorage->num_levels(); level++) {
    for (const auto& file_meta : vstorage->LevelFiles(level)) {
      if (static_cast<uint8_t>(file_meta->temperature) == temperature) {
        size += file_meta->fd.GetFileSize();
      }
    }
  }

  *value = ToString(size);
  return true;
}

bool InternalStats::HandleNumBlobFiles(uint64_t* value, DBImpl* /*db*/,
                                       Version* /*version*/) {
  const auto* vstorage = cfd_->current()->storage_info();
  const auto& blob_files = vstorage->GetBlobFiles();
  *value = blob_files.size();
  return true;
}

bool InternalStats::HandleBlobStats(std::string* value, Slice /*suffix*/) {
  std::ostringstream oss;
  auto* current_version = cfd_->current();
  const auto& blob_files = current_version->storage_info()->GetBlobFiles();
  uint64_t current_num_blob_files = blob_files.size();
  uint64_t current_file_size = 0;
  uint64_t current_garbage_size = 0;
  for (const auto& pair : blob_files) {
    const auto& meta = pair.second;
    current_file_size += meta->GetBlobFileSize();
    current_garbage_size += meta->GetGarbageBlobBytes();
  }
  oss << "Number of blob files: " << current_num_blob_files
      << "\nTotal size of blob files: " << current_file_size
      << "\nTotal size of garbage in blob files: " << current_garbage_size
      << '\n';
  value->append(oss.str());
  return true;
}

bool InternalStats::HandleTotalBlobFileSize(uint64_t* value, DBImpl* /*db*/,
                                            Version* /*version*/) {
  *value = cfd_->GetTotalBlobFileSize();
  return true;
}

bool InternalStats::HandleLiveBlobFileSize(uint64_t* value, DBImpl* /*db*/,
                                           Version* /*version*/) {
  const auto* vstorage = cfd_->current()->storage_info();
  *value = vstorage->GetTotalBlobFileSize();
  return true;
}

const DBPropertyInfo* GetPropertyInfo(const Slice& property) {
  std::string ppt_name = GetPropertyNameAndArg(property).first.ToString();
  auto ppt_info_iter = InternalStats::ppt_name_to_info.find(ppt_name);
  if (ppt_info_iter == InternalStats::ppt_name_to_info.end()) {
    return nullptr;
  }
  return &ppt_info_iter->second;
}

bool InternalStats::GetStringProperty(const DBPropertyInfo& property_info,
                                      const Slice& property,
                                      std::string* value) {
  assert(value != nullptr);
  assert(property_info.handle_string != nullptr);
  Slice arg = GetPropertyNameAndArg(property).second;
  return (this->*(property_info.handle_string))(value, arg);
}

bool InternalStats::GetMapProperty(const DBPropertyInfo& property_info,
                                   const Slice& property,
                                   std::map<std::string, std::string>* value) {
  assert(value != nullptr);
  assert(property_info.handle_map != nullptr);
  Slice arg = GetPropertyNameAndArg(property).second;
  return (this->*(property_info.handle_map))(value, arg);
}

bool InternalStats::GetIntProperty(const DBPropertyInfo& property_info,
                                   uint64_t* value, DBImpl* db) {
  assert(value != nullptr);
  assert(property_info.handle_int != nullptr &&
         !property_info.need_out_of_mutex);
  db->mutex_.AssertHeld();
  return (this->*(property_info.handle_int))(value, db, nullptr /* version */);
}

bool InternalStats::GetIntPropertyOutOfMutex(
    const DBPropertyInfo& property_info, Version* version, uint64_t* value) {
  assert(value != nullptr);
  assert(property_info.handle_int != nullptr &&
         property_info.need_out_of_mutex);
  return (this->*(property_info.handle_int))(value, nullptr /* db */, version);
}

bool InternalStats::HandleNumFilesAtLevel(std::string* value, Slice suffix) {
  uint64_t level;
  const auto* vstorage = cfd_->current()->storage_info();
  bool ok = ConsumeDecimalNumber(&suffix, &level) && suffix.empty();
  if (!ok || static_cast<int>(level) >= number_levels_) {
    return false;
  } else {
    char buf[100];
    snprintf(buf, sizeof(buf), "%d",
             vstorage->NumLevelFiles(static_cast<int>(level)));
    *value = buf;
    return true;
  }
}

bool InternalStats::HandleCompressionRatioAtLevelPrefix(std::string* value,
                                                        Slice suffix) {
  uint64_t level;
  const auto* vstorage = cfd_->current()->storage_info();
  bool ok = ConsumeDecimalNumber(&suffix, &level) && suffix.empty();
  if (!ok || level >= static_cast<uint64_t>(number_levels_)) {
    return false;
  }
  *value = ToString(
      vstorage->GetEstimatedCompressionRatioAtLevel(static_cast<int>(level)));
  return true;
}

bool InternalStats::HandleLevelStats(std::string* value, Slice /*suffix*/) {
  char buf[1000];
  const auto* vstorage = cfd_->current()->storage_info();
  snprintf(buf, sizeof(buf),
           "Level Files Size(MB)\n"
           "--------------------\n");
  value->append(buf);

  for (int level = 0; level < number_levels_; level++) {
    snprintf(buf, sizeof(buf), "%3d %8d %8.0f\n", level,
             vstorage->NumLevelFiles(level),
             vstorage->NumLevelBytes(level) / kMB);
    value->append(buf);
  }
  return true;
}

bool InternalStats::HandleStats(std::string* value, Slice suffix) {
  if (!HandleCFStats(value, suffix)) {
    return false;
  }
  if (!HandleDBStats(value, suffix)) {
    return false;
  }
  return true;
}

bool InternalStats::HandleCFMapStats(
    std::map<std::string, std::string>* cf_stats, Slice /*suffix*/) {
  DumpCFMapStats(cf_stats);
  return true;
}

bool InternalStats::HandleCFStats(std::string* value, Slice /*suffix*/) {
  DumpCFStats(value);
  return true;
}

bool InternalStats::HandleCFStatsNoFileHistogram(std::string* value,
                                                 Slice /*suffix*/) {
  DumpCFStatsNoFileHistogram(value);
  return true;
}

bool InternalStats::HandleCFFileHistogram(std::string* value,
                                          Slice /*suffix*/) {
  DumpCFFileHistogram(value);
  return true;
}

bool InternalStats::HandleDBMapStats(
    std::map<std::string, std::string>* db_stats, Slice /*suffix*/) {
  DumpDBMapStats(db_stats);
  return true;
}

bool InternalStats::HandleDBStats(std::string* value, Slice /*suffix*/) {
  DumpDBStats(value);
  return true;
}

bool InternalStats::HandleSsTables(std::string* value, Slice /*suffix*/) {
  auto* current = cfd_->current();
  *value = current->DebugString(true, true);
  return true;
}

bool InternalStats::HandleAggregatedTableProperties(std::string* value,
                                                    Slice /*suffix*/) {
  std::shared_ptr<const TableProperties> tp;
  auto s = cfd_->current()->GetAggregatedTableProperties(&tp);
  if (!s.ok()) {
    return false;
  }
  *value = tp->ToString();
  return true;
}

static std::map<std::string, std::string> MapUint64ValuesToString(
    const std::map<std::string, uint64_t>& from) {
  std::map<std::string, std::string> to;
  for (const auto& e : from) {
    to[e.first] = ToString(e.second);
  }
  return to;
}

bool InternalStats::HandleAggregatedTablePropertiesMap(
    std::map<std::string, std::string>* values, Slice /*suffix*/) {
  std::shared_ptr<const TableProperties> tp;
  auto s = cfd_->current()->GetAggregatedTableProperties(&tp);
  if (!s.ok()) {
    return false;
  }
  *values = MapUint64ValuesToString(tp->GetAggregatablePropertiesAsMap());
  return true;
}

bool InternalStats::HandleAggregatedTablePropertiesAtLevel(std::string* values,
                                                           Slice suffix) {
  uint64_t level;
  bool ok = ConsumeDecimalNumber(&suffix, &level) && suffix.empty();
  if (!ok || static_cast<int>(level) >= number_levels_) {
    return false;
  }
  std::shared_ptr<const TableProperties> tp;
  auto s = cfd_->current()->GetAggregatedTableProperties(
      &tp, static_cast<int>(level));
  if (!s.ok()) {
    return false;
  }
  *values = tp->ToString();
  return true;
}

bool InternalStats::HandleAggregatedTablePropertiesAtLevelMap(
    std::map<std::string, std::string>* values, Slice suffix) {
  uint64_t level;
  bool ok = ConsumeDecimalNumber(&suffix, &level) && suffix.empty();
  if (!ok || static_cast<int>(level) >= number_levels_) {
    return false;
  }
  std::shared_ptr<const TableProperties> tp;
  auto s = cfd_->current()->GetAggregatedTableProperties(
      &tp, static_cast<int>(level));
  if (!s.ok()) {
    return false;
  }
  *values = MapUint64ValuesToString(tp->GetAggregatablePropertiesAsMap());
  return true;
}

bool InternalStats::HandleNumImmutableMemTable(uint64_t* value, DBImpl* /*db*/,
                                               Version* /*version*/) {
  *value = cfd_->imm()->NumNotFlushed();
  return true;
}

bool InternalStats::HandleNumImmutableMemTableFlushed(uint64_t* value,
                                                      DBImpl* /*db*/,
                                                      Version* /*version*/) {
  *value = cfd_->imm()->NumFlushed();
  return true;
}

bool InternalStats::HandleMemTableFlushPending(uint64_t* value, DBImpl* /*db*/,
                                               Version* /*version*/) {
  *value = (cfd_->imm()->IsFlushPending() ? 1 : 0);
  return true;
}

bool InternalStats::HandleNumRunningFlushes(uint64_t* value, DBImpl* db,
                                            Version* /*version*/) {
  *value = db->num_running_flushes();
  return true;
}

bool InternalStats::HandleCompactionPending(uint64_t* value, DBImpl* /*db*/,
                                            Version* /*version*/) {
  // 1 if the system already determines at least one compaction is needed.
  // 0 otherwise,
  const auto* vstorage = cfd_->current()->storage_info();
  *value = (cfd_->compaction_picker()->NeedsCompaction(vstorage) ? 1 : 0);
  return true;
}

bool InternalStats::HandleNumRunningCompactions(uint64_t* value, DBImpl* db,
                                                Version* /*version*/) {
  *value = db->num_running_compactions_;
  return true;
}

bool InternalStats::HandleBackgroundErrors(uint64_t* value, DBImpl* /*db*/,
                                           Version* /*version*/) {
  // Accumulated number of  errors in background flushes or compactions.
  *value = GetBackgroundErrorCount();
  return true;
}

bool InternalStats::HandleCurSizeActiveMemTable(uint64_t* value, DBImpl* /*db*/,
                                                Version* /*version*/) {
  // Current size of the active memtable
  // Using ApproximateMemoryUsageFast to avoid the need for synchronization
  *value = cfd_->mem()->ApproximateMemoryUsageFast();
  return true;
}

bool InternalStats::HandleCurSizeAllMemTables(uint64_t* value, DBImpl* /*db*/,
                                              Version* /*version*/) {
  // Current size of the active memtable + immutable memtables
  // Using ApproximateMemoryUsageFast to avoid the need for synchronization
  *value = cfd_->mem()->ApproximateMemoryUsageFast() +
           cfd_->imm()->ApproximateUnflushedMemTablesMemoryUsage();
  return true;
}

bool InternalStats::HandleSizeAllMemTables(uint64_t* value, DBImpl* /*db*/,
                                           Version* /*version*/) {
  // Using ApproximateMemoryUsageFast to avoid the need for synchronization
  *value = cfd_->mem()->ApproximateMemoryUsageFast() +
           cfd_->imm()->ApproximateMemoryUsage();
  return true;
}

bool InternalStats::HandleNumEntriesActiveMemTable(uint64_t* value,
                                                   DBImpl* /*db*/,
                                                   Version* /*version*/) {
  // Current number of entires in the active memtable
  *value = cfd_->mem()->num_entries();
  return true;
}

bool InternalStats::HandleNumEntriesImmMemTables(uint64_t* value,
                                                 DBImpl* /*db*/,
                                                 Version* /*version*/) {
  // Current number of entries in the immutable memtables
  *value = cfd_->imm()->current()->GetTotalNumEntries();
  return true;
}

bool InternalStats::HandleNumDeletesActiveMemTable(uint64_t* value,
                                                   DBImpl* /*db*/,
                                                   Version* /*version*/) {
  // Current number of entires in the active memtable
  *value = cfd_->mem()->num_deletes();
  return true;
}

bool InternalStats::HandleNumDeletesImmMemTables(uint64_t* value,
                                                 DBImpl* /*db*/,
                                                 Version* /*version*/) {
  // Current number of entries in the immutable memtables
  *value = cfd_->imm()->current()->GetTotalNumDeletes();
  return true;
}

bool InternalStats::HandleEstimateNumKeys(uint64_t* value, DBImpl* /*db*/,
                                          Version* /*version*/) {
  // Estimate number of entries in the column family:
  // Use estimated entries in tables + total entries in memtables.
  const auto* vstorage = cfd_->current()->storage_info();
  uint64_t estimate_keys = cfd_->mem()->num_entries() +
                           cfd_->imm()->current()->GetTotalNumEntries() +
                           vstorage->GetEstimatedActiveKeys();
  uint64_t estimate_deletes =
      cfd_->mem()->num_deletes() + cfd_->imm()->current()->GetTotalNumDeletes();
  *value = estimate_keys > estimate_deletes * 2
               ? estimate_keys - (estimate_deletes * 2)
               : 0;
  return true;
}

bool InternalStats::HandleNumSnapshots(uint64_t* value, DBImpl* db,
                                       Version* /*version*/) {
  *value = db->snapshots().count();
  return true;
}

bool InternalStats::HandleOldestSnapshotTime(uint64_t* value, DBImpl* db,
                                             Version* /*version*/) {
  *value = static_cast<uint64_t>(db->snapshots().GetOldestSnapshotTime());
  return true;
}

bool InternalStats::HandleOldestSnapshotSequence(uint64_t* value, DBImpl* db,
                                                 Version* /*version*/) {
  *value = static_cast<uint64_t>(db->snapshots().GetOldestSnapshotSequence());
  return true;
}

bool InternalStats::HandleNumLiveVersions(uint64_t* value, DBImpl* /*db*/,
                                          Version* /*version*/) {
  *value = cfd_->GetNumLiveVersions();
  return true;
}

bool InternalStats::HandleCurrentSuperVersionNumber(uint64_t* value,
                                                    DBImpl* /*db*/,
                                                    Version* /*version*/) {
  *value = cfd_->GetSuperVersionNumber();
  return true;
}

bool InternalStats::HandleIsFileDeletionsEnabled(uint64_t* value, DBImpl* db,
                                                 Version* /*version*/) {
  *value = db->IsFileDeletionsEnabled() ? 1 : 0;
  return true;
}

bool InternalStats::HandleBaseLevel(uint64_t* value, DBImpl* /*db*/,
                                    Version* /*version*/) {
  const auto* vstorage = cfd_->current()->storage_info();
  *value = vstorage->base_level();
  return true;
}

bool InternalStats::HandleTotalSstFilesSize(uint64_t* value, DBImpl* /*db*/,
                                            Version* /*version*/) {
  *value = cfd_->GetTotalSstFilesSize();
  return true;
}

bool InternalStats::HandleLiveSstFilesSize(uint64_t* value, DBImpl* /*db*/,
                                           Version* /*version*/) {
  *value = cfd_->GetLiveSstFilesSize();
  return true;
}

bool InternalStats::HandleEstimatePendingCompactionBytes(uint64_t* value,
                                                         DBImpl* /*db*/,
                                                         Version* /*version*/) {
  const auto* vstorage = cfd_->current()->storage_info();
  *value = vstorage->estimated_compaction_needed_bytes();
  return true;
}

bool InternalStats::HandleEstimateTableReadersMem(uint64_t* value,
                                                  DBImpl* /*db*/,
                                                  Version* version) {
  *value = (version == nullptr) ? 0 : version->GetMemoryUsageByTableReaders();
  return true;
}

bool InternalStats::HandleEstimateLiveDataSize(uint64_t* value, DBImpl* /*db*/,
                                               Version* version) {
  const auto* vstorage = version->storage_info();
  *value = vstorage->EstimateLiveDataSize();
  return true;
}

bool InternalStats::HandleMinLogNumberToKeep(uint64_t* value, DBImpl* db,
                                             Version* /*version*/) {
  *value = db->MinLogNumberToKeep();
  return true;
}

bool InternalStats::HandleMinObsoleteSstNumberToKeep(uint64_t* value,
                                                     DBImpl* db,
                                                     Version* /*version*/) {
  *value = db->MinObsoleteSstNumberToKeep();
  return true;
}

bool InternalStats::HandleActualDelayedWriteRate(uint64_t* value, DBImpl* db,
                                                 Version* /*version*/) {
  const WriteController& wc = db->write_controller();
  if (!wc.NeedsDelay()) {
    *value = 0;
  } else {
    *value = wc.delayed_write_rate();
  }
  return true;
}

bool InternalStats::HandleIsWriteStopped(uint64_t* value, DBImpl* db,
                                         Version* /*version*/) {
  *value = db->write_controller().IsStopped() ? 1 : 0;
  return true;
}

bool InternalStats::HandleEstimateOldestKeyTime(uint64_t* value, DBImpl* /*db*/,
                                                Version* /*version*/) {
  // TODO(yiwu): The property is currently available for fifo compaction
  // with allow_compaction = false. This is because we don't propagate
  // oldest_key_time on compaction.
  if (cfd_->ioptions()->compaction_style != kCompactionStyleFIFO ||
      cfd_->GetCurrentMutableCFOptions()
          ->compaction_options_fifo.allow_compaction) {
    return false;
  }

  TablePropertiesCollection collection;
  auto s = cfd_->current()->GetPropertiesOfAllTables(&collection);
  if (!s.ok()) {
    return false;
  }
  *value = std::numeric_limits<uint64_t>::max();
  for (auto& p : collection) {
    *value = std::min(*value, p.second->oldest_key_time);
    if (*value == 0) {
      break;
    }
  }
  if (*value > 0) {
    *value = std::min({cfd_->mem()->ApproximateOldestKeyTime(),
                       cfd_->imm()->ApproximateOldestKeyTime(), *value});
  }
  return *value > 0 && *value < std::numeric_limits<uint64_t>::max();
}

bool InternalStats::GetBlockCacheForStats(Cache** block_cache) {
  assert(block_cache != nullptr);
  auto* table_factory = cfd_->ioptions()->table_factory.get();
  assert(table_factory != nullptr);
  *block_cache =
      table_factory->GetOptions<Cache>(TableFactory::kBlockCacheOpts());
  return *block_cache != nullptr;
}

bool InternalStats::HandleBlockCacheCapacity(uint64_t* value, DBImpl* /*db*/,
                                             Version* /*version*/) {
  Cache* block_cache;
  bool ok = GetBlockCacheForStats(&block_cache);
  if (!ok) {
    return false;
  }
  *value = static_cast<uint64_t>(block_cache->GetCapacity());
  return true;
}

bool InternalStats::HandleBlockCacheUsage(uint64_t* value, DBImpl* /*db*/,
                                          Version* /*version*/) {
  Cache* block_cache;
  bool ok = GetBlockCacheForStats(&block_cache);
  if (!ok) {
    return false;
  }
  *value = static_cast<uint64_t>(block_cache->GetUsage());
  return true;
}

bool InternalStats::HandleBlockCachePinnedUsage(uint64_t* value, DBImpl* /*db*/,
                                                Version* /*version*/) {
  Cache* block_cache;
  bool ok = GetBlockCacheForStats(&block_cache);
  if (!ok) {
    return false;
  }
  *value = static_cast<uint64_t>(block_cache->GetPinnedUsage());
  return true;
}

void InternalStats::DumpDBMapStats(
    std::map<std::string, std::string>* db_stats) {
  for (int i = 0; i < static_cast<int>(kIntStatsNumMax); ++i) {
    InternalDBStatsType type = static_cast<InternalDBStatsType>(i);
    (*db_stats)[db_stats_type_to_info.at(type).property_name] =
        std::to_string(GetDBStats(type));
  }
  double seconds_up = (clock_->NowMicros() - started_at_) / kMicrosInSec;
  (*db_stats)["db.uptime"] = std::to_string(seconds_up);
}

void InternalStats::DumpDBStats(std::string* value) {
  char buf[1000];
  // DB-level stats, only available from default column family
  double seconds_up = (clock_->NowMicros() - started_at_) / kMicrosInSec;
  double interval_seconds_up = seconds_up - db_stats_snapshot_.seconds_up;
  snprintf(buf, sizeof(buf),
           "\n** DB Stats **\nUptime(secs): %.1f total, %.1f interval\n",
           seconds_up, interval_seconds_up);
  value->append(buf);
  // Cumulative
  uint64_t user_bytes_written =
      GetDBStats(InternalStats::kIntStatsBytesWritten);
  uint64_t num_keys_written =
      GetDBStats(InternalStats::kIntStatsNumKeysWritten);
  uint64_t write_other = GetDBStats(InternalStats::kIntStatsWriteDoneByOther);
  uint64_t write_self = GetDBStats(InternalStats::kIntStatsWriteDoneBySelf);
  uint64_t wal_bytes = GetDBStats(InternalStats::kIntStatsWalFileBytes);
  uint64_t wal_synced = GetDBStats(InternalStats::kIntStatsWalFileSynced);
  uint64_t write_with_wal = GetDBStats(InternalStats::kIntStatsWriteWithWal);
  uint64_t write_stall_micros =
      GetDBStats(InternalStats::kIntStatsWriteStallMicros);

  const int kHumanMicrosLen = 32;
  char human_micros[kHumanMicrosLen];

  // Data
  // writes: total number of write requests.
  // keys: total number of key updates issued by all the write requests
  // commit groups: number of group commits issued to the DB. Each group can
  //                contain one or more writes.
  // so writes/keys is the average number of put in multi-put or put
  // writes/groups is the average group commit size.
  //
  // The format is the same for interval stats.
  snprintf(buf, sizeof(buf),
           "Cumulative writes: %s writes, %s keys, %s commit groups, "
           "%.1f writes per commit group, ingest: %.2f GB, %.2f MB/s\n",
           NumberToHumanString(write_other + write_self).c_str(),
           NumberToHumanString(num_keys_written).c_str(),
           NumberToHumanString(write_self).c_str(),
           (write_other + write_self) /
               std::max(1.0, static_cast<double>(write_self)),
           user_bytes_written / kGB,
           user_bytes_written / kMB / std::max(seconds_up, 0.001));
  value->append(buf);
  // WAL
  snprintf(buf, sizeof(buf),
           "Cumulative WAL: %s writes, %s syncs, "
           "%.2f writes per sync, written: %.2f GB, %.2f MB/s\n",
           NumberToHumanString(write_with_wal).c_str(),
           NumberToHumanString(wal_synced).c_str(),
           write_with_wal / std::max(1.0, static_cast<double>(wal_synced)),
           wal_bytes / kGB, wal_bytes / kMB / std::max(seconds_up, 0.001));
  value->append(buf);
  // Stall
  AppendHumanMicros(write_stall_micros, human_micros, kHumanMicrosLen, true);
  snprintf(buf, sizeof(buf), "Cumulative stall: %s, %.1f percent\n",
           human_micros,
           // 10000 = divide by 1M to get secs, then multiply by 100 for pct
           write_stall_micros / 10000.0 / std::max(seconds_up, 0.001));
  value->append(buf);

  // Interval
  uint64_t interval_write_other = write_other - db_stats_snapshot_.write_other;
  uint64_t interval_write_self = write_self - db_stats_snapshot_.write_self;
  uint64_t interval_num_keys_written =
      num_keys_written - db_stats_snapshot_.num_keys_written;
  snprintf(
      buf, sizeof(buf),
      "Interval writes: %s writes, %s keys, %s commit groups, "
      "%.1f writes per commit group, ingest: %.2f MB, %.2f MB/s\n",
      NumberToHumanString(interval_write_other + interval_write_self).c_str(),
      NumberToHumanString(interval_num_keys_written).c_str(),
      NumberToHumanString(interval_write_self).c_str(),
      static_cast<double>(interval_write_other + interval_write_self) /
          std::max(1.0, static_cast<double>(interval_write_self)),
      (user_bytes_written - db_stats_snapshot_.ingest_bytes) / kMB,
      (user_bytes_written - db_stats_snapshot_.ingest_bytes) / kMB /
          std::max(interval_seconds_up, 0.001)),
      value->append(buf);

  uint64_t interval_write_with_wal =
      write_with_wal - db_stats_snapshot_.write_with_wal;
  uint64_t interval_wal_synced = wal_synced - db_stats_snapshot_.wal_synced;
  uint64_t interval_wal_bytes = wal_bytes - db_stats_snapshot_.wal_bytes;

  snprintf(buf, sizeof(buf),
           "Interval WAL: %s writes, %s syncs, "
           "%.2f writes per sync, written: %.2f GB, %.2f MB/s\n",
           NumberToHumanString(interval_write_with_wal).c_str(),
           NumberToHumanString(interval_wal_synced).c_str(),
           interval_write_with_wal /
               std::max(1.0, static_cast<double>(interval_wal_synced)),
           interval_wal_bytes / kGB,
           interval_wal_bytes / kMB / std::max(interval_seconds_up, 0.001));
  value->append(buf);

  // Stall
  AppendHumanMicros(write_stall_micros - db_stats_snapshot_.write_stall_micros,
                    human_micros, kHumanMicrosLen, true);
  snprintf(buf, sizeof(buf), "Interval stall: %s, %.1f percent\n", human_micros,
           // 10000 = divide by 1M to get secs, then multiply by 100 for pct
           (write_stall_micros - db_stats_snapshot_.write_stall_micros) /
               10000.0 / std::max(interval_seconds_up, 0.001));
  value->append(buf);

  db_stats_snapshot_.seconds_up = seconds_up;
  db_stats_snapshot_.ingest_bytes = user_bytes_written;
  db_stats_snapshot_.write_other = write_other;
  db_stats_snapshot_.write_self = write_self;
  db_stats_snapshot_.num_keys_written = num_keys_written;
  db_stats_snapshot_.wal_bytes = wal_bytes;
  db_stats_snapshot_.wal_synced = wal_synced;
  db_stats_snapshot_.write_with_wal = write_with_wal;
  db_stats_snapshot_.write_stall_micros = write_stall_micros;
}

/**
 * Dump Compaction Level stats to a map of stat name with "compaction." prefix
 * to value in double as string. The level in stat name is represented with
 * a prefix "Lx" where "x" is the level number. A special level "Sum"
 * represents the sum of a stat for all levels.
 * The result also contains IO stall counters which keys start with "io_stalls."
 * and values represent uint64 encoded as strings.
 */
void InternalStats::DumpCFMapStats(
    std::map<std::string, std::string>* cf_stats) {
  const VersionStorageInfo* vstorage = cfd_->current()->storage_info();
  CompactionStats compaction_stats_sum;
  std::map<int, std::map<LevelStatType, double>> levels_stats;
  DumpCFMapStats(vstorage, &levels_stats, &compaction_stats_sum);
  for (auto const& level_ent : levels_stats) {
    auto level_str =
        level_ent.first == -1 ? "Sum" : "L" + ToString(level_ent.first);
    for (auto const& stat_ent : level_ent.second) {
      auto stat_type = stat_ent.first;
      auto key_str =
          "compaction." + level_str + "." +
          InternalStats::compaction_level_stats.at(stat_type).property_name;
      (*cf_stats)[key_str] = std::to_string(stat_ent.second);
    }
  }

  DumpCFMapStatsIOStalls(cf_stats);
}

void InternalStats::DumpCFMapStats(
    const VersionStorageInfo* vstorage,
    std::map<int, std::map<LevelStatType, double>>* levels_stats,
    CompactionStats* compaction_stats_sum) {
  assert(vstorage);

  int num_levels_to_check =
      (cfd_->ioptions()->compaction_style != kCompactionStyleFIFO)
          ? vstorage->num_levels() - 1
          : 1;

  // Compaction scores are sorted based on its value. Restore them to the
  // level order
  std::vector<double> compaction_score(number_levels_, 0);
  for (int i = 0; i < num_levels_to_check; ++i) {
    compaction_score[vstorage->CompactionScoreLevel(i)] =
        vstorage->CompactionScore(i);
  }
  // Count # of files being compacted for each level
  std::vector<int> files_being_compacted(number_levels_, 0);
  for (int level = 0; level < number_levels_; ++level) {
    for (auto* f : vstorage->LevelFiles(level)) {
      if (f->being_compacted) {
        ++files_being_compacted[level];
      }
    }
  }

  int total_files = 0;
  int total_files_being_compacted = 0;
  double total_file_size = 0;
  uint64_t flush_ingest = cf_stats_value_[BYTES_FLUSHED];
  uint64_t add_file_ingest = cf_stats_value_[BYTES_INGESTED_ADD_FILE];
  uint64_t curr_ingest = flush_ingest + add_file_ingest;
  for (int level = 0; level < number_levels_; level++) {
    int files = vstorage->NumLevelFiles(level);
    total_files += files;
    total_files_being_compacted += files_being_compacted[level];
    if (comp_stats_[level].micros > 0 || files > 0) {
      compaction_stats_sum->Add(comp_stats_[level]);
      total_file_size += vstorage->NumLevelBytes(level);
      uint64_t input_bytes;
      if (level == 0) {
        input_bytes = curr_ingest;
      } else {
        input_bytes = comp_stats_[level].bytes_read_non_output_levels +
                      comp_stats_[level].bytes_read_blob;
      }
      double w_amp =
          (input_bytes == 0)
              ? 0.0
              : static_cast<double>(comp_stats_[level].bytes_written +
                                    comp_stats_[level].bytes_written_blob) /
                    input_bytes;
      std::map<LevelStatType, double> level_stats;
      PrepareLevelStats(&level_stats, files, files_being_compacted[level],
                        static_cast<double>(vstorage->NumLevelBytes(level)),
                        compaction_score[level], w_amp, comp_stats_[level]);
      (*levels_stats)[level] = level_stats;
    }
  }
  // Cumulative summary
<<<<<<< HEAD
  double w_amp = (0 == curr_ingest)
                     ? 0.0
                     : (compaction_stats_sum->bytes_written +
                        compaction_stats_sum->bytes_written_blob) /
                           static_cast<double>(curr_ingest);
=======
  double w_amp = (0 == curr_ingest) ? 0.0 :
                 (compaction_stats_sum->bytes_written +
                  compaction_stats_sum->bytes_written_blob) /
                 static_cast<double>(curr_ingest);
>>>>>>> 8f31895e
  // Stats summary across levels
  std::map<LevelStatType, double> sum_stats;
  PrepareLevelStats(&sum_stats, total_files, total_files_being_compacted,
                    total_file_size, 0, w_amp, *compaction_stats_sum);
  (*levels_stats)[-1] = sum_stats;  //  -1 is for the Sum level
}

void InternalStats::DumpCFMapStatsByPriority(
    std::map<int, std::map<LevelStatType, double>>* priorities_stats) {
  for (size_t priority = 0; priority < comp_stats_by_pri_.size(); priority++) {
    if (comp_stats_by_pri_[priority].micros > 0) {
      std::map<LevelStatType, double> priority_stats;
      PrepareLevelStats(&priority_stats, 0 /* num_files */,
                        0 /* being_compacted */, 0 /* total_file_size */,
                        0 /* compaction_score */, 0 /* w_amp */,
                        comp_stats_by_pri_[priority]);
      (*priorities_stats)[static_cast<int>(priority)] = priority_stats;
    }
  }
}

void InternalStats::DumpCFMapStatsIOStalls(
    std::map<std::string, std::string>* cf_stats) {
  (*cf_stats)["io_stalls.level0_slowdown"] =
      std::to_string(cf_stats_count_[L0_FILE_COUNT_LIMIT_SLOWDOWNS]);
  (*cf_stats)["io_stalls.level0_slowdown_with_compaction"] =
      std::to_string(cf_stats_count_[LOCKED_L0_FILE_COUNT_LIMIT_SLOWDOWNS]);
  (*cf_stats)["io_stalls.level0_numfiles"] =
      std::to_string(cf_stats_count_[L0_FILE_COUNT_LIMIT_STOPS]);
  (*cf_stats)["io_stalls.level0_numfiles_with_compaction"] =
      std::to_string(cf_stats_count_[LOCKED_L0_FILE_COUNT_LIMIT_STOPS]);
  (*cf_stats)["io_stalls.stop_for_pending_compaction_bytes"] =
      std::to_string(cf_stats_count_[PENDING_COMPACTION_BYTES_LIMIT_STOPS]);
  (*cf_stats)["io_stalls.slowdown_for_pending_compaction_bytes"] =
      std::to_string(cf_stats_count_[PENDING_COMPACTION_BYTES_LIMIT_SLOWDOWNS]);
  (*cf_stats)["io_stalls.memtable_compaction"] =
      std::to_string(cf_stats_count_[MEMTABLE_LIMIT_STOPS]);
  (*cf_stats)["io_stalls.memtable_slowdown"] =
      std::to_string(cf_stats_count_[MEMTABLE_LIMIT_SLOWDOWNS]);

  uint64_t total_stop = cf_stats_count_[L0_FILE_COUNT_LIMIT_STOPS] +
                        cf_stats_count_[PENDING_COMPACTION_BYTES_LIMIT_STOPS] +
                        cf_stats_count_[MEMTABLE_LIMIT_STOPS];

  uint64_t total_slowdown =
      cf_stats_count_[L0_FILE_COUNT_LIMIT_SLOWDOWNS] +
      cf_stats_count_[PENDING_COMPACTION_BYTES_LIMIT_SLOWDOWNS] +
      cf_stats_count_[MEMTABLE_LIMIT_SLOWDOWNS];

  (*cf_stats)["io_stalls.total_stop"] = std::to_string(total_stop);
  (*cf_stats)["io_stalls.total_slowdown"] = std::to_string(total_slowdown);
}

void InternalStats::DumpCFStats(std::string* value) {
  DumpCFStatsNoFileHistogram(value);
  DumpCFFileHistogram(value);
}

void InternalStats::DumpCFStatsNoFileHistogram(std::string* value) {
  char buf[2000];
  // Per-ColumnFamily stats
  PrintLevelStatsHeader(buf, sizeof(buf), cfd_->GetName(), "Level");
  value->append(buf);

  // Print stats for each level
  const VersionStorageInfo* vstorage = cfd_->current()->storage_info();
  std::map<int, std::map<LevelStatType, double>> levels_stats;
  CompactionStats compaction_stats_sum;
  DumpCFMapStats(vstorage, &levels_stats, &compaction_stats_sum);
  for (int l = 0; l < number_levels_; ++l) {
    if (levels_stats.find(l) != levels_stats.end()) {
      PrintLevelStats(buf, sizeof(buf), "L" + ToString(l), levels_stats[l]);
      value->append(buf);
    }
  }

  // Print sum of level stats
  PrintLevelStats(buf, sizeof(buf), "Sum", levels_stats[-1]);
  value->append(buf);

  uint64_t flush_ingest = cf_stats_value_[BYTES_FLUSHED];
  uint64_t add_file_ingest = cf_stats_value_[BYTES_INGESTED_ADD_FILE];
  uint64_t ingest_files_addfile = cf_stats_value_[INGESTED_NUM_FILES_TOTAL];
  uint64_t ingest_l0_files_addfile =
      cf_stats_value_[INGESTED_LEVEL0_NUM_FILES_TOTAL];
  uint64_t ingest_keys_addfile = cf_stats_value_[INGESTED_NUM_KEYS_TOTAL];
  // Cumulative summary
  uint64_t total_stall_count =
      cf_stats_count_[L0_FILE_COUNT_LIMIT_SLOWDOWNS] +
      cf_stats_count_[L0_FILE_COUNT_LIMIT_STOPS] +
      cf_stats_count_[PENDING_COMPACTION_BYTES_LIMIT_SLOWDOWNS] +
      cf_stats_count_[PENDING_COMPACTION_BYTES_LIMIT_STOPS] +
      cf_stats_count_[MEMTABLE_LIMIT_STOPS] +
      cf_stats_count_[MEMTABLE_LIMIT_SLOWDOWNS];
  // Interval summary
  uint64_t interval_flush_ingest =
      flush_ingest - cf_stats_snapshot_.ingest_bytes_flush;
  uint64_t interval_add_file_inget =
      add_file_ingest - cf_stats_snapshot_.ingest_bytes_addfile;
  uint64_t interval_ingest =
      interval_flush_ingest + interval_add_file_inget;
  CompactionStats interval_stats(compaction_stats_sum);
  interval_stats.Subtract(cf_stats_snapshot_.comp_stats);
  double w_amp = 0 == interval_ingest ? 0 :
      (interval_stats.bytes_written + interval_stats.bytes_written_blob) /
      static_cast<double>(interval_ingest);
  PrintLevelStats(buf, sizeof(buf), "Int", 0, 0, 0, 0, w_amp, interval_stats);
  value->append(buf);

  PrintLevelStatsHeader(buf, sizeof(buf), cfd_->GetName(), "Priority");
  value->append(buf);
  std::map<int, std::map<LevelStatType, double>> priorities_stats;
  DumpCFMapStatsByPriority(&priorities_stats);
  for (size_t priority = 0; priority < comp_stats_by_pri_.size(); ++priority) {
    if (priorities_stats.find(static_cast<int>(priority)) !=
        priorities_stats.end()) {
      PrintLevelStats(
          buf, sizeof(buf),
          Env::PriorityToString(static_cast<Env::Priority>(priority)),
          priorities_stats[static_cast<int>(priority)]);
      value->append(buf);
    }
  }

  snprintf(buf, sizeof(buf),
           "\nBlob file count: %" ROCKSDB_PRIszt ", total size: %.1f GB\n\n",
           vstorage->GetBlobFiles().size(),
           vstorage->GetTotalBlobFileSize() / kGB);
  value->append(buf);

  uint64_t now_micros = clock_->NowMicros();
  double seconds_up = (now_micros - started_at_) / kMicrosInSec;
  double interval_seconds_up = seconds_up - cf_stats_snapshot_.seconds_up;
  snprintf(buf, sizeof(buf), "Uptime(secs): %.1f total, %.1f interval\n",
           seconds_up, interval_seconds_up);
  value->append(buf);
  snprintf(buf, sizeof(buf), "Flush(GB): cumulative %.3f, interval %.3f\n",
           flush_ingest / kGB, interval_flush_ingest / kGB);
  value->append(buf);
  snprintf(buf, sizeof(buf), "AddFile(GB): cumulative %.3f, interval %.3f\n",
           add_file_ingest / kGB, interval_add_file_inget / kGB);
  value->append(buf);

  uint64_t interval_ingest_files_addfile =
      ingest_files_addfile - cf_stats_snapshot_.ingest_files_addfile;
  snprintf(buf, sizeof(buf),
           "AddFile(Total Files): cumulative %" PRIu64 ", interval %" PRIu64
           "\n",
           ingest_files_addfile, interval_ingest_files_addfile);
  value->append(buf);

  uint64_t interval_ingest_l0_files_addfile =
      ingest_l0_files_addfile - cf_stats_snapshot_.ingest_l0_files_addfile;
  snprintf(buf, sizeof(buf),
           "AddFile(L0 Files): cumulative %" PRIu64 ", interval %" PRIu64 "\n",
           ingest_l0_files_addfile, interval_ingest_l0_files_addfile);
  value->append(buf);

  uint64_t interval_ingest_keys_addfile =
      ingest_keys_addfile - cf_stats_snapshot_.ingest_keys_addfile;
  snprintf(buf, sizeof(buf),
           "AddFile(Keys): cumulative %" PRIu64 ", interval %" PRIu64 "\n",
           ingest_keys_addfile, interval_ingest_keys_addfile);
  value->append(buf);

  // Compact
  uint64_t compact_bytes_read = 0;
  uint64_t compact_bytes_write = 0;
  uint64_t compact_micros = 0;
  for (int level = 0; level < number_levels_; level++) {
    compact_bytes_read += comp_stats_[level].bytes_read_output_level +
                          comp_stats_[level].bytes_read_non_output_levels +
                          comp_stats_[level].bytes_read_blob;
    compact_bytes_write += comp_stats_[level].bytes_written +
                           comp_stats_[level].bytes_written_blob;
    compact_micros += comp_stats_[level].micros;
  }

  snprintf(buf, sizeof(buf),
<<<<<<< HEAD
           "Cumulative compaction: %.2f GB write, %.2f MB/s write, "
           "%.2f GB read, %.2f MB/s read, %.1f seconds\n",
           compact_bytes_write / kGB,
           compact_bytes_write / kMB / std::max(seconds_up, 0.001),
           compact_bytes_read / kGB,
           compact_bytes_read / kMB / std::max(seconds_up, 0.001),
=======
           "Cumulative compaction: %7.2f GB write, %7.2f MB/s write, "
           "%7.2f GB read, %7.2f MB/s read, %7.1f seconds\n",
           compact_bytes_write / kGB, compact_bytes_write / kMB / seconds_up,
           compact_bytes_read / kGB, compact_bytes_read / kMB / seconds_up,
>>>>>>> 8f31895e
           compact_micros / kMicrosInSec);
  value->append(buf);

  // Compaction interval
  uint64_t interval_compact_bytes_write =
      compact_bytes_write - cf_stats_snapshot_.compact_bytes_write;
  uint64_t interval_compact_bytes_read =
      compact_bytes_read - cf_stats_snapshot_.compact_bytes_read;
  uint64_t interval_compact_micros =
      compact_micros - cf_stats_snapshot_.compact_micros;

  snprintf(
      buf, sizeof(buf),
      "Interval   compaction: %7.2f GB write, %7.2f MB/s write, "
      "%7.2f GB read, %7.2f MB/s read, %7.1f seconds\n",
      interval_compact_bytes_write / kGB,
      interval_compact_bytes_write / kMB / std::max(interval_seconds_up, 0.001),
      interval_compact_bytes_read / kGB,
      interval_compact_bytes_read / kMB / std::max(interval_seconds_up, 0.001),
      interval_compact_micros / kMicrosInSec);
  value->append(buf);
  cf_stats_snapshot_.compact_bytes_write = compact_bytes_write;
  cf_stats_snapshot_.compact_bytes_read = compact_bytes_read;
  cf_stats_snapshot_.compact_micros = compact_micros;

  snprintf(buf, sizeof(buf),
           "Stalls(count): %" PRIu64
           " level0_slowdown, "
           "%" PRIu64
           " level0_slowdown_with_compaction, "
           "%" PRIu64
           " level0_numfiles, "
           "%" PRIu64
           " level0_numfiles_with_compaction, "
           "%" PRIu64
           " stop for pending_compaction_bytes, "
           "%" PRIu64
           " slowdown for pending_compaction_bytes, "
           "%" PRIu64
           " memtable_compaction, "
           "%" PRIu64
           " memtable_slowdown, "
           "interval %" PRIu64 " total count\n",
           cf_stats_count_[L0_FILE_COUNT_LIMIT_SLOWDOWNS],
           cf_stats_count_[LOCKED_L0_FILE_COUNT_LIMIT_SLOWDOWNS],
           cf_stats_count_[L0_FILE_COUNT_LIMIT_STOPS],
           cf_stats_count_[LOCKED_L0_FILE_COUNT_LIMIT_STOPS],
           cf_stats_count_[PENDING_COMPACTION_BYTES_LIMIT_STOPS],
           cf_stats_count_[PENDING_COMPACTION_BYTES_LIMIT_SLOWDOWNS],
           cf_stats_count_[MEMTABLE_LIMIT_STOPS],
           cf_stats_count_[MEMTABLE_LIMIT_SLOWDOWNS],
           total_stall_count - cf_stats_snapshot_.stall_count);
  value->append(buf);

  cf_stats_snapshot_.seconds_up = seconds_up;
  cf_stats_snapshot_.ingest_bytes_flush = flush_ingest;
  cf_stats_snapshot_.ingest_bytes_addfile = add_file_ingest;
  cf_stats_snapshot_.ingest_files_addfile = ingest_files_addfile;
  cf_stats_snapshot_.ingest_l0_files_addfile = ingest_l0_files_addfile;
  cf_stats_snapshot_.ingest_keys_addfile = ingest_keys_addfile;
  cf_stats_snapshot_.comp_stats = compaction_stats_sum;
  cf_stats_snapshot_.stall_count = total_stall_count;

  // Do not gather cache entry stats during CFStats because DB
  // mutex is held. Only dump last cached collection (rely on DB
  // periodic stats dump to update)
  if (cache_entry_stats_collector_) {
    CacheEntryRoleStats stats;
    // thread safe
    cache_entry_stats_collector_->GetStats(&stats);

    constexpr uint64_t kDayInMicros = uint64_t{86400} * 1000000U;

    // Skip if stats are extremely old (> 1 day, incl not yet populated)
    if (now_micros - stats.last_end_time_micros_ < kDayInMicros) {
      value->append(stats.ToString(clock_));
    }
  }
}

void InternalStats::DumpCFFileHistogram(std::string* value) {
  assert(value);
  assert(cfd_);

  std::ostringstream oss;
  oss << "\n** File Read Latency Histogram By Level [" << cfd_->GetName()
      << "] **\n";

  for (int level = 0; level < number_levels_; level++) {
    if (!file_read_latency_[level].Empty()) {
      oss << "** Level " << level << " read latency histogram (micros):\n"
          << file_read_latency_[level].ToString() << '\n';
    }
  }

  if (!blob_file_read_latency_.Empty()) {
    oss << "** Blob file read latency histogram (micros):\n"
        << blob_file_read_latency_.ToString() << '\n';
  }

  value->append(oss.str());
}

#else

const DBPropertyInfo* GetPropertyInfo(const Slice& /*property*/) {
  return nullptr;
}

#endif  // !ROCKSDB_LITE

}  // namespace ROCKSDB_NAMESPACE<|MERGE_RESOLUTION|>--- conflicted
+++ resolved
@@ -1519,18 +1519,11 @@
     }
   }
   // Cumulative summary
-<<<<<<< HEAD
   double w_amp = (0 == curr_ingest)
                      ? 0.0
                      : (compaction_stats_sum->bytes_written +
                         compaction_stats_sum->bytes_written_blob) /
                            static_cast<double>(curr_ingest);
-=======
-  double w_amp = (0 == curr_ingest) ? 0.0 :
-                 (compaction_stats_sum->bytes_written +
-                  compaction_stats_sum->bytes_written_blob) /
-                 static_cast<double>(curr_ingest);
->>>>>>> 8f31895e
   // Stats summary across levels
   std::map<LevelStatType, double> sum_stats;
   PrepareLevelStats(&sum_stats, total_files, total_files_being_compacted,
@@ -1710,19 +1703,12 @@
   }
 
   snprintf(buf, sizeof(buf),
-<<<<<<< HEAD
-           "Cumulative compaction: %.2f GB write, %.2f MB/s write, "
-           "%.2f GB read, %.2f MB/s read, %.1f seconds\n",
+           "Cumulative compaction: %7.2f GB write, %7.2f MB/s write, "
+           "%7.2f GB read, %7.2f MB/s read, %7.1f seconds\n",
            compact_bytes_write / kGB,
            compact_bytes_write / kMB / std::max(seconds_up, 0.001),
            compact_bytes_read / kGB,
            compact_bytes_read / kMB / std::max(seconds_up, 0.001),
-=======
-           "Cumulative compaction: %7.2f GB write, %7.2f MB/s write, "
-           "%7.2f GB read, %7.2f MB/s read, %7.1f seconds\n",
-           compact_bytes_write / kGB, compact_bytes_write / kMB / seconds_up,
-           compact_bytes_read / kGB, compact_bytes_read / kMB / seconds_up,
->>>>>>> 8f31895e
            compact_micros / kMicrosInSec);
   value->append(buf);
 
