--- conflicted
+++ resolved
@@ -1279,17 +1279,12 @@
         GarbageCollectBlobIfNeeded();
       }
 
-<<<<<<< HEAD
       // For range del sentinel, we don't use it to cut files for bottommost
       // compaction. So it should not make a difference which output level we
       // decide.
-      if (compaction_ != nullptr && compaction_->SupportsPerKeyPlacement()) {
+      if (compaction_ != nullptr && supports_per_key_placement_) {
         DecideOutputLevel();
       }
-=======
-    if (compaction_ != nullptr && supports_per_key_placement_) {
-      DecideOutputLevel();
->>>>>>> 635250a9
     }
 
     // Zeroing out the sequence number leads to better compression.
