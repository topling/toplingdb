--- conflicted
+++ resolved
@@ -54,10 +54,7 @@
           command: |
             echo "Installing CMake..."
             choco install cmake --installargs 'ADD_CMAKE_TO_PATH=System' -y
-<<<<<<< HEAD
-=======
             choco install liberica8jdk -y
->>>>>>> 49ce8a10
             mkdir $Env:THIRDPARTY_HOME
             cd $Env:THIRDPARTY_HOME
             echo "Building Snappy dependency..."
@@ -71,16 +68,10 @@
       - run:
           name: "Build RocksDB"
           command: |
-<<<<<<< HEAD
-            mkdir build
-            cd build
-            & $Env:CMAKE_BIN -G "$Env:CMAKE_GENERATOR" -DCMAKE_BUILD_TYPE=Debug -DOPTDBG=1 -DPORTABLE=1 -DSNAPPY=1 -DJNI=1 ..
-=======
             $env:Path = $env:JAVA_HOME + ";" + $env:Path
             mkdir build
             cd build
             & $Env:CMAKE_BIN -G "$Env:CMAKE_GENERATOR" -DCMAKE_BUILD_TYPE=Debug -DOPTDBG=1 -DPORTABLE="$Env:CMAKE_PORTABLE" -DSNAPPY=1 -DJNI=1 ..
->>>>>>> 49ce8a10
             cd ..
             echo "Building with VS version: $Env:CMAKE_GENERATOR"
             msbuild.exe build/rocksdb.sln -maxCpuCount -property:Configuration=Debug -property:Platform=x64
@@ -89,14 +80,11 @@
           shell: powershell.exe
           command: |
             build_tools\run_ci_db_test.ps1 -SuiteRun arena_test,db_basic_test,db_test,db_test2,db_merge_operand_test,bloom_test,c_test,coding_test,crc32c_test,dynamic_bloom_test,env_basic_test,env_test,hash_test,random_test -Concurrency 16
-<<<<<<< HEAD
-=======
       - run:
           name: "Test RocksJava"
           command: |
             cd build\java
             & $Env:CTEST_BIN -C Debug -j 16
->>>>>>> 49ce8a10
   pre-steps-macos:
       steps:
         - pre-steps
@@ -580,38 +568,14 @@
           no_output_timeout: 100m
       - post-steps
 
-<<<<<<< HEAD
-  build-windows-vs2022:
-    executor:
-      name: win/server-2022
-      size: 2xlarge
-    environment:
-      THIRDPARTY_HOME: C:/Users/circleci/thirdparty
-      CMAKE_HOME: C:/Program Files/CMake
-      CMAKE_BIN: C:/Program Files/CMake/bin/cmake.exe
-      SNAPPY_HOME: C:/Users/circleci/thirdparty/snappy-1.1.8
-      SNAPPY_INCLUDE: C:/Users/circleci/thirdparty/snappy-1.1.8;C:/Users/circleci/thirdparty/snappy-1.1.8/build
-      SNAPPY_LIB_DEBUG: C:/Users/circleci/thirdparty/snappy-1.1.8/build/Debug/snappy.lib
-      CMAKE_GENERATOR: Visual Studio 17 2022
-    steps:
-      - windows-build-steps
-
-  build-windows-vs2019:
-    executor:
-      name: win/server-2019
-      size: 2xlarge
-=======
   build-windows-vs2022-avx2:
     executor:
       name: win/server-2022
       size: 2xlarge
->>>>>>> 49ce8a10
     environment:
       THIRDPARTY_HOME: C:/Users/circleci/thirdparty
       CMAKE_HOME: C:/Program Files/CMake
       CMAKE_BIN: C:/Program Files/CMake/bin/cmake.exe
-<<<<<<< HEAD
-=======
       CTEST_BIN: C:/Program Files/CMake/bin/ctest.exe
       JAVA_HOME: C:/Program Files/BellSoft/LibericaJDK-8
       SNAPPY_HOME: C:/Users/circleci/thirdparty/snappy-1.1.8
@@ -650,15 +614,11 @@
       CMAKE_BIN: C:/Program Files/CMake/bin/cmake.exe
       CTEST_BIN: C:/Program Files/CMake/bin/ctest.exe
       JAVA_HOME: C:/Program Files/BellSoft/LibericaJDK-8
->>>>>>> 49ce8a10
       SNAPPY_HOME: C:/Users/circleci/thirdparty/snappy-1.1.8
       SNAPPY_INCLUDE: C:/Users/circleci/thirdparty/snappy-1.1.8;C:/Users/circleci/thirdparty/snappy-1.1.8/build
       SNAPPY_LIB_DEBUG: C:/Users/circleci/thirdparty/snappy-1.1.8/build/Debug/snappy.lib
       CMAKE_GENERATOR: Visual Studio 16 2019
-<<<<<<< HEAD
-=======
       CMAKE_PORTABLE: 1
->>>>>>> 49ce8a10
     steps:
       - windows-build-steps
 
@@ -954,10 +914,7 @@
       - build-linux-mini-crashtest
   jobs-windows:
     jobs:
-<<<<<<< HEAD
-=======
       - build-windows-vs2022-avx2
->>>>>>> 49ce8a10
       - build-windows-vs2022
       - build-windows-vs2019
       - build-cmake-mingw
