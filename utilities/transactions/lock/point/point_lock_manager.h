--- conflicted
+++ resolved
@@ -213,22 +213,12 @@
 
   Status AcquireWithTimeout(PessimisticTransaction* txn, LockMap* lock_map,
                             LockMapStripe* stripe, uint32_t column_family_id,
-<<<<<<< HEAD
-                            const std::string& key, Env* env, int64_t timeout,
-                            const LockInfo& lock_info);
-
-  Status AcquireLocked(LockMap* lock_map, LockMapStripe* stripe,
-                       const std::string& key, Env* env,
-                       const LockInfo& lock_info, uint64_t* wait_time,
-                       autovector<TransactionID>* txn_ids);
-=======
                             const Slice& key, Env* env, int64_t timeout,
                             LockInfo&& lock_info);
 
   Status AcquireLocked(LockMap* lock_map, LockMapStripe* stripe,
                        const Slice& key, Env* env, LockInfo&& lock_info,
                        uint64_t* wait_time, autovector<TransactionID>* txn_ids);
->>>>>>> 14827b88
 
   void UnLockKey(PessimisticTransaction* txn, const LockString& key,
                  LockMapStripe* stripe, LockMap* lock_map, Env* env);
