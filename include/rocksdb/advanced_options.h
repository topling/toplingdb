--- conflicted
+++ resolved
@@ -283,14 +283,9 @@
 // In the future, we may add more caching layers.
 ROCKSDB_ENUM_CLASS(CacheTier, uint8_t,
   kVolatileTier = 0,
-<<<<<<< HEAD
   kVolatileCompressedTier = 0x01,
-  kNonVolatileBlockTier = 0x02,
-};
-=======
-  kNonVolatileBlockTier = 0x01
+  kNonVolatileBlockTier = 0x02
 );
->>>>>>> 84254459
 
 enum UpdateStatus {     // Return status For inplace update callback
   UPDATE_FAILED = 0,    // Nothing to update
