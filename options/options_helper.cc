//  Copyright (c) 2011-present, Facebook, Inc.  All rights reserved.
//  This source code is licensed under both the GPLv2 (found in the
//  COPYING file in the root directory) and Apache 2.0 License
//  (found in the LICENSE.Apache file in the root directory).
#include "options/options_helper.h"

#include <cassert>
#include <cctype>
#include <cstdlib>
#include <unordered_set>
#include <vector>

#include "options/options_type.h"
#include "rocksdb/cache.h"
#include "rocksdb/compaction_filter.h"
#include "rocksdb/convenience.h"
#include "rocksdb/filter_policy.h"
#include "rocksdb/memtablerep.h"
#include "rocksdb/merge_operator.h"
#include "rocksdb/options.h"
#include "rocksdb/rate_limiter.h"
#include "rocksdb/slice_transform.h"
#include "rocksdb/table.h"
#include "rocksdb/utilities/object_registry.h"
#include "table/block_based/block_based_table_factory.h"
#include "table/plain/plain_table_factory.h"
#include "util/string_util.h"

namespace ROCKSDB_NAMESPACE {

DBOptions BuildDBOptions(const ImmutableDBOptions& immutable_db_options,
                         const MutableDBOptions& mutable_db_options) {
  DBOptions options;

  options.create_if_missing = immutable_db_options.create_if_missing;
  options.create_missing_column_families =
      immutable_db_options.create_missing_column_families;
  options.error_if_exists = immutable_db_options.error_if_exists;
  options.paranoid_checks = immutable_db_options.paranoid_checks;
  options.env = immutable_db_options.env;
  options.rate_limiter = immutable_db_options.rate_limiter;
  options.sst_file_manager = immutable_db_options.sst_file_manager;
  options.info_log = immutable_db_options.info_log;
  options.info_log_level = immutable_db_options.info_log_level;
  options.max_open_files = mutable_db_options.max_open_files;
  options.max_file_opening_threads =
      immutable_db_options.max_file_opening_threads;
  options.max_total_wal_size = mutable_db_options.max_total_wal_size;
  options.statistics = immutable_db_options.statistics;
  options.use_fsync = immutable_db_options.use_fsync;
  options.db_paths = immutable_db_options.db_paths;
  options.db_log_dir = immutable_db_options.db_log_dir;
  options.wal_dir = immutable_db_options.wal_dir;
  options.delete_obsolete_files_period_micros =
      mutable_db_options.delete_obsolete_files_period_micros;
  options.max_background_jobs = mutable_db_options.max_background_jobs;
  options.base_background_compactions =
      mutable_db_options.base_background_compactions;
  options.max_background_compactions =
      mutable_db_options.max_background_compactions;
  options.bytes_per_sync = mutable_db_options.bytes_per_sync;
  options.wal_bytes_per_sync = mutable_db_options.wal_bytes_per_sync;
  options.strict_bytes_per_sync = mutable_db_options.strict_bytes_per_sync;
  options.max_subcompactions = immutable_db_options.max_subcompactions;
  options.max_background_flushes = mutable_db_options.max_background_flushes;
  options.max_log_file_size = immutable_db_options.max_log_file_size;
  options.log_file_time_to_roll = immutable_db_options.log_file_time_to_roll;
  options.keep_log_file_num = immutable_db_options.keep_log_file_num;
  options.recycle_log_file_num = immutable_db_options.recycle_log_file_num;
  options.max_manifest_file_size = immutable_db_options.max_manifest_file_size;
  options.table_cache_numshardbits =
      immutable_db_options.table_cache_numshardbits;
  options.WAL_ttl_seconds = immutable_db_options.wal_ttl_seconds;
  options.WAL_size_limit_MB = immutable_db_options.wal_size_limit_mb;
  options.manifest_preallocation_size =
      immutable_db_options.manifest_preallocation_size;
  options.allow_mmap_reads = immutable_db_options.allow_mmap_reads;
  options.allow_mmap_writes = immutable_db_options.allow_mmap_writes;
  options.use_direct_reads = immutable_db_options.use_direct_reads;
  options.use_direct_io_for_flush_and_compaction =
      immutable_db_options.use_direct_io_for_flush_and_compaction;
  options.allow_fallocate = immutable_db_options.allow_fallocate;
  options.is_fd_close_on_exec = immutable_db_options.is_fd_close_on_exec;
  options.stats_dump_period_sec = mutable_db_options.stats_dump_period_sec;
  options.stats_persist_period_sec =
      mutable_db_options.stats_persist_period_sec;
  options.persist_stats_to_disk = immutable_db_options.persist_stats_to_disk;
  options.stats_history_buffer_size =
      mutable_db_options.stats_history_buffer_size;
  options.advise_random_on_open = immutable_db_options.advise_random_on_open;
  options.db_write_buffer_size = immutable_db_options.db_write_buffer_size;
  options.write_buffer_manager = immutable_db_options.write_buffer_manager;
  options.access_hint_on_compaction_start =
      immutable_db_options.access_hint_on_compaction_start;
  options.new_table_reader_for_compaction_inputs =
      immutable_db_options.new_table_reader_for_compaction_inputs;
  options.compaction_readahead_size =
      mutable_db_options.compaction_readahead_size;
  options.random_access_max_buffer_size =
      immutable_db_options.random_access_max_buffer_size;
  options.writable_file_max_buffer_size =
      mutable_db_options.writable_file_max_buffer_size;
  options.use_adaptive_mutex = immutable_db_options.use_adaptive_mutex;
  options.listeners = immutable_db_options.listeners;
  options.enable_thread_tracking = immutable_db_options.enable_thread_tracking;
  options.delayed_write_rate = mutable_db_options.delayed_write_rate;
  options.enable_pipelined_write = immutable_db_options.enable_pipelined_write;
  options.unordered_write = immutable_db_options.unordered_write;
  options.allow_concurrent_memtable_write =
      immutable_db_options.allow_concurrent_memtable_write;
  options.enable_write_thread_adaptive_yield =
      immutable_db_options.enable_write_thread_adaptive_yield;
  options.max_write_batch_group_size_bytes =
      immutable_db_options.max_write_batch_group_size_bytes;
  options.write_thread_max_yield_usec =
      immutable_db_options.write_thread_max_yield_usec;
  options.write_thread_slow_yield_usec =
      immutable_db_options.write_thread_slow_yield_usec;
  options.skip_stats_update_on_db_open =
      immutable_db_options.skip_stats_update_on_db_open;
  options.skip_checking_sst_file_sizes_on_db_open =
      immutable_db_options.skip_checking_sst_file_sizes_on_db_open;
  options.wal_recovery_mode = immutable_db_options.wal_recovery_mode;
  options.allow_2pc = immutable_db_options.allow_2pc;
  options.row_cache = immutable_db_options.row_cache;
#ifndef ROCKSDB_LITE
  options.wal_filter = immutable_db_options.wal_filter;
#endif  // ROCKSDB_LITE
  options.fail_if_options_file_error =
      immutable_db_options.fail_if_options_file_error;
  options.dump_malloc_stats = immutable_db_options.dump_malloc_stats;
  options.avoid_flush_during_recovery =
      immutable_db_options.avoid_flush_during_recovery;
  options.avoid_flush_during_shutdown =
      mutable_db_options.avoid_flush_during_shutdown;
  options.allow_ingest_behind =
      immutable_db_options.allow_ingest_behind;
  options.preserve_deletes =
      immutable_db_options.preserve_deletes;
  options.two_write_queues = immutable_db_options.two_write_queues;
  options.manual_wal_flush = immutable_db_options.manual_wal_flush;
  options.atomic_flush = immutable_db_options.atomic_flush;
  options.avoid_unnecessary_blocking_io =
      immutable_db_options.avoid_unnecessary_blocking_io;
  options.log_readahead_size = immutable_db_options.log_readahead_size;
  options.file_checksum_gen_factory =
      immutable_db_options.file_checksum_gen_factory;
  options.best_efforts_recovery = immutable_db_options.best_efforts_recovery;
  return options;
}

ColumnFamilyOptions BuildColumnFamilyOptions(
    const ColumnFamilyOptions& options,
    const MutableCFOptions& mutable_cf_options) {
  ColumnFamilyOptions cf_opts(options);

  // Memtable related options
  cf_opts.write_buffer_size = mutable_cf_options.write_buffer_size;
  cf_opts.max_write_buffer_number = mutable_cf_options.max_write_buffer_number;
  cf_opts.arena_block_size = mutable_cf_options.arena_block_size;
  cf_opts.memtable_prefix_bloom_size_ratio =
      mutable_cf_options.memtable_prefix_bloom_size_ratio;
  cf_opts.memtable_whole_key_filtering =
      mutable_cf_options.memtable_whole_key_filtering;
  cf_opts.memtable_huge_page_size = mutable_cf_options.memtable_huge_page_size;
  cf_opts.max_successive_merges = mutable_cf_options.max_successive_merges;
  cf_opts.inplace_update_num_locks =
      mutable_cf_options.inplace_update_num_locks;
  cf_opts.prefix_extractor = mutable_cf_options.prefix_extractor;

  // Compaction related options
  cf_opts.disable_auto_compactions =
      mutable_cf_options.disable_auto_compactions;
  cf_opts.soft_pending_compaction_bytes_limit =
      mutable_cf_options.soft_pending_compaction_bytes_limit;
  cf_opts.hard_pending_compaction_bytes_limit =
      mutable_cf_options.hard_pending_compaction_bytes_limit;
  cf_opts.level0_file_num_compaction_trigger =
      mutable_cf_options.level0_file_num_compaction_trigger;
  cf_opts.level0_slowdown_writes_trigger =
      mutable_cf_options.level0_slowdown_writes_trigger;
  cf_opts.level0_stop_writes_trigger =
      mutable_cf_options.level0_stop_writes_trigger;
  cf_opts.max_compaction_bytes = mutable_cf_options.max_compaction_bytes;
  cf_opts.target_file_size_base = mutable_cf_options.target_file_size_base;
  cf_opts.target_file_size_multiplier =
      mutable_cf_options.target_file_size_multiplier;
  cf_opts.max_bytes_for_level_base =
      mutable_cf_options.max_bytes_for_level_base;
  cf_opts.max_bytes_for_level_multiplier =
      mutable_cf_options.max_bytes_for_level_multiplier;
  cf_opts.ttl = mutable_cf_options.ttl;
  cf_opts.periodic_compaction_seconds =
      mutable_cf_options.periodic_compaction_seconds;

  cf_opts.max_bytes_for_level_multiplier_additional.clear();
  for (auto value :
       mutable_cf_options.max_bytes_for_level_multiplier_additional) {
    cf_opts.max_bytes_for_level_multiplier_additional.emplace_back(value);
  }

  cf_opts.compaction_options_fifo = mutable_cf_options.compaction_options_fifo;
  cf_opts.compaction_options_universal =
      mutable_cf_options.compaction_options_universal;

  // Misc options
  cf_opts.max_sequential_skip_in_iterations =
      mutable_cf_options.max_sequential_skip_in_iterations;
  cf_opts.paranoid_file_checks = mutable_cf_options.paranoid_file_checks;
  cf_opts.report_bg_io_stats = mutable_cf_options.report_bg_io_stats;
  cf_opts.compression = mutable_cf_options.compression;
  cf_opts.compression_opts = mutable_cf_options.compression_opts;
  cf_opts.bottommost_compression = mutable_cf_options.bottommost_compression;
  cf_opts.bottommost_compression_opts =
      mutable_cf_options.bottommost_compression_opts;
  cf_opts.sample_for_compression = mutable_cf_options.sample_for_compression;

  cf_opts.table_factory = options.table_factory;
  cf_opts.memtable_factory = mutable_cf_options.memtable_factory;
  // TODO(yhchiang): find some way to handle the following derived options
  // * max_file_size

  return cf_opts;
}

std::map<CompactionStyle, std::string>
    OptionsHelper::compaction_style_to_string = {
        {kCompactionStyleLevel, "kCompactionStyleLevel"},
        {kCompactionStyleUniversal, "kCompactionStyleUniversal"},
        {kCompactionStyleFIFO, "kCompactionStyleFIFO"},
        {kCompactionStyleNone, "kCompactionStyleNone"}};

std::map<CompactionPri, std::string> OptionsHelper::compaction_pri_to_string = {
    {kByCompensatedSize, "kByCompensatedSize"},
    {kOldestLargestSeqFirst, "kOldestLargestSeqFirst"},
    {kOldestSmallestSeqFirst, "kOldestSmallestSeqFirst"},
    {kMinOverlappingRatio, "kMinOverlappingRatio"}};

std::map<CompactionStopStyle, std::string>
    OptionsHelper::compaction_stop_style_to_string = {
        {kCompactionStopStyleSimilarSize, "kCompactionStopStyleSimilarSize"},
        {kCompactionStopStyleTotalSize, "kCompactionStopStyleTotalSize"}};

std::unordered_map<std::string, ChecksumType>
    OptionsHelper::checksum_type_string_map = {{"kNoChecksum", kNoChecksum},
                                               {"kCRC32c", kCRC32c},
                                               {"kxxHash", kxxHash},
                                               {"kxxHash64", kxxHash64}};

std::unordered_map<std::string, CompressionType>
    OptionsHelper::compression_type_string_map = {
        {"kNoCompression", kNoCompression},
        {"kSnappyCompression", kSnappyCompression},
        {"kZlibCompression", kZlibCompression},
        {"kBZip2Compression", kBZip2Compression},
        {"kLZ4Compression", kLZ4Compression},
        {"kLZ4HCCompression", kLZ4HCCompression},
        {"kXpressCompression", kXpressCompression},
        {"kZSTD", kZSTD},
        {"kZSTDNotFinalCompression", kZSTDNotFinalCompression},
        {"kDisableCompressionOption", kDisableCompressionOption}};

std::vector<CompressionType> GetSupportedCompressions() {
  std::vector<CompressionType> supported_compressions;
  for (const auto& comp_to_name : OptionsHelper::compression_type_string_map) {
    CompressionType t = comp_to_name.second;
    if (t != kDisableCompressionOption && CompressionTypeSupported(t)) {
      supported_compressions.push_back(t);
    }
  }
  return supported_compressions;
}

#ifndef ROCKSDB_LITE
bool ParseSliceTransformHelper(
    const std::string& kFixedPrefixName, const std::string& kCappedPrefixName,
    const std::string& value,
    std::shared_ptr<const SliceTransform>* slice_transform) {
  const char* no_op_name = "rocksdb.Noop";
  size_t no_op_length = strlen(no_op_name);
  auto& pe_value = value;
  if (pe_value.size() > kFixedPrefixName.size() &&
      pe_value.compare(0, kFixedPrefixName.size(), kFixedPrefixName) == 0) {
    int prefix_length = ParseInt(trim(value.substr(kFixedPrefixName.size())));
    slice_transform->reset(NewFixedPrefixTransform(prefix_length));
  } else if (pe_value.size() > kCappedPrefixName.size() &&
             pe_value.compare(0, kCappedPrefixName.size(), kCappedPrefixName) ==
                 0) {
    int prefix_length =
        ParseInt(trim(pe_value.substr(kCappedPrefixName.size())));
    slice_transform->reset(NewCappedPrefixTransform(prefix_length));
  } else if (pe_value.size() == no_op_length &&
             pe_value.compare(0, no_op_length, no_op_name) == 0) {
    const SliceTransform* no_op_transform = NewNoopTransform();
    slice_transform->reset(no_op_transform);
  } else if (value == kNullptrString) {
    slice_transform->reset();
  } else {
    return false;
  }

  return true;
}

bool ParseSliceTransform(
    const std::string& value,
    std::shared_ptr<const SliceTransform>* slice_transform) {
  // While we normally don't convert the string representation of a
  // pointer-typed option into its instance, here we do so for backward
  // compatibility as we allow this action in SetOption().

  // TODO(yhchiang): A possible better place for these serialization /
  // deserialization is inside the class definition of pointer-typed
  // option itself, but this requires a bigger change of public API.
  bool result =
      ParseSliceTransformHelper("fixed:", "capped:", value, slice_transform);
  if (result) {
    return result;
  }
  result = ParseSliceTransformHelper(
      "rocksdb.FixedPrefix.", "rocksdb.CappedPrefix.", value, slice_transform);
  if (result) {
    return result;
  }
  // TODO(yhchiang): we can further support other default
  //                 SliceTransforms here.
  return false;
}

bool ParseOptionHelper(char* opt_address, const OptionType& opt_type,
                       const std::string& value) {
  switch (opt_type) {
    case OptionType::kBoolean:
      *reinterpret_cast<bool*>(opt_address) = ParseBoolean("", value);
      break;
    case OptionType::kInt:
      *reinterpret_cast<int*>(opt_address) = ParseInt(value);
      break;
    case OptionType::kInt32T:
      *reinterpret_cast<int32_t*>(opt_address) = ParseInt32(value);
      break;
    case OptionType::kInt64T:
      PutUnaligned(reinterpret_cast<int64_t*>(opt_address), ParseInt64(value));
      break;
    case OptionType::kUInt:
      *reinterpret_cast<unsigned int*>(opt_address) = ParseUint32(value);
      break;
    case OptionType::kUInt32T:
      *reinterpret_cast<uint32_t*>(opt_address) = ParseUint32(value);
      break;
    case OptionType::kUInt64T:
      PutUnaligned(reinterpret_cast<uint64_t*>(opt_address), ParseUint64(value));
      break;
    case OptionType::kSizeT:
      PutUnaligned(reinterpret_cast<size_t*>(opt_address), ParseSizeT(value));
      break;
    case OptionType::kString:
      *reinterpret_cast<std::string*>(opt_address) = value;
      break;
    case OptionType::kDouble:
      *reinterpret_cast<double*>(opt_address) = ParseDouble(value);
      break;
    case OptionType::kCompactionStyle:
      return ParseEnum<CompactionStyle>(
          compaction_style_string_map, value,
          reinterpret_cast<CompactionStyle*>(opt_address));
    case OptionType::kCompactionPri:
      return ParseEnum<CompactionPri>(
          compaction_pri_string_map, value,
          reinterpret_cast<CompactionPri*>(opt_address));
    case OptionType::kCompressionType:
      return ParseEnum<CompressionType>(
          compression_type_string_map, value,
          reinterpret_cast<CompressionType*>(opt_address));
    case OptionType::kSliceTransform:
      return ParseSliceTransform(
          value, reinterpret_cast<std::shared_ptr<const SliceTransform>*>(
                     opt_address));
    case OptionType::kChecksumType:
      return ParseEnum<ChecksumType>(
          checksum_type_string_map, value,
          reinterpret_cast<ChecksumType*>(opt_address));
    case OptionType::kEncodingType:
      return ParseEnum<EncodingType>(
          encoding_type_string_map, value,
          reinterpret_cast<EncodingType*>(opt_address));
    case OptionType::kCompactionStopStyle:
      return ParseEnum<CompactionStopStyle>(
          compaction_stop_style_string_map, value,
          reinterpret_cast<CompactionStopStyle*>(opt_address));
    default:
      return false;
  }
  return true;
}

bool SerializeSingleOptionHelper(const char* opt_address,
                                 const OptionType opt_type,
                                 std::string* value) {

  assert(value);
  switch (opt_type) {
    case OptionType::kBoolean:
      *value = *(reinterpret_cast<const bool*>(opt_address)) ? "true" : "false";
      break;
    case OptionType::kInt:
      *value = ToString(*(reinterpret_cast<const int*>(opt_address)));
      break;
    case OptionType::kInt32T:
      *value = ToString(*(reinterpret_cast<const int32_t*>(opt_address)));
      break;
    case OptionType::kInt64T:
      {
        int64_t v;
        GetUnaligned(reinterpret_cast<const int64_t*>(opt_address), &v);
        *value = ToString(v);
      }
      break;
    case OptionType::kUInt:
      *value = ToString(*(reinterpret_cast<const unsigned int*>(opt_address)));
      break;
    case OptionType::kUInt32T:
      *value = ToString(*(reinterpret_cast<const uint32_t*>(opt_address)));
      break;
    case OptionType::kUInt64T:
      {
        uint64_t v;
        GetUnaligned(reinterpret_cast<const uint64_t*>(opt_address), &v);
        *value = ToString(v);
      }
      break;
    case OptionType::kSizeT:
      {
        size_t v;
        GetUnaligned(reinterpret_cast<const size_t*>(opt_address), &v);
        *value = ToString(v);
      }
      break;
    case OptionType::kDouble:
      *value = ToString(*(reinterpret_cast<const double*>(opt_address)));
      break;
    case OptionType::kString:
      *value = EscapeOptionString(
          *(reinterpret_cast<const std::string*>(opt_address)));
      break;
    case OptionType::kCompactionStyle:
      return SerializeEnum<CompactionStyle>(
          compaction_style_string_map,
          *(reinterpret_cast<const CompactionStyle*>(opt_address)), value);
    case OptionType::kCompactionPri:
      return SerializeEnum<CompactionPri>(
          compaction_pri_string_map,
          *(reinterpret_cast<const CompactionPri*>(opt_address)), value);
    case OptionType::kCompressionType:
      return SerializeEnum<CompressionType>(
          compression_type_string_map,
          *(reinterpret_cast<const CompressionType*>(opt_address)), value);
    case OptionType::kSliceTransform: {
      const auto* slice_transform_ptr =
          reinterpret_cast<const std::shared_ptr<const SliceTransform>*>(
              opt_address);
      *value = slice_transform_ptr->get() ? slice_transform_ptr->get()->Name()
                                          : kNullptrString;
      break;
    }
    case OptionType::kTableFactory: {
      const auto* table_factory_ptr =
          reinterpret_cast<const std::shared_ptr<const TableFactory>*>(
              opt_address);
      *value = table_factory_ptr->get() ? table_factory_ptr->get()->Name()
                                        : kNullptrString;
      break;
    }
    case OptionType::kComparator: {
      // it's a const pointer of const Comparator*
      const auto* ptr = reinterpret_cast<const Comparator* const*>(opt_address);
      // Since the user-specified comparator will be wrapped by
      // InternalKeyComparator, we should persist the user-specified one
      // instead of InternalKeyComparator.
      if (*ptr == nullptr) {
        *value = kNullptrString;
      } else {
        const Comparator* root_comp = (*ptr)->GetRootComparator();
        if (root_comp == nullptr) {
          root_comp = (*ptr);
        }
        *value = root_comp->Name();
      }
      break;
    }
    case OptionType::kCompactionFilter: {
      // it's a const pointer of const CompactionFilter*
      const auto* ptr =
          reinterpret_cast<const CompactionFilter* const*>(opt_address);
      *value = *ptr ? (*ptr)->Name() : kNullptrString;
      break;
    }
    case OptionType::kCompactionFilterFactory: {
      const auto* ptr =
          reinterpret_cast<const std::shared_ptr<CompactionFilterFactory>*>(
              opt_address);
      *value = ptr->get() ? ptr->get()->Name() : kNullptrString;
      break;
    }
    case OptionType::kMemTableRepFactory: {
      const auto* ptr =
          reinterpret_cast<const std::shared_ptr<MemTableRepFactory>*>(
              opt_address);
      *value = ptr->get() ? ptr->get()->Name() : kNullptrString;
      break;
    }
    case OptionType::kMergeOperator: {
      const auto* ptr =
          reinterpret_cast<const std::shared_ptr<MergeOperator>*>(opt_address);
      *value = ptr->get() ? ptr->get()->Name() : kNullptrString;
      break;
    }
    case OptionType::kFilterPolicy: {
      const auto* ptr =
          reinterpret_cast<const std::shared_ptr<FilterPolicy>*>(opt_address);
      *value = ptr->get() ? ptr->get()->Name() : kNullptrString;
      break;
    }
    case OptionType::kChecksumType:
      return SerializeEnum<ChecksumType>(
          checksum_type_string_map,
          *reinterpret_cast<const ChecksumType*>(opt_address), value);
    case OptionType::kFlushBlockPolicyFactory: {
      const auto* ptr =
          reinterpret_cast<const std::shared_ptr<FlushBlockPolicyFactory>*>(
              opt_address);
      *value = ptr->get() ? ptr->get()->Name() : kNullptrString;
      break;
    }
    case OptionType::kEncodingType:
      return SerializeEnum<EncodingType>(
          encoding_type_string_map,
          *reinterpret_cast<const EncodingType*>(opt_address), value);
    case OptionType::kCompactionStopStyle:
      return SerializeEnum<CompactionStopStyle>(
          compaction_stop_style_string_map,
          *reinterpret_cast<const CompactionStopStyle*>(opt_address), value);
    default:
      return false;
  }
  return true;
}

Status ParseColumnFamilyOption(const std::string& name,
                               const std::string& org_value,
                               ColumnFamilyOptions* new_options,
                               bool input_strings_escaped = false);

Status GetMutableOptionsFromStrings(
    const MutableCFOptions& base_options,
    const std::unordered_map<std::string, std::string>& options_map,
    Logger* info_log, MutableCFOptions* new_options) {
  assert(new_options);
  *new_options = base_options;
  ConfigOptions config_options;
  for (const auto& o : options_map) {
<<<<<<< HEAD
    std::string elem;
    const auto opt_info =
        OptionTypeInfo::Find(o.first, cf_options_type_info, &elem);
    if (opt_info == nullptr) {
      return Status::InvalidArgument("Unrecognized option: " + o.first);
    } else if (!opt_info->IsMutable()) {
      return Status::InvalidArgument("Option not changeable: " + o.first);
    } else if (opt_info->IsDeprecated()) {
      // log warning when user tries to set a deprecated option but don't fail
      // the call for compatibility.
      ROCKS_LOG_WARN(info_log, "%s is a deprecated option and cannot be set",
                     o.first.c_str());
    } else {
      Status s = opt_info->Parse(
          config_options, elem, o.second,
          reinterpret_cast<char*>(new_options) + opt_info->mutable_offset_);
      if (!s.ok()) {
        return s;
=======
    try {
      if ("memtable" == o.first) {
        ColumnFamilyOptions cfo;
        Status s = ParseColumnFamilyOption(o.first, o.second, &cfo);
        if (s.ok()) {
          new_options->memtable_factory = cfo.memtable_factory;
          continue;
        } else {
          return s;
        }
      }
      auto iter = cf_options_type_info.find(o.first);
      if (iter == cf_options_type_info.end()) {
        return Status::InvalidArgument("Unrecognized option: " + o.first);
      }
      const auto& opt_info = iter->second;
      if (!opt_info.is_mutable) {
        return Status::InvalidArgument("Option not changeable: " + o.first);
      }
      bool is_ok = ParseOptionHelper(
          reinterpret_cast<char*>(new_options) + opt_info.mutable_offset,
          opt_info.type, o.second);
      if (!is_ok) {
        return Status::InvalidArgument("Error parsing " + o.first);
>>>>>>> 2c79f4db
      }
    }
  }
  return Status::OK();
}

Status GetMutableDBOptionsFromStrings(
    const MutableDBOptions& base_options,
    const std::unordered_map<std::string, std::string>& options_map,
    MutableDBOptions* new_options) {
  assert(new_options);
  *new_options = base_options;
  ConfigOptions config_options;

  for (const auto& o : options_map) {
    try {
      std::string elem;
      const auto opt_info =
          OptionTypeInfo::Find(o.first, db_options_type_info, &elem);
      if (opt_info == nullptr) {
        return Status::InvalidArgument("Unrecognized option: " + o.first);
      } else if (!opt_info->IsMutable()) {
        return Status::InvalidArgument("Option not changeable: " + o.first);
      } else {
        Status s = opt_info->Parse(
            config_options, elem, o.second,
            reinterpret_cast<char*>(new_options) + opt_info->mutable_offset_);
        if (!s.ok()) {
          return s;
        }
      }
    } catch (std::exception& e) {
      return Status::InvalidArgument("Error parsing " + o.first + ":" +
                                     std::string(e.what()));
    }
  }
  return Status::OK();
}

Status StringToMap(const std::string& opts_str,
                   std::unordered_map<std::string, std::string>* opts_map) {
  assert(opts_map);
  // Example:
  //   opts_str = "write_buffer_size=1024;max_write_buffer_number=2;"
  //              "nested_opt={opt1=1;opt2=2};max_bytes_for_level_base=100"
  size_t pos = 0;
  std::string opts = trim(opts_str);
  // If the input string starts and ends with "{...}", strip off the brackets
  while (opts.size() > 2 && opts[0] == '{' && opts[opts.size() - 1] == '}') {
    opts = trim(opts.substr(1, opts.size() - 2));
  }

  while (pos < opts.size()) {
    size_t eq_pos = opts.find('=', pos);
    if (eq_pos == std::string::npos) {
      return Status::InvalidArgument("Mismatched key value pair, '=' expected");
    }
    std::string key = trim(opts.substr(pos, eq_pos - pos));
    if (key.empty()) {
      return Status::InvalidArgument("Empty key found");
    }

    std::string value;
    Status s = OptionTypeInfo::NextToken(opts, ';', eq_pos + 1, &pos, &value);
    if (!s.ok()) {
      return s;
    } else {
      (*opts_map)[key] = value;
      if (pos == std::string::npos) {
        break;
      } else {
        pos++;
      }
    }
  }

  return Status::OK();
}

<<<<<<< HEAD
=======
Status ParseColumnFamilyOption(const std::string& name,
                               const std::string& org_value,
                               ColumnFamilyOptions* new_options,
                               bool input_strings_escaped) {
  const std::string& value =
      input_strings_escaped ? UnescapeOptionString(org_value) : org_value;
  try {
    if (name == "block_based_table_factory") {
      // Nested options
      BlockBasedTableOptions table_opt, base_table_options;
      BlockBasedTableFactory* block_based_table_factory =
          static_cast_with_check<BlockBasedTableFactory, TableFactory>(
              new_options->table_factory.get());
      if (block_based_table_factory != nullptr) {
        base_table_options = block_based_table_factory->table_options();
      }
      Status table_opt_s = GetBlockBasedTableOptionsFromString(
          base_table_options, value, &table_opt);
      if (!table_opt_s.ok()) {
        return Status::InvalidArgument(
            "unable to parse the specified CF option " + name);
      }
      new_options->table_factory.reset(NewBlockBasedTableFactory(table_opt));
    } else if (name == "plain_table_factory") {
      // Nested options
      PlainTableOptions table_opt, base_table_options;
      PlainTableFactory* plain_table_factory =
          static_cast_with_check<PlainTableFactory, TableFactory>(
              new_options->table_factory.get());
      if (plain_table_factory != nullptr) {
        base_table_options = plain_table_factory->table_options();
      }
      Status table_opt_s = GetPlainTableOptionsFromString(
          base_table_options, value, &table_opt);
      if (!table_opt_s.ok()) {
        return Status::InvalidArgument(
            "unable to parse the specified CF option " + name);
      }
      new_options->table_factory.reset(NewPlainTableFactory(table_opt));
    } else if (name == "memtable") {
      std::unique_ptr<MemTableRepFactory> new_mem_factory;
      Status mem_factory_s =
          GetMemTableRepFactoryFromString(value, &new_mem_factory);
      if (!mem_factory_s.ok()) {
        return Status::InvalidArgument(
            "unable to parse the specified CF option " + name);
      }
      new_options->memtable_factory.reset(new_mem_factory.release());
    } else if (name == "compression_opts") {
      size_t start = 0;
      size_t end = value.find(':');
      if (end == std::string::npos) {
        return Status::InvalidArgument(
            "unable to parse the specified CF option " + name);
      }
      new_options->compression_opts.window_bits =
          ParseInt(value.substr(start, end - start));
      start = end + 1;
      end = value.find(':', start);
      if (end == std::string::npos) {
        return Status::InvalidArgument(
            "unable to parse the specified CF option " + name);
      }
      new_options->compression_opts.level =
          ParseInt(value.substr(start, end - start));
      start = end + 1;
      if (start >= value.size()) {
        return Status::InvalidArgument(
            "unable to parse the specified CF option " + name);
      }
      end = value.find(':', start);
      new_options->compression_opts.strategy =
          ParseInt(value.substr(start, value.size() - start));
      // max_dict_bytes is optional for backwards compatibility
      if (end != std::string::npos) {
        start = end + 1;
        if (start >= value.size()) {
          return Status::InvalidArgument(
              "unable to parse the specified CF option " + name);
        }
        new_options->compression_opts.max_dict_bytes =
            ParseInt(value.substr(start, value.size() - start));
      }
    } else {
      auto iter = cf_options_type_info.find(name);
      if (iter == cf_options_type_info.end()) {
        return Status::InvalidArgument(
            "Unable to parse the specified CF option " + name);
      }
      const auto& opt_info = iter->second;
      if (opt_info.verification != OptionVerificationType::kDeprecated &&
          ParseOptionHelper(
              reinterpret_cast<char*>(new_options) + opt_info.offset,
              opt_info.type, value)) {
        return Status::OK();
      }
      switch (opt_info.verification) {
        case OptionVerificationType::kByName:
        case OptionVerificationType::kByNameAllowNull:
        case OptionVerificationType::kByNameAllowFromNull:
          return Status::NotSupported(
              "Deserializing the specified CF option " + name +
                  " is not supported");
        case OptionVerificationType::kDeprecated:
          return Status::OK();
        default:
          return Status::InvalidArgument(
              "Unable to parse the specified CF option " + name);
      }
    }
  } catch (const std::exception&) {
    return Status::InvalidArgument(
        "unable to parse the specified option " + name);
  }
  return Status::OK();
}

template <typename T>
bool SerializeSingleStructOption(
    std::string* opt_string, const T& options,
    const std::unordered_map<std::string, OptionTypeInfo> type_info,
    const std::string& name, const std::string& delimiter) {
  auto iter = type_info.find(name);
  if (iter == type_info.end()) {
    return false;
  }
  auto& opt_info = iter->second;
  const char* opt_address =
      reinterpret_cast<const char*>(&options) + opt_info.offset;
  std::string value;
  bool result = SerializeSingleOptionHelper(opt_address, opt_info.type, &value);
  if (result) {
    *opt_string = name + "=" + value + delimiter;
  }
  return result;
}

template <typename T>
>>>>>>> 2c79f4db
Status GetStringFromStruct(
    const ConfigOptions& config_options, const void* const opt_ptr,
    const std::unordered_map<std::string, OptionTypeInfo>& type_info,
    std::string* opt_string) {
  assert(opt_string);
  opt_string->clear();
  for (const auto iter : type_info) {
    const auto& opt_info = iter.second;
    // If the option is no longer used in rocksdb and marked as deprecated,
    // we skip it in the serialization.
    if (opt_info.ShouldSerialize()) {
      const char* opt_addr =
          reinterpret_cast<const char*>(opt_ptr) + opt_info.offset_;
      std::string value;
      Status s =
          opt_info.Serialize(config_options, iter.first, opt_addr, &value);
      if (s.ok()) {
        opt_string->append(iter.first + "=" + value + config_options.delimiter);
      } else {
        return s;
      }
    }
  }
  return Status::OK();
}

Status GetStringFromDBOptions(std::string* opt_string,
                              const DBOptions& db_options,
                              const std::string& delimiter) {
  ConfigOptions config_options;
  config_options.delimiter = delimiter;
  return GetStringFromDBOptions(config_options, db_options, opt_string);
}

Status GetStringFromDBOptions(const ConfigOptions& cfg_options,
                              const DBOptions& db_options,
                              std::string* opt_string) {
  return GetStringFromStruct(cfg_options, &db_options, db_options_type_info,
                             opt_string);
}

Status GetStringFromColumnFamilyOptions(std::string* opt_string,
                                        const ColumnFamilyOptions& cf_options,
                                        const std::string& delimiter) {
  ConfigOptions config_options;
  config_options.delimiter = delimiter;
  return GetStringFromColumnFamilyOptions(config_options, cf_options,
                                          opt_string);
}

Status GetStringFromColumnFamilyOptions(const ConfigOptions& config_options,
                                        const ColumnFamilyOptions& cf_options,
                                        std::string* opt_string) {
  return GetStringFromStruct(config_options, &cf_options, cf_options_type_info,
                             opt_string);
}

Status GetStringFromCompressionType(std::string* compression_str,
                                    CompressionType compression_type) {
  bool ok = SerializeEnum<CompressionType>(compression_type_string_map,
                                           compression_type, compression_str);
  if (ok) {
    return Status::OK();
  } else {
    return Status::InvalidArgument("Invalid compression types");
  }
}

static Status ParseDBOption(const ConfigOptions& config_options,
                            const std::string& name,
                            const std::string& org_value,
                            DBOptions* new_options) {
  const std::string& value = config_options.input_strings_escaped
                                 ? UnescapeOptionString(org_value)
                                 : org_value;
  std::string elem;
  const auto opt_info = OptionTypeInfo::Find(name, db_options_type_info, &elem);
  if (opt_info == nullptr) {
    return Status::InvalidArgument("Unrecognized option DBOptions:", name);
  } else {
    return opt_info->Parse(
        config_options, elem, value,
        reinterpret_cast<char*>(new_options) + opt_info->offset_);
  }
}

Status GetColumnFamilyOptionsFromMap(
    const ColumnFamilyOptions& base_options,
    const std::unordered_map<std::string, std::string>& opts_map,
    ColumnFamilyOptions* new_options, bool input_strings_escaped,
    bool ignore_unknown_options) {
  ConfigOptions config_options;
  config_options.ignore_unknown_options = ignore_unknown_options;
  config_options.input_strings_escaped = input_strings_escaped;
  return GetColumnFamilyOptionsFromMap(config_options, base_options, opts_map,
                                       new_options);
}

Status GetColumnFamilyOptionsFromMap(
    const ConfigOptions& config_options,
    const ColumnFamilyOptions& base_options,
    const std::unordered_map<std::string, std::string>& opts_map,
    ColumnFamilyOptions* new_options) {
  assert(new_options);
  *new_options = base_options;
  for (const auto& o : opts_map) {
    auto s =
        ParseColumnFamilyOption(config_options, o.first, o.second, new_options);
    if (!s.ok()) {
      if (s.IsNotSupported()) {
        continue;
      } else if (s.IsInvalidArgument() &&
                 config_options.ignore_unknown_options) {
        continue;
      } else {
        // Restore "new_options" to the default "base_options".
        *new_options = base_options;
        return s;
      }
    }
  }
  return Status::OK();
}

Status GetColumnFamilyOptionsFromString(
    const ColumnFamilyOptions& base_options,
    const std::string& opts_str,
    ColumnFamilyOptions* new_options) {
  ConfigOptions config_options;
  config_options.input_strings_escaped = false;
  config_options.ignore_unknown_options = false;
  return GetColumnFamilyOptionsFromString(config_options, base_options,
                                          opts_str, new_options);
}

Status GetColumnFamilyOptionsFromString(const ConfigOptions& config_options,
                                        const ColumnFamilyOptions& base_options,
                                        const std::string& opts_str,
                                        ColumnFamilyOptions* new_options) {
  std::unordered_map<std::string, std::string> opts_map;
  Status s = StringToMap(opts_str, &opts_map);
  if (!s.ok()) {
    *new_options = base_options;
    return s;
  }
  return GetColumnFamilyOptionsFromMap(config_options, base_options, opts_map,
                                       new_options);
}

Status GetDBOptionsFromMap(
    const DBOptions& base_options,
    const std::unordered_map<std::string, std::string>& opts_map,
    DBOptions* new_options, bool input_strings_escaped,
    bool ignore_unknown_options) {
  ConfigOptions config_options;
  config_options.input_strings_escaped = input_strings_escaped;
  config_options.ignore_unknown_options = ignore_unknown_options;
  return GetDBOptionsFromMap(config_options, base_options, opts_map,
                             new_options);
}

Status GetDBOptionsFromMap(
    const ConfigOptions& config_options, const DBOptions& base_options,
    const std::unordered_map<std::string, std::string>& opts_map,
    DBOptions* new_options) {
  return GetDBOptionsFromMapInternal(config_options, base_options, opts_map,
                                     new_options, nullptr);
}

Status GetDBOptionsFromMapInternal(
    const ConfigOptions& config_options, const DBOptions& base_options,
    const std::unordered_map<std::string, std::string>& opts_map,
    DBOptions* new_options,
    std::vector<std::string>* unsupported_options_names) {
  assert(new_options);
  *new_options = base_options;
  if (unsupported_options_names) {
    unsupported_options_names->clear();
  }
  for (const auto& o : opts_map) {
    auto s = ParseDBOption(config_options, o.first, o.second, new_options);
    if (!s.ok()) {
      if (s.IsNotSupported()) {
        // If the deserialization of the specified option is not supported
        // and an output vector of unsupported_options is provided, then
        // we log the name of the unsupported option and proceed.
        if (unsupported_options_names != nullptr) {
          unsupported_options_names->push_back(o.first);
        }
        // Note that we still return Status::OK in such case to maintain
        // the backward compatibility in the old public API defined in
        // rocksdb/convenience.h
      } else if (s.IsInvalidArgument() &&
                 config_options.ignore_unknown_options) {
        continue;
      } else {
        // Restore "new_options" to the default "base_options".
        *new_options = base_options;
        return s;
      }
    }
  }
  return Status::OK();
}

Status GetDBOptionsFromString(const DBOptions& base_options,
                              const std::string& opts_str,
                              DBOptions* new_options) {
  ConfigOptions config_options;
  config_options.input_strings_escaped = false;
  config_options.ignore_unknown_options = false;

  return GetDBOptionsFromString(config_options, base_options, opts_str,
                                new_options);
}

Status GetDBOptionsFromString(const ConfigOptions& config_options,
                              const DBOptions& base_options,
                              const std::string& opts_str,
                              DBOptions* new_options) {
  std::unordered_map<std::string, std::string> opts_map;
  Status s = StringToMap(opts_str, &opts_map);
  if (!s.ok()) {
    *new_options = base_options;
    return s;
  }
  return GetDBOptionsFromMap(config_options, base_options, opts_map,
                             new_options);
}

Status GetOptionsFromString(const Options& base_options,
                            const std::string& opts_str, Options* new_options) {
  ConfigOptions config_options;
  config_options.input_strings_escaped = false;
  config_options.ignore_unknown_options = false;

  return GetOptionsFromString(config_options, base_options, opts_str,
                              new_options);
}

Status GetOptionsFromString(const ConfigOptions& config_options,
                            const Options& base_options,
                            const std::string& opts_str, Options* new_options) {
  std::unordered_map<std::string, std::string> opts_map;
  Status s = StringToMap(opts_str, &opts_map);
  if (!s.ok()) {
    return s;
  }
  DBOptions new_db_options(base_options);
  ColumnFamilyOptions new_cf_options(base_options);
  for (const auto& o : opts_map) {
    if (ParseDBOption(config_options, o.first, o.second, &new_db_options)
            .ok()) {
    } else if (ParseColumnFamilyOption(config_options, o.first, o.second,
                                       &new_cf_options)
                   .ok()) {
    } else {
      return Status::InvalidArgument("Can't parse option " + o.first);
    }
  }
  *new_options = Options(new_db_options, new_cf_options);
  return Status::OK();
}

Status GetTableFactoryFromMap(
    const std::string& factory_name,
    const std::unordered_map<std::string, std::string>& opt_map,
    std::shared_ptr<TableFactory>* table_factory, bool ignore_unknown_options) {
  ConfigOptions
      config_options;  // Use default for escaped(true) and check (exact)
  config_options.ignore_unknown_options = ignore_unknown_options;
  return GetTableFactoryFromMap(config_options, factory_name, opt_map,
                                table_factory);
}

Status GetTableFactoryFromMap(
    const ConfigOptions& config_options, const std::string& factory_name,
    const std::unordered_map<std::string, std::string>& opt_map,
    std::shared_ptr<TableFactory>* table_factory) {
  Status s;
  if (factory_name == BlockBasedTableFactory().Name()) {
    BlockBasedTableOptions bbt_opt;
    s = GetBlockBasedTableOptionsFromMap(
        config_options, BlockBasedTableOptions(), opt_map, &bbt_opt);
    if (!s.ok()) {
      return s;
    }
    table_factory->reset(new BlockBasedTableFactory(bbt_opt));
    return s;
  } else if (factory_name == PlainTableFactory().Name()) {
    PlainTableOptions pt_opt;
    s = GetPlainTableOptionsFromMap(config_options, PlainTableOptions(),
                                    opt_map, &pt_opt);
    if (!s.ok()) {
      return s;
    }
    table_factory->reset(new PlainTableFactory(pt_opt));
    return s;
  }
  // Return OK for not supported table factories as TableFactory
  // Deserialization is optional.
  table_factory->reset();
  return s;
}

std::unordered_map<std::string, EncodingType>
    OptionsHelper::encoding_type_string_map = {{"kPlain", kPlain},
                                               {"kPrefix", kPrefix}};

std::unordered_map<std::string, CompactionStyle>
    OptionsHelper::compaction_style_string_map = {
        {"kCompactionStyleLevel", kCompactionStyleLevel},
        {"kCompactionStyleUniversal", kCompactionStyleUniversal},
        {"kCompactionStyleFIFO", kCompactionStyleFIFO},
        {"kCompactionStyleNone", kCompactionStyleNone}};

std::unordered_map<std::string, CompactionPri>
    OptionsHelper::compaction_pri_string_map = {
        {"kByCompensatedSize", kByCompensatedSize},
        {"kOldestLargestSeqFirst", kOldestLargestSeqFirst},
        {"kOldestSmallestSeqFirst", kOldestSmallestSeqFirst},
        {"kMinOverlappingRatio", kMinOverlappingRatio}};

std::unordered_map<std::string, CompactionStopStyle>
    OptionsHelper::compaction_stop_style_string_map = {
        {"kCompactionStopStyleSimilarSize", kCompactionStopStyleSimilarSize},
        {"kCompactionStopStyleTotalSize", kCompactionStopStyleTotalSize}};

Status OptionTypeInfo::NextToken(const std::string& opts, char delimiter,
                                 size_t pos, size_t* end, std::string* token) {
  while (pos < opts.size() && isspace(opts[pos])) {
    ++pos;
  }
  // Empty value at the end
  if (pos >= opts.size()) {
    *token = "";
    *end = std::string::npos;
    return Status::OK();
  } else if (opts[pos] == '{') {
    int count = 1;
    size_t brace_pos = pos + 1;
    while (brace_pos < opts.size()) {
      if (opts[brace_pos] == '{') {
        ++count;
      } else if (opts[brace_pos] == '}') {
        --count;
        if (count == 0) {
          break;
        }
      }
      ++brace_pos;
    }
    // found the matching closing brace
    if (count == 0) {
      *token = trim(opts.substr(pos + 1, brace_pos - pos - 1));
      // skip all whitespace and move to the next delimiter
      // brace_pos points to the next position after the matching '}'
      pos = brace_pos + 1;
      while (pos < opts.size() && isspace(opts[pos])) {
        ++pos;
      }
      if (pos < opts.size() && opts[pos] != delimiter) {
        return Status::InvalidArgument("Unexpected chars after nested options");
      }
      *end = pos;
    } else {
      return Status::InvalidArgument(
          "Mismatched curly braces for nested options");
    }
  } else {
    *end = opts.find(delimiter, pos);
    if (*end == std::string::npos) {
      // It either ends with a trailing semi-colon or the last key-value pair
      *token = trim(opts.substr(pos));
    } else {
      *token = trim(opts.substr(pos, *end - pos));
    }
  }
  return Status::OK();
}

Status OptionTypeInfo::Parse(const ConfigOptions& config_options,
                             const std::string& opt_name,
                             const std::string& opt_value,
                             char* opt_addr) const {
  if (IsDeprecated()) {
    return Status::OK();
  }
  try {
    if (opt_addr == nullptr) {
      return Status::NotFound("Could not find option: ", opt_name);
    } else if (parse_func_ != nullptr) {
      return parse_func_(config_options, opt_name, opt_value, opt_addr);
    } else if (ParseOptionHelper(opt_addr, type_, opt_value)) {
      return Status::OK();
    } else if (IsByName()) {
      return Status::NotSupported("Deserializing the option " + opt_name +
                                  " is not supported");
    } else {
      return Status::InvalidArgument("Error parsing:", opt_name);
    }
  } catch (std::exception& e) {
    return Status::InvalidArgument("Error parsing " + opt_name + ":" +
                                   std::string(e.what()));
  }
}

Status OptionTypeInfo::ParseStruct(
    const ConfigOptions& config_options, const std::string& struct_name,
    const std::unordered_map<std::string, OptionTypeInfo>* struct_map,
    const std::string& opt_name, const std::string& opt_value, char* opt_addr) {
  assert(struct_map);
  Status status;
  if (opt_name == struct_name || EndsWith(opt_name, "." + struct_name)) {
    // This option represents the entire struct
    std::unordered_map<std::string, std::string> opt_map;
    status = StringToMap(opt_value, &opt_map);
    for (const auto& map_iter : opt_map) {
      if (!status.ok()) {
        break;
      }
      const auto iter = struct_map->find(map_iter.first);
      if (iter != struct_map->end()) {
        status =
            iter->second.Parse(config_options, map_iter.first, map_iter.second,
                               opt_addr + iter->second.offset_);
      } else {
        status = Status::InvalidArgument("Unrecognized option: ",
                                         struct_name + "." + map_iter.first);
      }
    }
  } else if (StartsWith(opt_name, struct_name + ".")) {
    // This option represents a nested field in the struct (e.g, struct.field)
    std::string elem_name;
    const auto opt_info =
        Find(opt_name.substr(struct_name.size() + 1), *struct_map, &elem_name);
    if (opt_info != nullptr) {
      status = opt_info->Parse(config_options, elem_name, opt_value,
                               opt_addr + opt_info->offset_);
    } else {
      status = Status::InvalidArgument("Unrecognized option: ", opt_name);
    }
  } else {
    // This option represents a field in the struct (e.g. field)
    std::string elem_name;
    const auto opt_info = Find(opt_name, *struct_map, &elem_name);
    if (opt_info != nullptr) {
      status = opt_info->Parse(config_options, elem_name, opt_value,
                               opt_addr + opt_info->offset_);
    } else {
      status = Status::InvalidArgument("Unrecognized option: ",
                                       struct_name + "." + opt_name);
    }
  }
  return status;
}

Status OptionTypeInfo::Serialize(const ConfigOptions& config_options,
                                 const std::string& opt_name,
                                 const char* opt_addr,
                                 std::string* opt_value) const {
  // If the option is no longer used in rocksdb and marked as deprecated,
  // we skip it in the serialization.
  if (opt_addr != nullptr && ShouldSerialize()) {
    if (serialize_func_ != nullptr) {
      return serialize_func_(config_options, opt_name, opt_addr, opt_value);
    } else if (!SerializeSingleOptionHelper(opt_addr, type_, opt_value)) {
      return Status::InvalidArgument("Cannot serialize option: ", opt_name);
    }
  }
  return Status::OK();
}

Status OptionTypeInfo::SerializeStruct(
    const ConfigOptions& config_options, const std::string& struct_name,
    const std::unordered_map<std::string, OptionTypeInfo>* struct_map,
    const std::string& opt_name, const char* opt_addr, std::string* value) {
  assert(struct_map);
  Status status;
  if (EndsWith(opt_name, struct_name)) {
    // We are going to write the struct as "{ prop1=value1; prop2=value2;}.
    // Set the delimiter to ";" so that the everything will be on one line.
    ConfigOptions embedded = config_options;
    embedded.delimiter = ";";

    // This option represents the entire struct
    std::string result;
    for (const auto& iter : *struct_map) {
      std::string single;
      const auto& opt_info = iter.second;
      if (opt_info.ShouldSerialize()) {
        status = opt_info.Serialize(embedded, iter.first,
                                    opt_addr + opt_info.offset_, &single);
        if (!status.ok()) {
          return status;
        } else {
          result.append(iter.first + "=" + single + embedded.delimiter);
        }
      }
    }
    *value = "{" + result + "}";
  } else if (StartsWith(opt_name, struct_name + ".")) {
    // This option represents a nested field in the struct (e.g, struct.field)
    std::string elem_name;
    const auto opt_info =
        Find(opt_name.substr(struct_name.size() + 1), *struct_map, &elem_name);
    if (opt_info != nullptr) {
      status = opt_info->Serialize(config_options, elem_name,
                                   opt_addr + opt_info->offset_, value);
    } else {
      status = Status::InvalidArgument("Unrecognized option: ", opt_name);
    }
  } else {
    // This option represents a field in the struct (e.g. field)
    std::string elem_name;
    const auto opt_info = Find(opt_name, *struct_map, &elem_name);
    if (opt_info == nullptr) {
      status = Status::InvalidArgument("Unrecognized option: ", opt_name);
    } else if (opt_info->ShouldSerialize()) {
      status = opt_info->Serialize(config_options, opt_name + "." + elem_name,
                                   opt_addr + opt_info->offset_, value);
    }
  }
  return status;
}

template <typename T>
bool IsOptionEqual(const char* offset1, const char* offset2) {
  return (*reinterpret_cast<const T*>(offset1) ==
          *reinterpret_cast<const T*>(offset2));
}

static bool AreEqualDoubles(const double a, const double b) {
  return (fabs(a - b) < 0.00001);
}

static bool AreOptionsEqual(OptionType type, const char* this_offset,
                            const char* that_offset) {
  switch (type) {
    case OptionType::kBoolean:
      return IsOptionEqual<bool>(this_offset, that_offset);
    case OptionType::kInt:
      return IsOptionEqual<int>(this_offset, that_offset);
    case OptionType::kUInt:
      return IsOptionEqual<unsigned int>(this_offset, that_offset);
    case OptionType::kInt32T:
      return IsOptionEqual<int32_t>(this_offset, that_offset);
    case OptionType::kInt64T: {
      int64_t v1, v2;
      GetUnaligned(reinterpret_cast<const int64_t*>(this_offset), &v1);
      GetUnaligned(reinterpret_cast<const int64_t*>(that_offset), &v2);
      return (v1 == v2);
    }
    case OptionType::kUInt32T:
      return IsOptionEqual<uint32_t>(this_offset, that_offset);
    case OptionType::kUInt64T: {
      uint64_t v1, v2;
      GetUnaligned(reinterpret_cast<const uint64_t*>(this_offset), &v1);
      GetUnaligned(reinterpret_cast<const uint64_t*>(that_offset), &v2);
      return (v1 == v2);
    }
    case OptionType::kSizeT: {
      size_t v1, v2;
      GetUnaligned(reinterpret_cast<const size_t*>(this_offset), &v1);
      GetUnaligned(reinterpret_cast<const size_t*>(that_offset), &v2);
      return (v1 == v2);
    }
    case OptionType::kString:
      return IsOptionEqual<std::string>(this_offset, that_offset);
    case OptionType::kDouble:
      return AreEqualDoubles(*reinterpret_cast<const double*>(this_offset),
                             *reinterpret_cast<const double*>(that_offset));
    case OptionType::kCompactionStyle:
      return IsOptionEqual<CompactionStyle>(this_offset, that_offset);
    case OptionType::kCompactionStopStyle:
      return IsOptionEqual<CompactionStopStyle>(this_offset, that_offset);
    case OptionType::kCompactionPri:
      return IsOptionEqual<CompactionPri>(this_offset, that_offset);
    case OptionType::kCompressionType:
      return IsOptionEqual<CompressionType>(this_offset, that_offset);
    case OptionType::kChecksumType:
      return IsOptionEqual<ChecksumType>(this_offset, that_offset);
    case OptionType::kEncodingType:
      return IsOptionEqual<EncodingType>(this_offset, that_offset);
    default:
      return false;
  }  // End switch
}

bool OptionTypeInfo::AreEqual(const ConfigOptions& config_options,
                              const std::string& opt_name,
                              const char* this_addr, const char* that_addr,
                              std::string* mismatch) const {
  if (!config_options.IsCheckEnabled(GetSanityLevel())) {
    return true;  // If the sanity level is not being checked, skip it
  }
  if (this_addr == nullptr || that_addr == nullptr) {
    if (this_addr == that_addr) {
      return true;
    }
  } else if (equals_func_ != nullptr) {
    if (equals_func_(config_options, opt_name, this_addr, that_addr,
                     mismatch)) {
      return true;
    }
  } else if (AreOptionsEqual(type_, this_addr, that_addr)) {
    return true;
  }
  if (mismatch->empty()) {
    *mismatch = opt_name;
  }
  return false;
}

bool OptionTypeInfo::StructsAreEqual(
    const ConfigOptions& config_options, const std::string& struct_name,
    const std::unordered_map<std::string, OptionTypeInfo>* struct_map,
    const std::string& opt_name, const char* this_addr, const char* that_addr,
    std::string* mismatch) {
  assert(struct_map);
  bool matches = true;
  std::string result;
  if (EndsWith(opt_name, struct_name)) {
    // This option represents the entire struct
    for (const auto& iter : *struct_map) {
      const auto& opt_info = iter.second;

      matches = opt_info.AreEqual(config_options, iter.first,
                                  this_addr + opt_info.offset_,
                                  that_addr + opt_info.offset_, &result);
      if (!matches) {
        *mismatch = struct_name + "." + result;
        return false;
      }
    }
  } else if (StartsWith(opt_name, struct_name + ".")) {
    // This option represents a nested field in the struct (e.g, struct.field)
    std::string elem_name;
    const auto opt_info =
        Find(opt_name.substr(struct_name.size() + 1), *struct_map, &elem_name);
    assert(opt_info);
    if (opt_info == nullptr) {
      *mismatch = opt_name;
      matches = false;
    } else if (!opt_info->AreEqual(config_options, elem_name,
                                   this_addr + opt_info->offset_,
                                   that_addr + opt_info->offset_, &result)) {
      matches = false;
      *mismatch = struct_name + "." + result;
    }
  } else {
    // This option represents a field in the struct (e.g. field)
    std::string elem_name;
    const auto opt_info = Find(opt_name, *struct_map, &elem_name);
    assert(opt_info);
    if (opt_info == nullptr) {
      *mismatch = struct_name + "." + opt_name;
      matches = false;
    } else if (!opt_info->AreEqual(config_options, elem_name,
                                   this_addr + opt_info->offset_,
                                   that_addr + opt_info->offset_, &result)) {
      matches = false;
      *mismatch = struct_name + "." + result;
    }
  }
  return matches;
}

bool OptionTypeInfo::AreEqualByName(const ConfigOptions& config_options,
                                    const std::string& opt_name,
                                    const char* this_addr,
                                    const char* that_addr) const {
  if (IsByName()) {
    std::string that_value;
    if (Serialize(config_options, opt_name, that_addr, &that_value).ok()) {
      return AreEqualByName(config_options, opt_name, this_addr, that_value);
    }
  }
  return false;
}

bool OptionTypeInfo::AreEqualByName(const ConfigOptions& config_options,
                                    const std::string& opt_name,
                                    const char* opt_addr,
                                    const std::string& that_value) const {
  std::string this_value;
  if (!IsByName()) {
    return false;
  } else if (!Serialize(config_options, opt_name, opt_addr, &this_value).ok()) {
    return false;
  } else if (IsEnabled(OptionVerificationType::kByNameAllowFromNull)) {
    if (that_value == kNullptrString) {
      return true;
    }
  } else if (IsEnabled(OptionVerificationType::kByNameAllowNull)) {
    if (that_value == kNullptrString) {
      return true;
    }
  }
  return (this_value == that_value);
}

const OptionTypeInfo* OptionTypeInfo::Find(
    const std::string& opt_name,
    const std::unordered_map<std::string, OptionTypeInfo>& opt_map,
    std::string* elem_name) {
  const auto iter = opt_map.find(opt_name);  // Look up the value in the map
  if (iter != opt_map.end()) {               // Found the option in the map
    *elem_name = opt_name;                   // Return the name
    return &(iter->second);  // Return the contents of the iterator
  } else {
    auto idx = opt_name.find(".");              // Look for a separator
    if (idx > 0 && idx != std::string::npos) {  // We found a separator
      auto siter =
          opt_map.find(opt_name.substr(0, idx));  // Look for the short name
      if (siter != opt_map.end()) {               // We found the short name
        if (siter->second.IsStruct()) {           // If the object is a struct
          *elem_name = opt_name.substr(idx + 1);  // Return the rest
          return &(siter->second);  // Return the contents of the iterator
        }
      }
    }
  }
  return nullptr;
}
#endif  // !ROCKSDB_LITE

}  // namespace ROCKSDB_NAMESPACE<|MERGE_RESOLUTION|>--- conflicted
+++ resolved
@@ -559,7 +559,6 @@
   *new_options = base_options;
   ConfigOptions config_options;
   for (const auto& o : options_map) {
-<<<<<<< HEAD
     std::string elem;
     const auto opt_info =
         OptionTypeInfo::Find(o.first, cf_options_type_info, &elem);
@@ -578,32 +577,6 @@
           reinterpret_cast<char*>(new_options) + opt_info->mutable_offset_);
       if (!s.ok()) {
         return s;
-=======
-    try {
-      if ("memtable" == o.first) {
-        ColumnFamilyOptions cfo;
-        Status s = ParseColumnFamilyOption(o.first, o.second, &cfo);
-        if (s.ok()) {
-          new_options->memtable_factory = cfo.memtable_factory;
-          continue;
-        } else {
-          return s;
-        }
-      }
-      auto iter = cf_options_type_info.find(o.first);
-      if (iter == cf_options_type_info.end()) {
-        return Status::InvalidArgument("Unrecognized option: " + o.first);
-      }
-      const auto& opt_info = iter->second;
-      if (!opt_info.is_mutable) {
-        return Status::InvalidArgument("Option not changeable: " + o.first);
-      }
-      bool is_ok = ParseOptionHelper(
-          reinterpret_cast<char*>(new_options) + opt_info.mutable_offset,
-          opt_info.type, o.second);
-      if (!is_ok) {
-        return Status::InvalidArgument("Error parsing " + o.first);
->>>>>>> 2c79f4db
       }
     }
   }
@@ -683,147 +656,6 @@
   return Status::OK();
 }
 
-<<<<<<< HEAD
-=======
-Status ParseColumnFamilyOption(const std::string& name,
-                               const std::string& org_value,
-                               ColumnFamilyOptions* new_options,
-                               bool input_strings_escaped) {
-  const std::string& value =
-      input_strings_escaped ? UnescapeOptionString(org_value) : org_value;
-  try {
-    if (name == "block_based_table_factory") {
-      // Nested options
-      BlockBasedTableOptions table_opt, base_table_options;
-      BlockBasedTableFactory* block_based_table_factory =
-          static_cast_with_check<BlockBasedTableFactory, TableFactory>(
-              new_options->table_factory.get());
-      if (block_based_table_factory != nullptr) {
-        base_table_options = block_based_table_factory->table_options();
-      }
-      Status table_opt_s = GetBlockBasedTableOptionsFromString(
-          base_table_options, value, &table_opt);
-      if (!table_opt_s.ok()) {
-        return Status::InvalidArgument(
-            "unable to parse the specified CF option " + name);
-      }
-      new_options->table_factory.reset(NewBlockBasedTableFactory(table_opt));
-    } else if (name == "plain_table_factory") {
-      // Nested options
-      PlainTableOptions table_opt, base_table_options;
-      PlainTableFactory* plain_table_factory =
-          static_cast_with_check<PlainTableFactory, TableFactory>(
-              new_options->table_factory.get());
-      if (plain_table_factory != nullptr) {
-        base_table_options = plain_table_factory->table_options();
-      }
-      Status table_opt_s = GetPlainTableOptionsFromString(
-          base_table_options, value, &table_opt);
-      if (!table_opt_s.ok()) {
-        return Status::InvalidArgument(
-            "unable to parse the specified CF option " + name);
-      }
-      new_options->table_factory.reset(NewPlainTableFactory(table_opt));
-    } else if (name == "memtable") {
-      std::unique_ptr<MemTableRepFactory> new_mem_factory;
-      Status mem_factory_s =
-          GetMemTableRepFactoryFromString(value, &new_mem_factory);
-      if (!mem_factory_s.ok()) {
-        return Status::InvalidArgument(
-            "unable to parse the specified CF option " + name);
-      }
-      new_options->memtable_factory.reset(new_mem_factory.release());
-    } else if (name == "compression_opts") {
-      size_t start = 0;
-      size_t end = value.find(':');
-      if (end == std::string::npos) {
-        return Status::InvalidArgument(
-            "unable to parse the specified CF option " + name);
-      }
-      new_options->compression_opts.window_bits =
-          ParseInt(value.substr(start, end - start));
-      start = end + 1;
-      end = value.find(':', start);
-      if (end == std::string::npos) {
-        return Status::InvalidArgument(
-            "unable to parse the specified CF option " + name);
-      }
-      new_options->compression_opts.level =
-          ParseInt(value.substr(start, end - start));
-      start = end + 1;
-      if (start >= value.size()) {
-        return Status::InvalidArgument(
-            "unable to parse the specified CF option " + name);
-      }
-      end = value.find(':', start);
-      new_options->compression_opts.strategy =
-          ParseInt(value.substr(start, value.size() - start));
-      // max_dict_bytes is optional for backwards compatibility
-      if (end != std::string::npos) {
-        start = end + 1;
-        if (start >= value.size()) {
-          return Status::InvalidArgument(
-              "unable to parse the specified CF option " + name);
-        }
-        new_options->compression_opts.max_dict_bytes =
-            ParseInt(value.substr(start, value.size() - start));
-      }
-    } else {
-      auto iter = cf_options_type_info.find(name);
-      if (iter == cf_options_type_info.end()) {
-        return Status::InvalidArgument(
-            "Unable to parse the specified CF option " + name);
-      }
-      const auto& opt_info = iter->second;
-      if (opt_info.verification != OptionVerificationType::kDeprecated &&
-          ParseOptionHelper(
-              reinterpret_cast<char*>(new_options) + opt_info.offset,
-              opt_info.type, value)) {
-        return Status::OK();
-      }
-      switch (opt_info.verification) {
-        case OptionVerificationType::kByName:
-        case OptionVerificationType::kByNameAllowNull:
-        case OptionVerificationType::kByNameAllowFromNull:
-          return Status::NotSupported(
-              "Deserializing the specified CF option " + name +
-                  " is not supported");
-        case OptionVerificationType::kDeprecated:
-          return Status::OK();
-        default:
-          return Status::InvalidArgument(
-              "Unable to parse the specified CF option " + name);
-      }
-    }
-  } catch (const std::exception&) {
-    return Status::InvalidArgument(
-        "unable to parse the specified option " + name);
-  }
-  return Status::OK();
-}
-
-template <typename T>
-bool SerializeSingleStructOption(
-    std::string* opt_string, const T& options,
-    const std::unordered_map<std::string, OptionTypeInfo> type_info,
-    const std::string& name, const std::string& delimiter) {
-  auto iter = type_info.find(name);
-  if (iter == type_info.end()) {
-    return false;
-  }
-  auto& opt_info = iter->second;
-  const char* opt_address =
-      reinterpret_cast<const char*>(&options) + opt_info.offset;
-  std::string value;
-  bool result = SerializeSingleOptionHelper(opt_address, opt_info.type, &value);
-  if (result) {
-    *opt_string = name + "=" + value + delimiter;
-  }
-  return result;
-}
-
-template <typename T>
->>>>>>> 2c79f4db
 Status GetStringFromStruct(
     const ConfigOptions& config_options, const void* const opt_ptr,
     const std::unordered_map<std::string, OptionTypeInfo>& type_info,
