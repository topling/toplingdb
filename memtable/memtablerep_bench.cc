//  Copyright (c) 2011-present, Facebook, Inc.  All rights reserved.
//  This source code is licensed under both the GPLv2 (found in the
//  COPYING file in the root directory) and Apache 2.0 License
//  (found in the LICENSE.Apache file in the root directory).
//
// Copyright (c) 2011 The LevelDB Authors. All rights reserved.
// Use of this source code is governed by a BSD-style license that can be
// found in the LICENSE file. See the AUTHORS file for names of contributors.

#ifndef GFLAGS
#include <cstdio>
int main() {
  fprintf(stderr, "Please install gflags to run rocksdb tools\n");
  return 1;
}
#else

#include <atomic>
#include <iostream>
#include <memory>
#include <thread>
#include <type_traits>
#include <vector>

#include "db/dbformat.h"
#include "db/memtable.h"
#include "memory/arena.h"
#include "port/port.h"
#include "port/stack_trace.h"
#include "rocksdb/comparator.h"
#include "rocksdb/convenience.h"
#include "rocksdb/memtablerep.h"
#include "rocksdb/options.h"
#include "rocksdb/slice_transform.h"
#include "rocksdb/system_clock.h"
#include "rocksdb/write_buffer_manager.h"
#include "test_util/testutil.h"
#include "util/gflags_compat.h"
#include "util/mutexlock.h"
#include "util/stop_watch.h"

using GFLAGS_NAMESPACE::ParseCommandLineFlags;
using GFLAGS_NAMESPACE::RegisterFlagValidator;
using GFLAGS_NAMESPACE::SetUsageMessage;

DEFINE_string(benchmarks, "fillrandom",
              "Comma-separated list of benchmarks to run. Options:\n"
              "\tfillrandom             -- write N random values\n"
              "\tfillseq                -- write N values in sequential order\n"
              "\treadrandom             -- read N values in random order\n"
              "\treadseq                -- scan the DB\n"
              "\treadwrite              -- 1 thread writes while N - 1 threads "
              "do random\n"
              "\t                          reads\n"
              "\tseqreadwrite           -- 1 thread writes while N - 1 threads "
              "do scans\n");

DEFINE_string(memtablerep, "skiplist",
              "Which implementation of memtablerep to use. See "
              "include/memtablerep.h for\n"
              "  more details. Options:\n"
              "\tskiplist            -- backed by a skiplist\n"
              "\tvector              -- backed by an std::vector\n"
              "\thashskiplist        -- backed by a hash skip list\n"
              "\thashlinklist        -- backed by a hash linked list\n"
              "\tcuckoo              -- backed by a cuckoo hash table");

DEFINE_int64(bucket_count, 1000000,
             "bucket_count parameter to pass into NewHashSkiplistRepFactory or "
             "NewHashLinkListRepFactory");

DEFINE_int32(
    hashskiplist_height, 4,
    "skiplist_height parameter to pass into NewHashSkiplistRepFactory");

DEFINE_int32(
    hashskiplist_branching_factor, 4,
    "branching_factor parameter to pass into NewHashSkiplistRepFactory");

DEFINE_int32(
    huge_page_tlb_size, 0,
    "huge_page_tlb_size parameter to pass into NewHashLinkListRepFactory");

DEFINE_int32(bucket_entries_logging_threshold, 4096,
             "bucket_entries_logging_threshold parameter to pass into "
             "NewHashLinkListRepFactory");

DEFINE_bool(if_log_bucket_dist_when_flash, true,
            "if_log_bucket_dist_when_flash parameter to pass into "
            "NewHashLinkListRepFactory");

DEFINE_bool(enable_zero_copy, false, "enable zero copy");

DEFINE_int32(
    threshold_use_skiplist, 256,
    "threshold_use_skiplist parameter to pass into NewHashLinkListRepFactory");

DEFINE_int64(write_buffer_size, 256,
             "write_buffer_size parameter to pass into WriteBufferManager");

DEFINE_int32(
    num_threads, 1,
    "Number of concurrent threads to run. If the benchmark includes writes,\n"
    "then at most one thread will be a writer");

DEFINE_int32(num_operations, 1000000,
             "Number of operations to do for write and random read benchmarks");

DEFINE_int32(num_scans, 10,
             "Number of times for each thread to scan the memtablerep for "
             "sequential read "
             "benchmarks");

DEFINE_int32(item_size, 100, "Number of bytes each item should be");

DEFINE_int32(prefix_length, 8,
             "Prefix length to pass into NewFixedPrefixTransform");

/* VectorRep settings */
DEFINE_int64(vectorrep_count, 0,
             "Number of entries to reserve on VectorRep initialization");

DEFINE_int64(seed, 0,
             "Seed base for random number generators. "
             "When 0 it is deterministic.");

bool g_is_cspp = false;

namespace ROCKSDB_NAMESPACE {

namespace {
struct CallbackVerifyArgs {
  bool found;
  bool needs_user_key_cmp;
  LookupKey* key;
  InternalKeyComparator* comparator;
};
}  // namespace

// Helper for quickly generating random data.
class RandomGenerator {
 private:
  std::string data_;
  unsigned int pos_;

 public:
  RandomGenerator() {
    Random rnd(301);
    auto size = (unsigned)std::max(1048576, FLAGS_item_size);
    data_ = rnd.RandomString(size);
    pos_ = 0;
  }

  Slice Generate(unsigned int len) {
    assert(len <= data_.size());
    if (pos_ + len > data_.size()) {
      pos_ = 0;
    }
    pos_ += len;
    return Slice(data_.data() + pos_ - len, len);
  }
};

enum WriteMode { SEQUENTIAL, RANDOM, UNIQUE_RANDOM };

class KeyGenerator {
 public:
  KeyGenerator(Random64* rand, WriteMode mode, uint64_t num)
      : rand_(rand), mode_(mode), num_(num), next_(0) {
    if (mode_ == UNIQUE_RANDOM) {
      // NOTE: if memory consumption of this approach becomes a concern,
      // we can either break it into pieces and only random shuffle a section
      // each time. Alternatively, use a bit map implementation
      // (https://reviews.facebook.net/differential/diff/54627/)
      values_.resize(num_);
      for (uint64_t i = 0; i < num_; ++i) {
        values_[i] = i;
      }
      RandomShuffle(values_.begin(), values_.end(),
                    static_cast<uint32_t>(FLAGS_seed));
    }
  }

  uint64_t Next() {
    switch (mode_) {
      case SEQUENTIAL:
        return next_++;
      case RANDOM:
        return rand_->Next() % num_;
      case UNIQUE_RANDOM:
        return values_[next_++];
    }
    assert(false);
    return std::numeric_limits<uint64_t>::max();
  }

 private:
  Random64* rand_;
  WriteMode mode_;
  const uint64_t num_;
  uint64_t next_;
  std::vector<uint64_t> values_;
};

class BenchmarkThread {
 public:
  explicit BenchmarkThread(MemTableRep* table, KeyGenerator* key_gen,
                           uint64_t* bytes_written, uint64_t* bytes_read,
                           uint64_t* sequence, uint64_t num_ops,
                           uint64_t* read_hits)
      : table_(table),
        key_gen_(key_gen),
        bytes_written_(bytes_written),
        bytes_read_(bytes_read),
        sequence_(sequence),
        num_ops_(num_ops),
        read_hits_(read_hits) {}

  virtual void operator()() = 0;
  virtual ~BenchmarkThread() {}

 protected:
  MemTableRep* table_;
  KeyGenerator* key_gen_;
  uint64_t* bytes_written_;
  uint64_t* bytes_read_;
  uint64_t* sequence_;
  uint64_t num_ops_;
  uint64_t* read_hits_;
  RandomGenerator generator_;
};

class FillBenchmarkThread : public BenchmarkThread {
 public:
  FillBenchmarkThread(MemTableRep* table, KeyGenerator* key_gen,
                      uint64_t* bytes_written, uint64_t* bytes_read,
                      uint64_t* sequence, uint64_t num_ops, uint64_t* read_hits)
      : BenchmarkThread(table, key_gen, bytes_written, bytes_read, sequence,
                        num_ops, read_hits) {}

  void FillOne() {
    if (g_is_cspp) {
      auto internal_key_size = 16;
      uint64_t key = key_gen_->Next();
      char key_buf[16];
      EncodeFixed64(key_buf+0, key);
      EncodeFixed64(key_buf+8, ++(*sequence_));
      Slice value = generator_.Generate(FLAGS_item_size);
      table_->InsertKeyValueConcurrently(Slice(key_buf, sizeof(key_buf)), value);
      *bytes_written_ += internal_key_size + FLAGS_item_size + 1;
    }
    else {
      FillOneEncode();
    }
  }
  void FillOneEncode() {
    char* buf = nullptr;
    auto internal_key_size = 16;
    auto encoded_len =
        FLAGS_item_size + VarintLength(internal_key_size) + internal_key_size;
    KeyHandle handle = table_->Allocate(encoded_len, &buf);
    assert(buf != nullptr);
    char* p = EncodeVarint32(buf, internal_key_size);
    auto key = key_gen_->Next();
    EncodeFixed64(p, key);
    p += 8;
    EncodeFixed64(p, ++(*sequence_));
    p += 8;
    Slice bytes = generator_.Generate(FLAGS_item_size);
    memcpy(p, bytes.data(), FLAGS_item_size);
    p += FLAGS_item_size;
    assert(p == buf + encoded_len);
    table_->Insert(handle);
    *bytes_written_ += encoded_len;
  }

  void operator()() override {
    for (unsigned int i = 0; i < num_ops_; ++i) {
      FillOne();
    }
  }
};

class ConcurrentFillBenchmarkThread : public FillBenchmarkThread {
 public:
  ConcurrentFillBenchmarkThread(MemTableRep* table, KeyGenerator* key_gen,
                                uint64_t* bytes_written, uint64_t* bytes_read,
                                uint64_t* sequence, uint64_t num_ops,
                                uint64_t* read_hits,
                                std::atomic_int* threads_done)
      : FillBenchmarkThread(table, key_gen, bytes_written, bytes_read, sequence,
                            num_ops, read_hits) {
    threads_done_ = threads_done;
  }

  void operator()() override {
    // # of read threads will be total threads - write threads (always 1). Loop
    // while all reads complete.
    while ((*threads_done_).load() < (FLAGS_num_threads - 1)) {
      FillOne();
    }
  }

 private:
  std::atomic_int* threads_done_;
};

class ReadBenchmarkThread : public BenchmarkThread {
  ReadOptions read_opt_;
  bool needs_user_key_cmp_;
 public:
  ReadBenchmarkThread(MemTableRep* table, KeyGenerator* key_gen,
                      uint64_t* bytes_written, uint64_t* bytes_read,
                      uint64_t* sequence, uint64_t num_ops, uint64_t* read_hits)
      : BenchmarkThread(table, key_gen, bytes_written, bytes_read, sequence,
                        num_ops, read_hits) {
    if (FLAGS_enable_zero_copy) {
      read_opt_.StartPin();
    }
    needs_user_key_cmp_ = table->NeedsUserKeyCompareInGet();
  }
  ~ReadBenchmarkThread() {
    if (FLAGS_enable_zero_copy) {
      read_opt_.FinishPin();
    }
  }

  static bool callback(void* arg, const MemTableRep::KeyValuePair& kv) {
    CallbackVerifyArgs* callback_args = static_cast<CallbackVerifyArgs*>(arg);
    assert(callback_args != nullptr);
    if (!callback_args->needs_user_key_cmp) {
      callback_args->found = true;
      return true;
    }
    Slice internal_key = kv.ikey;
    size_t key_length = internal_key.size();
    const char* key_ptr = internal_key.data();
    if ((callback_args->comparator)
            ->user_comparator()
            ->Equal(Slice(key_ptr, key_length - 8),
                    callback_args->key->user_key())) {
      callback_args->found = true;
    }
    return false;
  }

  void ReadOne() {
    char user_key[sizeof(uint64_t)];
    auto key = key_gen_->Next();
    EncodeFixed64(user_key, key);
    LookupKey lookup_key(Slice(user_key, sizeof(user_key)), *sequence_);
    InternalKeyComparator internal_key_comp(BytewiseComparator());
    CallbackVerifyArgs verify_args;
    verify_args.needs_user_key_cmp = needs_user_key_cmp_;
    verify_args.found = false;
    verify_args.key = &lookup_key;
    verify_args.comparator = &internal_key_comp;
    table_->Get(read_opt_, lookup_key, &verify_args, callback);
    if (verify_args.found) {
      *bytes_read_ += VarintLength(16) + 16 + FLAGS_item_size;
      ++*read_hits_;
    }
  }
  void operator()() override {
    for (unsigned int i = 0; i < num_ops_; ++i) {
      ReadOne();
    }
  }
};

class SeqReadBenchmarkThread : public BenchmarkThread {
 public:
  SeqReadBenchmarkThread(MemTableRep* table, KeyGenerator* key_gen,
                         uint64_t* bytes_written, uint64_t* bytes_read,
                         uint64_t* sequence, uint64_t num_ops,
                         uint64_t* read_hits)
      : BenchmarkThread(table, key_gen, bytes_written, bytes_read, sequence,
                        num_ops, read_hits) {}

  void ReadOneSeq() {
    std::unique_ptr<MemTableRep::Iterator> iter(table_->GetIterator());
    for (iter->SeekToFirst(); iter->Valid(); iter->Next()) {
      // pretend to read the value
      *bytes_read_ += VarintLength(16) + 16 + FLAGS_item_size;
    }
    ++*read_hits_;
  }

  void operator()() override {
    for (unsigned int i = 0; i < num_ops_; ++i) {
      { ReadOneSeq(); }
    }
  }
};

class ConcurrentReadBenchmarkThread : public ReadBenchmarkThread {
 public:
  ConcurrentReadBenchmarkThread(MemTableRep* table, KeyGenerator* key_gen,
                                uint64_t* bytes_written, uint64_t* bytes_read,
                                uint64_t* sequence, uint64_t num_ops,
                                uint64_t* read_hits,
                                std::atomic_int* threads_done)
      : ReadBenchmarkThread(table, key_gen, bytes_written, bytes_read, sequence,
                            num_ops, read_hits) {
    threads_done_ = threads_done;
  }

  void operator()() override {
    for (unsigned int i = 0; i < num_ops_; ++i) {
      ReadOne();
    }
    ++*threads_done_;
  }

 private:
  std::atomic_int* threads_done_;
};

class SeqConcurrentReadBenchmarkThread : public SeqReadBenchmarkThread {
 public:
  SeqConcurrentReadBenchmarkThread(MemTableRep* table, KeyGenerator* key_gen,
                                   uint64_t* bytes_written,
                                   uint64_t* bytes_read, uint64_t* sequence,
                                   uint64_t num_ops, uint64_t* read_hits,
                                   std::atomic_int* threads_done)
      : SeqReadBenchmarkThread(table, key_gen, bytes_written, bytes_read,
                               sequence, num_ops, read_hits) {
    threads_done_ = threads_done;
  }

  void operator()() override {
    for (unsigned int i = 0; i < num_ops_; ++i) {
      ReadOneSeq();
    }
    ++*threads_done_;
  }

 private:
  std::atomic_int* threads_done_;
};

class Benchmark {
 public:
  explicit Benchmark(MemTableRep* table, KeyGenerator* key_gen,
                     uint64_t* sequence, uint32_t num_threads)
      : table_(table),
        key_gen_(key_gen),
        sequence_(sequence),
        num_threads_(num_threads) {}

  virtual ~Benchmark() {}
  virtual void Run() {
    std::cout << "Number of threads: " << num_threads_ << std::endl;
    std::vector<port::Thread> threads;
    uint64_t bytes_written = 0;
    uint64_t bytes_read = 0;
    uint64_t read_hits = 0;
    StopWatchNano timer(SystemClock::Default().get(), true);
    RunThreads(&threads, &bytes_written, &bytes_read, true, &read_hits);
    auto elapsed_time = static_cast<double>(timer.ElapsedNanos() / 1000);
    std::cout << "Elapsed time: " << static_cast<int>(elapsed_time) << " us"
              << std::endl;

    if (bytes_written > 0) {
      auto MiB_written = static_cast<double>(bytes_written) / (1 << 20);
      auto write_throughput = MiB_written / (elapsed_time / 1000000);
      std::cout << "Total bytes written: " << MiB_written << " MiB"
                << std::endl;
      std::cout << "Write throughput: " << write_throughput << " MiB/s"
                << std::endl;
      auto us_per_op = elapsed_time / num_write_ops_per_thread_;
      std::cout << "write us/op: " << us_per_op << std::endl;
    }
    if (bytes_read > 0) {
      auto MiB_read = static_cast<double>(bytes_read) / (1 << 20);
      auto read_throughput = MiB_read / (elapsed_time / 1000000);
      std::cout << "Total bytes read: " << MiB_read << " MiB" << std::endl;
      std::cout << "Read throughput: " << read_throughput << " MiB/s"
                << std::endl;
      auto us_per_op = elapsed_time / num_read_ops_per_thread_;
      std::cout << "read us/op: " << us_per_op << std::endl;
    }
  }

  virtual void RunThreads(std::vector<port::Thread>* threads,
                          uint64_t* bytes_written, uint64_t* bytes_read,
                          bool write, uint64_t* read_hits) = 0;

 protected:
  MemTableRep* table_;
  KeyGenerator* key_gen_;
  uint64_t* sequence_;
  uint64_t num_write_ops_per_thread_ = 0;
  uint64_t num_read_ops_per_thread_ = 0;
  const uint32_t num_threads_;
};

class FillBenchmark : public Benchmark {
 public:
  explicit FillBenchmark(MemTableRep* table, KeyGenerator* key_gen,
                         uint64_t* sequence)
      : Benchmark(table, key_gen, sequence, 1) {
    num_write_ops_per_thread_ = FLAGS_num_operations;
  }

  void RunThreads(std::vector<port::Thread>* /*threads*/,
                  uint64_t* bytes_written, uint64_t* bytes_read, bool /*write*/,
                  uint64_t* read_hits) override {
    FillBenchmarkThread(table_, key_gen_, bytes_written, bytes_read, sequence_,
                        num_write_ops_per_thread_, read_hits)();
  }
};

class ReadBenchmark : public Benchmark {
 public:
  explicit ReadBenchmark(MemTableRep* table, KeyGenerator* key_gen,
                         uint64_t* sequence)
      : Benchmark(table, key_gen, sequence, FLAGS_num_threads) {
    num_read_ops_per_thread_ = FLAGS_num_operations / FLAGS_num_threads;
  }

  void RunThreads(std::vector<port::Thread>* threads, uint64_t* bytes_written,
                  uint64_t* bytes_read, bool /*write*/,
                  uint64_t* read_hits) override {
    for (int i = 0; i < FLAGS_num_threads; ++i) {
      threads->emplace_back(
          ReadBenchmarkThread(table_, key_gen_, bytes_written, bytes_read,
                              sequence_, num_read_ops_per_thread_, read_hits));
    }
    for (auto& thread : *threads) {
      thread.join();
    }
    std::cout << "read hit%: "
              << (static_cast<double>(*read_hits) / FLAGS_num_operations) * 100
              << std::endl;
  }
};

class SeqReadBenchmark : public Benchmark {
 public:
  explicit SeqReadBenchmark(MemTableRep* table, uint64_t* sequence)
      : Benchmark(table, nullptr, sequence, FLAGS_num_threads) {
    num_read_ops_per_thread_ = FLAGS_num_scans;
  }

  void RunThreads(std::vector<port::Thread>* threads, uint64_t* bytes_written,
                  uint64_t* bytes_read, bool /*write*/,
                  uint64_t* read_hits) override {
    for (int i = 0; i < FLAGS_num_threads; ++i) {
      threads->emplace_back(SeqReadBenchmarkThread(
          table_, key_gen_, bytes_written, bytes_read, sequence_,
          num_read_ops_per_thread_, read_hits));
    }
    for (auto& thread : *threads) {
      thread.join();
    }
  }
};

template <class ReadThreadType>
class ReadWriteBenchmark : public Benchmark {
 public:
  explicit ReadWriteBenchmark(MemTableRep* table, KeyGenerator* key_gen,
                              uint64_t* sequence)
      : Benchmark(table, key_gen, sequence, FLAGS_num_threads) {
    num_read_ops_per_thread_ =
        FLAGS_num_threads <= 1
            ? 0
            : (FLAGS_num_operations / (FLAGS_num_threads - 1));
    num_write_ops_per_thread_ = FLAGS_num_operations;
  }

  void RunThreads(std::vector<port::Thread>* threads, uint64_t* bytes_written,
                  uint64_t* bytes_read, bool /*write*/,
                  uint64_t* read_hits) override {
    std::atomic_int threads_done;
    threads_done.store(0);
    threads->emplace_back(ConcurrentFillBenchmarkThread(
        table_, key_gen_, bytes_written, bytes_read, sequence_,
        num_write_ops_per_thread_, read_hits, &threads_done));
    for (int i = 1; i < FLAGS_num_threads; ++i) {
      threads->emplace_back(
          ReadThreadType(table_, key_gen_, bytes_written, bytes_read, sequence_,
                         num_read_ops_per_thread_, read_hits, &threads_done));
    }
    for (auto& thread : *threads) {
      thread.join();
    }
  }
};

}  // namespace ROCKSDB_NAMESPACE

void PrintWarnings() {
#if defined(__GNUC__) && !defined(__OPTIMIZE__)
  fprintf(stdout,
          "WARNING: Optimization is disabled: benchmarks unnecessarily slow\n");
#endif
#ifndef NDEBUG
  fprintf(stdout,
          "WARNING: Assertions are enabled; benchmarks unnecessarily slow\n");
#endif
}

#ifdef HAS_TOPLING_CSPP_MEMTABLE
namespace ROCKSDB_NAMESPACE {
  extern MemTableRepFactory* NewCSPPMemTabForPlain(const std::string&);
}
#endif
int main(int argc, char** argv) {
  ROCKSDB_NAMESPACE::port::InstallStackTraceHandler();
  SetUsageMessage(std::string("\nUSAGE:\n") + std::string(argv[0]) +
                  " [OPTIONS]...");
  ParseCommandLineFlags(&argc, &argv, true);

  PrintWarnings();

  ROCKSDB_NAMESPACE::Options options;

  std::unique_ptr<ROCKSDB_NAMESPACE::MemTableRepFactory> factory;
  if (FLAGS_memtablerep == "skiplist") {
    factory.reset(new ROCKSDB_NAMESPACE::SkipListFactory);
<<<<<<< HEAD
=======
#ifdef HAS_TOPLING_CSPP_MEMTABLE
  } else if (FLAGS_memtablerep.substr(0, 5) == "cspp:") {
    std::string jstr = FLAGS_memtablerep.substr(5);
    factory.reset(ROCKSDB_NAMESPACE::NewCSPPMemTabForPlain(jstr));
    g_is_cspp = true;
#endif
#ifndef ROCKSDB_LITE
>>>>>>> 8f67bd11
  } else if (FLAGS_memtablerep == "vector") {
    factory.reset(new ROCKSDB_NAMESPACE::VectorRepFactory);
  } else if (FLAGS_memtablerep == "hashskiplist" ||
             FLAGS_memtablerep == "prefix_hash") {
    factory.reset(ROCKSDB_NAMESPACE::NewHashSkipListRepFactory(
        FLAGS_bucket_count, FLAGS_hashskiplist_height,
        FLAGS_hashskiplist_branching_factor));
    options.prefix_extractor.reset(
        ROCKSDB_NAMESPACE::NewFixedPrefixTransform(FLAGS_prefix_length));
  } else if (FLAGS_memtablerep == "hashlinklist" ||
             FLAGS_memtablerep == "hash_linkedlist") {
    factory.reset(ROCKSDB_NAMESPACE::NewHashLinkListRepFactory(
        FLAGS_bucket_count, FLAGS_huge_page_tlb_size,
        FLAGS_bucket_entries_logging_threshold,
        FLAGS_if_log_bucket_dist_when_flash, FLAGS_threshold_use_skiplist));
    options.prefix_extractor.reset(
        ROCKSDB_NAMESPACE::NewFixedPrefixTransform(FLAGS_prefix_length));
  } else {
    ROCKSDB_NAMESPACE::ConfigOptions config_options;
    config_options.ignore_unsupported_options = false;

    ROCKSDB_NAMESPACE::Status s =
        ROCKSDB_NAMESPACE::MemTableRepFactory::CreateFromString(
            config_options, FLAGS_memtablerep, &factory);
    if (!s.ok()) {
      fprintf(stdout, "Unknown memtablerep: %s\n", s.ToString().c_str());
      exit(1);
    }
  }

  ROCKSDB_NAMESPACE::InternalKeyComparator internal_key_comp(
      ROCKSDB_NAMESPACE::BytewiseComparator());
  ROCKSDB_NAMESPACE::MemTable::KeyComparator key_comp(internal_key_comp);
  ROCKSDB_NAMESPACE::Arena arena;
  ROCKSDB_NAMESPACE::WriteBufferManager wb(FLAGS_write_buffer_size);
  uint64_t sequence;
  auto createMemtableRep = [&] {
    sequence = 0;
    return factory->CreateMemTableRep(key_comp, &arena,
                                      options.prefix_extractor.get(),
                                      options.info_log.get());
  };
  std::unique_ptr<ROCKSDB_NAMESPACE::MemTableRep> memtablerep;
  ROCKSDB_NAMESPACE::Random64 rng(FLAGS_seed);
  const char* benchmarks = FLAGS_benchmarks.c_str();
  while (benchmarks != nullptr) {
    std::unique_ptr<ROCKSDB_NAMESPACE::KeyGenerator> key_gen;
    const char* sep = strchr(benchmarks, ',');
    ROCKSDB_NAMESPACE::Slice name;
    if (sep == nullptr) {
      name = benchmarks;
      benchmarks = nullptr;
    } else {
      name = ROCKSDB_NAMESPACE::Slice(benchmarks, sep - benchmarks);
      benchmarks = sep + 1;
    }
    std::unique_ptr<ROCKSDB_NAMESPACE::Benchmark> benchmark;
    if (name == ROCKSDB_NAMESPACE::Slice("fillseq")) {
      memtablerep.reset(createMemtableRep());
      key_gen.reset(new ROCKSDB_NAMESPACE::KeyGenerator(
          &rng, ROCKSDB_NAMESPACE::SEQUENTIAL, FLAGS_num_operations));
      benchmark.reset(new ROCKSDB_NAMESPACE::FillBenchmark(
          memtablerep.get(), key_gen.get(), &sequence));
    } else if (name == ROCKSDB_NAMESPACE::Slice("fillrandom")) {
      memtablerep.reset(createMemtableRep());
      key_gen.reset(new ROCKSDB_NAMESPACE::KeyGenerator(
          &rng, ROCKSDB_NAMESPACE::UNIQUE_RANDOM, FLAGS_num_operations));
      benchmark.reset(new ROCKSDB_NAMESPACE::FillBenchmark(
          memtablerep.get(), key_gen.get(), &sequence));
    } else if (name == ROCKSDB_NAMESPACE::Slice("readrandom")) {
      key_gen.reset(new ROCKSDB_NAMESPACE::KeyGenerator(
          &rng, ROCKSDB_NAMESPACE::RANDOM, FLAGS_num_operations));
      benchmark.reset(new ROCKSDB_NAMESPACE::ReadBenchmark(
          memtablerep.get(), key_gen.get(), &sequence));
    } else if (name == ROCKSDB_NAMESPACE::Slice("readseq")) {
      key_gen.reset(new ROCKSDB_NAMESPACE::KeyGenerator(
          &rng, ROCKSDB_NAMESPACE::SEQUENTIAL, FLAGS_num_operations));
      benchmark.reset(new ROCKSDB_NAMESPACE::SeqReadBenchmark(memtablerep.get(),
                                                              &sequence));
    } else if (name == ROCKSDB_NAMESPACE::Slice("readwrite")) {
      memtablerep.reset(createMemtableRep());
      key_gen.reset(new ROCKSDB_NAMESPACE::KeyGenerator(
          &rng, ROCKSDB_NAMESPACE::RANDOM, FLAGS_num_operations));
      benchmark.reset(new ROCKSDB_NAMESPACE::ReadWriteBenchmark<
                      ROCKSDB_NAMESPACE::ConcurrentReadBenchmarkThread>(
          memtablerep.get(), key_gen.get(), &sequence));
    } else if (name == ROCKSDB_NAMESPACE::Slice("seqreadwrite")) {
      memtablerep.reset(createMemtableRep());
      key_gen.reset(new ROCKSDB_NAMESPACE::KeyGenerator(
          &rng, ROCKSDB_NAMESPACE::RANDOM, FLAGS_num_operations));
      benchmark.reset(new ROCKSDB_NAMESPACE::ReadWriteBenchmark<
                      ROCKSDB_NAMESPACE::SeqConcurrentReadBenchmarkThread>(
          memtablerep.get(), key_gen.get(), &sequence));
    } else {
      std::cout << "WARNING: skipping unknown benchmark '" << name.ToString()
                << std::endl;
      continue;
    }
    std::cout << "Running " << name.ToString() << std::endl;
    benchmark->Run();
  }

  return 0;
}

#endif  // GFLAGS<|MERGE_RESOLUTION|>--- conflicted
+++ resolved
@@ -620,16 +620,12 @@
   std::unique_ptr<ROCKSDB_NAMESPACE::MemTableRepFactory> factory;
   if (FLAGS_memtablerep == "skiplist") {
     factory.reset(new ROCKSDB_NAMESPACE::SkipListFactory);
-<<<<<<< HEAD
-=======
 #ifdef HAS_TOPLING_CSPP_MEMTABLE
   } else if (FLAGS_memtablerep.substr(0, 5) == "cspp:") {
     std::string jstr = FLAGS_memtablerep.substr(5);
     factory.reset(ROCKSDB_NAMESPACE::NewCSPPMemTabForPlain(jstr));
     g_is_cspp = true;
 #endif
-#ifndef ROCKSDB_LITE
->>>>>>> 8f67bd11
   } else if (FLAGS_memtablerep == "vector") {
     factory.reset(new ROCKSDB_NAMESPACE::VectorRepFactory);
   } else if (FLAGS_memtablerep == "hashskiplist" ||
