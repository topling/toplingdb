//  Copyright (c) 2011-present, Facebook, Inc.  All rights reserved.
//  This source code is licensed under both the GPLv2 (found in the
//  COPYING file in the root directory) and Apache 2.0 License
//  (found in the LICENSE.Apache file in the root directory).

#pragma once

#include <atomic>
#include <cassert>
#include <chrono>
#include <condition_variable>
#include <cstdint>
#include <mutex>
#include <type_traits>
#include <vector>

#include "db/dbformat.h"
#include "db/post_memtable_callback.h"
#include "db/pre_release_callback.h"
#include "db/write_callback.h"
#include "monitoring/instrumented_mutex.h"
#include "rocksdb/options.h"
#include "rocksdb/status.h"
#include "rocksdb/types.h"
#include "rocksdb/write_batch.h"
#include "util/autovector.h"

namespace ROCKSDB_NAMESPACE {

class WriteThread {
 public:
  enum State : uint8_t {
    // The initial state of a writer.  This is a Writer that is
    // waiting in JoinBatchGroup.  This state can be left when another
    // thread informs the waiter that it has become a group leader
    // (-> STATE_GROUP_LEADER), when a leader that has chosen to be
    // non-parallel informs a follower that its writes have been committed
    // (-> STATE_COMPLETED), or when a leader that has chosen to perform
    // updates in parallel and needs this Writer to apply its batch (->
    // STATE_PARALLEL_MEMTABLE_WRITER).
    STATE_INIT = 1,

    // The state used to inform a waiting Writer that it has become the
    // leader, and it should now build a write batch group.  Tricky:
    // this state is not used if newest_writer_ is empty when a writer
    // enqueues itself, because there is no need to wait (or even to
    // create the mutex and condvar used to wait) in that case.  This is
    // a terminal state unless the leader chooses to make this a parallel
    // batch, in which case the last parallel worker to finish will move
    // the leader to STATE_COMPLETED.
    STATE_GROUP_LEADER = 2,

    // The state used to inform a waiting writer that it has become the
    // leader of memtable writer group. The leader will either write
    // memtable for the whole group, or launch a parallel group write
    // to memtable by calling LaunchParallelMemTableWrite.
    STATE_MEMTABLE_WRITER_LEADER = 4,

    // The state used to inform a waiting writer that it has become a
    // parallel memtable writer. It can be the group leader who launch the
    // parallel writer group, or one of the followers. The writer should then
    // apply its batch to the memtable concurrently and call
    // CompleteParallelMemTableWriter.
    STATE_PARALLEL_MEMTABLE_WRITER = 8,

    // A follower whose writes have been applied, or a parallel leader
    // whose followers have all finished their work.  This is a terminal
    // state.
    STATE_COMPLETED = 16,

    // A state indicating that the thread may be waiting using StateMutex()
    // and StateCondVar()
    STATE_LOCKED_WAITING = 32,
  };

  struct Writer;

  struct WriteGroup {
    Writer* leader = nullptr;
    Writer* last_writer = nullptr;
    SequenceNumber last_sequence;
    // before running goes to zero, status needs leader->StateMutex()
    Status status;
    std::atomic<size_t> running;
    size_t size = 0;

    struct Iterator {
      Writer* writer;
      Writer* last_writer;

      explicit Iterator(Writer* w, Writer* last)
          : writer(w), last_writer(last) {}

      Writer* operator*() const { return writer; }

      Iterator& operator++() {
        assert(writer != nullptr);
        if (writer == last_writer) {
          writer = nullptr;
        } else {
          writer = writer->link_newer;
        }
        return *this;
      }

      bool operator!=(const Iterator& other) const {
        return writer != other.writer;
      }
    };

    Iterator begin() const { return Iterator(leader, last_writer); }
    Iterator end() const { return Iterator(nullptr, nullptr); }
  };

  // Information kept for every waiting writer.
  struct Writer {
    WriteBatch* batch;
    bool sync;
    bool no_slowdown;
    bool disable_wal;
    Env::IOPriority rate_limiter_priority;
    bool disable_memtable;
    size_t batch_cnt;  // if non-zero, number of sub-batches in the write batch
    size_t protection_bytes_per_key;
    PreReleaseCallback* pre_release_callback;
    PostMemTableCallback* post_memtable_callback;
    uint64_t log_used;  // log number that this batch was inserted into
    uint64_t log_ref;   // log number that memtable insert should reference
    WriteCallback* callback;
    bool made_waitable;          // records lazy construction of mutex and cv
#if defined(OS_LINUX)
    std::atomic<uint32_t> state;  // write under StateMutex() or pre-link
#else
    std::atomic<uint8_t> state;  // write under StateMutex() or pre-link
#endif
    WriteGroup* write_group;
    SequenceNumber sequence;  // the sequence number to use for the first key
    Status status;
    Status callback_status;  // status returned by callback->Callback()

#if !defined(OS_LINUX)
    std::aligned_storage<sizeof(std::mutex)>::type state_mutex_bytes;
    std::aligned_storage<sizeof(std::condition_variable)>::type state_cv_bytes;
#endif
    Writer* link_older;  // read/write only before linking, or as leader
    Writer* link_newer;  // lazy, read/write only before linking, or as leader

    Writer()
        : batch(nullptr),
          sync(false),
          no_slowdown(false),
          disable_wal(false),
          rate_limiter_priority(Env::IOPriority::IO_TOTAL),
          disable_memtable(false),
          batch_cnt(0),
          protection_bytes_per_key(0),
          pre_release_callback(nullptr),
          post_memtable_callback(nullptr),
          log_used(0),
          log_ref(0),
          callback(nullptr),
          made_waitable(false),
          state(STATE_INIT),
          write_group(nullptr),
          sequence(kMaxSequenceNumber),
          link_older(nullptr),
          link_newer(nullptr) {}

    Writer(const WriteOptions& write_options, WriteBatch* _batch,
           WriteCallback* _callback, uint64_t _log_ref, bool _disable_memtable,
           size_t _batch_cnt = 0,
           PreReleaseCallback* _pre_release_callback = nullptr,
           PostMemTableCallback* _post_memtable_callback = nullptr)
        : batch(_batch),
          sync(write_options.sync),
          no_slowdown(write_options.no_slowdown),
          disable_wal(write_options.disableWAL),
          rate_limiter_priority(write_options.rate_limiter_priority),
          disable_memtable(_disable_memtable),
          batch_cnt(_batch_cnt),
          protection_bytes_per_key(_batch->GetProtectionBytesPerKey()),
          pre_release_callback(_pre_release_callback),
          post_memtable_callback(_post_memtable_callback),
          log_used(0),
          log_ref(_log_ref),
          callback(_callback),
          made_waitable(false),
          state(STATE_INIT),
          write_group(nullptr),
          sequence(kMaxSequenceNumber),
          link_older(nullptr),
          link_newer(nullptr) {}

    ~Writer() {
#if !defined(OS_LINUX)
      if (made_waitable) {
        StateMutex().~mutex();
        StateCV().~condition_variable();
      }
#endif
      status.PermitUncheckedError();
      callback_status.PermitUncheckedError();
    }

    bool CheckCallback(DB* db) {
      if (callback != nullptr) {
        callback_status = callback->Callback(db);
      }
      return callback_status.ok();
    }

#if !defined(OS_LINUX)
    void CreateMutex() {
      if (!made_waitable) {
        // Note that made_waitable is tracked separately from state
        // transitions, because we can't atomically create the mutex and
        // link into the list.
        made_waitable = true;
        new (&state_mutex_bytes) std::mutex;
        new (&state_cv_bytes) std::condition_variable;
      }
    }
#endif

    // returns the aggregate status of this Writer
    Status FinalStatus() {
      if (!status.ok()) {
        // a non-ok memtable write status takes presidence
        assert(callback == nullptr || callback_status.ok());
        return status;
      } else if (!callback_status.ok()) {
        // if the callback failed then that is the status we want
        // because a memtable insert should not have been attempted
        assert(callback != nullptr);
        assert(status.ok());
        return callback_status;
      } else {
        // if there is no callback then we only care about
        // the memtable insert status
        assert(callback == nullptr || callback_status.ok());
        return status;
      }
    }

    bool CallbackFailed() {
      return (callback != nullptr) && !callback_status.ok();
    }

    bool ShouldWriteToMemtable() {
      return status.ok() && !CallbackFailed() && !disable_memtable;
    }

    bool ShouldWriteToWAL() {
      return status.ok() && !CallbackFailed() && !disable_wal;
    }

#if !defined(OS_LINUX)
    // No other mutexes may be acquired while holding StateMutex(), it is
    // always last in the order
    std::mutex& StateMutex() {
      assert(made_waitable);
      return *static_cast<std::mutex*>(static_cast<void*>(&state_mutex_bytes));
    }

    std::condition_variable& StateCV() {
      assert(made_waitable);
      return *static_cast<std::condition_variable*>(
          static_cast<void*>(&state_cv_bytes));
    }
#endif
  };

  struct AdaptationContext {
    const char* name;
    std::atomic<int32_t> value;

    explicit AdaptationContext(const char* name0) : name(name0), value(0) {}
  };

  explicit WriteThread(const ImmutableDBOptions& db_options);

  virtual ~WriteThread() = default;

  // IMPORTANT: None of the methods in this class rely on the db mutex
  // for correctness. All of the methods except JoinBatchGroup and
  // EnterUnbatched may be called either with or without the db mutex held.
  // Correctness is maintained by ensuring that only a single thread is
  // a leader at a time.

  // Registers w as ready to become part of a batch group, waits until the
  // caller should perform some work, and returns the current state of the
  // writer.  If w has become the leader of a write batch group, returns
  // STATE_GROUP_LEADER.  If w has been made part of a sequential batch
  // group and the leader has performed the write, returns STATE_DONE.
  // If w has been made part of a parallel batch group and is responsible
  // for updating the memtable, returns STATE_PARALLEL_MEMTABLE_WRITER.
  //
  // The db mutex SHOULD NOT be held when calling this function, because
  // it will block.
  //
  // Writer* w:        Writer to be executed as part of a batch group
  void JoinBatchGroup(Writer* w);

  // Constructs a write batch group led by leader, which should be a
  // Writer passed to JoinBatchGroup on the current thread.
  //
  // Writer* leader:          Writer that is STATE_GROUP_LEADER
  // WriteGroup* write_group: Out-param of group members
  // returns:                 Total batch group byte size
  size_t EnterAsBatchGroupLeader(Writer* leader, WriteGroup* write_group);

  // Unlinks the Writer-s in a batch group, wakes up the non-leaders,
  // and wakes up the next leader (if any).
  //
  // WriteGroup* write_group: the write group
  // Status status:           Status of write operation
  void ExitAsBatchGroupLeader(WriteGroup& write_group, Status& status);

  // Exit batch group on behalf of batch group leader.
  void ExitAsBatchGroupFollower(Writer* w);

  // Constructs a write batch group led by leader from newest_memtable_writers_
  // list. The leader should either write memtable for the whole group and
  // call ExitAsMemTableWriter, or launch parallel memtable write through
  // LaunchParallelMemTableWriters.
  void EnterAsMemTableWriter(Writer* leader, WriteGroup* write_grup);

  // Memtable writer group leader, or the last finished writer in a parallel
  // write group, exit from the newest_memtable_writers_ list, and wake up
  // the next leader if needed.
  void ExitAsMemTableWriter(Writer* self, WriteGroup& write_group);

  // Causes JoinBatchGroup to return STATE_PARALLEL_MEMTABLE_WRITER for all of
  // the non-leader members of this write batch group.  Sets Writer::sequence
  // before waking them up.
  //
  // WriteGroup* write_group: Extra state used to coordinate the parallel add
  void LaunchParallelMemTableWriters(WriteGroup* write_group);

  // Reports the completion of w's batch to the parallel group leader, and
  // waits for the rest of the parallel batch to complete.  Returns true
  // if this thread is the last to complete, and hence should advance
  // the sequence number and then call EarlyExitParallelGroup, false if
  // someone else has already taken responsibility for that.
  bool CompleteParallelMemTableWriter(Writer* w);

  // Waits for all preceding writers (unlocking mu while waiting), then
  // registers w as the currently proceeding writer.
  //
  // Writer* w:              A Writer not eligible for batching
  // InstrumentedMutex* mu:  The db mutex, to unlock while waiting
  // REQUIRES: db mutex held
  void EnterUnbatched(Writer* w, InstrumentedMutex* mu);

  // Completes a Writer begun with EnterUnbatched, unblocking subsequent
  // writers.
  void ExitUnbatched(Writer* w);

  // Wait for all parallel memtable writers to finish, in case pipelined
  // write is enabled.
  void WaitForMemTableWriters();

  SequenceNumber UpdateLastSequence(SequenceNumber sequence) {
    if (sequence > last_sequence_) {
      last_sequence_ = sequence;
    }
    return last_sequence_;
  }

  // Insert a dummy writer at the tail of the write queue to indicate a write
  // stall, and fail any writers in the queue with no_slowdown set to true
  // REQUIRES: db mutex held, no other stall on this queue outstanding
  void BeginWriteStall();

  // Remove the dummy writer and wake up waiting writers
  // REQUIRES: db mutex held
  void EndWriteStall();

  // Number of BeginWriteStall(), or 0 if there is no active stall in the
  // write queue.
  // REQUIRES: db mutex held
  uint64_t GetBegunCountOfOutstandingStall();

  // Wait for number of completed EndWriteStall() to reach >= `stall_count`,
  // which will generally have come from GetBegunCountOfOutstandingStall().
  // (Does not require db mutex held)
  void WaitForStallEndedCount(uint64_t stall_count);

 private:
  // See AwaitState.
#if !defined(OS_LINUX)
  const uint64_t max_yield_usec_;
  const uint64_t slow_yield_usec_;
#endif

  // Allow multiple writers write to memtable concurrently.
  const bool allow_concurrent_memtable_write_;

  // Enable pipelined write to WAL and memtable.
  const bool enable_pipelined_write_;

  // The maximum limit of number of bytes that are written in a single batch
  // of WAL or memtable write. It is followed when the leader write size
  // is larger than 1/8 of this limit.
  const uint64_t max_write_batch_group_size_bytes;

  // Points to the newest pending writer. Only leader can remove
  // elements, adding can be done lock-free by anybody.
  std::atomic<Writer*> newest_writer_;

  // Points to the newest pending memtable writer. Used only when pipelined
  // write is enabled.
  std::atomic<Writer*> newest_memtable_writer_;

  // The last sequence that have been consumed by a writer. The sequence
  // is not necessary visible to reads because the writer can be ongoing.
  SequenceNumber last_sequence_;

  // A dummy writer to indicate a write stall condition. This will be inserted
  // at the tail of the writer queue by the leader, so newer writers can just
  // check for this and bail
  Writer write_stall_dummy_;

  // Mutex and condvar for writers to block on a write stall. During a write
  // stall, writers with no_slowdown set to false will wait on this rather
  // on the writer queue
  port::Mutex stall_mu_;
  port::CondVar stall_cv_;

<<<<<<< HEAD
  // Count the number of stalls begun, so that we can check whether
  // a particular stall has cleared (even if caught in another stall).
  // Controlled by DB mutex.
  // Because of the contract on BeginWriteStall() / EndWriteStall(),
  // stall_ended_count_ <= stall_begun_count_ <= stall_ended_count_ + 1.
  uint64_t stall_begun_count_ = 0;
  // Count the number of stalls ended, so that we can check whether
  // a particular stall has cleared (even if caught in another stall).
  // Writes controlled by DB mutex + stall_mu_, signalled by stall_cv_.
  // Read with stall_mu or DB mutex.
  uint64_t stall_ended_count_ = 0;

=======
#if !defined(OS_LINUX)
>>>>>>> 8f67bd11
  // Waits for w->state & goal_mask using w->StateMutex().  Returns
  // the state that satisfies goal_mask.
  uint8_t BlockingAwaitState(Writer* w, uint8_t goal_mask);
#endif

  // Blocks until w->state & goal_mask, returning the state value
  // that satisfied the predicate.  Uses ctx to adaptively use
  // std::this_thread::yield() to avoid mutex overheads.  ctx should be
  // a context-dependent static.
  uint8_t AwaitState(Writer* w, uint8_t goal_mask, AdaptationContext* ctx);

  // Set writer state and wake the writer up if it is waiting.
  void SetState(Writer* w, uint8_t new_state);

  // Links w into the newest_writer list. Return true if w was linked directly
  // into the leader position.  Safe to call from multiple threads without
  // external locking.
  bool LinkOne(Writer* w, std::atomic<Writer*>* newest_writer);

  // Link write group into the newest_writer list as a whole, while keeping the
  // order of the writers unchanged. Return true if the group was linked
  // directly into the leader position.
  bool LinkGroup(WriteGroup& write_group, std::atomic<Writer*>* newest_writer);

  // Computes any missing link_newer links.  Should not be called
  // concurrently with itself.
  void CreateMissingNewerLinks(Writer* head);

  // Set the leader in write_group to completed state and remove it from the
  // write group.
  void CompleteLeader(WriteGroup& write_group);

  // Set a follower in write_group to completed state and remove it from the
  // write group.
  void CompleteFollower(Writer* w, WriteGroup& write_group);
};

}  // namespace ROCKSDB_NAMESPACE<|MERGE_RESOLUTION|>--- conflicted
+++ resolved
@@ -427,7 +427,6 @@
   port::Mutex stall_mu_;
   port::CondVar stall_cv_;
 
-<<<<<<< HEAD
   // Count the number of stalls begun, so that we can check whether
   // a particular stall has cleared (even if caught in another stall).
   // Controlled by DB mutex.
@@ -440,9 +439,7 @@
   // Read with stall_mu or DB mutex.
   uint64_t stall_ended_count_ = 0;
 
-=======
-#if !defined(OS_LINUX)
->>>>>>> 8f67bd11
+#if !defined(OS_LINUX)
   // Waits for w->state & goal_mask using w->StateMutex().  Returns
   // the state that satisfies goal_mask.
   uint8_t BlockingAwaitState(Writer* w, uint8_t goal_mask);
