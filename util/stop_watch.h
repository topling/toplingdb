--- conflicted
+++ resolved
@@ -23,22 +23,6 @@
 // added to *elapsed if overwrite is false.
 class StopWatch {
  public:
-<<<<<<< HEAD
-  StopWatch(SystemClock* clock, Statistics* statistics,
-            const uint32_t hist_type_1,
-            const uint32_t hist_type_2 = Histograms::HISTOGRAM_ENUM_MAX,
-            uint64_t* elapsed = nullptr, bool overwrite = true,
-            bool delay_enabled = false)
-      : clock_(clock),
-        statistics_(statistics),
-        hist_type_1_(statistics && statistics->HistEnabledForType(hist_type_1)
-                         ? hist_type_1
-                         : Histograms::HISTOGRAM_ENUM_MAX),
-        hist_type_2_(statistics && statistics->HistEnabledForType(hist_type_2)
-                         ? hist_type_2
-                         : Histograms::HISTOGRAM_ENUM_MAX),
-        elapsed_(elapsed),
-=======
   inline
   StopWatch(SystemClock* clock, Statistics* statistics, const uint32_t hist_type)
   noexcept :
@@ -90,13 +74,11 @@
 #endif
         statistics_(statistics),
         hist_type_(hist_type),
->>>>>>> 8f67bd11
         overwrite_(overwrite),
         stats_enabled_(statistics &&
                        statistics->get_stats_level() >=
                            StatsLevel::kExceptTimers &&
-                       (hist_type_1_ != Histograms::HISTOGRAM_ENUM_MAX ||
-                        hist_type_2_ != Histograms::HISTOGRAM_ENUM_MAX)),
+                       statistics->HistEnabledForType(hist_type)),
         delay_enabled_(delay_enabled),
         start_time_((stats_enabled_ || elapsed != nullptr) ? now_nanos()
                                                            : 0) {}
@@ -135,22 +117,10 @@
       *elapsed_ -= total_delay_ / 1000;
     }
     if (stats_enabled_) {
-<<<<<<< HEAD
-      const auto time = (elapsed_ != nullptr)
-                            ? *elapsed_
-                            : (clock_->NowMicros() - start_time_);
-      if (hist_type_1_ != Histograms::HISTOGRAM_ENUM_MAX) {
-        statistics_->reportTimeToHistogram(hist_type_1_, time);
-      }
-      if (hist_type_2_ != Histograms::HISTOGRAM_ENUM_MAX) {
-        statistics_->reportTimeToHistogram(hist_type_2_, time);
-      }
-=======
       statistics_->reportTimeToHistogram(
           hist_type_, (elapsed_ != nullptr)
                           ? *elapsed_
                           : (now_nanos() - start_time_) / 1000);
->>>>>>> 8f67bd11
     }
     stats_enabled_ = false; // skip base class StopWatch destructor
   }
@@ -174,17 +144,7 @@
 
   uint64_t GetDelay() const { return delay_enabled_ ? total_delay_/1000 : 0; }
 
-<<<<<<< HEAD
-  uint64_t start_time() const { return start_time_; }
-
- private:
-  SystemClock* clock_;
-  Statistics* statistics_;
-  const uint32_t hist_type_1_;
-  const uint32_t hist_type_2_;
-=======
  protected:
->>>>>>> 8f67bd11
   uint64_t* elapsed_;
   uint64_t total_delay_;
   uint64_t delay_start_time_;
