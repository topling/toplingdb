--- conflicted
+++ resolved
@@ -1388,13 +1388,9 @@
   ImmutableDBOptions immutable_db_options(options);
   VersionSet versions(dbname, &immutable_db_options, sopt, tc.get(), &wb, &wc,
                       /*block_cache_tracer=*/nullptr, /*io_tracer=*/nullptr,
-<<<<<<< HEAD
                       /*db_id=*/"", /*db_session_id=*/"",
                       options.daily_offpeak_time_utc,
                       /*error_handler=*/nullptr);
-=======
-                      /*db_id*/ "", /*db_session_id*/ "");
->>>>>>> 84254459
   Status s = versions.DumpManifest(options, file, verbose, hex, json, cf_descs);
   if (!s.ok()) {
     fprintf(stderr, "Error in processing file %s %s\n", file.c_str(),
