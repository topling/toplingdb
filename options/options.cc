//  Copyright (c) 2011-present, Facebook, Inc.  All rights reserved.
//  This source code is licensed under both the GPLv2 (found in the
//  COPYING file in the root directory) and Apache 2.0 License
//  (found in the LICENSE.Apache file in the root directory).
//
// Copyright (c) 2011 The LevelDB Authors. All rights reserved.
// Use of this source code is governed by a BSD-style license that can be
// found in the LICENSE file. See the AUTHORS file for names of contributors.

#include "rocksdb/options.h"

#include <cinttypes>
#include <limits>

#include "monitoring/statistics.h"
#include "options/db_options.h"
#include "options/options_helper.h"
#include "rocksdb/cache.h"
#include "rocksdb/compaction_filter.h"
#include "rocksdb/comparator.h"
#include "rocksdb/env.h"
#include "rocksdb/memtablerep.h"
#include "rocksdb/merge_operator.h"
#include "rocksdb/slice.h"
#include "rocksdb/slice_transform.h"
#include "rocksdb/sst_file_manager.h"
#include "rocksdb/sst_partitioner.h"
#include "rocksdb/table.h"
#include "rocksdb/table_properties.h"
#include "rocksdb/wal_filter.h"
#include "table/block_based/block_based_table_factory.h"
#include "util/compression.h"

namespace ROCKSDB_NAMESPACE {

AdvancedColumnFamilyOptions::AdvancedColumnFamilyOptions() {
  assert(memtable_factory.get() != nullptr);
}

AdvancedColumnFamilyOptions::AdvancedColumnFamilyOptions(const Options& options)
    : max_write_buffer_number(options.max_write_buffer_number),
      min_write_buffer_number_to_merge(
          options.min_write_buffer_number_to_merge),
      max_write_buffer_number_to_maintain(
          options.max_write_buffer_number_to_maintain),
      max_write_buffer_size_to_maintain(
          options.max_write_buffer_size_to_maintain),
      inplace_update_support(options.inplace_update_support),
      inplace_update_num_locks(options.inplace_update_num_locks),
      inplace_callback(options.inplace_callback),
      memtable_prefix_bloom_size_ratio(
          options.memtable_prefix_bloom_size_ratio),
      memtable_whole_key_filtering(options.memtable_whole_key_filtering),
      memtable_huge_page_size(options.memtable_huge_page_size),
      memtable_insert_with_hint_prefix_extractor(
          options.memtable_insert_with_hint_prefix_extractor),
      bloom_locality(options.bloom_locality),
      arena_block_size(options.arena_block_size),
      compression_per_level(options.compression_per_level),
      num_levels(options.num_levels),
      level0_slowdown_writes_trigger(options.level0_slowdown_writes_trigger),
      level0_stop_writes_trigger(options.level0_stop_writes_trigger),
      target_file_size_base(options.target_file_size_base),
      target_file_size_multiplier(options.target_file_size_multiplier),
      level_compaction_dynamic_level_bytes(
          options.level_compaction_dynamic_level_bytes),
      max_bytes_for_level_multiplier(options.max_bytes_for_level_multiplier),
      max_bytes_for_level_multiplier_additional(
          options.max_bytes_for_level_multiplier_additional),
      max_compaction_bytes(options.max_compaction_bytes),
      soft_pending_compaction_bytes_limit(
          options.soft_pending_compaction_bytes_limit),
      hard_pending_compaction_bytes_limit(
          options.hard_pending_compaction_bytes_limit),
      compaction_style(options.compaction_style),
      compaction_pri(options.compaction_pri),
      compaction_options_universal(options.compaction_options_universal),
      compaction_options_fifo(options.compaction_options_fifo),
      max_sequential_skip_in_iterations(
          options.max_sequential_skip_in_iterations),
      memtable_factory(options.memtable_factory),
      table_properties_collector_factories(
          options.table_properties_collector_factories),
      max_successive_merges(options.max_successive_merges),
      optimize_filters_for_hits(options.optimize_filters_for_hits),
      paranoid_file_checks(options.paranoid_file_checks),
      force_consistency_checks(options.force_consistency_checks),
      report_bg_io_stats(options.report_bg_io_stats),
      ttl(options.ttl),
      periodic_compaction_seconds(options.periodic_compaction_seconds),
      sample_for_compression(options.sample_for_compression),
      enable_blob_files(options.enable_blob_files),
      min_blob_size(options.min_blob_size),
      blob_file_size(options.blob_file_size),
      blob_compression_type(options.blob_compression_type) {
  assert(memtable_factory.get() != nullptr);
  if (max_bytes_for_level_multiplier_additional.size() <
      static_cast<unsigned int>(num_levels)) {
    max_bytes_for_level_multiplier_additional.resize(num_levels, 1);
  }
}

ColumnFamilyOptions::ColumnFamilyOptions()
    : compression(Snappy_Supported() ? kSnappyCompression : kNoCompression),
      table_factory(
          std::shared_ptr<TableFactory>(new BlockBasedTableFactory())) {}

ColumnFamilyOptions::ColumnFamilyOptions(const Options& options)
    : ColumnFamilyOptions(*static_cast<const ColumnFamilyOptions*>(&options)) {}

DBOptions::DBOptions() {}
DBOptions::DBOptions(const Options& options)
    : DBOptions(*static_cast<const DBOptions*>(&options)) {}

void DBOptions::Dump(Logger* log) const {
    ImmutableDBOptions(*this).Dump(log);
    MutableDBOptions(*this).Dump(log);
}  // DBOptions::Dump

void ColumnFamilyOptions::Dump(Logger* log) const {
  ROCKS_LOG_HEADER(log, "              Options.comparator: %s",
                   comparator->Name());
  ROCKS_LOG_HEADER(log, "          Options.merge_operator: %s",
                   merge_operator ? merge_operator->Name() : "None");
  ROCKS_LOG_HEADER(log, "       Options.compaction_filter: %s",
                   compaction_filter ? compaction_filter->Name() : "None");
  ROCKS_LOG_HEADER(
      log, "       Options.compaction_filter_factory: %s",
      compaction_filter_factory ? compaction_filter_factory->Name() : "None");
  ROCKS_LOG_HEADER(
      log, " Options.sst_partitioner_factory: %s",
      sst_partitioner_factory ? sst_partitioner_factory->Name() : "None");
  ROCKS_LOG_HEADER(log, "        Options.memtable_factory: %s",
                   memtable_factory->Name());
  ROCKS_LOG_HEADER(log, "           Options.table_factory: %s",
                   table_factory->Name());
  ROCKS_LOG_HEADER(log, "           table_factory options: %s",
                   table_factory->GetPrintableOptions().c_str());
  ROCKS_LOG_HEADER(log, "       Options.write_buffer_size: %" ROCKSDB_PRIszt,
                   write_buffer_size);
  ROCKS_LOG_HEADER(log, " Options.max_write_buffer_number: %d",
                   max_write_buffer_number);
  if (!compression_per_level.empty()) {
    for (unsigned int i = 0; i < compression_per_level.size(); i++) {
      ROCKS_LOG_HEADER(
          log, "       Options.compression[%d]: %s", i,
          CompressionTypeToString(compression_per_level[i]).c_str());
    }
    } else {
      ROCKS_LOG_HEADER(log, "         Options.compression: %s",
                       CompressionTypeToString(compression).c_str());
    }
    ROCKS_LOG_HEADER(
        log, "                 Options.bottommost_compression: %s",
        bottommost_compression == kDisableCompressionOption
            ? "Disabled"
            : CompressionTypeToString(bottommost_compression).c_str());
    ROCKS_LOG_HEADER(
        log, "      Options.prefix_extractor: %s",
        prefix_extractor == nullptr ? "nullptr" : prefix_extractor->Name());
    ROCKS_LOG_HEADER(log,
                     "  Options.memtable_insert_with_hint_prefix_extractor: %s",
                     memtable_insert_with_hint_prefix_extractor == nullptr
                         ? "nullptr"
                         : memtable_insert_with_hint_prefix_extractor->Name());
    ROCKS_LOG_HEADER(log, "            Options.num_levels: %d", num_levels);
    ROCKS_LOG_HEADER(log, "       Options.min_write_buffer_number_to_merge: %d",
                     min_write_buffer_number_to_merge);
    ROCKS_LOG_HEADER(log, "    Options.max_write_buffer_number_to_maintain: %d",
                     max_write_buffer_number_to_maintain);
    ROCKS_LOG_HEADER(log,
                     "    Options.max_write_buffer_size_to_maintain: %" PRIu64,
                     max_write_buffer_size_to_maintain);
    ROCKS_LOG_HEADER(
        log, "           Options.bottommost_compression_opts.window_bits: %d",
        bottommost_compression_opts.window_bits);
    ROCKS_LOG_HEADER(
        log, "                 Options.bottommost_compression_opts.level: %d",
        bottommost_compression_opts.level);
    ROCKS_LOG_HEADER(
        log, "              Options.bottommost_compression_opts.strategy: %d",
        bottommost_compression_opts.strategy);
    ROCKS_LOG_HEADER(
        log,
        "        Options.bottommost_compression_opts.max_dict_bytes: "
        "%" PRIu32,
        bottommost_compression_opts.max_dict_bytes);
    ROCKS_LOG_HEADER(
        log,
        "        Options.bottommost_compression_opts.zstd_max_train_bytes: "
        "%" PRIu32,
        bottommost_compression_opts.zstd_max_train_bytes);
    ROCKS_LOG_HEADER(
        log,
        "        Options.bottommost_compression_opts.parallel_threads: "
        "%" PRIu32,
        bottommost_compression_opts.parallel_threads);
    ROCKS_LOG_HEADER(
        log, "                 Options.bottommost_compression_opts.enabled: %s",
        bottommost_compression_opts.enabled ? "true" : "false");
    ROCKS_LOG_HEADER(log, "           Options.compression_opts.window_bits: %d",
                     compression_opts.window_bits);
    ROCKS_LOG_HEADER(log, "                 Options.compression_opts.level: %d",
                     compression_opts.level);
    ROCKS_LOG_HEADER(log, "              Options.compression_opts.strategy: %d",
                     compression_opts.strategy);
    ROCKS_LOG_HEADER(
        log,
        "        Options.compression_opts.max_dict_bytes: %" PRIu32,
        compression_opts.max_dict_bytes);
    ROCKS_LOG_HEADER(log,
                     "        Options.compression_opts.zstd_max_train_bytes: "
                     "%" PRIu32,
                     compression_opts.zstd_max_train_bytes);
    ROCKS_LOG_HEADER(log,
                     "        Options.compression_opts.parallel_threads: "
                     "%" PRIu32,
                     compression_opts.parallel_threads);
    ROCKS_LOG_HEADER(log,
                     "                 Options.compression_opts.enabled: %s",
                     compression_opts.enabled ? "true" : "false");
    ROCKS_LOG_HEADER(log, "     Options.level0_file_num_compaction_trigger: %d",
                     level0_file_num_compaction_trigger);
    ROCKS_LOG_HEADER(log, "         Options.level0_slowdown_writes_trigger: %d",
                     level0_slowdown_writes_trigger);
    ROCKS_LOG_HEADER(log, "             Options.level0_stop_writes_trigger: %d",
                     level0_stop_writes_trigger);
    ROCKS_LOG_HEADER(
        log, "                  Options.target_file_size_base: %" PRIu64,
        target_file_size_base);
    ROCKS_LOG_HEADER(log, "            Options.target_file_size_multiplier: %d",
                     target_file_size_multiplier);
    ROCKS_LOG_HEADER(
        log, "               Options.max_bytes_for_level_base: %" PRIu64,
        max_bytes_for_level_base);
    ROCKS_LOG_HEADER(log, "Options.level_compaction_dynamic_level_bytes: %d",
                     level_compaction_dynamic_level_bytes);
    ROCKS_LOG_HEADER(log, "         Options.max_bytes_for_level_multiplier: %f",
                     max_bytes_for_level_multiplier);
    for (size_t i = 0; i < max_bytes_for_level_multiplier_additional.size();
         i++) {
      ROCKS_LOG_HEADER(
          log, "Options.max_bytes_for_level_multiplier_addtl[%" ROCKSDB_PRIszt
               "]: %d",
          i, max_bytes_for_level_multiplier_additional[i]);
    }
    ROCKS_LOG_HEADER(
        log, "      Options.max_sequential_skip_in_iterations: %" PRIu64,
        max_sequential_skip_in_iterations);
    ROCKS_LOG_HEADER(
        log, "                   Options.max_compaction_bytes: %" PRIu64,
        max_compaction_bytes);
    ROCKS_LOG_HEADER(
        log,
        "                       Options.arena_block_size: %" ROCKSDB_PRIszt,
        arena_block_size);
    ROCKS_LOG_HEADER(log,
                     "  Options.soft_pending_compaction_bytes_limit: %" PRIu64,
                     soft_pending_compaction_bytes_limit);
    ROCKS_LOG_HEADER(log,
                     "  Options.hard_pending_compaction_bytes_limit: %" PRIu64,
                     hard_pending_compaction_bytes_limit);
    ROCKS_LOG_HEADER(log, "      Options.rate_limit_delay_max_milliseconds: %u",
                     rate_limit_delay_max_milliseconds);
    ROCKS_LOG_HEADER(log, "               Options.disable_auto_compactions: %d",
                     disable_auto_compactions);

    const auto& it_compaction_style =
        compaction_style_to_string.find(compaction_style);
    std::string str_compaction_style;
    if (it_compaction_style == compaction_style_to_string.end()) {
      assert(false);
      str_compaction_style = "unknown_" + std::to_string(compaction_style);
    } else {
      str_compaction_style = it_compaction_style->second;
    }
    ROCKS_LOG_HEADER(log,
                     "                       Options.compaction_style: %s",
                     str_compaction_style.c_str());

    const auto& it_compaction_pri =
        compaction_pri_to_string.find(compaction_pri);
    std::string str_compaction_pri;
    if (it_compaction_pri == compaction_pri_to_string.end()) {
      assert(false);
      str_compaction_pri = "unknown_" + std::to_string(compaction_pri);
    } else {
      str_compaction_pri = it_compaction_pri->second;
    }
    ROCKS_LOG_HEADER(log,
                     "                         Options.compaction_pri: %s",
                     str_compaction_pri.c_str());
    ROCKS_LOG_HEADER(log,
                     "Options.compaction_options_universal.size_ratio: %u",
                     compaction_options_universal.size_ratio);
    ROCKS_LOG_HEADER(log,
                     "Options.compaction_options_universal.min_merge_width: %u",
                     compaction_options_universal.min_merge_width);
    ROCKS_LOG_HEADER(log,
                     "Options.compaction_options_universal.max_merge_width: %u",
                     compaction_options_universal.max_merge_width);
    ROCKS_LOG_HEADER(
        log,
        "Options.compaction_options_universal."
        "max_size_amplification_percent: %u",
        compaction_options_universal.max_size_amplification_percent);
    ROCKS_LOG_HEADER(
        log,
        "Options.compaction_options_universal.compression_size_percent: %d",
        compaction_options_universal.compression_size_percent);
    const auto& it_compaction_stop_style = compaction_stop_style_to_string.find(
        compaction_options_universal.stop_style);
    std::string str_compaction_stop_style;
    if (it_compaction_stop_style == compaction_stop_style_to_string.end()) {
      assert(false);
      str_compaction_stop_style =
          "unknown_" + std::to_string(compaction_options_universal.stop_style);
    } else {
      str_compaction_stop_style = it_compaction_stop_style->second;
    }
    ROCKS_LOG_HEADER(log,
                     "Options.compaction_options_universal.stop_style: %s",
                     str_compaction_stop_style.c_str());
    ROCKS_LOG_HEADER(
        log, "Options.compaction_options_fifo.max_table_files_size: %" PRIu64,
        compaction_options_fifo.max_table_files_size);
    ROCKS_LOG_HEADER(log,
                     "Options.compaction_options_fifo.allow_compaction: %d",
                     compaction_options_fifo.allow_compaction);
    std::ostringstream collector_info;
    for (const auto& collector_factory : table_properties_collector_factories) {
      collector_info << collector_factory->ToString() << ';';
    }
    ROCKS_LOG_HEADER(
        log, "                  Options.table_properties_collectors: %s",
        collector_info.str().c_str());
    ROCKS_LOG_HEADER(log,
                     "                  Options.inplace_update_support: %d",
                     inplace_update_support);
    ROCKS_LOG_HEADER(
        log,
        "                Options.inplace_update_num_locks: %" ROCKSDB_PRIszt,
        inplace_update_num_locks);
    // TODO: easier config for bloom (maybe based on avg key/value size)
    ROCKS_LOG_HEADER(
        log, "              Options.memtable_prefix_bloom_size_ratio: %f",
        memtable_prefix_bloom_size_ratio);
    ROCKS_LOG_HEADER(log,
                     "              Options.memtable_whole_key_filtering: %d",
                     memtable_whole_key_filtering);

    ROCKS_LOG_HEADER(log, "  Options.memtable_huge_page_size: %" ROCKSDB_PRIszt,
                     memtable_huge_page_size);
    ROCKS_LOG_HEADER(log,
                     "                          Options.bloom_locality: %d",
                     bloom_locality);

    ROCKS_LOG_HEADER(
        log,
        "                   Options.max_successive_merges: %" ROCKSDB_PRIszt,
        max_successive_merges);
    ROCKS_LOG_HEADER(log,
                     "               Options.optimize_filters_for_hits: %d",
                     optimize_filters_for_hits);
    ROCKS_LOG_HEADER(log, "               Options.paranoid_file_checks: %d",
                     paranoid_file_checks);
    ROCKS_LOG_HEADER(log, "               Options.force_consistency_checks: %d",
                     force_consistency_checks);
    ROCKS_LOG_HEADER(log, "               Options.report_bg_io_stats: %d",
                     report_bg_io_stats);
    ROCKS_LOG_HEADER(log, "                              Options.ttl: %" PRIu64,
                     ttl);
    ROCKS_LOG_HEADER(log,
                     "         Options.periodic_compaction_seconds: %" PRIu64,
                     periodic_compaction_seconds);
    ROCKS_LOG_HEADER(log, "                   Options.enable_blob_files: %s",
                     enable_blob_files ? "true" : "false");
    ROCKS_LOG_HEADER(log,
                     "                       Options.min_blob_size: %" PRIu64,
                     min_blob_size);
    ROCKS_LOG_HEADER(log,
                     "                      Options.blob_file_size: %" PRIu64,
                     blob_file_size);
    ROCKS_LOG_HEADER(log, "               Options.blob_compression_type: %s",
                     CompressionTypeToString(blob_compression_type).c_str());
}  // ColumnFamilyOptions::Dump

void Options::Dump(Logger* log) const {
  DBOptions::Dump(log);
  ColumnFamilyOptions::Dump(log);
}   // Options::Dump

void Options::DumpCFOptions(Logger* log) const {
  ColumnFamilyOptions::Dump(log);
}  // Options::DumpCFOptions

//
// The goal of this method is to create a configuration that
// allows an application to write all files into L0 and
// then do a single compaction to output all files into L1.
Options*
Options::PrepareForBulkLoad()
{
  // never slowdown ingest.
  level0_file_num_compaction_trigger = (1<<30);
  level0_slowdown_writes_trigger = (1<<30);
  level0_stop_writes_trigger = (1<<30);
  soft_pending_compaction_bytes_limit = 0;
  hard_pending_compaction_bytes_limit = 0;

  // no auto compactions please. The application should issue a
  // manual compaction after all data is loaded into L0.
  disable_auto_compactions = true;
  // A manual compaction run should pick all files in L0 in
  // a single compaction run.
  max_compaction_bytes = (static_cast<uint64_t>(1) << 60);

  // It is better to have only 2 levels, otherwise a manual
  // compaction would compact at every possible level, thereby
  // increasing the total time needed for compactions.
  num_levels = 2;

  // Need to allow more write buffers to allow more parallism
  // of flushes.
  max_write_buffer_number = 6;
  min_write_buffer_number_to_merge = 1;

  // When compaction is disabled, more parallel flush threads can
  // help with write throughput.
  max_background_flushes = 4;

  // Prevent a memtable flush to automatically promote files
  // to L1. This is helpful so that all files that are
  // input to the manual compaction are all at L0.
  max_background_compactions = 2;

  // The compaction would create large files in L1.
  target_file_size_base = 256 * 1024 * 1024;
  return this;
}

Options* Options::OptimizeForSmallDb() {
  // 16MB block cache
  std::shared_ptr<Cache> cache = NewLRUCache(16 << 20);

  ColumnFamilyOptions::OptimizeForSmallDb(&cache);
  DBOptions::OptimizeForSmallDb(&cache);
  return this;
}

Options* Options::OldDefaults(int rocksdb_major_version,
                              int rocksdb_minor_version) {
  ColumnFamilyOptions::OldDefaults(rocksdb_major_version,
                                   rocksdb_minor_version);
  DBOptions::OldDefaults(rocksdb_major_version, rocksdb_minor_version);
  return this;
}

DBOptions* DBOptions::OldDefaults(int rocksdb_major_version,
                                  int rocksdb_minor_version) {
  if (rocksdb_major_version < 4 ||
      (rocksdb_major_version == 4 && rocksdb_minor_version < 7)) {
    max_file_opening_threads = 1;
    table_cache_numshardbits = 4;
  }
  if (rocksdb_major_version < 5 ||
      (rocksdb_major_version == 5 && rocksdb_minor_version < 2)) {
    delayed_write_rate = 2 * 1024U * 1024U;
  } else if (rocksdb_major_version < 5 ||
             (rocksdb_major_version == 5 && rocksdb_minor_version < 6)) {
    delayed_write_rate = 16 * 1024U * 1024U;
  }
  max_open_files = 5000;
  wal_recovery_mode = WALRecoveryMode::kTolerateCorruptedTailRecords;
  return this;
}

ColumnFamilyOptions* ColumnFamilyOptions::OldDefaults(
    int rocksdb_major_version, int rocksdb_minor_version) {
  if (rocksdb_major_version < 5 ||
      (rocksdb_major_version == 5 && rocksdb_minor_version <= 18)) {
    compaction_pri = CompactionPri::kByCompensatedSize;
  }
  if (rocksdb_major_version < 4 ||
      (rocksdb_major_version == 4 && rocksdb_minor_version < 7)) {
    write_buffer_size = 4 << 20;
    target_file_size_base = 2 * 1048576;
    max_bytes_for_level_base = 10 * 1048576;
    soft_pending_compaction_bytes_limit = 0;
    hard_pending_compaction_bytes_limit = 0;
  }
  if (rocksdb_major_version < 5) {
    level0_stop_writes_trigger = 24;
  } else if (rocksdb_major_version == 5 && rocksdb_minor_version < 2) {
    level0_stop_writes_trigger = 30;
  }

  return this;
}

// Optimization functions
DBOptions* DBOptions::OptimizeForSmallDb(std::shared_ptr<Cache>* cache) {
  max_file_opening_threads = 1;
  max_open_files = 5000;

  // Cost memtable to block cache too.
  std::shared_ptr<ROCKSDB_NAMESPACE::WriteBufferManager> wbm =
      std::make_shared<ROCKSDB_NAMESPACE::WriteBufferManager>(
          0, (cache != nullptr) ? *cache : std::shared_ptr<Cache>());
  write_buffer_manager = wbm;

  return this;
}

ColumnFamilyOptions* ColumnFamilyOptions::OptimizeForSmallDb(
    std::shared_ptr<Cache>* cache) {
  write_buffer_size = 2 << 20;
  target_file_size_base = 2 * 1048576;
  max_bytes_for_level_base = 10 * 1048576;
  soft_pending_compaction_bytes_limit = 256 * 1048576;
  hard_pending_compaction_bytes_limit = 1073741824ul;

  BlockBasedTableOptions table_options;
  table_options.block_cache =
      (cache != nullptr) ? *cache : std::shared_ptr<Cache>();
  table_options.cache_index_and_filter_blocks = true;
  // Two level iterator to avoid LRU cache imbalance
  table_options.index_type =
      BlockBasedTableOptions::IndexType::kTwoLevelIndexSearch;
  table_factory.reset(new BlockBasedTableFactory(table_options));

  return this;
}

#ifndef ROCKSDB_LITE
ColumnFamilyOptions* ColumnFamilyOptions::OptimizeForPointLookup(
    uint64_t block_cache_size_mb) {
  BlockBasedTableOptions block_based_options;
  block_based_options.data_block_index_type =
      BlockBasedTableOptions::kDataBlockBinaryAndHash;
  block_based_options.data_block_hash_table_util_ratio = 0.75;
  block_based_options.filter_policy.reset(NewBloomFilterPolicy(10));
  block_based_options.block_cache =
      NewLRUCache(static_cast<size_t>(block_cache_size_mb * 1024 * 1024));
  table_factory.reset(new BlockBasedTableFactory(block_based_options));
  memtable_prefix_bloom_size_ratio = 0.02;
  memtable_whole_key_filtering = true;
  return this;
}

ColumnFamilyOptions* ColumnFamilyOptions::OptimizeLevelStyleCompaction(
    uint64_t memtable_memory_budget) {
  write_buffer_size = static_cast<size_t>(memtable_memory_budget / 4);
  // merge two memtables when flushing to L0
  min_write_buffer_number_to_merge = 2;
  // this means we'll use 50% extra memory in the worst case, but will reduce
  // write stalls.
  max_write_buffer_number = 6;
  // start flushing L0->L1 as soon as possible. each file on level0 is
  // (memtable_memory_budget / 2). This will flush level 0 when it's bigger than
  // memtable_memory_budget.
  level0_file_num_compaction_trigger = 2;
  // doesn't really matter much, but we don't want to create too many files
  target_file_size_base = memtable_memory_budget / 8;
  // make Level1 size equal to Level0 size, so that L0->L1 compactions are fast
  max_bytes_for_level_base = memtable_memory_budget;

  // level style compaction
  compaction_style = kCompactionStyleLevel;

  // only compress levels >= 2
  compression_per_level.resize(num_levels);
  for (int i = 0; i < num_levels; ++i) {
    if (i < 2) {
      compression_per_level[i] = kNoCompression;
    } else {
      compression_per_level[i] =
          LZ4_Supported()
              ? kLZ4Compression
              : (Snappy_Supported() ? kSnappyCompression : kNoCompression);
    }
  }
  return this;
}

ColumnFamilyOptions* ColumnFamilyOptions::OptimizeUniversalStyleCompaction(
    uint64_t memtable_memory_budget) {
  write_buffer_size = static_cast<size_t>(memtable_memory_budget / 4);
  // merge two memtables when flushing to L0
  min_write_buffer_number_to_merge = 2;
  // this means we'll use 50% extra memory in the worst case, but will reduce
  // write stalls.
  max_write_buffer_number = 6;
  // universal style compaction
  compaction_style = kCompactionStyleUniversal;
  compaction_options_universal.compression_size_percent = 80;
  return this;
}

DBOptions* DBOptions::IncreaseParallelism(int total_threads) {
  max_background_jobs = total_threads;
  env->SetBackgroundThreads(total_threads, Env::LOW);
  env->SetBackgroundThreads(1, Env::HIGH);
  return this;
}

#endif  // !ROCKSDB_LITE

ReadOptions::ReadOptions()
    : snapshot(nullptr),
      iterate_lower_bound(nullptr),
      iterate_upper_bound(nullptr),
      readahead_size(0),
      max_skippable_internal_keys(0),
      read_tier(kReadAllTier),
      verify_checksums(true),
      fill_cache(true),
      tailing(false),
      managed(false),
      total_order_seek(false),
      auto_prefix_mode(false),
      prefix_same_as_start(false),
      pin_data(false),
      background_purge_on_iterator_cleanup(false),
      ignore_range_deletions(false),
      iter_start_seqnum(0),
      timestamp(nullptr),
      iter_start_ts(nullptr),
      deadline(std::chrono::microseconds::zero()),
<<<<<<< HEAD
=======
      io_timeout(std::chrono::microseconds::zero()),
>>>>>>> ed431616
      value_size_soft_limit(std::numeric_limits<uint64_t>::max()) {}

ReadOptions::ReadOptions(bool cksum, bool cache)
    : snapshot(nullptr),
      iterate_lower_bound(nullptr),
      iterate_upper_bound(nullptr),
      readahead_size(0),
      max_skippable_internal_keys(0),
      read_tier(kReadAllTier),
      verify_checksums(cksum),
      fill_cache(cache),
      tailing(false),
      managed(false),
      total_order_seek(false),
      auto_prefix_mode(false),
      prefix_same_as_start(false),
      pin_data(false),
      background_purge_on_iterator_cleanup(false),
      ignore_range_deletions(false),
      iter_start_seqnum(0),
      timestamp(nullptr),
      iter_start_ts(nullptr),
      deadline(std::chrono::microseconds::zero()),
<<<<<<< HEAD
=======
      io_timeout(std::chrono::microseconds::zero()),
>>>>>>> ed431616
      value_size_soft_limit(std::numeric_limits<uint64_t>::max()) {}

}  // namespace ROCKSDB_NAMESPACE<|MERGE_RESOLUTION|>--- conflicted
+++ resolved
@@ -627,10 +627,7 @@
       timestamp(nullptr),
       iter_start_ts(nullptr),
       deadline(std::chrono::microseconds::zero()),
-<<<<<<< HEAD
-=======
       io_timeout(std::chrono::microseconds::zero()),
->>>>>>> ed431616
       value_size_soft_limit(std::numeric_limits<uint64_t>::max()) {}
 
 ReadOptions::ReadOptions(bool cksum, bool cache)
@@ -654,10 +651,7 @@
       timestamp(nullptr),
       iter_start_ts(nullptr),
       deadline(std::chrono::microseconds::zero()),
-<<<<<<< HEAD
-=======
       io_timeout(std::chrono::microseconds::zero()),
->>>>>>> ed431616
       value_size_soft_limit(std::numeric_limits<uint64_t>::max()) {}
 
 }  // namespace ROCKSDB_NAMESPACE