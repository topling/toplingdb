--- conflicted
+++ resolved
@@ -541,7 +541,7 @@
   // Number of shards used for table cache.
   int table_cache_numshardbits = 6;
 
-  // DEPRECATED
+  // NOT SUPPORTED ANYMORE
   // int table_cache_remove_scan_count_limit;
 
   // The following two fields affect how archived logs will be deleted.
@@ -598,7 +598,7 @@
   // Disable child process inherit open files. Default: true
   bool is_fd_close_on_exec = true;
 
-  // DEPRECATED -- this options is no longer used
+  // NOT SUPPORTED ANYMORE -- this options is no longer used
   bool skip_log_error_on_recovery = false;
 
   // if not zero, dump rocksdb.stats to LOG every stats_dump_period_sec
@@ -946,7 +946,7 @@
   // If this option is set and memtable implementation allows, Seek
   // might only return keys with the same prefix as the seek-key
   //
-  // ! DEPRECATED: prefix_seek is on by default when prefix_extractor
+  // ! NOT SUPPORTED ANYMORE: prefix_seek is on by default when prefix_extractor
   // is configured
   // bool prefix_seek;
 
@@ -956,21 +956,6 @@
   // snapshot of the state at the beginning of this read operation.
   // Default: nullptr
   const Snapshot* snapshot;
-
-  // If "prefix" is non-nullptr, and ReadOptions is being passed to
-  // db.NewIterator, only return results when the key begins with this
-  // prefix.  This field is ignored by other calls (e.g., Get).
-  // Options.prefix_extractor must also be set, and
-  // prefix_extractor.InRange(prefix) must be true.  The iterator
-  // returned by NewIterator when this option is set will behave just
-  // as if the underlying store did not contain any non-matching keys,
-  // with two exceptions.  Seek() only accepts keys starting with the
-  // prefix, and SeekToLast() is not supported.  prefix filter with this
-  // option will sometimes reduce the number of read IOPs.
-  // Default: nullptr
-  //
-  // ! DEPRECATED
-  // const Slice* prefix;
 
   // "iterate_upper_bound" defines the extent upto which the forward iterator
   // can returns entries. Once the bound is reached, Valid() will be false.
@@ -1047,16 +1032,14 @@
   // Default: false
   bool ignore_range_deletions;
 
-<<<<<<< HEAD
   // A threshold for the number of keys that can be skipped before failing an
   // iterator seek as incomplete. The default value of 0 should be used to
   // never fail a request as incomplete, even on skipping too many keys.
   // Default: 0
   uint64_t max_skippable_internal_keys;
-=======
+
   // read at most such length of value data
   uint32_t value_data_length;
->>>>>>> b52959a4
 
   ReadOptions();
   ReadOptions(bool cksum, bool cache);
