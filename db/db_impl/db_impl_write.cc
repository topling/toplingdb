//  Copyright (c) 2011-present, Facebook, Inc.  All rights reserved.
//  This source code is licensed under both the GPLv2 (found in the
//  COPYING file in the root directory) and Apache 2.0 License
//  (found in the LICENSE.Apache file in the root directory).
//
// Copyright (c) 2011 The LevelDB Authors. All rights reserved.
// Use of this source code is governed by a BSD-style license that can be
// found in the LICENSE file. See the AUTHORS file for names of contributors.
#include <cinttypes>

#include "db/db_impl/db_impl.h"
#include "db/error_handler.h"
#include "db/event_helpers.h"
#include "db/db_impl/replication_codec.h"
#include "logging/logging.h"
#include "monitoring/perf_context_imp.h"
#include "options/options_helper.h"
#include "test_util/sync_point.h"
#include "util/cast_util.h"

namespace ROCKSDB_NAMESPACE {
// Convenience methods
Status DBImpl::Put(const WriteOptions& o, ColumnFamilyHandle* column_family,
                   const Slice& key, const Slice& val) {
  const Status s = FailIfCfHasTs(column_family);
  if (!s.ok()) {
    return s;
  }
  return DB::Put(o, column_family, key, val);
}

Status DBImpl::Put(const WriteOptions& o, ColumnFamilyHandle* column_family,
                   const Slice& key, const Slice& ts, const Slice& val) {
  const Status s = FailIfTsMismatchCf(column_family, ts, /*ts_for_read=*/false);
  if (!s.ok()) {
    return s;
  }
  return DB::Put(o, column_family, key, ts, val);
}

Status DBImpl::PutEntity(const WriteOptions& options,
                         ColumnFamilyHandle* column_family, const Slice& key,
                         const WideColumns& columns) {
  const Status s = FailIfCfHasTs(column_family);
  if (!s.ok()) {
    return s;
  }

  return DB::PutEntity(options, column_family, key, columns);
}

Status DBImpl::Merge(const WriteOptions& o, ColumnFamilyHandle* column_family,
                     const Slice& key, const Slice& val) {
  const Status s = FailIfCfHasTs(column_family);
  if (!s.ok()) {
    return s;
  }
  auto cfh = static_cast_with_check<ColumnFamilyHandleImpl>(column_family);
  if (!cfh->cfd()->ioptions()->merge_operator) {
    return Status::NotSupported("Provide a merge_operator when opening DB");
  } else {
    return DB::Merge(o, column_family, key, val);
  }
}

Status DBImpl::Delete(const WriteOptions& write_options,
                      ColumnFamilyHandle* column_family, const Slice& key) {
  const Status s = FailIfCfHasTs(column_family);
  if (!s.ok()) {
    return s;
  }
  return DB::Delete(write_options, column_family, key);
}

Status DBImpl::Delete(const WriteOptions& write_options,
                      ColumnFamilyHandle* column_family, const Slice& key,
                      const Slice& ts) {
  const Status s = FailIfTsMismatchCf(column_family, ts, /*ts_for_read=*/false);
  if (!s.ok()) {
    return s;
  }
  return DB::Delete(write_options, column_family, key, ts);
}

Status DBImpl::SingleDelete(const WriteOptions& write_options,
                            ColumnFamilyHandle* column_family,
                            const Slice& key) {
  const Status s = FailIfCfHasTs(column_family);
  if (!s.ok()) {
    return s;
  }
  return DB::SingleDelete(write_options, column_family, key);
}

Status DBImpl::SingleDelete(const WriteOptions& write_options,
                            ColumnFamilyHandle* column_family, const Slice& key,
                            const Slice& ts) {
  const Status s = FailIfTsMismatchCf(column_family, ts, /*ts_for_read=*/false);
  if (!s.ok()) {
    return s;
  }
  return DB::SingleDelete(write_options, column_family, key, ts);
}

Status DBImpl::DeleteRange(const WriteOptions& write_options,
                           ColumnFamilyHandle* column_family,
                           const Slice& begin_key, const Slice& end_key) {
  const Status s = FailIfCfHasTs(column_family);
  if (!s.ok()) {
    return s;
  }
  return DB::DeleteRange(write_options, column_family, begin_key, end_key);
}

Status DBImpl::DeleteRange(const WriteOptions& write_options,
                           ColumnFamilyHandle* column_family,
                           const Slice& begin_key, const Slice& end_key,
                           const Slice& ts) {
  const Status s = FailIfTsMismatchCf(column_family, ts, /*ts_for_read=*/false);
  if (!s.ok()) {
    return s;
  }
  return DB::DeleteRange(write_options, column_family, begin_key, end_key, ts);
}

void DBImpl::SetRecoverableStatePreReleaseCallback(
    PreReleaseCallback* callback) {
  recoverable_state_pre_release_callback_.reset(callback);
}

Status DBImpl::Write(const WriteOptions& write_options, WriteBatch* my_batch) {
  Status s;
  if (write_options.protection_bytes_per_key > 0) {
    s = WriteBatchInternal::UpdateProtectionInfo(
        my_batch, write_options.protection_bytes_per_key);
  }
  if (s.ok()) {
    s = WriteImpl(write_options, my_batch, /*callback=*/nullptr,
                  /*log_used=*/nullptr);
  }
  return s;
}

#ifndef ROCKSDB_LITE
Status DBImpl::WriteWithCallback(const WriteOptions& write_options,
                                 WriteBatch* my_batch,
                                 WriteCallback* callback) {
  Status s;
  if (write_options.protection_bytes_per_key > 0) {
    s = WriteBatchInternal::UpdateProtectionInfo(
        my_batch, write_options.protection_bytes_per_key);
  }
  if (s.ok()) {
    s = WriteImpl(write_options, my_batch, callback, nullptr);
  }
  return s;
}
#endif  // ROCKSDB_LITE

// The main write queue. This is the only write queue that updates LastSequence.
// When using one write queue, the same sequence also indicates the last
// published sequence.
Status DBImpl::WriteImpl(const WriteOptions& write_options,
                         WriteBatch* my_batch, WriteCallback* callback,
                         uint64_t* log_used, uint64_t log_ref,
                         bool disable_memtable, uint64_t* seq_used,
                         size_t batch_cnt,
<<<<<<< HEAD
                         PreReleaseCallback* pre_release_callback) {
  if (!pre_release_callback) {
    pre_release_callback = write_options.pre_release_callback;
  }
=======
                         PreReleaseCallback* pre_release_callback,
                         PostMemTableCallback* post_memtable_callback) {
>>>>>>> bf2c3351
  assert(!seq_per_batch_ || batch_cnt != 0);
  assert(my_batch == nullptr || my_batch->Count() == 0 ||
         write_options.protection_bytes_per_key == 0 ||
         write_options.protection_bytes_per_key ==
             my_batch->GetProtectionBytesPerKey());
  if (my_batch == nullptr) {
    return Status::InvalidArgument("Batch is nullptr!");
  } else if (!disable_memtable &&
             WriteBatchInternal::TimestampsUpdateNeeded(*my_batch)) {
    // If writing to memtable, then we require the caller to set/update the
    // timestamps for the keys in the write batch.
    // Otherwise, it means we are just writing to the WAL, and we allow
    // timestamps unset for the keys in the write batch. This can happen if we
    // use TransactionDB with write-committed policy, and we currently do not
    // support user-defined timestamp with other policies.
    // In the prepare phase, a transaction can write the batch to the WAL
    // without inserting to memtable. The keys in the batch do not have to be
    // assigned timestamps because they will be used only during recovery if
    // there is a commit marker which includes their commit timestamp.
    return Status::InvalidArgument("write batch must have timestamp(s) set");
  } else if (write_options.rate_limiter_priority != Env::IO_TOTAL &&
             write_options.rate_limiter_priority != Env::IO_USER) {
    return Status::InvalidArgument(
        "WriteOptions::rate_limiter_priority only allows "
        "Env::IO_TOTAL and Env::IO_USER due to implementation constraints");
  } else if (write_options.rate_limiter_priority != Env::IO_TOTAL &&
             (write_options.disableWAL || manual_wal_flush_)) {
    return Status::InvalidArgument(
        "WriteOptions::rate_limiter_priority currently only supports "
        "rate-limiting automatic WAL flush, which requires "
        "`WriteOptions::disableWAL` and "
        "`DBOptions::manual_wal_flush` both set to false");
  } else if (write_options.protection_bytes_per_key != 0 &&
             write_options.protection_bytes_per_key != 8) {
    return Status::InvalidArgument(
        "`WriteOptions::protection_bytes_per_key` must be zero or eight");
  }
  if (immutable_db_options_.replication_log_listener) {
    if (immutable_db_options_.unordered_write) {
      return Status::NotSupported(
          "replication_log_listener is not compatible with unordered_write");
    }
    if (two_write_queues_) {
      return Status::NotSupported(
          "replication_log_listener is not compatible with two_write_queues");
    }
    if (immutable_db_options_.enable_pipelined_write) {
      return Status::NotSupported(
          "replication_log_listener is not compatible with "
          "enable_pipelined_write");
    }
    if (!write_options.disableWAL) {
      return Status::NotSupported(
          "replication_log_listener is not compatible with "
          "WAL");
    }
  }
  // TODO: this use of operator bool on `tracer_` can avoid unnecessary lock
  // grabs but does not seem thread-safe.
  if (tracer_) {
    InstrumentedMutexLock lock(&trace_mutex_);
    if (tracer_ && !tracer_->IsWriteOrderPreserved()) {
      // We don't have to preserve write order so can trace anywhere. It's more
      // efficient to trace here than to add latency to a phase of the log/apply
      // pipeline.
      // TODO: maybe handle the tracing status?
      tracer_->Write(my_batch).PermitUncheckedError();
    }
  }
  if (write_options.sync && write_options.disableWAL) {
    return Status::InvalidArgument("Sync writes has to enable WAL.");
  }
  if (two_write_queues_ && immutable_db_options_.enable_pipelined_write) {
    return Status::NotSupported(
        "pipelined_writes is not compatible with concurrent prepares");
  }
  if (seq_per_batch_ && immutable_db_options_.enable_pipelined_write) {
    // TODO(yiwu): update pipeline write with seq_per_batch and batch_cnt
    return Status::NotSupported(
        "pipelined_writes is not compatible with seq_per_batch");
  }
  if (immutable_db_options_.unordered_write &&
      immutable_db_options_.enable_pipelined_write) {
    return Status::NotSupported(
        "pipelined_writes is not compatible with unordered_write");
  }
  if (immutable_db_options_.enable_pipelined_write &&
      post_memtable_callback != nullptr) {
    return Status::NotSupported(
        "pipelined write currently does not honor post_memtable_callback");
  }
  if (seq_per_batch_ && post_memtable_callback != nullptr) {
    return Status::NotSupported(
        "seq_per_batch currently does not honor post_memtable_callback");
  }
  // Otherwise IsLatestPersistentState optimization does not make sense
  assert(!WriteBatchInternal::IsLatestPersistentState(my_batch) ||
         disable_memtable);

  if (write_options.low_pri) {
    Status s = ThrottleLowPriWritesIfNeeded(write_options, my_batch);
    if (!s.ok()) {
      return s;
    }
  }

  if (two_write_queues_ && disable_memtable) {
    AssignOrder assign_order =
        seq_per_batch_ ? kDoAssignOrder : kDontAssignOrder;
    // Otherwise it is WAL-only Prepare batches in WriteCommitted policy and
    // they don't consume sequence.
    return WriteImplWALOnly(&nonmem_write_thread_, write_options, my_batch,
                            callback, log_used, log_ref, seq_used, batch_cnt,
                            pre_release_callback, assign_order,
                            kDontPublishLastSeq, disable_memtable);
  }

  if (immutable_db_options_.unordered_write) {
    const size_t sub_batch_cnt = batch_cnt != 0
                                     ? batch_cnt
                                     // every key is a sub-batch consuming a seq
                                     : WriteBatchInternal::Count(my_batch);
    uint64_t seq = 0;
    // Use a write thread to i) optimize for WAL write, ii) publish last
    // sequence in in increasing order, iii) call pre_release_callback serially
    Status status = WriteImplWALOnly(
        &write_thread_, write_options, my_batch, callback, log_used, log_ref,
        &seq, sub_batch_cnt, pre_release_callback, kDoAssignOrder,
        kDoPublishLastSeq, disable_memtable);
    TEST_SYNC_POINT("DBImpl::WriteImpl:UnorderedWriteAfterWriteWAL");
    if (!status.ok()) {
      return status;
    }
    if (seq_used) {
      *seq_used = seq;
    }
    if (!disable_memtable) {
      TEST_SYNC_POINT("DBImpl::WriteImpl:BeforeUnorderedWriteMemtable");
      status = UnorderedWriteMemtable(write_options, my_batch, callback,
                                      log_ref, seq, sub_batch_cnt);
    }
    return status;
  }

  if (immutable_db_options_.enable_pipelined_write) {
    return PipelinedWriteImpl(write_options, my_batch, callback, log_used,
                              log_ref, disable_memtable, seq_used);
  }

  PERF_TIMER_GUARD(write_pre_and_post_process_time);
  WriteThread::Writer w(write_options, my_batch, callback, log_ref,
                        disable_memtable, batch_cnt, pre_release_callback,
                        post_memtable_callback);
  StopWatch write_sw(immutable_db_options_.clock, stats_, DB_WRITE);

  write_thread_.JoinBatchGroup(&w);
  if (w.state == WriteThread::STATE_PARALLEL_MEMTABLE_WRITER) {
    // we are a non-leader in a parallel group

    if (w.ShouldWriteToMemtable()) {
      PERF_TIMER_STOP(write_pre_and_post_process_time);
      PERF_TIMER_GUARD(write_memtable_time);

      ColumnFamilyMemTablesImpl column_family_memtables(
          versions_->GetColumnFamilySet());
      w.status = WriteBatchInternal::InsertInto(
          &w, w.sequence, &column_family_memtables, &flush_scheduler_,
          &trim_history_scheduler_,
          write_options.ignore_missing_column_families, 0 /*log_number*/, this,
          true /*concurrent_memtable_writes*/, seq_per_batch_, w.batch_cnt,
          batch_per_txn_, write_options.memtable_insert_hint_per_batch);

      PERF_TIMER_START(write_pre_and_post_process_time);
    }

    if (write_thread_.CompleteParallelMemTableWriter(&w)) {
      // we're responsible for exit batch group
      // TODO(myabandeh): propagate status to write_group
      auto last_sequence = w.write_group->last_sequence;
      for (auto* tmp_w : *(w.write_group)) {
        assert(tmp_w);
        if (tmp_w->post_memtable_callback) {
          Status tmp_s =
              (*tmp_w->post_memtable_callback)(last_sequence, disable_memtable);
          // TODO: propagate the execution status of post_memtable_callback to
          // caller.
          assert(tmp_s.ok());
        }
      }
      versions_->SetLastSequence(last_sequence);
      MemTableInsertStatusCheck(w.status);
      write_thread_.ExitAsBatchGroupFollower(&w);
    }
    assert(w.state == WriteThread::STATE_COMPLETED);
    // STATE_COMPLETED conditional below handles exit
  }
  if (w.state == WriteThread::STATE_COMPLETED) {
    if (log_used != nullptr) {
      *log_used = w.log_used;
    }
    if (seq_used != nullptr) {
      *seq_used = w.sequence;
    }
    // write is complete and leader has updated sequence
    return w.FinalStatus();
  }
  // else we are the leader of the write batch group
  assert(w.state == WriteThread::STATE_GROUP_LEADER);
  Status status;
  // Once reaches this point, the current writer "w" will try to do its write
  // job.  It may also pick up some of the remaining writers in the "writers_"
  // when it finds suitable, and finish them in the same write batch.
  // This is how a write job could be done by the other writer.
  WriteContext write_context;
  LogContext log_context(write_options.sync);
  WriteThread::WriteGroup write_group;
  bool in_parallel_group = false;
  uint64_t last_sequence = kMaxSequenceNumber;

  assert(!two_write_queues_ || !disable_memtable);
  {
    // With concurrent writes we do preprocess only in the write thread that
    // also does write to memtable to avoid sync issue on shared data structure
    // with the other thread

    // PreprocessWrite does its own perf timing.
    PERF_TIMER_STOP(write_pre_and_post_process_time);

    status = PreprocessWrite(write_options, &log_context, &write_context);
    if (!two_write_queues_) {
      // Assign it after ::PreprocessWrite since the sequence might advance
      // inside it by WriteRecoverableState
      last_sequence = versions_->LastSequence();
    }

    PERF_TIMER_START(write_pre_and_post_process_time);
  }

  // Add to log and apply to memtable.  We can release the lock
  // during this phase since &w is currently responsible for logging
  // and protects against concurrent loggers and concurrent writes
  // into memtables

  TEST_SYNC_POINT("DBImpl::WriteImpl:BeforeLeaderEnters");
  last_batch_group_size_ =
      write_thread_.EnterAsBatchGroupLeader(&w, &write_group);

  IOStatus io_s;
  Status pre_release_cb_status;
  if (status.ok()) {
    // TODO: this use of operator bool on `tracer_` can avoid unnecessary lock
    // grabs but does not seem thread-safe.
    if (tracer_) {
      InstrumentedMutexLock lock(&trace_mutex_);
      if (tracer_ && tracer_->IsWriteOrderPreserved()) {
        for (auto* writer : write_group) {
          // TODO: maybe handle the tracing status?
          tracer_->Write(writer->batch).PermitUncheckedError();
        }
      }
    }
    // Rules for when we can update the memtable concurrently
    // 1. supported by memtable
    // 2. Puts are not okay if inplace_update_support
    // 3. Merges are not okay
    //
    // Rules 1..2 are enforced by checking the options
    // during startup (CheckConcurrentWritesSupported), so if
    // options.allow_concurrent_memtable_write is true then they can be
    // assumed to be true.  Rule 3 is checked for each batch.  We could
    // relax rules 2 if we could prevent write batches from referring
    // more than once to a particular key.
    bool parallel = immutable_db_options_.allow_concurrent_memtable_write &&
                    write_group.size > 1;
    size_t total_count = 0;
    size_t valid_batches = 0;
    size_t total_byte_size = 0;
    size_t pre_release_callback_cnt = 0;
    for (auto* writer : write_group) {
      assert(writer);
      if (writer->CheckCallback(this)) {
        valid_batches += writer->batch_cnt;
        if (writer->ShouldWriteToMemtable()) {
          total_count += WriteBatchInternal::Count(writer->batch);
          parallel = parallel && !writer->batch->HasMerge();
        }
        total_byte_size = WriteBatchInternal::AppendedByteSize(
            total_byte_size, WriteBatchInternal::ByteSize(writer->batch));
        if (writer->pre_release_callback) {
          pre_release_callback_cnt++;
        }
      }
    }
    // Note about seq_per_batch_: either disableWAL is set for the entire write
    // group or not. In either case we inc seq for each write batch with no
    // failed callback. This means that there could be a batch with
    // disalbe_memtable in between; although we do not write this batch to
    // memtable it still consumes a seq. Otherwise, if !seq_per_batch_, we inc
    // the seq per valid written key to mem.
    size_t seq_inc = seq_per_batch_ ? valid_batches : total_count;

    const bool concurrent_update = two_write_queues_;
    // Update stats while we are an exclusive group leader, so we know
    // that nobody else can be writing to these particular stats.
    // We're optimistic, updating the stats before we successfully
    // commit.  That lets us release our leader status early.
    auto stats = default_cf_internal_stats_;
    stats->AddDBStats(InternalStats::kIntStatsNumKeysWritten, total_count,
                      concurrent_update);
    RecordTick(stats_, NUMBER_KEYS_WRITTEN, total_count);
    stats->AddDBStats(InternalStats::kIntStatsBytesWritten, total_byte_size,
                      concurrent_update);
    RecordTick(stats_, BYTES_WRITTEN, total_byte_size);
    stats->AddDBStats(InternalStats::kIntStatsWriteDoneBySelf, 1,
                      concurrent_update);
    RecordTick(stats_, WRITE_DONE_BY_SELF);
    auto write_done_by_other = write_group.size - 1;
    if (write_done_by_other > 0) {
      stats->AddDBStats(InternalStats::kIntStatsWriteDoneByOther,
                        write_done_by_other, concurrent_update);
      RecordTick(stats_, WRITE_DONE_BY_OTHER, write_done_by_other);
    }
    RecordInHistogram(stats_, BYTES_PER_WRITE, total_byte_size);

    if (write_options.disableWAL) {
      has_unpersisted_data_.store(true, std::memory_order_relaxed);
    }

    PERF_TIMER_STOP(write_pre_and_post_process_time);

    if (!two_write_queues_) {
      if (status.ok() && !write_options.disableWAL) {
        assert(log_context.log_file_number_size);
        LogFileNumberSize& log_file_number_size =
            *(log_context.log_file_number_size);
        PERF_TIMER_GUARD(write_wal_time);
        io_s =
            WriteToWAL(write_group, log_context.writer, log_used,
                       log_context.need_log_sync, log_context.need_log_dir_sync,
                       last_sequence + 1, log_file_number_size);
      }
    } else {
      if (status.ok() && !write_options.disableWAL) {
        PERF_TIMER_GUARD(write_wal_time);
        // LastAllocatedSequence is increased inside WriteToWAL under
        // wal_write_mutex_ to ensure ordered events in WAL
        io_s = ConcurrentWriteToWAL(write_group, log_used, &last_sequence,
                                    seq_inc);
      } else {
        // Otherwise we inc seq number for memtable writes
        last_sequence = versions_->FetchAddLastAllocatedSequence(seq_inc);
      }
    }
    status = io_s;
    assert(last_sequence != kMaxSequenceNumber);
    const SequenceNumber current_sequence = last_sequence + 1;
    last_sequence += seq_inc;

    if (status.ok() && immutable_db_options_.replication_log_listener) {
      WriteBatch wb;
      bool first = true;
      for (auto writer : write_group) {
        Status s;
        if (first) {
          s = WriteBatchInternal::SetContents(&wb, writer->batch->Data());
          first = false;
        } else {
          s = WriteBatchInternal::Append(&wb, writer->batch, true);
        }
        assert(s.ok());
      }
      WriteBatchInternal::SetSequence(&wb, current_sequence);

      ReplicationLogRecord rlr;
      rlr.contents = WriteBatchInternal::StealContents(&wb);
      rlr.type = ReplicationLogRecord::kMemtableWrite;
      immutable_db_options_.replication_log_listener->OnReplicationLogRecord(
          std::move(rlr));
    }

    // PreReleaseCallback is called after WAL write and before memtable write
    if (status.ok()) {
      SequenceNumber next_sequence = current_sequence;
      size_t index = 0;
      // Note: the logic for advancing seq here must be consistent with the
      // logic in WriteBatchInternal::InsertInto(write_group...) as well as
      // with WriteBatchInternal::InsertInto(write_batch...) that is called on
      // the merged batch during recovery from the WAL.
      for (auto* writer : write_group) {
        if (writer->CallbackFailed()) {
          continue;
        }
        writer->sequence = next_sequence;
        if (writer->pre_release_callback) {
          Status ws = writer->pre_release_callback->Callback(
              writer->sequence, disable_memtable, writer->log_used, index++,
              pre_release_callback_cnt);
          if (!ws.ok()) {
            status = pre_release_cb_status = ws;
            break;
          }
        }
        if (seq_per_batch_) {
          assert(writer->batch_cnt);
          next_sequence += writer->batch_cnt;
        } else if (writer->ShouldWriteToMemtable()) {
          next_sequence += WriteBatchInternal::Count(writer->batch);
        }
      }
    }

    if (status.ok()) {
      PERF_TIMER_GUARD(write_memtable_time);

      if (!parallel) {
        // w.sequence will be set inside InsertInto
        w.status = WriteBatchInternal::InsertInto(
            write_group, current_sequence, column_family_memtables_.get(),
            &flush_scheduler_, &trim_history_scheduler_,
            write_options.ignore_missing_column_families,
            0 /*recovery_log_number*/, this, parallel, seq_per_batch_,
            batch_per_txn_);
      } else {
        write_group.last_sequence = last_sequence;
        write_thread_.LaunchParallelMemTableWriters(&write_group);
        in_parallel_group = true;

        // Each parallel follower is doing each own writes. The leader should
        // also do its own.
        if (w.ShouldWriteToMemtable()) {
          ColumnFamilyMemTablesImpl column_family_memtables(
              versions_->GetColumnFamilySet());
          assert(w.sequence == current_sequence);
          w.status = WriteBatchInternal::InsertInto(
              &w, w.sequence, &column_family_memtables, &flush_scheduler_,
              &trim_history_scheduler_,
              write_options.ignore_missing_column_families, 0 /*log_number*/,
              this, true /*concurrent_memtable_writes*/, seq_per_batch_,
              w.batch_cnt, batch_per_txn_,
              write_options.memtable_insert_hint_per_batch);
        }
      }
      if (seq_used != nullptr) {
        *seq_used = w.sequence;
      }
    }
  }
  PERF_TIMER_START(write_pre_and_post_process_time);

  if (!io_s.ok()) {
    // Check WriteToWAL status
    IOStatusCheck(io_s);
  }
  if (!w.CallbackFailed()) {
    if (!io_s.ok()) {
      assert(pre_release_cb_status.ok());
    } else {
      WriteStatusCheck(pre_release_cb_status);
    }
  } else {
    assert(pre_release_cb_status.ok());
  }

  if (log_context.need_log_sync) {
    VersionEdit synced_wals;
    log_write_mutex_.Lock();
    if (status.ok()) {
      MarkLogsSynced(logfile_number_, log_context.need_log_dir_sync,
                     &synced_wals);
    } else {
      MarkLogsNotSynced(logfile_number_);
    }
    log_write_mutex_.Unlock();
    if (status.ok() && synced_wals.IsWalAddition()) {
      InstrumentedMutexLock l(&mutex_);
      status = ApplyWALToManifest(&synced_wals);
    }

    // Requesting sync with two_write_queues_ is expected to be very rare. We
    // hence provide a simple implementation that is not necessarily efficient.
    if (two_write_queues_) {
      if (manual_wal_flush_) {
        status = FlushWAL(true);
      } else {
        status = SyncWAL();
      }
    }
  }

  bool should_exit_batch_group = true;
  if (in_parallel_group) {
    // CompleteParallelWorker returns true if this thread should
    // handle exit, false means somebody else did
    should_exit_batch_group = write_thread_.CompleteParallelMemTableWriter(&w);
  }
  if (should_exit_batch_group) {
    if (status.ok()) {
      for (auto* tmp_w : write_group) {
        assert(tmp_w);
        if (tmp_w->post_memtable_callback) {
          Status tmp_s =
              (*tmp_w->post_memtable_callback)(last_sequence, disable_memtable);
          // TODO: propagate the execution status of post_memtable_callback to
          // caller.
          assert(tmp_s.ok());
        }
      }
      // Note: if we are to resume after non-OK statuses we need to revisit how
      // we reacts to non-OK statuses here.
      versions_->SetLastSequence(last_sequence);
    }
    MemTableInsertStatusCheck(w.status);
    write_thread_.ExitAsBatchGroupLeader(write_group, status);
  }

  if (status.ok()) {
    status = w.FinalStatus();
  }
  return status;
}

Status DBImpl::PipelinedWriteImpl(const WriteOptions& write_options,
                                  WriteBatch* my_batch, WriteCallback* callback,
                                  uint64_t* log_used, uint64_t log_ref,
                                  bool disable_memtable, uint64_t* seq_used) {
  PERF_TIMER_GUARD(write_pre_and_post_process_time);
  StopWatch write_sw(immutable_db_options_.clock, stats_, DB_WRITE);

  WriteContext write_context;

  WriteThread::Writer w(write_options, my_batch, callback, log_ref,
                        disable_memtable, /*_batch_cnt=*/0,
                        /*_pre_release_callback=*/nullptr);
  write_thread_.JoinBatchGroup(&w);
  TEST_SYNC_POINT("DBImplWrite::PipelinedWriteImpl:AfterJoinBatchGroup");
  if (w.state == WriteThread::STATE_GROUP_LEADER) {
    WriteThread::WriteGroup wal_write_group;
    if (w.callback && !w.callback->AllowWriteBatching()) {
      write_thread_.WaitForMemTableWriters();
    }
    LogContext log_context(!write_options.disableWAL && write_options.sync);
    // PreprocessWrite does its own perf timing.
    PERF_TIMER_STOP(write_pre_and_post_process_time);
    w.status = PreprocessWrite(write_options, &log_context, &write_context);
    PERF_TIMER_START(write_pre_and_post_process_time);

    // This can set non-OK status if callback fail.
    last_batch_group_size_ =
        write_thread_.EnterAsBatchGroupLeader(&w, &wal_write_group);
    const SequenceNumber current_sequence =
        write_thread_.UpdateLastSequence(versions_->LastSequence()) + 1;
    size_t total_count = 0;
    size_t total_byte_size = 0;

    if (w.status.ok()) {
      // TODO: this use of operator bool on `tracer_` can avoid unnecessary lock
      // grabs but does not seem thread-safe.
      if (tracer_) {
        InstrumentedMutexLock lock(&trace_mutex_);
        if (tracer_ != nullptr && tracer_->IsWriteOrderPreserved()) {
          for (auto* writer : wal_write_group) {
            // TODO: maybe handle the tracing status?
            tracer_->Write(writer->batch).PermitUncheckedError();
          }
        }
      }
      SequenceNumber next_sequence = current_sequence;
      for (auto* writer : wal_write_group) {
        assert(writer);
        if (writer->CheckCallback(this)) {
          if (writer->ShouldWriteToMemtable()) {
            writer->sequence = next_sequence;
            size_t count = WriteBatchInternal::Count(writer->batch);
            next_sequence += count;
            total_count += count;
          }
          total_byte_size = WriteBatchInternal::AppendedByteSize(
              total_byte_size, WriteBatchInternal::ByteSize(writer->batch));
        }
      }
      if (w.disable_wal) {
        has_unpersisted_data_.store(true, std::memory_order_relaxed);
      }
      write_thread_.UpdateLastSequence(current_sequence + total_count - 1);
    }

    auto stats = default_cf_internal_stats_;
    stats->AddDBStats(InternalStats::kIntStatsNumKeysWritten, total_count);
    RecordTick(stats_, NUMBER_KEYS_WRITTEN, total_count);
    stats->AddDBStats(InternalStats::kIntStatsBytesWritten, total_byte_size);
    RecordTick(stats_, BYTES_WRITTEN, total_byte_size);
    RecordInHistogram(stats_, BYTES_PER_WRITE, total_byte_size);

    PERF_TIMER_STOP(write_pre_and_post_process_time);

    IOStatus io_s;
    io_s.PermitUncheckedError();  // Allow io_s to be uninitialized

    if (w.status.ok() && !write_options.disableWAL) {
      PERF_TIMER_GUARD(write_wal_time);
      stats->AddDBStats(InternalStats::kIntStatsWriteDoneBySelf, 1);
      RecordTick(stats_, WRITE_DONE_BY_SELF, 1);
      if (wal_write_group.size > 1) {
        stats->AddDBStats(InternalStats::kIntStatsWriteDoneByOther,
                          wal_write_group.size - 1);
        RecordTick(stats_, WRITE_DONE_BY_OTHER, wal_write_group.size - 1);
      }
      assert(log_context.log_file_number_size);
      LogFileNumberSize& log_file_number_size =
          *(log_context.log_file_number_size);
      io_s =
          WriteToWAL(wal_write_group, log_context.writer, log_used,
                     log_context.need_log_sync, log_context.need_log_dir_sync,
                     current_sequence, log_file_number_size);
      w.status = io_s;
    }

    if (!io_s.ok()) {
      // Check WriteToWAL status
      IOStatusCheck(io_s);
    } else if (!w.CallbackFailed()) {
      WriteStatusCheck(w.status);
    }

    VersionEdit synced_wals;
    if (log_context.need_log_sync) {
      InstrumentedMutexLock l(&log_write_mutex_);
      if (w.status.ok()) {
        MarkLogsSynced(logfile_number_, log_context.need_log_dir_sync,
                       &synced_wals);
      } else {
        MarkLogsNotSynced(logfile_number_);
      }
    }
    if (w.status.ok() && synced_wals.IsWalAddition()) {
      InstrumentedMutexLock l(&mutex_);
      w.status = ApplyWALToManifest(&synced_wals);
    }
    write_thread_.ExitAsBatchGroupLeader(wal_write_group, w.status);
  }

  // NOTE: the memtable_write_group is declared before the following
  // `if` statement because its lifetime needs to be longer
  // that the inner context  of the `if` as a reference to it
  // may be used further below within the outer _write_thread
  WriteThread::WriteGroup memtable_write_group;

  if (w.state == WriteThread::STATE_MEMTABLE_WRITER_LEADER) {
    PERF_TIMER_GUARD(write_memtable_time);
    assert(w.ShouldWriteToMemtable());
    write_thread_.EnterAsMemTableWriter(&w, &memtable_write_group);
    if (memtable_write_group.size > 1 &&
        immutable_db_options_.allow_concurrent_memtable_write) {
      write_thread_.LaunchParallelMemTableWriters(&memtable_write_group);
    } else {
      memtable_write_group.status = WriteBatchInternal::InsertInto(
          memtable_write_group, w.sequence, column_family_memtables_.get(),
          &flush_scheduler_, &trim_history_scheduler_,
          write_options.ignore_missing_column_families, 0 /*log_number*/, this,
          false /*concurrent_memtable_writes*/, seq_per_batch_, batch_per_txn_);
      versions_->SetLastSequence(memtable_write_group.last_sequence);
      write_thread_.ExitAsMemTableWriter(&w, memtable_write_group);
    }
  } else {
    // NOTE: the memtable_write_group is never really used,
    // so we need to set its status to pass ASSERT_STATUS_CHECKED
    memtable_write_group.status.PermitUncheckedError();
  }

  if (w.state == WriteThread::STATE_PARALLEL_MEMTABLE_WRITER) {
    assert(w.ShouldWriteToMemtable());
    ColumnFamilyMemTablesImpl column_family_memtables(
        versions_->GetColumnFamilySet());
    w.status = WriteBatchInternal::InsertInto(
        &w, w.sequence, &column_family_memtables, &flush_scheduler_,
        &trim_history_scheduler_, write_options.ignore_missing_column_families,
        0 /*log_number*/, this, true /*concurrent_memtable_writes*/,
        false /*seq_per_batch*/, 0 /*batch_cnt*/, true /*batch_per_txn*/,
        write_options.memtable_insert_hint_per_batch);
    if (write_thread_.CompleteParallelMemTableWriter(&w)) {
      MemTableInsertStatusCheck(w.status);
      versions_->SetLastSequence(w.write_group->last_sequence);
      write_thread_.ExitAsMemTableWriter(&w, *w.write_group);
    }
  }
  if (seq_used != nullptr) {
    *seq_used = w.sequence;
  }

  assert(w.state == WriteThread::STATE_COMPLETED);
  return w.FinalStatus();
}

Status DBImpl::UnorderedWriteMemtable(const WriteOptions& write_options,
                                      WriteBatch* my_batch,
                                      WriteCallback* callback, uint64_t log_ref,
                                      SequenceNumber seq,
                                      const size_t sub_batch_cnt) {
  PERF_TIMER_GUARD(write_pre_and_post_process_time);
  StopWatch write_sw(immutable_db_options_.clock, stats_, DB_WRITE);

  WriteThread::Writer w(write_options, my_batch, callback, log_ref,
                        false /*disable_memtable*/);

  if (w.CheckCallback(this) && w.ShouldWriteToMemtable()) {
    w.sequence = seq;
    size_t total_count = WriteBatchInternal::Count(my_batch);
    InternalStats* stats = default_cf_internal_stats_;
    stats->AddDBStats(InternalStats::kIntStatsNumKeysWritten, total_count);
    RecordTick(stats_, NUMBER_KEYS_WRITTEN, total_count);

    ColumnFamilyMemTablesImpl column_family_memtables(
        versions_->GetColumnFamilySet());
    w.status = WriteBatchInternal::InsertInto(
        &w, w.sequence, &column_family_memtables, &flush_scheduler_,
        &trim_history_scheduler_, write_options.ignore_missing_column_families,
        0 /*log_number*/, this, true /*concurrent_memtable_writes*/,
        seq_per_batch_, sub_batch_cnt, true /*batch_per_txn*/,
        write_options.memtable_insert_hint_per_batch);
    if (write_options.disableWAL) {
      has_unpersisted_data_.store(true, std::memory_order_relaxed);
    }
  }

  size_t pending_cnt = pending_memtable_writes_.fetch_sub(1) - 1;
  if (pending_cnt == 0) {
    // switch_cv_ waits until pending_memtable_writes_ = 0. Locking its mutex
    // before notify ensures that cv is in waiting state when it is notified
    // thus not missing the update to pending_memtable_writes_ even though it is
    // not modified under the mutex.
    std::lock_guard<std::mutex> lck(switch_mutex_);
    switch_cv_.notify_all();
  }
  WriteStatusCheck(w.status);

  if (!w.FinalStatus().ok()) {
    return w.FinalStatus();
  }
  return Status::OK();
}

// The 2nd write queue. If enabled it will be used only for WAL-only writes.
// This is the only queue that updates LastPublishedSequence which is only
// applicable in a two-queue setting.
Status DBImpl::WriteImplWALOnly(
    WriteThread* write_thread, const WriteOptions& write_options,
    WriteBatch* my_batch, WriteCallback* callback, uint64_t* log_used,
    const uint64_t log_ref, uint64_t* seq_used, const size_t sub_batch_cnt,
    PreReleaseCallback* pre_release_callback, const AssignOrder assign_order,
    const PublishLastSeq publish_last_seq, const bool disable_memtable) {
  PERF_TIMER_GUARD(write_pre_and_post_process_time);
  WriteThread::Writer w(write_options, my_batch, callback, log_ref,
                        disable_memtable, sub_batch_cnt, pre_release_callback);
  StopWatch write_sw(immutable_db_options_.clock, stats_, DB_WRITE);

  write_thread->JoinBatchGroup(&w);
  assert(w.state != WriteThread::STATE_PARALLEL_MEMTABLE_WRITER);
  if (w.state == WriteThread::STATE_COMPLETED) {
    if (log_used != nullptr) {
      *log_used = w.log_used;
    }
    if (seq_used != nullptr) {
      *seq_used = w.sequence;
    }
    return w.FinalStatus();
  }
  // else we are the leader of the write batch group
  assert(w.state == WriteThread::STATE_GROUP_LEADER);

  if (publish_last_seq == kDoPublishLastSeq) {
    Status status;

    // Currently we only use kDoPublishLastSeq in unordered_write
    assert(immutable_db_options_.unordered_write);
    WriteContext write_context;
    if (error_handler_.IsDBStopped()) {
      status = error_handler_.GetBGError();
    }
    // TODO(myabandeh): Make preliminary checks thread-safe so we could do them
    // without paying the cost of obtaining the mutex.
    if (status.ok()) {
      LogContext log_context;
      status = PreprocessWrite(write_options, &log_context, &write_context);
      WriteStatusCheckOnLocked(status);
    }
    if (!status.ok()) {
      WriteThread::WriteGroup write_group;
      write_thread->EnterAsBatchGroupLeader(&w, &write_group);
      write_thread->ExitAsBatchGroupLeader(write_group, status);
      return status;
    }
  }

  WriteThread::WriteGroup write_group;
  uint64_t last_sequence;
  write_thread->EnterAsBatchGroupLeader(&w, &write_group);
  // Note: no need to update last_batch_group_size_ here since the batch writes
  // to WAL only
  // TODO: this use of operator bool on `tracer_` can avoid unnecessary lock
  // grabs but does not seem thread-safe.
  if (tracer_) {
    InstrumentedMutexLock lock(&trace_mutex_);
    if (tracer_ != nullptr && tracer_->IsWriteOrderPreserved()) {
      for (auto* writer : write_group) {
        // TODO: maybe handle the tracing status?
        tracer_->Write(writer->batch).PermitUncheckedError();
      }
    }
  }

  size_t pre_release_callback_cnt = 0;
  size_t total_byte_size = 0;
  for (auto* writer : write_group) {
    assert(writer);
    if (writer->CheckCallback(this)) {
      total_byte_size = WriteBatchInternal::AppendedByteSize(
          total_byte_size, WriteBatchInternal::ByteSize(writer->batch));
      if (writer->pre_release_callback) {
        pre_release_callback_cnt++;
      }
    }
  }

  const bool concurrent_update = true;
  // Update stats while we are an exclusive group leader, so we know
  // that nobody else can be writing to these particular stats.
  // We're optimistic, updating the stats before we successfully
  // commit.  That lets us release our leader status early.
  auto stats = default_cf_internal_stats_;
  stats->AddDBStats(InternalStats::kIntStatsBytesWritten, total_byte_size,
                    concurrent_update);
  RecordTick(stats_, BYTES_WRITTEN, total_byte_size);
  stats->AddDBStats(InternalStats::kIntStatsWriteDoneBySelf, 1,
                    concurrent_update);
  RecordTick(stats_, WRITE_DONE_BY_SELF);
  auto write_done_by_other = write_group.size - 1;
  if (write_done_by_other > 0) {
    stats->AddDBStats(InternalStats::kIntStatsWriteDoneByOther,
                      write_done_by_other, concurrent_update);
    RecordTick(stats_, WRITE_DONE_BY_OTHER, write_done_by_other);
  }
  RecordInHistogram(stats_, BYTES_PER_WRITE, total_byte_size);

  PERF_TIMER_STOP(write_pre_and_post_process_time);

  PERF_TIMER_GUARD(write_wal_time);
  // LastAllocatedSequence is increased inside WriteToWAL under
  // wal_write_mutex_ to ensure ordered events in WAL
  size_t seq_inc = 0 /* total_count */;
  if (assign_order == kDoAssignOrder) {
    size_t total_batch_cnt = 0;
    for (auto* writer : write_group) {
      assert(writer->batch_cnt || !seq_per_batch_);
      if (!writer->CallbackFailed()) {
        total_batch_cnt += writer->batch_cnt;
      }
    }
    seq_inc = total_batch_cnt;
  }
  Status status;
  if (!write_options.disableWAL) {
    IOStatus io_s =
        ConcurrentWriteToWAL(write_group, log_used, &last_sequence, seq_inc);
    status = io_s;
    // last_sequence may not be set if there is an error
    // This error checking and return is moved up to avoid using uninitialized
    // last_sequence.
    if (!io_s.ok()) {
      IOStatusCheck(io_s);
      write_thread->ExitAsBatchGroupLeader(write_group, status);
      return status;
    }
  } else {
    // Otherwise we inc seq number to do solely the seq allocation
    last_sequence = versions_->FetchAddLastAllocatedSequence(seq_inc);
  }

  size_t memtable_write_cnt = 0;
  auto curr_seq = last_sequence + 1;
  for (auto* writer : write_group) {
    if (writer->CallbackFailed()) {
      continue;
    }
    writer->sequence = curr_seq;
    if (assign_order == kDoAssignOrder) {
      assert(writer->batch_cnt || !seq_per_batch_);
      curr_seq += writer->batch_cnt;
    }
    if (!writer->disable_memtable) {
      memtable_write_cnt++;
    }
    // else seq advances only by memtable writes
  }
  if (status.ok() && write_options.sync) {
    assert(!write_options.disableWAL);
    // Requesting sync with two_write_queues_ is expected to be very rare. We
    // hance provide a simple implementation that is not necessarily efficient.
    if (manual_wal_flush_) {
      status = FlushWAL(true);
    } else {
      status = SyncWAL();
    }
  }
  PERF_TIMER_START(write_pre_and_post_process_time);

  if (!w.CallbackFailed()) {
    WriteStatusCheck(status);
  }
  if (status.ok()) {
    size_t index = 0;
    for (auto* writer : write_group) {
      if (!writer->CallbackFailed() && writer->pre_release_callback) {
        assert(writer->sequence != kMaxSequenceNumber);
        Status ws = writer->pre_release_callback->Callback(
            writer->sequence, disable_memtable, writer->log_used, index++,
            pre_release_callback_cnt);
        if (!ws.ok()) {
          status = ws;
          break;
        }
      }
    }
  }
  if (publish_last_seq == kDoPublishLastSeq) {
    versions_->SetLastSequence(last_sequence + seq_inc);
    // Currently we only use kDoPublishLastSeq in unordered_write
    assert(immutable_db_options_.unordered_write);
  }
  if (immutable_db_options_.unordered_write && status.ok()) {
    pending_memtable_writes_ += memtable_write_cnt;
  }
  write_thread->ExitAsBatchGroupLeader(write_group, status);
  if (status.ok()) {
    status = w.FinalStatus();
  }
  if (seq_used != nullptr) {
    *seq_used = w.sequence;
  }
  return status;
}

void DBImpl::WriteStatusCheckOnLocked(const Status& status) {
  // Is setting bg_error_ enough here?  This will at least stop
  // compaction and fail any further writes.
  InstrumentedMutexLock l(&mutex_);
  assert(!status.IsIOFenced() || !error_handler_.GetBGError().ok());
  if (immutable_db_options_.paranoid_checks && !status.ok() &&
      !status.IsBusy() && !status.IsIncomplete()) {
    // Maybe change the return status to void?
    error_handler_.SetBGError(status, BackgroundErrorReason::kWriteCallback);
  }
}

void DBImpl::WriteStatusCheck(const Status& status) {
  // Is setting bg_error_ enough here?  This will at least stop
  // compaction and fail any further writes.
  assert(!status.IsIOFenced() || !error_handler_.GetBGError().ok());
  if (immutable_db_options_.paranoid_checks && !status.ok() &&
      !status.IsBusy() && !status.IsIncomplete()) {
    mutex_.Lock();
    // Maybe change the return status to void?
    error_handler_.SetBGError(status, BackgroundErrorReason::kWriteCallback);
    mutex_.Unlock();
  }
}

void DBImpl::IOStatusCheck(const IOStatus& io_status) {
  // Is setting bg_error_ enough here?  This will at least stop
  // compaction and fail any further writes.
  if ((immutable_db_options_.paranoid_checks && !io_status.ok() &&
       !io_status.IsBusy() && !io_status.IsIncomplete()) ||
      io_status.IsIOFenced()) {
    mutex_.Lock();
    // Maybe change the return status to void?
    error_handler_.SetBGError(io_status, BackgroundErrorReason::kWriteCallback);
    mutex_.Unlock();
  } else {
    // Force writable file to be continue writable.
    logs_.back().writer->file()->reset_seen_error();
  }
}

void DBImpl::MemTableInsertStatusCheck(const Status& status) {
  // A non-OK status here indicates that the state implied by the
  // WAL has diverged from the in-memory state.  This could be
  // because of a corrupt write_batch (very bad), or because the
  // client specified an invalid column family and didn't specify
  // ignore_missing_column_families.
  if (!status.ok()) {
    mutex_.Lock();
    assert(!error_handler_.IsBGWorkStopped());
    // Maybe change the return status to void?
    error_handler_.SetBGError(status, BackgroundErrorReason::kMemTable)
        .PermitUncheckedError();
    mutex_.Unlock();
  }
}

Status DBImpl::PreprocessWrite(const WriteOptions& write_options,
                               LogContext* log_context,
                               WriteContext* write_context) {
  assert(write_context != nullptr && log_context != nullptr);
  Status status;

  if (error_handler_.IsDBStopped()) {
    InstrumentedMutexLock l(&mutex_);
    status = error_handler_.GetBGError();
  }

  PERF_TIMER_GUARD(write_scheduling_flushes_compactions_time);

  if (UNLIKELY(status.ok() && total_log_size_ > GetMaxTotalWalSize())) {
    assert(versions_);
    InstrumentedMutexLock l(&mutex_);
    const ColumnFamilySet* const column_families =
        versions_->GetColumnFamilySet();
    assert(column_families);
    size_t num_cfs = column_families->NumberOfColumnFamilies();
    assert(num_cfs >= 1);
    if (num_cfs > 1) {
      WaitForPendingWrites();
      status = SwitchWAL(write_context);
    }
  }

  if (UNLIKELY(status.ok() && write_buffer_manager_->ShouldFlush())) {
    // Before a new memtable is added in SwitchMemtable(),
    // write_buffer_manager_->ShouldFlush() will keep returning true. If another
    // thread is writing to another DB with the same write buffer, they may also
    // be flushed. We may end up with flushing much more DBs than needed. It's
    // suboptimal but still correct.
    InstrumentedMutexLock l(&mutex_);
    WaitForPendingWrites();
    status = HandleWriteBufferManagerFlush(write_context);
  }

  if (UNLIKELY(status.ok() && !trim_history_scheduler_.Empty())) {
    InstrumentedMutexLock l(&mutex_);
    status = TrimMemtableHistory(write_context);
  }

  if (UNLIKELY(status.ok() && !flush_scheduler_.Empty())) {
    InstrumentedMutexLock l(&mutex_);
    WaitForPendingWrites();
    status = ScheduleFlushes(write_context);
  }

  PERF_TIMER_STOP(write_scheduling_flushes_compactions_time);
  PERF_TIMER_GUARD(write_pre_and_post_process_time);

  if (UNLIKELY(status.ok() && (write_controller_.IsStopped() ||
                               write_controller_.NeedsDelay()))) {
    PERF_TIMER_STOP(write_pre_and_post_process_time);
    PERF_TIMER_GUARD(write_delay_time);
    // We don't know size of curent batch so that we always use the size
    // for previous one. It might create a fairness issue that expiration
    // might happen for smaller writes but larger writes can go through.
    // Can optimize it if it is an issue.
    InstrumentedMutexLock l(&mutex_);
    status = DelayWrite(last_batch_group_size_, write_options);
    PERF_TIMER_START(write_pre_and_post_process_time);
  }

  // If memory usage exceeded beyond a certain threshold,
  // write_buffer_manager_->ShouldStall() returns true to all threads writing to
  // all DBs and writers will be stalled.
  // It does soft checking because WriteBufferManager::buffer_limit_ has already
  // exceeded at this point so no new write (including current one) will go
  // through until memory usage is decreased.
  if (UNLIKELY(status.ok() && write_buffer_manager_->ShouldStall())) {
    if (write_options.no_slowdown) {
      status = Status::Incomplete("Write stall");
    } else {
      InstrumentedMutexLock l(&mutex_);
      WriteBufferManagerStallWrites();
    }
  }
  InstrumentedMutexLock l(&log_write_mutex_);
  if (status.ok() && log_context->need_log_sync) {
    // Wait until the parallel syncs are finished. Any sync process has to sync
    // the front log too so it is enough to check the status of front()
    // We do a while loop since log_sync_cv_ is signalled when any sync is
    // finished
    // Note: there does not seem to be a reason to wait for parallel sync at
    // this early step but it is not important since parallel sync (SyncWAL) and
    // need_log_sync are usually not used together.
    while (logs_.front().IsSyncing()) {
      log_sync_cv_.Wait();
    }
    for (auto& log : logs_) {
      // This is just to prevent the logs to be synced by a parallel SyncWAL
      // call. We will do the actual syncing later after we will write to the
      // WAL.
      // Note: there does not seem to be a reason to set this early before we
      // actually write to the WAL
      log.PrepareForSync();
    }
  } else {
    log_context->need_log_sync = false;
  }
  log_context->writer = logs_.back().writer;
  log_context->need_log_dir_sync =
      log_context->need_log_dir_sync && !log_dir_synced_;
  log_context->log_file_number_size = std::addressof(alive_log_files_.back());

  return status;
}

Status DBImpl::MergeBatch(const WriteThread::WriteGroup& write_group,
                          WriteBatch* tmp_batch, WriteBatch** merged_batch,
                          size_t* write_with_wal,
                          WriteBatch** to_be_cached_state) {
  assert(write_with_wal != nullptr);
  assert(tmp_batch != nullptr);
  assert(*to_be_cached_state == nullptr);
  *write_with_wal = 0;
  auto* leader = write_group.leader;
  assert(!leader->disable_wal);  // Same holds for all in the batch group
  if (write_group.size == 1 && !leader->CallbackFailed() &&
      leader->batch->GetWalTerminationPoint().is_cleared()) {
    // we simply write the first WriteBatch to WAL if the group only
    // contains one batch, that batch should be written to the WAL,
    // and the batch is not wanting to be truncated
    *merged_batch = leader->batch;
    if (WriteBatchInternal::IsLatestPersistentState(*merged_batch)) {
      *to_be_cached_state = *merged_batch;
    }
    *write_with_wal = 1;
  } else {
    // WAL needs all of the batches flattened into a single batch.
    // We could avoid copying here with an iov-like AddRecord
    // interface
    *merged_batch = tmp_batch;
    for (auto writer : write_group) {
      if (!writer->CallbackFailed()) {
        Status s = WriteBatchInternal::Append(*merged_batch, writer->batch,
                                              /*WAL_only*/ true);
        if (!s.ok()) {
          tmp_batch->Clear();
          return s;
        }
        if (WriteBatchInternal::IsLatestPersistentState(writer->batch)) {
          // We only need to cache the last of such write batch
          *to_be_cached_state = writer->batch;
        }
        (*write_with_wal)++;
      }
    }
  }
  // return merged_batch;
  return Status::OK();
}

// When two_write_queues_ is disabled, this function is called from the only
// write thread. Otherwise this must be called holding log_write_mutex_.
IOStatus DBImpl::WriteToWAL(const WriteBatch& merged_batch,
                            log::Writer* log_writer, uint64_t* log_used,
                            uint64_t* log_size,
                            Env::IOPriority rate_limiter_priority,
                            LogFileNumberSize& log_file_number_size) {
  assert(log_size != nullptr);

  Slice log_entry = WriteBatchInternal::Contents(&merged_batch);
  TEST_SYNC_POINT_CALLBACK("DBImpl::WriteToWAL:log_entry", &log_entry);
  auto s = merged_batch.VerifyChecksum();
  if (!s.ok()) {
    return status_to_io_status(std::move(s));
  }
  *log_size = log_entry.size();
  // When two_write_queues_ WriteToWAL has to be protected from concurretn calls
  // from the two queues anyway and log_write_mutex_ is already held. Otherwise
  // if manual_wal_flush_ is enabled we need to protect log_writer->AddRecord
  // from possible concurrent calls via the FlushWAL by the application.
  const bool needs_locking = manual_wal_flush_ && !two_write_queues_;
  // Due to performance cocerns of missed branch prediction penalize the new
  // manual_wal_flush_ feature (by UNLIKELY) instead of the more common case
  // when we do not need any locking.
  if (UNLIKELY(needs_locking)) {
    log_write_mutex_.Lock();
  }
  IOStatus io_s = log_writer->AddRecord(log_entry, rate_limiter_priority);

  if (UNLIKELY(needs_locking)) {
    log_write_mutex_.Unlock();
  }
  if (log_used != nullptr) {
    *log_used = logfile_number_;
  }
  total_log_size_ += log_entry.size();
  log_file_number_size.AddSize(*log_size);
  log_empty_ = false;
  return io_s;
}

IOStatus DBImpl::WriteToWAL(const WriteThread::WriteGroup& write_group,
                            log::Writer* log_writer, uint64_t* log_used,
                            bool need_log_sync, bool need_log_dir_sync,
                            SequenceNumber sequence,
                            LogFileNumberSize& log_file_number_size) {
  IOStatus io_s;
  assert(!two_write_queues_);
  assert(!write_group.leader->disable_wal);
  // Same holds for all in the batch group
  size_t write_with_wal = 0;
  WriteBatch* to_be_cached_state = nullptr;
  WriteBatch* merged_batch;
  io_s = status_to_io_status(MergeBatch(write_group, &tmp_batch_, &merged_batch,
                                        &write_with_wal, &to_be_cached_state));
  if (UNLIKELY(!io_s.ok())) {
    return io_s;
  }

  if (merged_batch == write_group.leader->batch) {
    write_group.leader->log_used = logfile_number_;
  } else if (write_with_wal > 1) {
    for (auto writer : write_group) {
      writer->log_used = logfile_number_;
    }
  }

  WriteBatchInternal::SetSequence(merged_batch, sequence);

  uint64_t log_size;
  io_s = WriteToWAL(*merged_batch, log_writer, log_used, &log_size,
                    write_group.leader->rate_limiter_priority,
                    log_file_number_size);
  if (to_be_cached_state) {
    cached_recoverable_state_ = *to_be_cached_state;
    cached_recoverable_state_empty_ = false;
  }

  if (io_s.ok() && need_log_sync) {
    StopWatch sw(immutable_db_options_.clock, stats_, WAL_FILE_SYNC_MICROS);
    // It's safe to access logs_ with unlocked mutex_ here because:
    //  - we've set getting_synced=true for all logs,
    //    so other threads won't pop from logs_ while we're here,
    //  - only writer thread can push to logs_, and we're in
    //    writer thread, so no one will push to logs_,
    //  - as long as other threads don't modify it, it's safe to read
    //    from std::deque from multiple threads concurrently.
    //
    // Sync operation should work with locked log_write_mutex_, because:
    //   when DBOptions.manual_wal_flush_ is set,
    //   FlushWAL function will be invoked by another thread.
    //   if without locked log_write_mutex_, the log file may get data
    //   corruption

    const bool needs_locking = manual_wal_flush_ && !two_write_queues_;
    if (UNLIKELY(needs_locking)) {
      log_write_mutex_.Lock();
    }

    for (auto& log : logs_) {
      io_s = log.writer->file()->Sync(immutable_db_options_.use_fsync);
      if (!io_s.ok()) {
        break;
      }
    }

    if (UNLIKELY(needs_locking)) {
      log_write_mutex_.Unlock();
    }

    if (io_s.ok() && need_log_dir_sync) {
      // We only sync WAL directory the first time WAL syncing is
      // requested, so that in case users never turn on WAL sync,
      // we can avoid the disk I/O in the write code path.
      io_s = directories_.GetWalDir()->FsyncWithDirOptions(
          IOOptions(), nullptr,
          DirFsyncOptions(DirFsyncOptions::FsyncReason::kNewFileSynced));
    }
  }

  if (merged_batch == &tmp_batch_) {
    tmp_batch_.Clear();
  }
  if (io_s.ok()) {
    auto stats = default_cf_internal_stats_;
    if (need_log_sync) {
      stats->AddDBStats(InternalStats::kIntStatsWalFileSynced, 1);
      RecordTick(stats_, WAL_FILE_SYNCED);
    }
    stats->AddDBStats(InternalStats::kIntStatsWalFileBytes, log_size);
    RecordTick(stats_, WAL_FILE_BYTES, log_size);
    stats->AddDBStats(InternalStats::kIntStatsWriteWithWal, write_with_wal);
    RecordTick(stats_, WRITE_WITH_WAL, write_with_wal);
  }
  return io_s;
}

IOStatus DBImpl::ConcurrentWriteToWAL(
    const WriteThread::WriteGroup& write_group, uint64_t* log_used,
    SequenceNumber* last_sequence, size_t seq_inc) {
  IOStatus io_s;

  assert(two_write_queues_ || immutable_db_options_.unordered_write);
  assert(!write_group.leader->disable_wal);
  // Same holds for all in the batch group
  WriteBatch tmp_batch;
  size_t write_with_wal = 0;
  WriteBatch* to_be_cached_state = nullptr;
  WriteBatch* merged_batch;
  io_s = status_to_io_status(MergeBatch(write_group, &tmp_batch, &merged_batch,
                                        &write_with_wal, &to_be_cached_state));
  if (UNLIKELY(!io_s.ok())) {
    return io_s;
  }

  // We need to lock log_write_mutex_ since logs_ and alive_log_files might be
  // pushed back concurrently
  log_write_mutex_.Lock();
  if (merged_batch == write_group.leader->batch) {
    write_group.leader->log_used = logfile_number_;
  } else if (write_with_wal > 1) {
    for (auto writer : write_group) {
      writer->log_used = logfile_number_;
    }
  }
  *last_sequence = versions_->FetchAddLastAllocatedSequence(seq_inc);
  auto sequence = *last_sequence + 1;
  WriteBatchInternal::SetSequence(merged_batch, sequence);

  log::Writer* log_writer = logs_.back().writer;
  LogFileNumberSize& log_file_number_size = alive_log_files_.back();

  assert(log_writer->get_log_number() == log_file_number_size.number);

  uint64_t log_size;
  io_s = WriteToWAL(*merged_batch, log_writer, log_used, &log_size,
                    write_group.leader->rate_limiter_priority,
                    log_file_number_size);
  if (to_be_cached_state) {
    cached_recoverable_state_ = *to_be_cached_state;
    cached_recoverable_state_empty_ = false;
  }
  log_write_mutex_.Unlock();

  if (io_s.ok()) {
    const bool concurrent = true;
    auto stats = default_cf_internal_stats_;
    stats->AddDBStats(InternalStats::kIntStatsWalFileBytes, log_size,
                      concurrent);
    RecordTick(stats_, WAL_FILE_BYTES, log_size);
    stats->AddDBStats(InternalStats::kIntStatsWriteWithWal, write_with_wal,
                      concurrent);
    RecordTick(stats_, WRITE_WITH_WAL, write_with_wal);
  }
  return io_s;
}

Status DBImpl::WriteRecoverableState() {
  mutex_.AssertHeld();
  if (!cached_recoverable_state_empty_) {
    bool dont_care_bool;
    SequenceNumber next_seq;
    if (two_write_queues_) {
      log_write_mutex_.Lock();
    }
    SequenceNumber seq;
    if (two_write_queues_) {
      seq = versions_->FetchAddLastAllocatedSequence(0);
    } else {
      seq = versions_->LastSequence();
    }
    WriteBatchInternal::SetSequence(&cached_recoverable_state_, seq + 1);
    auto status = WriteBatchInternal::InsertInto(
        &cached_recoverable_state_, column_family_memtables_.get(),
        &flush_scheduler_, &trim_history_scheduler_, true,
        0 /*recovery_log_number*/, this, false /* concurrent_memtable_writes */,
        &next_seq, &dont_care_bool, seq_per_batch_);
    auto last_seq = next_seq - 1;
    if (two_write_queues_) {
      versions_->FetchAddLastAllocatedSequence(last_seq - seq);
      versions_->SetLastPublishedSequence(last_seq);
    }
    versions_->SetLastSequence(last_seq);
    if (two_write_queues_) {
      log_write_mutex_.Unlock();
    }
    if (status.ok() && recoverable_state_pre_release_callback_) {
      const bool DISABLE_MEMTABLE = true;
      for (uint64_t sub_batch_seq = seq + 1;
           sub_batch_seq < next_seq && status.ok(); sub_batch_seq++) {
        uint64_t const no_log_num = 0;
        // Unlock it since the callback might end up locking mutex. e.g.,
        // AddCommitted -> AdvanceMaxEvictedSeq -> GetSnapshotListFromDB
        mutex_.Unlock();
        status = recoverable_state_pre_release_callback_->Callback(
            sub_batch_seq, !DISABLE_MEMTABLE, no_log_num, 0, 1);
        mutex_.Lock();
      }
    }
    if (status.ok()) {
      cached_recoverable_state_.Clear();
      cached_recoverable_state_empty_ = true;
    }
    return status;
  }
  return Status::OK();
}

void DBImpl::SelectColumnFamiliesForAtomicFlush(
    autovector<ColumnFamilyData*>* cfds) {
  for (ColumnFamilyData* cfd : *versions_->GetColumnFamilySet()) {
    if (cfd->IsDropped()) {
      continue;
    }
    if (cfd->imm()->NumNotFlushed() != 0 || !cfd->mem()->IsEmpty() ||
        !cached_recoverable_state_empty_.load()) {
      cfds->push_back(cfd);
    }
  }
}

// Assign sequence number for atomic flush.
void DBImpl::AssignAtomicFlushSeq(const autovector<ColumnFamilyData*>& cfds) {
  assert(immutable_db_options_.atomic_flush);
  auto seq = versions_->LastSequence();
  for (auto cfd : cfds) {
    cfd->imm()->AssignAtomicFlushSeq(seq);
  }
}

Status DBImpl::SwitchWAL(WriteContext* write_context) {
  mutex_.AssertHeld();
  assert(write_context != nullptr);
  Status status;

  // If WAL is supported, we should never disable flush
  if (auto cfd_flush_disabled = GetAnyCFWithAutoFlushDisabled()) {
    ROCKS_LOG_ERROR(immutable_db_options_.info_log,
                    "SwitchWAL called for CF: %d when flush disabled",
                    cfd_flush_disabled->GetID());
    return Status::Incomplete("flush disabled");
  }

  if (alive_log_files_.begin()->getting_flushed) {
    return status;
  }

  auto oldest_alive_log = alive_log_files_.begin()->number;
  bool flush_wont_release_oldest_log = false;
  if (allow_2pc()) {
    auto oldest_log_with_uncommitted_prep =
        logs_with_prep_tracker_.FindMinLogContainingOutstandingPrep();

    assert(oldest_log_with_uncommitted_prep == 0 ||
           oldest_log_with_uncommitted_prep >= oldest_alive_log);
    if (oldest_log_with_uncommitted_prep > 0 &&
        oldest_log_with_uncommitted_prep == oldest_alive_log) {
      if (unable_to_release_oldest_log_) {
        // we already attempted to flush all column families dependent on
        // the oldest alive log but the log still contained uncommitted
        // transactions so there is still nothing that we can do.
        return status;
      } else {
        ROCKS_LOG_WARN(
            immutable_db_options_.info_log,
            "Unable to release oldest log due to uncommitted transaction");
        unable_to_release_oldest_log_ = true;
        flush_wont_release_oldest_log = true;
      }
    }
  }
  if (!flush_wont_release_oldest_log) {
    // we only mark this log as getting flushed if we have successfully
    // flushed all data in this log. If this log contains outstanding prepared
    // transactions then we cannot flush this log until those transactions are
    // commited.
    unable_to_release_oldest_log_ = false;
    alive_log_files_.begin()->getting_flushed = true;
  }

  ROCKS_LOG_INFO(
      immutable_db_options_.info_log,
      "Flushing all column families with data in WAL number %" PRIu64
      ". Total log size is %" PRIu64 " while max_total_wal_size is %" PRIu64,
      oldest_alive_log, total_log_size_.load(), GetMaxTotalWalSize());
  // no need to refcount because drop is happening in write thread, so can't
  // happen while we're in the write thread
  autovector<ColumnFamilyData*> cfds;
  if (immutable_db_options_.atomic_flush) {
    SelectColumnFamiliesForAtomicFlush(&cfds);
  } else {
    for (auto cfd : *versions_->GetColumnFamilySet()) {
      if (cfd->IsDropped()) {
        continue;
      }
      if (cfd->OldestLogToKeep() <= oldest_alive_log) {
        cfds.push_back(cfd);
      }
    }
    MaybeFlushStatsCF(&cfds);
  }
  WriteThread::Writer nonmem_w;
  if (two_write_queues_) {
    nonmem_write_thread_.EnterUnbatched(&nonmem_w, &mutex_);
  }

  for (const auto cfd : cfds) {
    cfd->Ref();
    status = SwitchMemtable(cfd, write_context);
    cfd->UnrefAndTryDelete();
    if (!status.ok()) {
      break;
    }
  }
  if (two_write_queues_) {
    nonmem_write_thread_.ExitUnbatched(&nonmem_w);
  }

  if (status.ok()) {
    if (immutable_db_options_.atomic_flush) {
      AssignAtomicFlushSeq(cfds);
    }
    for (auto cfd : cfds) {
      cfd->imm()->FlushRequested();
      if (!immutable_db_options_.atomic_flush) {
        FlushRequest flush_req;
        GenerateFlushRequest({cfd}, &flush_req);
        SchedulePendingFlush(flush_req, FlushReason::kWalFull);
      }
    }
    if (immutable_db_options_.atomic_flush) {
      FlushRequest flush_req;
      GenerateFlushRequest(cfds, &flush_req);
      SchedulePendingFlush(flush_req, FlushReason::kWalFull);
    }
    MaybeScheduleFlushOrCompaction();
  }
  return status;
}

Status DBImpl::HandleWriteBufferManagerFlush(WriteContext* write_context) {
  mutex_.AssertHeld();
  assert(write_context != nullptr);
  Status status;

  // Before a new memtable is added in SwitchMemtable(),
  // write_buffer_manager_->ShouldFlush() will keep returning true. If another
  // thread is writing to another DB with the same write buffer, they may also
  // be flushed. We may end up with flushing much more DBs than needed. It's
  // suboptimal but still correct.
  // no need to refcount because drop is happening in write thread, so can't
  // happen while we're in the write thread
  autovector<ColumnFamilyData*> cfds;
  if (immutable_db_options_.atomic_flush) {
    SelectColumnFamiliesForAtomicFlush(&cfds);
  } else {
    ColumnFamilyData* cfd_picked = nullptr;
    SequenceNumber seq_num_for_cf_picked = kMaxSequenceNumber;

    for (auto cfd : *versions_->GetColumnFamilySet()) {
      if (cfd->IsDropped()) {
        continue;
      }
      if (!cfd->mem()->IsEmpty() && !cfd->imm()->IsFlushPendingOrRunning()) {
        // We only consider flush on CFs with bytes in the mutable memtable,
        // and no immutable memtables for which flush has yet to finish. If
        // we triggered flush on CFs already trying to flush, we would risk
        // creating too many immutable memtables leading to write stalls.
        uint64_t seq = cfd->mem()->GetCreationSeq();
        if (cfd_picked == nullptr || seq < seq_num_for_cf_picked) {
          cfd_picked = cfd;
          seq_num_for_cf_picked = seq;
        }
      }
    }
    if (cfd_picked != nullptr) {
      cfds.push_back(cfd_picked);
    }
    MaybeFlushStatsCF(&cfds);
  }
  if (!cfds.empty()) {
    ROCKS_LOG_INFO(
        immutable_db_options_.info_log,
        "Flushing triggered to alleviate write buffer memory usage. Write "
        "buffer is using %" ROCKSDB_PRIszt
        " bytes out of a total of %" ROCKSDB_PRIszt ".",
        write_buffer_manager_->memory_usage(),
        write_buffer_manager_->buffer_size());
  }

  MemTableSwitchRecord mem_switch_record;
  std::string replication_sequence;
  if (immutable_db_options_.replication_log_listener) {
    mem_switch_record.next_log_num = versions_->NewFileNumber();
    replication_sequence = RecordMemTableSwitch(
        immutable_db_options_.replication_log_listener, mem_switch_record);
  }

  WriteThread::Writer nonmem_w;
  if (two_write_queues_) {
    nonmem_write_thread_.EnterUnbatched(&nonmem_w, &mutex_);
  }
  for (const auto cfd : cfds) {
    if (cfd->mem()->IsEmpty()) {
      continue;
    }
    cfd->Ref();
    if (immutable_db_options_.replication_log_listener) {
      status = SwitchMemtableWithoutCreatingWAL(cfd, write_context,
                                                mem_switch_record.next_log_num,
                                                replication_sequence);
    } else {
      status = SwitchMemtable(cfd, write_context);
    }
    cfd->UnrefAndTryDelete();
    if (!status.ok()) {
      break;
    }
  }
  if (two_write_queues_) {
    nonmem_write_thread_.ExitUnbatched(&nonmem_w);
  }

  if (status.ok()) {
    if (immutable_db_options_.atomic_flush) {
      AssignAtomicFlushSeq(cfds);
    }
    for (const auto cfd : cfds) {
      cfd->imm()->FlushRequested();
      if (!immutable_db_options_.atomic_flush) {
        FlushRequest flush_req;
        GenerateFlushRequest({cfd}, &flush_req);
        SchedulePendingFlush(flush_req, FlushReason::kWriteBufferManager);
      }
    }
    if (immutable_db_options_.atomic_flush) {
      FlushRequest flush_req;
      GenerateFlushRequest(cfds, &flush_req);
      SchedulePendingFlush(flush_req, FlushReason::kWriteBufferManager);
    }
    MaybeScheduleFlushOrCompaction();
  }
  return status;
}

uint64_t DBImpl::GetMaxTotalWalSize() const {
  uint64_t max_total_wal_size =
      max_total_wal_size_.load(std::memory_order_acquire);
  if (max_total_wal_size > 0) {
    return max_total_wal_size;
  }
  return 4 * max_total_in_memory_state_.load(std::memory_order_acquire);
}

// REQUIRES: mutex_ is held
// REQUIRES: this thread is currently at the front of the writer queue
Status DBImpl::DelayWrite(uint64_t num_bytes,
                          const WriteOptions& write_options) {
  uint64_t time_delayed = 0;
  bool delayed = false;
  {
    StopWatch sw(immutable_db_options_.clock, stats_, WRITE_STALL,
                 &time_delayed);
    uint64_t delay =
        write_controller_.GetDelay(immutable_db_options_.clock, num_bytes);
    TEST_SYNC_POINT("DBImpl::DelayWrite:Start");
    if (delay > 0) {
      if (write_options.no_slowdown) {
        return Status::Incomplete("Write stall");
      }
      TEST_SYNC_POINT("DBImpl::DelayWrite:Sleep");

      // Notify write_thread_ about the stall so it can setup a barrier and
      // fail any pending writers with no_slowdown
      write_thread_.BeginWriteStall();
      mutex_.Unlock();
      TEST_SYNC_POINT("DBImpl::DelayWrite:BeginWriteStallDone");
      // We will delay the write until we have slept for `delay` microseconds
      // or we don't need a delay anymore. We check for cancellation every 1ms
      // (slightly longer because WriteController minimum delay is 1ms, in
      // case of sleep imprecision, rounding, etc.)
      const uint64_t kDelayInterval = 1001;
      uint64_t stall_end = sw.start_time() + delay;
      while (write_controller_.NeedsDelay()) {
        if (immutable_db_options_.clock->NowMicros() >= stall_end) {
          // We already delayed this write `delay` microseconds
          break;
        }

        delayed = true;
        // Sleep for 0.001 seconds
        immutable_db_options_.clock->SleepForMicroseconds(kDelayInterval);
      }
      mutex_.Lock();
      write_thread_.EndWriteStall();
    }

    // Don't wait if there's a background error, even if its a soft error. We
    // might wait here indefinitely as the background compaction may never
    // finish successfully, resulting in the stall condition lasting
    // indefinitely
    while (error_handler_.GetBGError().ok() && write_controller_.IsStopped() &&
           !shutting_down_.load(std::memory_order_relaxed)) {
      if (write_options.no_slowdown) {
        return Status::Incomplete("Write stall");
      }
      delayed = true;

      // Notify write_thread_ about the stall so it can setup a barrier and
      // fail any pending writers with no_slowdown
      write_thread_.BeginWriteStall();
      TEST_SYNC_POINT("DBImpl::DelayWrite:Wait");
      bg_cv_.Wait();
      write_thread_.EndWriteStall();
    }
  }
  assert(!delayed || !write_options.no_slowdown);
  if (delayed) {
    default_cf_internal_stats_->AddDBStats(
        InternalStats::kIntStatsWriteStallMicros, time_delayed);
    RecordTick(stats_, STALL_MICROS, time_delayed);
  }

  // If DB is not in read-only mode and write_controller is not stopping
  // writes, we can ignore any background errors and allow the write to
  // proceed
  Status s;
  if (write_controller_.IsStopped()) {
    if (!shutting_down_.load(std::memory_order_relaxed)) {
      // If writes are still stopped and db not shutdown, it means we bailed
      // due to a background error
      s = Status::Incomplete(error_handler_.GetBGError().ToString());
    } else {
      s = Status::ShutdownInProgress("stalled writes");
    }
  }
  if (error_handler_.IsDBStopped()) {
    s = error_handler_.GetBGError();
  }
  return s;
}

// REQUIRES: mutex_ is held
// REQUIRES: this thread is currently at the front of the writer queue
void DBImpl::WriteBufferManagerStallWrites() {
  mutex_.AssertHeld();
  // First block future writer threads who want to add themselves to the queue
  // of WriteThread.
  write_thread_.BeginWriteStall();
  mutex_.Unlock();

  // Change the state to State::Blocked.
  static_cast<WBMStallInterface*>(wbm_stall_.get())
      ->SetState(WBMStallInterface::State::BLOCKED);
  // Then WriteBufferManager will add DB instance to its queue
  // and block this thread by calling WBMStallInterface::Block().
  write_buffer_manager_->BeginWriteStall(wbm_stall_.get());
  wbm_stall_->Block();

  mutex_.Lock();
  // Stall has ended. Signal writer threads so that they can add
  // themselves to the WriteThread queue for writes.
  write_thread_.EndWriteStall();
}

Status DBImpl::ThrottleLowPriWritesIfNeeded(const WriteOptions& write_options,
                                            WriteBatch* my_batch) {
  assert(write_options.low_pri);
  // This is called outside the DB mutex. Although it is safe to make the call,
  // the consistency condition is not guaranteed to hold. It's OK to live with
  // it in this case.
  // If we need to speed compaction, it means the compaction is left behind
  // and we start to limit low pri writes to a limit.
  if (write_controller_.NeedSpeedupCompaction()) {
    if (allow_2pc() && (my_batch->HasCommit() || my_batch->HasRollback())) {
      // For 2PC, we only rate limit prepare, not commit.
      return Status::OK();
    }
    if (write_options.no_slowdown) {
      return Status::Incomplete("Low priority write stall");
    } else {
      assert(my_batch != nullptr);
      // Rate limit those writes. The reason that we don't completely wait
      // is that in case the write is heavy, low pri writes may never have
      // a chance to run. Now we guarantee we are still slowly making
      // progress.
      PERF_TIMER_GUARD(write_delay_time);
      write_controller_.low_pri_rate_limiter()->Request(
          my_batch->GetDataSize(), Env::IO_HIGH, nullptr /* stats */,
          RateLimiter::OpType::kWrite);
    }
  }
  return Status::OK();
}

void DBImpl::MaybeFlushStatsCF(autovector<ColumnFamilyData*>* cfds) {
  assert(cfds != nullptr);
  if (!cfds->empty() && immutable_db_options_.persist_stats_to_disk) {
    ColumnFamilyData* cfd_stats =
        versions_->GetColumnFamilySet()->GetColumnFamily(
            kPersistentStatsColumnFamilyName);
    if (cfd_stats != nullptr && !cfd_stats->mem()->IsEmpty()) {
      for (ColumnFamilyData* cfd : *cfds) {
        if (cfd == cfd_stats) {
          // stats CF already included in cfds
          return;
        }
      }
      // force flush stats CF when its log number is less than all other CF's
      // log numbers
      bool force_flush_stats_cf = true;
      for (auto* loop_cfd : *versions_->GetColumnFamilySet()) {
        if (loop_cfd == cfd_stats) {
          continue;
        }
        if (loop_cfd->GetLogNumber() <= cfd_stats->GetLogNumber()) {
          force_flush_stats_cf = false;
        }
      }
      if (force_flush_stats_cf) {
        cfds->push_back(cfd_stats);
        ROCKS_LOG_INFO(immutable_db_options_.info_log,
                       "Force flushing stats CF with automated flush "
                       "to avoid holding old logs");
      }
    }
  }
}

Status DBImpl::TrimMemtableHistory(WriteContext* context) {
  autovector<ColumnFamilyData*> cfds;
  ColumnFamilyData* tmp_cfd;
  while ((tmp_cfd = trim_history_scheduler_.TakeNextColumnFamily()) !=
         nullptr) {
    cfds.push_back(tmp_cfd);
  }
  for (auto& cfd : cfds) {
    autovector<MemTable*> to_delete;
    bool trimmed = cfd->imm()->TrimHistory(&context->memtables_to_free_,
                                           cfd->mem()->MemoryAllocatedBytes());
    if (trimmed) {
      context->superversion_context.NewSuperVersion();
      assert(context->superversion_context.new_superversion.get() != nullptr);
      cfd->InstallSuperVersion(&context->superversion_context, &mutex_);
    }

    if (cfd->UnrefAndTryDelete()) {
      cfd = nullptr;
    }
  }
  return Status::OK();
}

Status DBImpl::ScheduleFlushes(WriteContext* context) {
  autovector<ColumnFamilyData*> cfds;
  if (immutable_db_options_.atomic_flush) {
    if (auto cfd_auto_flush_disabled = GetAnyCFWithAutoFlushDisabled()) {
      ROCKS_LOG_INFO(
          immutable_db_options_.info_log,
          "ScheduleFlushes won't be triggered since atomic_flush enabled "
          "and CF: %d has auto flush disabled",
          cfd_auto_flush_disabled->GetID());
      return Status::OK();
    }
    SelectColumnFamiliesForAtomicFlush(&cfds);
    for (auto cfd : cfds) {
      cfd->Ref();
    }
    flush_scheduler_.Clear();
  } else {
    ColumnFamilyData* tmp_cfd;
    while ((tmp_cfd = flush_scheduler_.TakeNextColumnFamily()) != nullptr) {
      cfds.push_back(tmp_cfd);
    }
    MaybeFlushStatsCF(&cfds);
  }

  Status status;
  WriteThread::Writer nonmem_w;
  if (two_write_queues_) {
    nonmem_write_thread_.EnterUnbatched(&nonmem_w, &mutex_);
  }

  MemTableSwitchRecord mem_switch_record;
  std::string replication_sequence;
  if (immutable_db_options_.replication_log_listener) {
    mem_switch_record.next_log_num = versions_->NewFileNumber();
    replication_sequence = RecordMemTableSwitch(
      immutable_db_options_.replication_log_listener,
      mem_switch_record);
  }

  for (auto& cfd : cfds) {
    if (!cfd->mem()->IsEmpty()) {
      if (immutable_db_options_.replication_log_listener) {
        status = SwitchMemtableWithoutCreatingWAL(
            cfd, context, mem_switch_record.next_log_num, replication_sequence);
      } else {
        status = SwitchMemtable(cfd, context);
      }
    }
    if (cfd->UnrefAndTryDelete()) {
      cfd = nullptr;
    }
    if (!status.ok()) {
      break;
    }
  }

  if (two_write_queues_) {
    nonmem_write_thread_.ExitUnbatched(&nonmem_w);
  }

  if (status.ok()) {
    if (immutable_db_options_.atomic_flush) {
      AssignAtomicFlushSeq(cfds);
      FlushRequest flush_req;
      GenerateFlushRequest(cfds, &flush_req);
      SchedulePendingFlush(flush_req, FlushReason::kWriteBufferFull);
    } else {
      for (auto* cfd : cfds) {
        FlushRequest flush_req;
        GenerateFlushRequest({cfd}, &flush_req);
        SchedulePendingFlush(flush_req, FlushReason::kWriteBufferFull);
      }
    }
    MaybeScheduleFlushOrCompaction();
  }
  return status;
}

#ifndef ROCKSDB_LITE
void DBImpl::NotifyOnMemTableSealed(ColumnFamilyData* /*cfd*/,
                                    const MemTableInfo& mem_table_info) {
  if (immutable_db_options_.listeners.size() == 0U) {
    return;
  }
  if (shutting_down_.load(std::memory_order_acquire)) {
    return;
  }

  mutex_.Unlock();
  for (auto listener : immutable_db_options_.listeners) {
    listener->OnMemTableSealed(mem_table_info);
  }
  mutex_.Lock();
}
#endif  // ROCKSDB_LITE

Status DBImpl::SwitchMemtableWithoutCreatingWAL(
    ColumnFamilyData* cfd, WriteContext* context, uint64_t next_log_num,
    const std::string& replication_sequence) {
  mutex_.AssertHeld();
  MemTable* new_mem = nullptr;

  // Attempt to switch to a new memtable and trigger flush of old.
  assert(versions_->prev_log_number() == 0);

  const MutableCFOptions mutable_cf_options = *cfd->GetLatestMutableCFOptions();

  // Set memtable_info for memtable sealed callback
#ifndef ROCKSDB_LITE
  MemTableInfo memtable_info;
  memtable_info.cf_name = cfd->GetName();
  memtable_info.first_seqno = cfd->mem()->GetFirstSequenceNumber();
  memtable_info.earliest_seqno = cfd->mem()->GetEarliestSequenceNumber();
  memtable_info.num_entries = cfd->mem()->num_entries();
  memtable_info.num_deletes = cfd->mem()->num_deletes();
#endif  // ROCKSDB_LITE
  int num_imm_unflushed = cfd->imm()->NumNotFlushed();
  SequenceNumber seq = versions_->LastSequence();
  new_mem = cfd->ConstructNewMemtable(mutable_cf_options, seq);
  assert(new_mem != nullptr);
  context->superversion_context.NewSuperVersion();
  ROCKS_LOG_INFO(immutable_db_options_.info_log,
                 "[%s] New memtable created with log file: #%" PRIu64
                 ". Immutable memtables: %d.\n",
                 cfd->GetName().c_str(), next_log_num, num_imm_unflushed);
  log_write_mutex_.Lock();
  logfile_number_ = next_log_num;
  // alive_log_files_ and logs_ size should be 1, so updating front is exactly the same as
  // updating back
  alive_log_files_.front().number = next_log_num;
  logs_.front().number = next_log_num;
  log_write_mutex_.Unlock();

  // Move empty CFs' log number to the new log number
  for (auto cf : *versions_->GetColumnFamilySet()) {
    // all this is just optimization to delete logs that
    // are no longer needed -- if CF is empty, that means it
    // doesn't need that particular log to stay alive, so we just
    // advance the log number. no need to persist this in the manifest
    if (cf->IsEmpty()) {
      cf->SetLogNumber(logfile_number_);
      cf->mem()->SetCreationSeq(versions_->LastSequence());
    }
  }

  cfd->mem()->SetNextLogNumber(logfile_number_);
  cfd->mem()->SetReplicationSequence(replication_sequence);
  cfd->imm()->Add(cfd->mem(), &context->memtables_to_free_);
  new_mem->Ref();
  cfd->SetMemtable(new_mem);
  InstallSuperVersionAndScheduleWork(cfd, &context->superversion_context,
                                     mutable_cf_options);
#ifndef ROCKSDB_LITE
  // Notify client that memtable is sealed, now that we have successfully
  // installed a new memtable
  NotifyOnMemTableSealed(cfd, memtable_info);
#endif  // ROCKSDB_LITE
  return Status::OK();
}

// REQUIRES: mutex_ is held
// REQUIRES: this thread is currently at the front of the writer queue
// REQUIRES: this thread is currently at the front of the 2nd writer queue if
// two_write_queues_ is true (This is to simplify the reasoning.)
Status DBImpl::SwitchMemtable(ColumnFamilyData* cfd, WriteContext* context) {
  // SwitchMemtableWithoutCreatingWAL should be used when
  // replication_log_listener is set
  assert(!immutable_db_options_.replication_log_listener);
  mutex_.AssertHeld();
  log::Writer* new_log = nullptr;
  MemTable* new_mem = nullptr;
  IOStatus io_s;

  // Recoverable state is persisted in WAL. After memtable switch, WAL might
  // be deleted, so we write the state to memtable to be persisted as well.
  Status s = WriteRecoverableState();
  if (!s.ok()) {
    return s;
  }

  // Attempt to switch to a new memtable and trigger flush of old.
  // Do this without holding the dbmutex lock.
  assert(versions_->prev_log_number() == 0);
  if (two_write_queues_) {
    log_write_mutex_.Lock();
  }
  bool creating_new_log = !log_empty_;
  if (two_write_queues_) {
    log_write_mutex_.Unlock();
  }
  uint64_t recycle_log_number = 0;
  if (creating_new_log && immutable_db_options_.recycle_log_file_num &&
      !log_recycle_files_.empty()) {
    recycle_log_number = log_recycle_files_.front();
  }
  uint64_t new_log_number =
      creating_new_log ? versions_->NewFileNumber() : logfile_number_;
  const MutableCFOptions mutable_cf_options = *cfd->GetLatestMutableCFOptions();

  // Set memtable_info for memtable sealed callback
#ifndef ROCKSDB_LITE
  MemTableInfo memtable_info;
  memtable_info.cf_name = cfd->GetName();
  memtable_info.first_seqno = cfd->mem()->GetFirstSequenceNumber();
  memtable_info.earliest_seqno = cfd->mem()->GetEarliestSequenceNumber();
  memtable_info.num_entries = cfd->mem()->num_entries();
  memtable_info.num_deletes = cfd->mem()->num_deletes();
#endif  // ROCKSDB_LITE
  // Log this later after lock release. It may be outdated, e.g., if background
  // flush happens before logging, but that should be ok.
  int num_imm_unflushed = cfd->imm()->NumNotFlushed();
  const auto preallocate_block_size =
      GetWalPreallocateBlockSize(mutable_cf_options.write_buffer_size);
  mutex_.Unlock();
  if (creating_new_log) {
    // TODO: Write buffer size passed in should be max of all CF's instead
    // of mutable_cf_options.write_buffer_size.
    io_s = CreateWAL(new_log_number, recycle_log_number, preallocate_block_size,
                     &new_log);
    if (s.ok()) {
      s = io_s;
    }
  }
  if (s.ok()) {
    SequenceNumber seq = versions_->LastSequence();
    new_mem = cfd->ConstructNewMemtable(mutable_cf_options, seq);
    context->superversion_context.NewSuperVersion();
  }
  ROCKS_LOG_INFO(immutable_db_options_.info_log,
                 "[%s] New memtable created with log file: #%" PRIu64
                 ". Immutable memtables: %d.\n",
                 cfd->GetName().c_str(), new_log_number, num_imm_unflushed);
  // There should be no concurrent write as the thread is at the front of
  // writer queue
  cfd->mem()->ConstructFragmentedRangeTombstones();

  mutex_.Lock();
  if (recycle_log_number != 0) {
    // Since renaming the file is done outside DB mutex, we need to ensure
    // concurrent full purges don't delete the file while we're recycling it.
    // To achieve that we hold the old log number in the recyclable list until
    // after it has been renamed.
    assert(log_recycle_files_.front() == recycle_log_number);
    log_recycle_files_.pop_front();
  }
  if (s.ok() && creating_new_log) {
    InstrumentedMutexLock l(&log_write_mutex_);
    assert(new_log != nullptr);
    if (!logs_.empty()) {
      // Alway flush the buffer of the last log before switching to a new one
      log::Writer* cur_log_writer = logs_.back().writer;
      if (error_handler_.IsRecoveryInProgress()) {
        // In recovery path, we force another try of writing WAL buffer.
        cur_log_writer->file()->reset_seen_error();
      }
      io_s = cur_log_writer->WriteBuffer();
      if (s.ok()) {
        s = io_s;
      }
      if (!s.ok()) {
        ROCKS_LOG_WARN(immutable_db_options_.info_log,
                       "[%s] Failed to switch from #%" PRIu64 " to #%" PRIu64
                       "  WAL file\n",
                       cfd->GetName().c_str(), cur_log_writer->get_log_number(),
                       new_log_number);
      }
    }
    if (s.ok()) {
      logfile_number_ = new_log_number;
      log_empty_ = true;
      log_dir_synced_ = false;
      logs_.emplace_back(logfile_number_, new_log);
      alive_log_files_.push_back(LogFileNumberSize(logfile_number_));
    }
  }

  if (!s.ok()) {
    // how do we fail if we're not creating new log?
    assert(creating_new_log);
    delete new_mem;
    delete new_log;
    context->superversion_context.new_superversion.reset();
    // We may have lost data from the WritableFileBuffer in-memory buffer for
    // the current log, so treat it as a fatal error and set bg_error
    if (!io_s.ok()) {
      error_handler_.SetBGError(io_s, BackgroundErrorReason::kMemTable);
    } else {
      error_handler_.SetBGError(s, BackgroundErrorReason::kMemTable);
    }
    // Read back bg_error in order to get the right severity
    s = error_handler_.GetBGError();
    return s;
  }

  bool empty_cf_updated = false;
  if (immutable_db_options_.track_and_verify_wals_in_manifest &&
      !immutable_db_options_.allow_2pc && creating_new_log) {
    // In non-2pc mode, WALs become obsolete if they do not contain unflushed
    // data. Updating the empty CF's log number might cause some WALs to become
    // obsolete. So we should track the WAL obsoletion event before actually
    // updating the empty CF's log number.
    uint64_t min_wal_number_to_keep =
        versions_->PreComputeMinLogNumberWithUnflushedData(logfile_number_);
    if (min_wal_number_to_keep >
        versions_->GetWalSet().GetMinWalNumberToKeep()) {
      // Get a snapshot of the empty column families.
      // LogAndApply may release and reacquire db
      // mutex, during that period, column family may become empty (e.g. its
      // flush succeeds), then it affects the computed min_log_number_to_keep,
      // so we take a snapshot for consistency of column family data
      // status. If a column family becomes non-empty afterwards, its active log
      // should still be the created new log, so the min_log_number_to_keep is
      // not affected.
      autovector<ColumnFamilyData*> empty_cfs;
      for (auto cf : *versions_->GetColumnFamilySet()) {
        if (cf->IsEmpty()) {
          empty_cfs.push_back(cf);
        }
      }

      VersionEdit wal_deletion;
      wal_deletion.DeleteWalsBefore(min_wal_number_to_keep);
      s = versions_->LogAndApplyToDefaultColumnFamily(&wal_deletion, &mutex_,
                                                      directories_.GetDbDir());
      if (!s.ok() && versions_->io_status().IsIOError()) {
        s = error_handler_.SetBGError(versions_->io_status(),
                                      BackgroundErrorReason::kManifestWrite);
      }
      if (!s.ok()) {
        return s;
      }

      for (auto cf : empty_cfs) {
        if (cf->IsEmpty()) {
          cf->SetLogNumber(logfile_number_);
          // MEMPURGE: No need to change this, because new adds
          // should still receive new sequence numbers.
          cf->mem()->SetCreationSeq(versions_->LastSequence());
        }  // cf may become non-empty.
      }
      empty_cf_updated = true;
    }
  }
  if (!empty_cf_updated) {
    for (auto cf : *versions_->GetColumnFamilySet()) {
      // all this is just optimization to delete logs that
      // are no longer needed -- if CF is empty, that means it
      // doesn't need that particular log to stay alive, so we just
      // advance the log number. no need to persist this in the manifest
      if (cf->IsEmpty()) {
        if (creating_new_log) {
          cf->SetLogNumber(logfile_number_);
        }
        cf->mem()->SetCreationSeq(versions_->LastSequence());
      }
    }
  }

  cfd->mem()->SetNextLogNumber(logfile_number_);
  assert(new_mem != nullptr);
  cfd->imm()->Add(cfd->mem(), &context->memtables_to_free_);
  new_mem->Ref();
  cfd->SetMemtable(new_mem);
  InstallSuperVersionAndScheduleWork(cfd, &context->superversion_context,
                                     mutable_cf_options);

#ifndef ROCKSDB_LITE
  // Notify client that memtable is sealed, now that we have successfully
  // installed a new memtable
  NotifyOnMemTableSealed(cfd, memtable_info);
#endif  // ROCKSDB_LITE
  // It is possible that we got here without checking the value of i_os, but
  // that is okay.  If we did, it most likely means that s was already an error.
  // In any case, ignore any unchecked error for i_os here.
  io_s.PermitUncheckedError();
  return s;
}

size_t DBImpl::GetWalPreallocateBlockSize(uint64_t write_buffer_size) const {
  mutex_.AssertHeld();
  size_t bsize =
      static_cast<size_t>(write_buffer_size / 10 + write_buffer_size);
  // Some users might set very high write_buffer_size and rely on
  // max_total_wal_size or other parameters to control the WAL size.
  if (mutable_db_options_.max_total_wal_size > 0) {
    bsize = std::min<size_t>(
        bsize, static_cast<size_t>(mutable_db_options_.max_total_wal_size));
  }
  if (immutable_db_options_.db_write_buffer_size > 0) {
    bsize = std::min<size_t>(bsize, immutable_db_options_.db_write_buffer_size);
  }
  if (immutable_db_options_.write_buffer_manager &&
      immutable_db_options_.write_buffer_manager->enabled()) {
    bsize = std::min<size_t>(
        bsize, immutable_db_options_.write_buffer_manager->buffer_size());
  }

  return bsize;
}

// Default implementations of convenience methods that subclasses of DB
// can call if they wish
Status DB::Put(const WriteOptions& opt, ColumnFamilyHandle* column_family,
               const Slice& key, const Slice& value) {
  // Pre-allocate size of write batch conservatively.
  // 8 bytes are taken by header, 4 bytes for count, 1 byte for type,
  // and we allocate 11 extra bytes for key length, as well as value length.
  WriteBatch batch(key.size() + value.size() + 24, 0 /* max_bytes */,
                   opt.protection_bytes_per_key, 0 /* default_cf_ts_sz */);
  Status s = batch.Put(column_family, key, value);
  if (!s.ok()) {
    return s;
  }
  return Write(opt, &batch);
}

Status DB::Put(const WriteOptions& opt, ColumnFamilyHandle* column_family,
               const Slice& key, const Slice& ts, const Slice& value) {
  ColumnFamilyHandle* default_cf = DefaultColumnFamily();
  assert(default_cf);
  const Comparator* const default_cf_ucmp = default_cf->GetComparator();
  assert(default_cf_ucmp);
  WriteBatch batch(0 /* reserved_bytes */, 0 /* max_bytes */,
                   opt.protection_bytes_per_key,
                   default_cf_ucmp->timestamp_size());
  Status s = batch.Put(column_family, key, ts, value);
  if (!s.ok()) {
    return s;
  }
  return Write(opt, &batch);
}

Status DB::PutEntity(const WriteOptions& options,
                     ColumnFamilyHandle* column_family, const Slice& key,
                     const WideColumns& columns) {
  const ColumnFamilyHandle* const default_cf = DefaultColumnFamily();
  assert(default_cf);

  const Comparator* const default_cf_ucmp = default_cf->GetComparator();
  assert(default_cf_ucmp);

  WriteBatch batch(/* reserved_bytes */ 0, /* max_bytes */ 0,
                   options.protection_bytes_per_key,
                   default_cf_ucmp->timestamp_size());

  const Status s = batch.PutEntity(column_family, key, columns);
  if (!s.ok()) {
    return s;
  }

  return Write(options, &batch);
}

Status DB::Delete(const WriteOptions& opt, ColumnFamilyHandle* column_family,
                  const Slice& key) {
  WriteBatch batch(0 /* reserved_bytes */, 0 /* max_bytes */,
                   opt.protection_bytes_per_key, 0 /* default_cf_ts_sz */);
  Status s = batch.Delete(column_family, key);
  if (!s.ok()) {
    return s;
  }
  return Write(opt, &batch);
}

Status DB::Delete(const WriteOptions& opt, ColumnFamilyHandle* column_family,
                  const Slice& key, const Slice& ts) {
  ColumnFamilyHandle* default_cf = DefaultColumnFamily();
  assert(default_cf);
  const Comparator* const default_cf_ucmp = default_cf->GetComparator();
  assert(default_cf_ucmp);
  WriteBatch batch(0 /* reserved_bytes */, 0 /* max_bytes */,
                   opt.protection_bytes_per_key,
                   default_cf_ucmp->timestamp_size());
  Status s = batch.Delete(column_family, key, ts);
  if (!s.ok()) {
    return s;
  }
  return Write(opt, &batch);
}

Status DB::SingleDelete(const WriteOptions& opt,
                        ColumnFamilyHandle* column_family, const Slice& key) {
  WriteBatch batch(0 /* reserved_bytes */, 0 /* max_bytes */,
                   opt.protection_bytes_per_key, 0 /* default_cf_ts_sz */);
  Status s = batch.SingleDelete(column_family, key);
  if (!s.ok()) {
    return s;
  }
  return Write(opt, &batch);
}

Status DB::SingleDelete(const WriteOptions& opt,
                        ColumnFamilyHandle* column_family, const Slice& key,
                        const Slice& ts) {
  ColumnFamilyHandle* default_cf = DefaultColumnFamily();
  assert(default_cf);
  const Comparator* const default_cf_ucmp = default_cf->GetComparator();
  assert(default_cf_ucmp);
  WriteBatch batch(0 /* reserved_bytes */, 0 /* max_bytes */,
                   opt.protection_bytes_per_key,
                   default_cf_ucmp->timestamp_size());
  Status s = batch.SingleDelete(column_family, key, ts);
  if (!s.ok()) {
    return s;
  }
  return Write(opt, &batch);
}

Status DB::DeleteRange(const WriteOptions& opt,
                       ColumnFamilyHandle* column_family,
                       const Slice& begin_key, const Slice& end_key) {
  WriteBatch batch(0 /* reserved_bytes */, 0 /* max_bytes */,
                   opt.protection_bytes_per_key, 0 /* default_cf_ts_sz */);
  Status s = batch.DeleteRange(column_family, begin_key, end_key);
  if (!s.ok()) {
    return s;
  }
  return Write(opt, &batch);
}

Status DB::DeleteRange(const WriteOptions& opt,
                       ColumnFamilyHandle* column_family,
                       const Slice& begin_key, const Slice& end_key,
                       const Slice& ts) {
  ColumnFamilyHandle* default_cf = DefaultColumnFamily();
  assert(default_cf);
  const Comparator* const default_cf_ucmp = default_cf->GetComparator();
  assert(default_cf_ucmp);
  WriteBatch batch(0 /* reserved_bytes */, 0 /* max_bytes */,
                   opt.protection_bytes_per_key,
                   default_cf_ucmp->timestamp_size());
  Status s = batch.DeleteRange(column_family, begin_key, end_key, ts);
  if (!s.ok()) {
    return s;
  }
  return Write(opt, &batch);
}

Status DB::Merge(const WriteOptions& opt, ColumnFamilyHandle* column_family,
                 const Slice& key, const Slice& value) {
  WriteBatch batch(0 /* reserved_bytes */, 0 /* max_bytes */,
                   opt.protection_bytes_per_key, 0 /* default_cf_ts_sz */);
  Status s = batch.Merge(column_family, key, value);
  if (!s.ok()) {
    return s;
  }
  return Write(opt, &batch);
}
}  // namespace ROCKSDB_NAMESPACE<|MERGE_RESOLUTION|>--- conflicted
+++ resolved
@@ -165,15 +165,11 @@
                          uint64_t* log_used, uint64_t log_ref,
                          bool disable_memtable, uint64_t* seq_used,
                          size_t batch_cnt,
-<<<<<<< HEAD
-                         PreReleaseCallback* pre_release_callback) {
+                         PreReleaseCallback* pre_release_callback,
+                         PostMemTableCallback* post_memtable_callback) {
   if (!pre_release_callback) {
     pre_release_callback = write_options.pre_release_callback;
   }
-=======
-                         PreReleaseCallback* pre_release_callback,
-                         PostMemTableCallback* post_memtable_callback) {
->>>>>>> bf2c3351
   assert(!seq_per_batch_ || batch_cnt != 0);
   assert(my_batch == nullptr || my_batch->Count() == 0 ||
          write_options.protection_bytes_per_key == 0 ||
