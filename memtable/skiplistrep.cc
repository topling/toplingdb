--- conflicted
+++ resolved
@@ -46,23 +46,14 @@
    skip_list_.InsertWithHint(static_cast<char*>(handle), hint);
  }
 
-<<<<<<< HEAD
  bool InsertKeyWithHint(KeyHandle handle, void** hint) override {
    return skip_list_.InsertWithHint(static_cast<char*>(handle), hint);
  }
-=======
-  // Returns true iff an entry that compares equal to key is in the list.
-  virtual bool Contains(const Slice& internal_key) const override {
-    std::string memtable_key;
-    return skip_list_.Contains(EncodeKey(&memtable_key, internal_key));
-  }
->>>>>>> 2c79f4db
 
  void InsertWithHintConcurrently(KeyHandle handle, void** hint) override {
    skip_list_.InsertWithHintConcurrently(static_cast<char*>(handle), hint);
  }
 
-<<<<<<< HEAD
  bool InsertKeyWithHintConcurrently(KeyHandle handle, void** hint) override {
    return skip_list_.InsertWithHintConcurrently(static_cast<char*>(handle),
                                                 hint);
@@ -89,24 +80,12 @@
  void Get(const LookupKey& k, void* callback_args,
           bool (*callback_func)(void* arg, const char* entry)) override {
    SkipListRep::Iterator iter(&skip_list_);
+    EncodedKeyValuePair pair;
    Slice dummy_slice;
    for (iter.Seek(dummy_slice, k.memtable_key().data());
         iter.Valid() && callback_func(callback_args, iter.key()); iter.Next()) {
    }
  }
-=======
-  virtual void Get(const LookupKey& k, void* callback_args,
-                   bool (*callback_func)(void* arg,
-                                         const KeyValuePair*)) override {
-    SkipListRep::Iterator iter(&skip_list_);
-    EncodedKeyValuePair pair;
-    Slice dummy_slice;
-    for (iter.Seek(dummy_slice, k.memtable_key().data());
-         iter.Valid() && callback_func(callback_args, pair.SetKey(iter.key()));
-         iter.Next()) {
-    }
-  }
->>>>>>> 2c79f4db
 
   uint64_t ApproximateNumEntries(const Slice& start_ikey,
                                  const Slice& end_ikey) override {
@@ -171,15 +150,7 @@
 
     // Position at the last entry in list.
     // Final state of iterator is Valid() iff list is not empty.
-<<<<<<< HEAD
     void SeekToLast() override { iter_.SeekToLast(); }
-=======
-    virtual void SeekToLast() override {
-      iter_.SeekToLast();
-    }
-
-    virtual bool IsSeekForPrevSupported() const { return true; }
->>>>>>> 2c79f4db
 
    protected:
     std::string tmp_;       // For passing to EncodeKey
