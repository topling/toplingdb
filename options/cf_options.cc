--- conflicted
+++ resolved
@@ -894,14 +894,10 @@
           cf_options.memtable_insert_with_hint_prefix_extractor),
       cf_paths(cf_options.cf_paths),
       compaction_thread_limiter(cf_options.compaction_thread_limiter),
-<<<<<<< HEAD
+      compaction_executor_factory(cf_options.compaction_executor_factory),
+      html_user_key_coder(cf_options.html_user_key_coder),
       sst_partitioner_factory(cf_options.sst_partitioner_factory),
       blob_cache(cf_options.blob_cache) {}
-=======
-      compaction_executor_factory(cf_options.compaction_executor_factory),
-      html_user_key_coder(cf_options.html_user_key_coder),
-      sst_partitioner_factory(cf_options.sst_partitioner_factory) {}
->>>>>>> c30b2fa5
 
 ImmutableOptions::ImmutableOptions() : ImmutableOptions(Options()) {}
 
