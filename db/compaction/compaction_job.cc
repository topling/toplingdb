//  Copyright (c) 2011-present, Facebook, Inc.  All rights reserved.
//  This source code is licensed under both the GPLv2 (found in the
//  COPYING file in the root directory) and Apache 2.0 License
//  (found in the LICENSE.Apache file in the root directory).
//
// Copyright (c) 2011 The LevelDB Authors. All rights reserved.
// Use of this source code is governed by a BSD-style license that can be
// found in the LICENSE file. See the AUTHORS file for names of contributors.

#include "db/compaction/compaction_job.h"
#include "compaction_executor.h"

#include <algorithm>
#include <cinttypes>
#include <functional>
#include <list>
#include <memory>
#include <random>
#include <set>
#include <thread>
#include <utility>
#include <vector>

#include "db/blob/blob_counting_iterator.h"
#include "db/blob/blob_file_addition.h"
#include "db/blob/blob_file_builder.h"
#include "db/blob/blob_garbage_meter.h"
#include "db/builder.h"
#include "db/compaction/clipping_iterator.h"
#include "db/db_impl/db_impl.h"
#include "db/db_iter.h"
#include "db/dbformat.h"
#include "db/error_handler.h"
#include "db/event_helpers.h"
#include "db/log_reader.h"
#include "db/log_writer.h"
#include "db/memtable.h"
#include "db/memtable_list.h"
#include "db/merge_context.h"
#include "db/merge_helper.h"
#include "db/output_validator.h"
#include "db/range_del_aggregator.h"
#include "db/version_set.h"
#include "file/filename.h"
#include "file/read_write_util.h"
#include "file/sst_file_manager_impl.h"
#include "file/writable_file_writer.h"
#include "logging/log_buffer.h"
#include "logging/logging.h"
#include "monitoring/iostats_context_imp.h"
#include "monitoring/perf_context_imp.h"
#include "monitoring/thread_status_util.h"
#include "options/configurable_helper.h"
#include "options/options_helper.h"
#include "port/port.h"
#include "rocksdb/db.h"
#include "rocksdb/env.h"
#include "rocksdb/merge_operator.h"
#include "rocksdb/sst_partitioner.h"
#include "rocksdb/statistics.h"
#include "rocksdb/status.h"
#include "rocksdb/table.h"
#include "rocksdb/utilities/options_type.h"
#include "table/block_based/block.h"
#include "table/block_based/block_based_table_factory.h"
#include "table/merging_iterator.h"
#include "table/table_builder.h"
#include "test_util/sync_point.h"
#include "util/coding.h"
#include "util/hash.h"
#include "util/mutexlock.h"
#include "util/random.h"
#include "util/stop_watch.h"
#include "util/string_util.h"

namespace ROCKSDB_NAMESPACE {

const char* GetCompactionReasonString(CompactionReason compaction_reason) {
  switch (compaction_reason) {
    case CompactionReason::kUnknown:
      return "Unknown";
    case CompactionReason::kLevelL0FilesNum:
      return "LevelL0FilesNum";
    case CompactionReason::kLevelMaxLevelSize:
      return "LevelMaxLevelSize";
    case CompactionReason::kUniversalSizeAmplification:
      return "UniversalSizeAmplification";
    case CompactionReason::kUniversalSizeRatio:
      return "UniversalSizeRatio";
    case CompactionReason::kUniversalSortedRunNum:
      return "UniversalSortedRunNum";
    case CompactionReason::kFIFOMaxSize:
      return "FIFOMaxSize";
    case CompactionReason::kFIFOReduceNumFiles:
      return "FIFOReduceNumFiles";
    case CompactionReason::kFIFOTtl:
      return "FIFOTtl";
    case CompactionReason::kManualCompaction:
      return "ManualCompaction";
    case CompactionReason::kFilesMarkedForCompaction:
      return "FilesMarkedForCompaction";
    case CompactionReason::kBottommostFiles:
      return "BottommostFiles";
    case CompactionReason::kTtl:
      return "Ttl";
    case CompactionReason::kFlush:
      return "Flush";
    case CompactionReason::kExternalSstIngestion:
      return "ExternalSstIngestion";
    case CompactionReason::kPeriodicCompaction:
      return "PeriodicCompaction";
    case CompactionReason::kNumOfReasons:
      // fall through
    default:
      assert(false);
      return "Invalid";
  }
}

// Maintains state for each sub-compaction
struct CompactionJob::SubcompactionState {
  const Compaction* compaction;
  std::unique_ptr<CompactionIterator> c_iter;

  // The boundaries of the key-range this compaction is interested in. No two
  // subcompactions may have overlapping key-ranges.
  // 'start' is inclusive, 'end' is exclusive, and nullptr means unbounded
  Slice *start, *end;

  // The return status of this subcompaction
  Status status;

  // The return IO Status of this subcompaction
  IOStatus io_status;

  // Files produced by this subcompaction
  struct Output {
    Output(FileMetaData&& _meta, const InternalKeyComparator& _icmp,
           bool _enable_order_check, bool _enable_hash, bool _finished = false,
           uint64_t precalculated_hash = 0)
        : meta(std::move(_meta)),
          validator(_icmp, _enable_order_check, _enable_hash,
                    precalculated_hash),
          finished(_finished) {}
    FileMetaData meta;
    OutputValidator validator;
    bool finished;
    std::shared_ptr<const TableProperties> table_properties;
  };

  // State kept for output being generated
  std::vector<Output> outputs;
  std::vector<BlobFileAddition> blob_file_additions;
  std::unique_ptr<BlobGarbageMeter> blob_garbage_meter;
  std::unique_ptr<WritableFileWriter> outfile;
  std::unique_ptr<TableBuilder> builder;

  Output* current_output() {
    if (outputs.empty()) {
      // This subcompaction's output could be empty if compaction was aborted
      // before this subcompaction had a chance to generate any output files.
      // When subcompactions are executed sequentially this is more likely and
      // will be particularly likely for the later subcompactions to be empty.
      // Once they are run in parallel however it should be much rarer.
      return nullptr;
    } else {
      return &outputs.back();
    }
  }

  uint64_t current_output_file_size = 0;

  // State during the subcompaction
  uint64_t total_bytes = 0;
  uint64_t num_output_records = 0;
  CompactionJobStats compaction_job_stats;
  uint64_t approx_size = 0;
  // An index that used to speed up ShouldStopBefore().
  size_t grandparent_index = 0;
  // The number of bytes overlapping between the current output and
  // grandparent files used in ShouldStopBefore().
  uint64_t overlapped_bytes = 0;
  // A flag determine whether the key has been seen in ShouldStopBefore()
  bool seen_key = false;
  // sub compaction job id, which is used to identify different sub-compaction
  // within the same compaction job.
  const uint32_t sub_job_id;

  SubcompactionState(Compaction* c, Slice* _start, Slice* _end, uint64_t size,
                     uint32_t _sub_job_id)
      : compaction(c),
        start(_start),
        end(_end),
        approx_size(size),
        sub_job_id(_sub_job_id) {
    assert(compaction != nullptr);
  }

  // Adds the key and value to the builder
  // If paranoid is true, adds the key-value to the paranoid hash
  Status AddToBuilder(const Slice& key, const Slice& value) {
    auto curr = current_output();
    assert(builder != nullptr);
    assert(curr != nullptr);
    Status s = curr->validator.Add(key, value);
    if (!s.ok()) {
      return s;
    }
    builder->Add(key, value);
    return Status::OK();
  }

  // Returns true iff we should stop building the current output
  // before processing "internal_key".
  bool ShouldStopBefore(const Slice& internal_key, uint64_t curr_file_size) {
    const InternalKeyComparator* icmp =
        &compaction->column_family_data()->internal_comparator();
    const std::vector<FileMetaData*>& grandparents = compaction->grandparents();

    // Scan to find earliest grandparent file that contains key.
    while (grandparent_index < grandparents.size() &&
           icmp->Compare(internal_key,
                         grandparents[grandparent_index]->largest.Encode()) >
               0) {
      if (seen_key) {
        overlapped_bytes += grandparents[grandparent_index]->fd.GetFileSize();
      }
      assert(grandparent_index + 1 >= grandparents.size() ||
             icmp->Compare(
                 grandparents[grandparent_index]->largest.Encode(),
                 grandparents[grandparent_index + 1]->smallest.Encode()) <= 0);
      grandparent_index++;
    }
    seen_key = true;

    if (overlapped_bytes + curr_file_size >
        compaction->max_compaction_bytes()) {
      // Too much overlap for current output; start new output
      overlapped_bytes = 0;
      return true;
    }

    return false;
  }

  Status ProcessOutFlowIfNeeded(const Slice& key, const Slice& value) {
    if (!blob_garbage_meter) {
      return Status::OK();
    }

    return blob_garbage_meter->ProcessOutFlow(key, value);
  }
};

// Maintains state for the entire compaction
struct CompactionJob::CompactionState {
  Compaction* const compaction;

  // REQUIRED: subcompaction states are stored in order of increasing
  // key-range
  std::vector<CompactionJob::SubcompactionState> sub_compact_states;
  Status status;

  size_t num_output_files = 0;
  uint64_t total_bytes = 0;
  size_t num_blob_output_files = 0;
  uint64_t total_blob_bytes = 0;
  uint64_t num_output_records = 0;

  explicit CompactionState(Compaction* c) : compaction(c) {}

  Slice SmallestUserKey() {
    for (const auto& sub_compact_state : sub_compact_states) {
      if (!sub_compact_state.outputs.empty() &&
          sub_compact_state.outputs[0].finished) {
        return sub_compact_state.outputs[0].meta.smallest.user_key();
      }
    }
    // If there is no finished output, return an empty slice.
    return Slice(nullptr, 0);
  }

  Slice LargestUserKey() {
    for (auto it = sub_compact_states.rbegin(); it < sub_compact_states.rend();
         ++it) {
      if (!it->outputs.empty() && it->current_output()->finished) {
        assert(it->current_output() != nullptr);
        return it->current_output()->meta.largest.user_key();
      }
    }
    // If there is no finished output, return an empty slice.
    return Slice(nullptr, 0);
  }
};

void CompactionJob::AggregateStatistics() {
  assert(compact_);

  for (SubcompactionState& sc : compact_->sub_compact_states) {
    auto& outputs = sc.outputs;

    if (!outputs.empty() && !outputs.back().meta.fd.file_size) {
      // An error occurred, so ignore the last output.
      outputs.pop_back();
    }

    compact_->num_output_files += outputs.size();
    compact_->total_bytes += sc.total_bytes;

    const auto& blobs = sc.blob_file_additions;

    compact_->num_blob_output_files += blobs.size();

    for (const auto& blob : blobs) {
      compact_->total_blob_bytes += blob.GetTotalBlobBytes();
    }

    compact_->num_output_records += sc.num_output_records;

    compaction_job_stats_->Add(sc.compaction_job_stats);
  }
}

CompactionJob::CompactionJob(
    int job_id, Compaction* compaction, const ImmutableDBOptions& db_options,
    const MutableDBOptions& mutable_db_options, const FileOptions& file_options,
    VersionSet* versions, const std::atomic<bool>* shutting_down,
    const SequenceNumber preserve_deletes_seqnum, LogBuffer* log_buffer,
    FSDirectory* db_directory, FSDirectory* output_directory,
    FSDirectory* blob_output_directory, Statistics* stats,
    InstrumentedMutex* db_mutex, ErrorHandler* db_error_handler,
    std::vector<SequenceNumber> existing_snapshots,
    SequenceNumber earliest_write_conflict_snapshot,
    const SnapshotChecker* snapshot_checker, std::shared_ptr<Cache> table_cache,
    EventLogger* event_logger, bool paranoid_file_checks, bool measure_io_stats,
    const std::string& dbname, CompactionJobStats* compaction_job_stats,
    Env::Priority thread_pri, const std::shared_ptr<IOTracer>& io_tracer,
    const std::atomic<int>* manual_compaction_paused,
    const std::atomic<bool>* manual_compaction_canceled,
    const std::string& db_id, const std::string& db_session_id,
    std::string full_history_ts_low, BlobFileCompletionCallback* blob_callback)
    : compact_(new CompactionState(compaction)),
      compaction_stats_(compaction->compaction_reason(), 1),
      db_options_(db_options),
      mutable_db_options_copy_(mutable_db_options),
      log_buffer_(log_buffer),
      output_directory_(output_directory),
      stats_(stats),
      bottommost_level_(false),
      write_hint_(Env::WLTH_NOT_SET),
      job_id_(job_id),
      compaction_job_stats_(compaction_job_stats),
      dbname_(dbname),
      db_id_(db_id),
      db_session_id_(db_session_id),
      file_options_(file_options),
      env_(db_options.env),
      io_tracer_(io_tracer),
      fs_(db_options.fs, io_tracer),
      file_options_for_read_(
          fs_->OptimizeForCompactionTableRead(file_options, db_options_)),
      versions_(versions),
      shutting_down_(shutting_down),
      manual_compaction_paused_(manual_compaction_paused),
      manual_compaction_canceled_(manual_compaction_canceled),
      preserve_deletes_seqnum_(preserve_deletes_seqnum),
      db_directory_(db_directory),
      blob_output_directory_(blob_output_directory),
      db_mutex_(db_mutex),
      db_error_handler_(db_error_handler),
      existing_snapshots_(std::move(existing_snapshots)),
      earliest_write_conflict_snapshot_(earliest_write_conflict_snapshot),
      snapshot_checker_(snapshot_checker),
      table_cache_(std::move(table_cache)),
      event_logger_(event_logger),
      paranoid_file_checks_(paranoid_file_checks),
      measure_io_stats_(measure_io_stats),
      thread_pri_(thread_pri),
      full_history_ts_low_(std::move(full_history_ts_low)),
      blob_callback_(blob_callback) {
  assert(compaction_job_stats_ != nullptr);
  assert(log_buffer_ != nullptr);
  const auto* cfd = compact_->compaction->column_family_data();
  ThreadStatusUtil::SetColumnFamily(cfd, cfd->ioptions()->env,
                                    db_options_.enable_thread_tracking);
  ThreadStatusUtil::SetThreadOperation(ThreadStatus::OP_COMPACTION);
  ReportStartedCompaction(compaction);
}

CompactionJob::~CompactionJob() {
  assert(compact_ == nullptr);
  ThreadStatusUtil::ResetThreadStatus();
}

void CompactionJob::ReportStartedCompaction(Compaction* compaction) {
  const auto* cfd = compact_->compaction->column_family_data();
  ThreadStatusUtil::SetColumnFamily(cfd, cfd->ioptions()->env,
                                    db_options_.enable_thread_tracking);

  ThreadStatusUtil::SetThreadOperationProperty(ThreadStatus::COMPACTION_JOB_ID,
                                               job_id_);

  ThreadStatusUtil::SetThreadOperationProperty(
      ThreadStatus::COMPACTION_INPUT_OUTPUT_LEVEL,
      (static_cast<uint64_t>(compact_->compaction->start_level()) << 32) +
          compact_->compaction->output_level());

  // In the current design, a CompactionJob is always created
  // for non-trivial compaction.
  assert(compaction->IsTrivialMove() == false ||
         compaction->is_manual_compaction() == true);

  ThreadStatusUtil::SetThreadOperationProperty(
      ThreadStatus::COMPACTION_PROP_FLAGS,
      compaction->is_manual_compaction() +
          (compaction->deletion_compaction() << 1));

  ThreadStatusUtil::SetThreadOperationProperty(
      ThreadStatus::COMPACTION_TOTAL_INPUT_BYTES,
      compaction->CalculateTotalInputSize());

  IOSTATS_RESET(bytes_written);
  IOSTATS_RESET(bytes_read);
  ThreadStatusUtil::SetThreadOperationProperty(
      ThreadStatus::COMPACTION_BYTES_WRITTEN, 0);
  ThreadStatusUtil::SetThreadOperationProperty(
      ThreadStatus::COMPACTION_BYTES_READ, 0);

  // Set the thread operation after operation properties
  // to ensure GetThreadList() can always show them all together.
  ThreadStatusUtil::SetThreadOperation(ThreadStatus::OP_COMPACTION);

  compaction_job_stats_->is_manual_compaction =
      compaction->is_manual_compaction();
  compaction_job_stats_->is_full_compaction = compaction->is_full_compaction();
}

void CompactionJob::Prepare() {
  AutoThreadOperationStageUpdater stage_updater(
      ThreadStatus::STAGE_COMPACTION_PREPARE);

  // Generate file_levels_ for compaction before making Iterator
  auto* c = compact_->compaction;
  assert(c->column_family_data() != nullptr);
  assert(c->column_family_data()->current()->storage_info()->NumLevelFiles(
             compact_->compaction->level()) > 0);

  write_hint_ =
      c->column_family_data()->CalculateSSTWriteHint(c->output_level());
  bottommost_level_ = c->bottommost_level();

  if (c->ShouldFormSubcompactions()) {
    {
      StopWatch sw(db_options_.clock, stats_, SUBCOMPACTION_SETUP_TIME);
      GenSubcompactionBoundaries();
    }
    assert(sizes_.size() == boundaries_.size() + 1);

    for (size_t i = 0; i <= boundaries_.size(); i++) {
      Slice* start = i == 0 ? nullptr : &boundaries_[i - 1];
      Slice* end = i == boundaries_.size() ? nullptr : &boundaries_[i];
      compact_->sub_compact_states.emplace_back(c, start, end, sizes_[i],
                                                static_cast<uint32_t>(i));
    }
    RecordInHistogram(stats_, NUM_SUBCOMPACTIONS_SCHEDULED,
                      compact_->sub_compact_states.size());
  } else {
    constexpr Slice* start = nullptr;
    constexpr Slice* end = nullptr;
    constexpr uint64_t size = 0;

    compact_->sub_compact_states.emplace_back(c, start, end, size,
                                              /*sub_job_id*/ 0);
  }
}

struct RangeWithSize {
  Range range;
  uint64_t size;

  RangeWithSize(const Slice& a, const Slice& b, uint64_t s = 0)
      : range(a, b), size(s) {}
};

void CompactionJob::GenSubcompactionBoundaries() {
  auto* c = compact_->compaction;
  auto* cfd = c->column_family_data();
  const Comparator* cfd_comparator = cfd->user_comparator();
  std::vector<Slice> bounds;
  int start_lvl = c->start_level();
  int out_lvl = c->output_level();

  // Add the starting and/or ending key of certain input files as a potential
  // boundary
  for (size_t lvl_idx = 0; lvl_idx < c->num_input_levels(); lvl_idx++) {
    int lvl = c->level(lvl_idx);
    if (lvl >= start_lvl && lvl <= out_lvl) {
      const LevelFilesBrief* flevel = c->input_levels(lvl_idx);
      size_t num_files = flevel->num_files;

      if (num_files == 0) {
        continue;
      }

      if (lvl == 0) {
        // For level 0 add the starting and ending key of each file since the
        // files may have greatly differing key ranges (not range-partitioned)
        for (size_t i = 0; i < num_files; i++) {
          bounds.emplace_back(flevel->files[i].smallest_key);
          bounds.emplace_back(flevel->files[i].largest_key);
        }
      } else {
        // For all other levels add the smallest/largest key in the level to
        // encompass the range covered by that level
        bounds.emplace_back(flevel->files[0].smallest_key);
        bounds.emplace_back(flevel->files[num_files - 1].largest_key);
        if (lvl == out_lvl) {
          // For the last level include the starting keys of all files since
          // the last level is the largest and probably has the widest key
          // range. Since it's range partitioned, the ending key of one file
          // and the starting key of the next are very close (or identical).
          for (size_t i = 1; i < num_files; i++) {
            bounds.emplace_back(flevel->files[i].smallest_key);
          }
        }
      }
    }
  }

  std::sort(bounds.begin(), bounds.end(),
            [cfd_comparator](const Slice& a, const Slice& b) -> bool {
              return cfd_comparator->Compare(ExtractUserKey(a),
                                             ExtractUserKey(b)) < 0;
            });
  // Remove duplicated entries from bounds
  bounds.erase(
      std::unique(bounds.begin(), bounds.end(),
                  [cfd_comparator](const Slice& a, const Slice& b) -> bool {
                    return cfd_comparator->Compare(ExtractUserKey(a),
                                                   ExtractUserKey(b)) == 0;
                  }),
      bounds.end());

  // Combine consecutive pairs of boundaries into ranges with an approximate
  // size of data covered by keys in that range
  uint64_t sum = 0;
  std::vector<RangeWithSize> ranges;
  // Get input version from CompactionState since it's already referenced
  // earlier in SetInputVersioCompaction::SetInputVersion and will not change
  // when db_mutex_ is released below
  auto* v = compact_->compaction->input_version();
  for (auto it = bounds.begin();;) {
    const Slice a = *it;
    ++it;

    if (it == bounds.end()) {
      break;
    }

    const Slice b = *it;

    // ApproximateSize could potentially create table reader iterator to seek
    // to the index block and may incur I/O cost in the process. Unlock db
    // mutex to reduce contention
    db_mutex_->Unlock();
    uint64_t size = versions_->ApproximateSize(SizeApproximationOptions(), v, a,
                                               b, start_lvl, out_lvl + 1,
                                               TableReaderCaller::kCompaction);
    db_mutex_->Lock();
    ranges.emplace_back(a, b, size);
    sum += size;
  }

  // Group the ranges into subcompactions
  const double min_file_fill_percent = 4.0 / 5;
  int base_level = v->storage_info()->base_level();
  uint64_t max_output_files = static_cast<uint64_t>(std::ceil(
      sum / min_file_fill_percent /
      MaxFileSizeForLevel(
          *(c->mutable_cf_options()), out_lvl,
          c->immutable_options()->compaction_style, base_level,
          c->immutable_options()->level_compaction_dynamic_level_bytes)));
  uint64_t subcompactions =
      std::min({static_cast<uint64_t>(ranges.size()),
                static_cast<uint64_t>(c->max_subcompactions()),
                max_output_files});

  if (subcompactions > 1) {
    double mean = sum * 1.0 / subcompactions;
    // Greedily add ranges to the subcompaction until the sum of the ranges'
    // sizes becomes >= the expected mean size of a subcompaction
    sum = 0;
    for (size_t i = 0; i + 1 < ranges.size(); i++) {
      sum += ranges[i].size;
      if (subcompactions == 1) {
        // If there's only one left to schedule then it goes to the end so no
        // need to put an end boundary
        continue;
      }
      if (sum >= mean) {
        boundaries_.emplace_back(ExtractUserKey(ranges[i].range.limit));
        sizes_.emplace_back(sum);
        subcompactions--;
        sum = 0;
      }
    }
    sizes_.emplace_back(sum + ranges.back().size);
  } else {
    // Only one range so its size is the total sum of sizes computed above
    sizes_.emplace_back(sum);
  }
}

Status CompactionJob::Run() {
  auto icf_opt = compact_->compaction->immutable_cf_options();
  auto exec = icf_opt->compaction_executor_factory.get();
  if (!exec || exec->ShouldRunLocal(compact_->compaction)) {
    return RunLocal();
  }
  Status s = RunRemote();
  if (!s.ok()) {
    if (exec->AllowFallbackToLocal()) {
      s = RunLocal();
    } else {
      // fatal, rocksdb does not handle compact errors properly
    }
  }
  return s;
}

Status CompactionJob::RunLocal() {
  AutoThreadOperationStageUpdater stage_updater(
      ThreadStatus::STAGE_COMPACTION_RUN);
  TEST_SYNC_POINT("CompactionJob::Run():Start");
  log_buffer_->FlushBufferToLog();
  LogCompaction();

  const size_t num_threads = compact_->sub_compact_states.size();
  assert(num_threads > 0);
  const uint64_t start_micros = db_options_.clock->NowMicros();

  // Launch a thread for each of subcompactions 1...num_threads-1
  std::vector<port::Thread> thread_pool;
  thread_pool.reserve(num_threads - 1);
  for (size_t i = 1; i < compact_->sub_compact_states.size(); i++) {
    thread_pool.emplace_back(&CompactionJob::ProcessKeyValueCompaction, this, i);
  }

  // Always schedule the first subcompaction (whether or not there are also
  // others) in the current thread to be efficient with resources
  ProcessKeyValueCompaction(0);

  // Wait for all other threads (if there are any) to finish execution
  for (auto& thread : thread_pool) {
    thread.join();
  }

  compaction_stats_.micros = db_options_.clock->NowMicros() - start_micros;
  compaction_stats_.cpu_micros = 0;
  for (size_t i = 0; i < compact_->sub_compact_states.size(); i++) {
    compaction_stats_.cpu_micros +=
        compact_->sub_compact_states[i].compaction_job_stats.cpu_micros;
  }

  RecordTimeToHistogram(stats_, COMPACTION_TIME, compaction_stats_.micros);
  RecordTimeToHistogram(stats_, COMPACTION_CPU_TIME,
                        compaction_stats_.cpu_micros);

  TEST_SYNC_POINT("CompactionJob::Run:BeforeVerify");

  // Check if any thread encountered an error during execution
  Status status;
  IOStatus io_s;
  bool wrote_new_blob_files = false;

  for (const auto& state : compact_->sub_compact_states) {
    if (!state.status.ok()) {
      status = state.status;
      io_s = state.io_status;
      break;
    }

    if (!state.blob_file_additions.empty()) {
      wrote_new_blob_files = true;
    }
  }

  if (io_status_.ok()) {
    io_status_ = io_s;
  }
  if (status.ok()) {
    constexpr IODebugContext* dbg = nullptr;

    if (output_directory_) {
      io_s = output_directory_->Fsync(IOOptions(), dbg);
    }

    if (io_s.ok() && wrote_new_blob_files && blob_output_directory_ &&
        blob_output_directory_ != output_directory_) {
      io_s = blob_output_directory_->Fsync(IOOptions(), dbg);
    }
  }
  if (io_status_.ok()) {
    io_status_ = io_s;
  }
  if (status.ok()) {
    status = io_s;
  }
  if (status.ok()) {
    thread_pool.clear();
    std::vector<const CompactionJob::SubcompactionState::Output*> files_output;
    for (const auto& state : compact_->sub_compact_states) {
      for (const auto& output : state.outputs) {
        files_output.emplace_back(&output);
      }
    }
    ColumnFamilyData* cfd = compact_->compaction->column_family_data();
    auto prefix_extractor =
        compact_->compaction->mutable_cf_options()->prefix_extractor.get();
    std::atomic<size_t> next_file_idx(0);
    auto verify_table = [&](Status& output_status) {
      while (true) {
        size_t file_idx = next_file_idx.fetch_add(1);
        if (file_idx >= files_output.size()) {
          break;
        }
        // Verify that the table is usable
        // We set for_compaction to false and don't OptimizeForCompactionTableRead
        // here because this is a special case after we finish the table building
        // No matter whether use_direct_io_for_flush_and_compaction is true,
        // we will regard this verification as user reads since the goal is
        // to cache it here for further user reads
        ReadOptions read_options;
        InternalIterator* iter = cfd->table_cache()->NewIterator(
            read_options, file_options_, cfd->internal_comparator(),
            files_output[file_idx]->meta, /*range_del_agg=*/nullptr,
            prefix_extractor,
            /*table_reader_ptr=*/nullptr,
            cfd->internal_stats()->GetFileReadHist(
                compact_->compaction->output_level()),
            TableReaderCaller::kCompactionRefill, /*arena=*/nullptr,
            /*skip_filters=*/false, compact_->compaction->output_level(),
            MaxFileSizeForL0MetaPin(
                *compact_->compaction->mutable_cf_options()),
            /*smallest_compaction_key=*/nullptr,
            /*largest_compaction_key=*/nullptr,
            /*allow_unprepared_value=*/false);
        auto s = iter->status();

        if (s.ok() && paranoid_file_checks_) {
          OutputValidator validator(cfd->internal_comparator(),
                                    /*_enable_order_check=*/true,
                                    /*_enable_hash=*/true);
          for (iter->SeekToFirst(); iter->Valid(); iter->Next()) {
            s = validator.Add(iter->key(), iter->value());
            if (!s.ok()) {
              break;
            }
          }
          if (s.ok()) {
            s = iter->status();
          }
          if (s.ok() &&
              !validator.CompareValidator(files_output[file_idx]->validator)) {
            s = Status::Corruption("Paranoid checksums do not match");
          }
        }

        delete iter;

        if (!s.ok()) {
          output_status = s;
          break;
        }
      }
    };
    for (size_t i = 1; i < compact_->sub_compact_states.size(); i++) {
      thread_pool.emplace_back(verify_table,
                               std::ref(compact_->sub_compact_states[i].status));
    }
    verify_table(compact_->sub_compact_states[0].status);
    for (auto& thread : thread_pool) {
      thread.join();
    }
    for (const auto& state : compact_->sub_compact_states) {
      if (!state.status.ok()) {
        status = state.status;
        break;
      }
    }
  }

  TablePropertiesCollection tp;
  for (const auto& state : compact_->sub_compact_states) {
    for (const auto& output : state.outputs) {
      auto fn =
          TableFileName(state.compaction->immutable_options()->cf_paths,
                        output.meta.fd.GetNumber(), output.meta.fd.GetPathId());
      tp[fn] = output.table_properties;
    }
  }
  compact_->compaction->SetOutputTableProperties(std::move(tp));

  // Finish up all book-keeping to unify the subcompaction results
  AggregateStatistics();
  UpdateCompactionStats();

  RecordCompactionIOStats();
  LogFlush(db_options_.info_log);
  TEST_SYNC_POINT("CompactionJob::Run():End");

  compact_->status = status;
  return status;
}

void CompactionJob::GetSubCompactOutputs(
        std::vector<std::vector<const FileMetaData*> >* outputs) const {
  outputs->clear();
  outputs->reserve(compact_->sub_compact_states.size());
  for (const auto& state : compact_->sub_compact_states) {
    outputs->emplace_back();
    auto& cur_sub = outputs->back();
    for (const auto& output : state.outputs) {
      cur_sub.push_back(&output.meta);
    }
  }
}

Status CompactionJob::RunRemote()
try {
  AutoThreadOperationStageUpdater stage_updater(
      ThreadStatus::STAGE_COMPACTION_RUN);
  TEST_SYNC_POINT("CompactionJob::RunRemote():Start");
  log_buffer_->FlushBufferToLog();
  LogCompaction();

  size_t num_threads = compact_->sub_compact_states.size();
  assert(num_threads > 0);
  const Compaction* c = compact_->compaction;
  ColumnFamilyData* cfd = c->column_family_data();
  auto imm_cfo = c->immutable_cf_options();
  auto mut_cfo = c->mutable_cf_options();

  // if with compaction filter, always use compaction filter factory
  assert(nullptr == imm_cfo->compaction_filter);
  CompactionParams rpc_params;
  CompactionResults rpc_results;

  rpc_results.status = Status::Incomplete("Just Created");
  rpc_params.job_id = job_id_;
  rpc_params.version_set.From(versions_);
  rpc_params.preserve_deletes_seqnum = preserve_deletes_seqnum_;
  rpc_params.existing_snapshots = &existing_snapshots_;
  rpc_params.earliest_write_conflict_snapshot = earliest_write_conflict_snapshot_;
  rpc_params.paranoid_file_checks = paranoid_file_checks_;
  rpc_params.dbname = this->dbname_;
  rpc_params.db_id = this->db_id_;
  rpc_params.db_session_id = this->db_session_id_;
  rpc_params.full_history_ts_low = this->full_history_ts_low_;
//rpc_params.compaction_job_stats = this->compaction_job_stats_;
  rpc_params.max_subcompactions = uint32_t(num_threads);

  const uint64_t start_micros = env_->NowMicros();
  auto exec_factory = imm_cfo->compaction_executor_factory.get();
  assert(nullptr != exec_factory);
  auto exec = exec_factory->NewExecutor(c);
  std::unique_ptr<CompactionExecutor> exec_auto_del(exec);
  exec->SetParams(&rpc_params, c);
  Status s = exec->Execute(rpc_params, &rpc_results);
  if (!s.ok()) {
    compact_->status = s;
    return s;
  }
  if (!rpc_results.status.ok()) {
    compact_->status = rpc_results.status;
    return rpc_results.status;
  }
  //exec->NotifyResults(&rpc_results, c);

  // remote compact fabricates a version_set, which may cause
  // GenSubcompactionBoundaries yield different num of sub_compact_states,
  // thus makes the following assert fail:
  //assert(rpc_results.output_files.size() == num_threads); // can be diff

  const uint64_t elapsed_us = env_->NowMicros() - start_micros;
  compaction_stats_ = rpc_results.compaction_stats;
  *compaction_job_stats_ = rpc_results.job_stats;

  // remote statistics will be merged to stat_ later: stats_->Merge(..)
  //RecordTimeToHistogram(stats_, COMPACTION_TIME, compaction_stats_.micros);
  //RecordTimeToHistogram(stats_, COMPACTION_CPU_TIME, compaction_stats_.cpu_micros);

  TablePropertiesCollection tp_map;
  auto& cf_paths = imm_cfo->cf_paths;
  compact_->num_output_files = 0;

  if (rpc_results.output_files.size() != num_threads) {
    size_t result_sub_num = rpc_results.output_files.size();
    // this will happen, but is rare, log it
    ROCKS_LOG_INFO(db_options_.info_log,
                   "job-%08d: subcompact num diff: rpc = %zd, local = %zd",
                   job_id_, result_sub_num, num_threads);
    num_threads = result_sub_num;
    auto& sub_vec = compact_->sub_compact_states;
    while (sub_vec.size() < result_sub_num) {
      sub_vec.emplace_back(compact_->compaction, nullptr, nullptr, 0);
    }
    while (sub_vec.size() > result_sub_num) {
      sub_vec.pop_back();
    }
  }

  long long rename_t0 = env_->NowMicros();
  size_t out_raw_bytes = 0;
  for (size_t i = 0; i < num_threads; ++i) {
    auto& sub_state = compact_->sub_compact_states[i];
    for (const auto& min_meta : rpc_results.output_files[i]) {
      auto old_fnum = min_meta.file_number;
      auto old_fname = MakeTableFileName(rpc_results.output_dir, old_fnum);
      auto path_id = c->output_path_id();
      uint64_t file_number = versions_->NewFileNumber();
      std::string new_fname = TableFileName(cf_paths, file_number, path_id);
      Status st = env_->RenameFile(old_fname, new_fname);
      if (!st.ok()) {
        ROCKS_LOG_ERROR(db_options_.info_log, "rename(%s, %s) = %s",
            old_fname.c_str(), new_fname.c_str(), st.ToString().c_str());
        compact_->status = st;
        return st;
      }
      FileDescriptor fd(file_number, path_id, min_meta.file_size,
                        min_meta.smallest_seqno, min_meta.largest_seqno);
      TableCache* tc = cfd->table_cache();
      Cache::Handle* ch = nullptr;
      auto& icmp = cfd->internal_comparator();
      auto pref_ext = mut_cfo->prefix_extractor.get();
      st = tc->FindTable(ReadOptions(), icmp, fd, &ch, pref_ext);
      if (!st.ok()) {
        compact_->status = st;
        return st;
      }
      assert(nullptr != ch);
      TableReader* tr = tc->GetTableReaderFromHandle(ch);
      auto tp = tr->GetTableProperties();
      tp_map[new_fname] = tr->GetTableProperties();
      out_raw_bytes += tp->raw_key_size + tp->raw_value_size;
      tc->ReleaseHandle(ch); // end use of TableReader in handle
      FileMetaData meta;
      meta.fd = fd;
      meta.smallest = min_meta.smallest_ikey;
      meta.largest = min_meta.largest_ikey;
      bool enable_order_check = mut_cfo->check_flush_compaction_key_order;
      bool enable_hash = paranoid_file_checks_;
      sub_state.outputs.emplace_back(std::move(meta), icmp,
          enable_order_check, enable_hash);
      sub_state.outputs.back().finished = true;
      sub_state.total_bytes += min_meta.file_size;
      sub_state.num_output_records += tp->num_entries;
    }
    // instead AggregateStatistics:
    compact_->num_output_files += sub_state.outputs.size();
    compact_->total_bytes += sub_state.total_bytes;
    compact_->num_output_records += sub_state.num_output_records;
  }
  compact_->compaction->SetOutputTableProperties(std::move(tp_map));
  long long rename_t1 = env_->NowMicros();

  {
    Compaction::InputLevelSummaryBuffer inputs_summary; // NOLINT
    double work_time_us = rpc_results.work_time_usec;
    if (work_time_us <= 1) work_time_us = 1;
    ROCKS_LOG_INFO(db_options_.info_log,
      "[%s] [JOB %d] Dcompacted %s [%zd] => time sec: "
      "curl = %6.3f, mount = %6.3f, prepare = %6.3f, "
      "wait = %6.3f, work = %6.3f, e2e = %6.3f, rename = %6.3f, "
      "out zip = %9.6f GB %8.3f MB/sec, "
      "out raw = %9.6f GB %8.3f MB/sec",
      c->column_family_data()->GetName().c_str(), job_id_,
      c->InputLevelSummary(&inputs_summary), compact_->num_output_files,
      rpc_results.curl_time_usec/1e6,
      rpc_results.mount_time_usec/1e6,
      rpc_results.prepare_time_usec/1e6,
      (elapsed_us - work_time_us)/1e6, // wait is non-work
      work_time_us/1e6, elapsed_us/1e6, (rename_t1 - rename_t0)/1e9,
      compact_->total_bytes/1e9, compact_->total_bytes/work_time_us,
      out_raw_bytes/1e9, out_raw_bytes/work_time_us);
  }
  // Finish up all book-keeping to unify the subcompaction results
  // these were run on remote compaction worker node
  //AggregateStatistics();
  //UpdateCompactionStats();
  compaction_job_stats_->Add(rpc_results.job_stats); // instead AggregateStatistics

  //RecordCompactionIOStats(); // update remote statistics to local -->>
  stats_->Merge(rpc_results.statistics.tickers,
                rpc_results.statistics.histograms);

  LogFlush(db_options_.info_log);
  TEST_SYNC_POINT("CompactionJob::RunRemote():End");

  exec->CleanFiles(rpc_params, rpc_results);

  compact_->status = Status::OK();
  return Status::OK();
}
catch (const std::exception& ex) {
  compact_->status = Status::Corruption(ROCKSDB_FUNC, ex.what());
  return compact_->status;
}
catch (const Status& s) {
  compact_->status = s;
  return s;
}

Status CompactionJob::Install(const MutableCFOptions& mutable_cf_options) {
  assert(compact_);
  if (!compact_->status.ok()) { // caller does not check retval of Run()
    ColumnFamilyData* cfd = compact_->compaction->column_family_data();
    assert(cfd);
    ROCKS_LOG_BUFFER(log_buffer_, "[%s] compaction failed, job_id = %d : %s",
                     cfd->GetName().c_str(), job_id_,
                     compact_->status.ToString().c_str());
    Status s = compact_->status;
    CleanupCompaction();
    return s;
  }

  AutoThreadOperationStageUpdater stage_updater(
      ThreadStatus::STAGE_COMPACTION_INSTALL);
  db_mutex_->AssertHeld();
  Status status = compact_->status;

  ColumnFamilyData* cfd = compact_->compaction->column_family_data();
  assert(cfd);

  cfd->internal_stats()->AddCompactionStats(
      compact_->compaction->output_level(), thread_pri_, compaction_stats_);

  if (status.ok()) {
    status = InstallCompactionResults(mutable_cf_options);
  }
  if (!versions_->io_status().ok()) {
    io_status_ = versions_->io_status();
  }

  VersionStorageInfo::LevelSummaryStorage tmp;
  auto vstorage = cfd->current()->storage_info();
  const auto& stats = compaction_stats_;

  double read_write_amp = 0.0;
  double write_amp = 0.0;
  double bytes_read_per_sec = 0;
  double bytes_written_per_sec = 0;

  const uint64_t bytes_read_non_output_and_blob =
      stats.bytes_read_non_output_levels + stats.bytes_read_blob;
  const uint64_t bytes_read_all =
      stats.bytes_read_output_level + bytes_read_non_output_and_blob;
  const uint64_t bytes_written_all =
      stats.bytes_written + stats.bytes_written_blob;

  if (bytes_read_non_output_and_blob > 0) {
    read_write_amp = (bytes_written_all + bytes_read_all) /
                     static_cast<double>(bytes_read_non_output_and_blob);
    write_amp =
        bytes_written_all / static_cast<double>(bytes_read_non_output_and_blob);
  }
  if (stats.micros > 0) {
    bytes_read_per_sec = bytes_read_all / static_cast<double>(stats.micros);
    bytes_written_per_sec =
        bytes_written_all / static_cast<double>(stats.micros);
  }

  const std::string& column_family_name = cfd->GetName();

  constexpr double kMB = 1048576.0;

  ROCKS_LOG_BUFFER(
      log_buffer_,
      "[%s] compacted to: %s, MB/sec: %.1f rd, %.1f wr, level %d, "
      "files in(%d, %d) out(%d +%d blob) "
      "MB in(%.1f, %.1f +%.1f blob) out(%.1f +%.1f blob), "
      "read-write-amplify(%.1f) write-amplify(%.1f) %s, records in: %" PRIu64
      ", records dropped: %" PRIu64 " output_compression: %s\n",
      column_family_name.c_str(), vstorage->LevelSummary(&tmp),
      bytes_read_per_sec, bytes_written_per_sec,
      compact_->compaction->output_level(),
      stats.num_input_files_in_non_output_levels,
      stats.num_input_files_in_output_level, stats.num_output_files,
      stats.num_output_files_blob, stats.bytes_read_non_output_levels / kMB,
      stats.bytes_read_output_level / kMB, stats.bytes_read_blob / kMB,
      stats.bytes_written / kMB, stats.bytes_written_blob / kMB, read_write_amp,
      write_amp, status.ToString().c_str(), stats.num_input_records,
      stats.num_dropped_records,
      CompressionTypeToString(compact_->compaction->output_compression())
          .c_str());

  const auto& blob_files = vstorage->GetBlobFiles();
  if (!blob_files.empty()) {
    ROCKS_LOG_BUFFER(log_buffer_,
                     "[%s] Blob file summary: head=%" PRIu64 ", tail=%" PRIu64
                     "\n",
                     column_family_name.c_str(), blob_files.begin()->first,
                     blob_files.rbegin()->first);
  }

  UpdateCompactionJobStats(stats);

  auto stream = event_logger_->LogToBuffer(log_buffer_);
  stream << "job" << job_id_ << "event"
         << "compaction_finished"
         << "compaction_time_micros" << stats.micros
         << "compaction_time_cpu_micros" << stats.cpu_micros << "output_level"
         << compact_->compaction->output_level() << "num_output_files"
         << compact_->num_output_files << "total_output_size"
         << compact_->total_bytes;

  if (compact_->num_blob_output_files > 0) {
    stream << "num_blob_output_files" << compact_->num_blob_output_files
           << "total_blob_output_size" << compact_->total_blob_bytes;
  }

  stream << "num_input_records" << stats.num_input_records
         << "num_output_records" << compact_->num_output_records
         << "num_subcompactions" << compact_->sub_compact_states.size()
         << "output_compression"
         << CompressionTypeToString(compact_->compaction->output_compression());

  stream << "num_single_delete_mismatches"
         << compaction_job_stats_->num_single_del_mismatch;
  stream << "num_single_delete_fallthrough"
         << compaction_job_stats_->num_single_del_fallthru;

  if (measure_io_stats_) {
    stream << "file_write_nanos" << compaction_job_stats_->file_write_nanos;
    stream << "file_range_sync_nanos"
           << compaction_job_stats_->file_range_sync_nanos;
    stream << "file_fsync_nanos" << compaction_job_stats_->file_fsync_nanos;
    stream << "file_prepare_write_nanos"
           << compaction_job_stats_->file_prepare_write_nanos;
  }

  stream << "lsm_state";
  stream.StartArray();
  for (int level = 0; level < vstorage->num_levels(); ++level) {
    stream << vstorage->NumLevelFiles(level);
  }
  stream.EndArray();

  if (!blob_files.empty()) {
    stream << "blob_file_head" << blob_files.begin()->first;
    stream << "blob_file_tail" << blob_files.rbegin()->first;
  }

  CleanupCompaction();
  return status;
}

<<<<<<< HEAD
#ifndef ROCKSDB_LITE
void CompactionJob::ProcessKeyValueCompactionWithCompactionService(
    SubcompactionState* sub_compact) {
  assert(sub_compact);
  assert(sub_compact->compaction);
  assert(db_options_.compaction_service);

  const Compaction* compaction = sub_compact->compaction;
  CompactionServiceInput compaction_input;
  compaction_input.output_level = compaction->output_level();

  const std::vector<CompactionInputFiles>& inputs =
      *(compact_->compaction->inputs());
  for (const auto& files_per_level : inputs) {
    for (const auto& file : files_per_level.files) {
      compaction_input.input_files.emplace_back(
          MakeTableFileName(file->fd.GetNumber()));
    }
  }
  compaction_input.column_family.name =
      compaction->column_family_data()->GetName();
  compaction_input.column_family.options =
      compaction->column_family_data()->GetLatestCFOptions();
  compaction_input.db_options =
      BuildDBOptions(db_options_, mutable_db_options_copy_);
  compaction_input.snapshots = existing_snapshots_;
  compaction_input.has_begin = sub_compact->start;
  compaction_input.begin =
      compaction_input.has_begin ? sub_compact->start->ToString() : "";
  compaction_input.has_end = sub_compact->end;
  compaction_input.end =
      compaction_input.has_end ? sub_compact->end->ToString() : "";
  compaction_input.approx_size = sub_compact->approx_size;

  std::string compaction_input_binary;
  Status s = compaction_input.Write(&compaction_input_binary);
  if (!s.ok()) {
    sub_compact->status = s;
    return;
  }

  std::ostringstream input_files_oss;
  bool is_first_one = true;
  for (const auto& file : compaction_input.input_files) {
    input_files_oss << (is_first_one ? "" : ", ") << file;
    is_first_one = false;
  }

  ROCKS_LOG_INFO(
      db_options_.info_log,
      "[%s] [JOB %d] Starting remote compaction (output level: %d): %s",
      compaction_input.column_family.name.c_str(), job_id_,
      compaction_input.output_level, input_files_oss.str().c_str());
  CompactionServiceJobStatus compaction_status =
      db_options_.compaction_service->Start(compaction_input_binary,
                                            GetCompactionId(sub_compact));
  if (compaction_status != CompactionServiceJobStatus::kSuccess) {
    sub_compact->status =
        Status::Incomplete("CompactionService failed to start compaction job.");
    return;
  }

  std::string compaction_result_binary;
  compaction_status = db_options_.compaction_service->WaitForComplete(
      GetCompactionId(sub_compact), &compaction_result_binary);

  CompactionServiceResult compaction_result;
  s = CompactionServiceResult::Read(compaction_result_binary,
                                    &compaction_result);
  if (compaction_status != CompactionServiceJobStatus::kSuccess) {
    sub_compact->status =
        s.ok() ? compaction_result.status
               : Status::Incomplete(
                     "CompactionService failed to run compaction job.");
    compaction_result.status.PermitUncheckedError();
    ROCKS_LOG_WARN(db_options_.info_log,
                   "[%s] [JOB %d] Remote compaction failed, status: %s",
                   compaction_input.column_family.name.c_str(), job_id_,
                   s.ToString().c_str());
    return;
  }

  if (!s.ok()) {
    sub_compact->status = s;
    compaction_result.status.PermitUncheckedError();
    return;
  }
  sub_compact->status = compaction_result.status;

  std::ostringstream output_files_oss;
  is_first_one = true;
  for (const auto& file : compaction_result.output_files) {
    output_files_oss << (is_first_one ? "" : ", ") << file.file_name;
    is_first_one = false;
  }

  ROCKS_LOG_INFO(db_options_.info_log,
                 "[%s] [JOB %d] Receive remote compaction result, output path: "
                 "%s, files: %s",
                 compaction_input.column_family.name.c_str(), job_id_,
                 compaction_result.output_path.c_str(),
                 output_files_oss.str().c_str());

  if (!s.ok()) {
    sub_compact->status = s;
    return;
  }

  for (const auto& file : compaction_result.output_files) {
    uint64_t file_num = versions_->NewFileNumber();
    auto src_file = compaction_result.output_path + "/" + file.file_name;
    auto tgt_file = TableFileName(compaction->immutable_options()->cf_paths,
                                  file_num, compaction->output_path_id());
    s = fs_->RenameFile(src_file, tgt_file, IOOptions(), nullptr);
    if (!s.ok()) {
      sub_compact->status = s;
      return;
    }

    FileMetaData meta;
    uint64_t file_size;
    s = fs_->GetFileSize(tgt_file, IOOptions(), &file_size, nullptr);
    if (!s.ok()) {
      sub_compact->status = s;
      return;
    }
    meta.fd = FileDescriptor(file_num, compaction->output_path_id(), file_size,
                             file.smallest_seqno, file.largest_seqno);
    meta.smallest.DecodeFrom(file.smallest_internal_key);
    meta.largest.DecodeFrom(file.largest_internal_key);
    meta.oldest_ancester_time = file.oldest_ancester_time;
    meta.file_creation_time = file.file_creation_time;
    meta.marked_for_compaction = file.marked_for_compaction;

    auto cfd = compaction->column_family_data();
    sub_compact->outputs.emplace_back(std::move(meta),
                                      cfd->internal_comparator(), false, false,
                                      true, file.paranoid_hash);
  }
  sub_compact->compaction_job_stats = compaction_result.stats;
  sub_compact->num_output_records = compaction_result.num_output_records;
  sub_compact->approx_size = compaction_input.approx_size;  // is this used?
  sub_compact->total_bytes = compaction_result.total_bytes;
  IOSTATS_ADD(bytes_written, compaction_result.bytes_written);
  IOSTATS_ADD(bytes_read, compaction_result.bytes_read);
}
#endif  // !ROCKSDB_LITE

void CompactionJob::ProcessKeyValueCompaction(SubcompactionState* sub_compact) {
=======
void CompactionJob::ProcessKeyValueCompaction(size_t thread_idx) {
  SubcompactionState* sub_compact = &compact_->sub_compact_states[thread_idx];
>>>>>>> 7562cf1e
  assert(sub_compact);
  assert(sub_compact->compaction);

#ifndef ROCKSDB_LITE
  if (db_options_.compaction_service) {
    return ProcessKeyValueCompactionWithCompactionService(sub_compact);
  }
#endif  // !ROCKSDB_LITE

  uint64_t prev_cpu_micros = db_options_.clock->CPUNanos() / 1000;

  ColumnFamilyData* cfd = sub_compact->compaction->column_family_data();

  // Create compaction filter and fail the compaction if
  // IgnoreSnapshots() = false because it is not supported anymore
  const CompactionFilter* compaction_filter =
      cfd->ioptions()->compaction_filter;
  std::unique_ptr<CompactionFilter> compaction_filter_from_factory = nullptr;
  if (compaction_filter == nullptr) {
    compaction_filter_from_factory =
        sub_compact->compaction->CreateCompactionFilter();
    compaction_filter = compaction_filter_from_factory.get();
  }
  if (compaction_filter != nullptr && !compaction_filter->IgnoreSnapshots()) {
    sub_compact->status = Status::NotSupported(
        "CompactionFilter::IgnoreSnapshots() = false is not supported "
        "anymore.");
    return;
  }

  CompactionRangeDelAggregator range_del_agg(&cfd->internal_comparator(),
                                             existing_snapshots_);

  const Slice* const start = sub_compact->start;
  const Slice* const end = sub_compact->end;

  ReadOptions read_options;
  read_options.verify_checksums = true;
  read_options.fill_cache = false;
  // Compaction iterators shouldn't be confined to a single prefix.
  // Compactions use Seek() for
  // (a) concurrent compactions,
  // (b) CompactionFilter::Decision::kRemoveAndSkipUntil.
  read_options.total_order_seek = true;

  // Note: if we're going to support subcompactions for user-defined timestamps,
  // the timestamp part will have to be stripped from the bounds here.
  assert((!start && !end) || cfd->user_comparator()->timestamp_size() == 0);
  read_options.iterate_lower_bound = start;
  read_options.iterate_upper_bound = end;

  // Although the v2 aggregator is what the level iterator(s) know about,
  // the AddTombstones calls will be propagated down to the v1 aggregator.
  std::unique_ptr<InternalIterator> raw_input(
      versions_->MakeInputIterator(read_options, sub_compact->compaction,
                                   &range_del_agg, file_options_for_read_));
  InternalIterator* input = raw_input.get();

  IterKey start_ikey;
  IterKey end_ikey;
  Slice start_slice;
  Slice end_slice;

  if (start) {
    start_ikey.SetInternalKey(*start, kMaxSequenceNumber, kValueTypeForSeek);
    start_slice = start_ikey.GetInternalKey();
  }
  if (end) {
    end_ikey.SetInternalKey(*end, kMaxSequenceNumber, kValueTypeForSeek);
    end_slice = end_ikey.GetInternalKey();
  }

  std::unique_ptr<InternalIterator> clip;
  if (start || end) {
    clip.reset(new ClippingIterator(
        raw_input.get(), start ? &start_slice : nullptr,
        end ? &end_slice : nullptr, &cfd->internal_comparator()));
    input = clip.get();
  }

  std::unique_ptr<InternalIterator> blob_counter;

  if (sub_compact->compaction->DoesInputReferenceBlobFiles()) {
    sub_compact->blob_garbage_meter.reset(new BlobGarbageMeter);
    blob_counter.reset(
        new BlobCountingIterator(input, sub_compact->blob_garbage_meter.get()));
    input = blob_counter.get();
  }

  input->SeekToFirst();

  AutoThreadOperationStageUpdater stage_updater(
      ThreadStatus::STAGE_COMPACTION_PROCESS_KV);

  // I/O measurement variables
  PerfLevel prev_perf_level = PerfLevel::kEnableTime;
  const uint64_t kRecordStatsEvery = 1000;
  uint64_t prev_write_nanos = 0;
  uint64_t prev_fsync_nanos = 0;
  uint64_t prev_range_sync_nanos = 0;
  uint64_t prev_prepare_write_nanos = 0;
  uint64_t prev_cpu_write_nanos = 0;
  uint64_t prev_cpu_read_nanos = 0;
  if (measure_io_stats_) {
    prev_perf_level = GetPerfLevel();
    SetPerfLevel(PerfLevel::kEnableTimeAndCPUTimeExceptForMutex);
    prev_write_nanos = IOSTATS(write_nanos);
    prev_fsync_nanos = IOSTATS(fsync_nanos);
    prev_range_sync_nanos = IOSTATS(range_sync_nanos);
    prev_prepare_write_nanos = IOSTATS(prepare_write_nanos);
    prev_cpu_write_nanos = IOSTATS(cpu_write_nanos);
    prev_cpu_read_nanos = IOSTATS(cpu_read_nanos);
  }

  MergeHelper merge(
      env_, cfd->user_comparator(), cfd->ioptions()->merge_operator.get(),
      compaction_filter, db_options_.info_log.get(),
      false /* internal key corruption is expected */,
      existing_snapshots_.empty() ? 0 : existing_snapshots_.back(),
      snapshot_checker_, compact_->compaction->level(), db_options_.stats);

  const MutableCFOptions* mutable_cf_options =
      sub_compact->compaction->mutable_cf_options();
  assert(mutable_cf_options);

  std::vector<std::string> blob_file_paths;

  std::unique_ptr<BlobFileBuilder> blob_file_builder(
      mutable_cf_options->enable_blob_files
          ? new BlobFileBuilder(versions_, fs_.get(),
                                sub_compact->compaction->immutable_options(),
                                mutable_cf_options, &file_options_, job_id_,
                                cfd->GetID(), cfd->GetName(),
                                Env::IOPriority::IO_LOW, write_hint_,
                                io_tracer_, blob_callback_, &blob_file_paths,
                                &sub_compact->blob_file_additions)
          : nullptr);

  TEST_SYNC_POINT("CompactionJob::Run():Inprogress");
  TEST_SYNC_POINT_CALLBACK(
      "CompactionJob::Run():PausingManualCompaction:1",
      reinterpret_cast<void*>(
          const_cast<std::atomic<int>*>(manual_compaction_paused_)));

  Status status;
  const std::string* const full_history_ts_low =
      full_history_ts_low_.empty() ? nullptr : &full_history_ts_low_;
  sub_compact->c_iter.reset(new CompactionIterator(
      input, cfd->user_comparator(), &merge, versions_->LastSequence(),
      &existing_snapshots_, earliest_write_conflict_snapshot_,
      snapshot_checker_, env_, ShouldReportDetailedTime(env_, stats_),
      /*expect_valid_internal_key=*/true, &range_del_agg,
      blob_file_builder.get(), db_options_.allow_data_in_errors,
      sub_compact->compaction, compaction_filter, shutting_down_,
      preserve_deletes_seqnum_, manual_compaction_paused_,
      manual_compaction_canceled_, db_options_.info_log, full_history_ts_low));
  auto c_iter = sub_compact->c_iter.get();
  c_iter->SeekToFirst();
  if (c_iter->Valid() && sub_compact->compaction->output_level() != 0) {
    // ShouldStopBefore() maintains state based on keys processed so far. The
    // compaction loop always calls it on the "next" key, thus won't tell it the
    // first key. So we do that here.
    sub_compact->ShouldStopBefore(c_iter->key(),
                                  sub_compact->current_output_file_size);
  }
  const auto& c_iter_stats = c_iter->iter_stats();

  std::unique_ptr<SstPartitioner> partitioner =
      sub_compact->compaction->output_level() == 0
          ? nullptr
          : sub_compact->compaction->CreateSstPartitioner();
  std::string last_key_for_partitioner;

  while (status.ok() && !cfd->IsDropped() && c_iter->Valid()) {
    // Invariant: c_iter.status() is guaranteed to be OK if c_iter->Valid()
    // returns true.
    const Slice& key = c_iter->key();
    const Slice& value = c_iter->value();

    assert(!end ||
           cfd->user_comparator()->Compare(c_iter->user_key(), *end) < 0);

    if (c_iter_stats.num_input_records % kRecordStatsEvery ==
        kRecordStatsEvery - 1) {
      RecordDroppedKeys(c_iter_stats, &sub_compact->compaction_job_stats);
      c_iter->ResetRecordCounts();
      RecordCompactionIOStats();
    }

    // Open output file if necessary
    if (sub_compact->builder == nullptr) {
      status = OpenCompactionOutputFile(sub_compact);
      if (!status.ok()) {
        break;
      }
    }
    status = sub_compact->AddToBuilder(key, value);
    if (!status.ok()) {
      break;
    }

    status = sub_compact->ProcessOutFlowIfNeeded(key, value);
    if (!status.ok()) {
      break;
    }

    sub_compact->current_output_file_size =
        sub_compact->builder->EstimatedFileSize();
    const ParsedInternalKey& ikey = c_iter->ikey();
    sub_compact->current_output()->meta.UpdateBoundaries(
        key, value, ikey.sequence, ikey.type);
    sub_compact->num_output_records++;

    // Close output file if it is big enough. Two possibilities determine it's
    // time to close it: (1) the current key should be this file's last key, (2)
    // the next key should not be in this file.
    //
    // TODO(aekmekji): determine if file should be closed earlier than this
    // during subcompactions (i.e. if output size, estimated by input size, is
    // going to be 1.2MB and max_output_file_size = 1MB, prefer to have 0.6MB
    // and 0.6MB instead of 1MB and 0.2MB)
    bool output_file_ended = false;
    if (sub_compact->compaction->output_level() != 0 &&
        sub_compact->current_output_file_size >=
            sub_compact->compaction->max_output_file_size()) {
      // (1) this key terminates the file. For historical reasons, the iterator
      // status before advancing will be given to FinishCompactionOutputFile().
      output_file_ended = true;
    }
    TEST_SYNC_POINT_CALLBACK(
        "CompactionJob::Run():PausingManualCompaction:2",
        reinterpret_cast<void*>(
            const_cast<std::atomic<int>*>(manual_compaction_paused_)));
    if (partitioner.get()) {
      last_key_for_partitioner.assign(c_iter->user_key().data_,
                                      c_iter->user_key().size_);
    }
    c_iter->Next();
    if (c_iter->status().IsManualCompactionPaused()) {
      break;
    }
    if (!output_file_ended && c_iter->Valid()) {
      if (((partitioner.get() &&
            partitioner->ShouldPartition(PartitionerRequest(
                last_key_for_partitioner, c_iter->user_key(),
                sub_compact->current_output_file_size)) == kRequired) ||
           (sub_compact->compaction->output_level() != 0 &&
            sub_compact->ShouldStopBefore(
                c_iter->key(), sub_compact->current_output_file_size))) &&
          sub_compact->builder != nullptr) {
        // (2) this key belongs to the next file. For historical reasons, the
        // iterator status after advancing will be given to
        // FinishCompactionOutputFile().
        output_file_ended = true;
      }
    }
    if (output_file_ended) {
      const Slice* next_key = nullptr;
      if (c_iter->Valid()) {
        next_key = &c_iter->key();
      }
      CompactionIterationStats range_del_out_stats;
      status = FinishCompactionOutputFile(input->status(), sub_compact,
                                          &range_del_agg, &range_del_out_stats,
                                          next_key);
      RecordDroppedKeys(range_del_out_stats,
                        &sub_compact->compaction_job_stats);
    }
  }

  sub_compact->compaction_job_stats.num_blobs_read =
      c_iter_stats.num_blobs_read;
  sub_compact->compaction_job_stats.total_blob_bytes_read =
      c_iter_stats.total_blob_bytes_read;
  sub_compact->compaction_job_stats.num_input_deletion_records =
      c_iter_stats.num_input_deletion_records;
  sub_compact->compaction_job_stats.num_corrupt_keys =
      c_iter_stats.num_input_corrupt_records;
  sub_compact->compaction_job_stats.num_single_del_fallthru =
      c_iter_stats.num_single_del_fallthru;
  sub_compact->compaction_job_stats.num_single_del_mismatch =
      c_iter_stats.num_single_del_mismatch;
  sub_compact->compaction_job_stats.total_input_raw_key_bytes +=
      c_iter_stats.total_input_raw_key_bytes;
  sub_compact->compaction_job_stats.total_input_raw_value_bytes +=
      c_iter_stats.total_input_raw_value_bytes;

  RecordTick(stats_, FILTER_OPERATION_TOTAL_TIME,
             c_iter_stats.total_filter_time);
  RecordDroppedKeys(c_iter_stats, &sub_compact->compaction_job_stats);
  RecordCompactionIOStats();

  if (status.ok() && cfd->IsDropped()) {
    status =
        Status::ColumnFamilyDropped("Column family dropped during compaction");
  }
  if ((status.ok() || status.IsColumnFamilyDropped()) &&
      shutting_down_->load(std::memory_order_relaxed)) {
    status = Status::ShutdownInProgress("Database shutdown");
  }
  if ((status.ok() || status.IsColumnFamilyDropped()) &&
      ((manual_compaction_paused_ &&
        manual_compaction_paused_->load(std::memory_order_relaxed) > 0) ||
       (manual_compaction_canceled_ &&
        manual_compaction_canceled_->load(std::memory_order_relaxed)))) {
    status = Status::Incomplete(Status::SubCode::kManualCompactionPaused);
  }
  if (status.ok()) {
    status = input->status();
  }
  if (status.ok()) {
    status = c_iter->status();
  }

  if (status.ok() && sub_compact->builder == nullptr &&
      sub_compact->outputs.size() == 0 && !range_del_agg.IsEmpty()) {
    // handle subcompaction containing only range deletions
    status = OpenCompactionOutputFile(sub_compact);
  }

  // Call FinishCompactionOutputFile() even if status is not ok: it needs to
  // close the output file.
  if (sub_compact->builder != nullptr) {
    CompactionIterationStats range_del_out_stats;
    Status s = FinishCompactionOutputFile(status, sub_compact, &range_del_agg,
                                          &range_del_out_stats);
    if (!s.ok() && status.ok()) {
      status = s;
    }
    RecordDroppedKeys(range_del_out_stats, &sub_compact->compaction_job_stats);
  }

  if (blob_file_builder) {
    if (status.ok()) {
      status = blob_file_builder->Finish();
    } else {
      blob_file_builder->Abandon();
    }
    blob_file_builder.reset();
  }

  sub_compact->compaction_job_stats.cpu_micros =
      db_options_.clock->CPUNanos() / 1000 - prev_cpu_micros;

  if (measure_io_stats_) {
    sub_compact->compaction_job_stats.file_write_nanos +=
        IOSTATS(write_nanos) - prev_write_nanos;
    sub_compact->compaction_job_stats.file_fsync_nanos +=
        IOSTATS(fsync_nanos) - prev_fsync_nanos;
    sub_compact->compaction_job_stats.file_range_sync_nanos +=
        IOSTATS(range_sync_nanos) - prev_range_sync_nanos;
    sub_compact->compaction_job_stats.file_prepare_write_nanos +=
        IOSTATS(prepare_write_nanos) - prev_prepare_write_nanos;
    sub_compact->compaction_job_stats.cpu_micros -=
        (IOSTATS(cpu_write_nanos) - prev_cpu_write_nanos +
         IOSTATS(cpu_read_nanos) - prev_cpu_read_nanos) /
        1000;
    if (prev_perf_level != PerfLevel::kEnableTimeAndCPUTimeExceptForMutex) {
      SetPerfLevel(prev_perf_level);
    }
  }
#ifdef ROCKSDB_ASSERT_STATUS_CHECKED
  if (!status.ok()) {
    if (sub_compact->c_iter) {
      sub_compact->c_iter->status().PermitUncheckedError();
    }
    if (input) {
      input->status().PermitUncheckedError();
    }
  }
#endif  // ROCKSDB_ASSERT_STATUS_CHECKED

  sub_compact->c_iter.reset();
  blob_counter.reset();
  clip.reset();
  raw_input.reset();
  sub_compact->status = status;
}

uint64_t CompactionJob::GetCompactionId(SubcompactionState* sub_compact) {
  return (uint64_t)job_id_ << 32 | sub_compact->sub_job_id;
}

void CompactionJob::RecordDroppedKeys(
    const CompactionIterationStats& c_iter_stats,
    CompactionJobStats* compaction_job_stats) {
  if (c_iter_stats.num_record_drop_user > 0) {
    RecordTick(stats_, COMPACTION_KEY_DROP_USER,
               c_iter_stats.num_record_drop_user);
  }
  if (c_iter_stats.num_record_drop_hidden > 0) {
    RecordTick(stats_, COMPACTION_KEY_DROP_NEWER_ENTRY,
               c_iter_stats.num_record_drop_hidden);
    if (compaction_job_stats) {
      compaction_job_stats->num_records_replaced +=
          c_iter_stats.num_record_drop_hidden;
    }
  }
  if (c_iter_stats.num_record_drop_obsolete > 0) {
    RecordTick(stats_, COMPACTION_KEY_DROP_OBSOLETE,
               c_iter_stats.num_record_drop_obsolete);
    if (compaction_job_stats) {
      compaction_job_stats->num_expired_deletion_records +=
          c_iter_stats.num_record_drop_obsolete;
    }
  }
  if (c_iter_stats.num_record_drop_range_del > 0) {
    RecordTick(stats_, COMPACTION_KEY_DROP_RANGE_DEL,
               c_iter_stats.num_record_drop_range_del);
  }
  if (c_iter_stats.num_range_del_drop_obsolete > 0) {
    RecordTick(stats_, COMPACTION_RANGE_DEL_DROP_OBSOLETE,
               c_iter_stats.num_range_del_drop_obsolete);
  }
  if (c_iter_stats.num_optimized_del_drop_obsolete > 0) {
    RecordTick(stats_, COMPACTION_OPTIMIZED_DEL_DROP_OBSOLETE,
               c_iter_stats.num_optimized_del_drop_obsolete);
  }
}

Status CompactionJob::FinishCompactionOutputFile(
    const Status& input_status, SubcompactionState* sub_compact,
    CompactionRangeDelAggregator* range_del_agg,
    CompactionIterationStats* range_del_out_stats,
    const Slice* next_table_min_key /* = nullptr */) {
  AutoThreadOperationStageUpdater stage_updater(
      ThreadStatus::STAGE_COMPACTION_SYNC_FILE);
  assert(sub_compact != nullptr);
  assert(sub_compact->outfile);
  assert(sub_compact->builder != nullptr);
  assert(sub_compact->current_output() != nullptr);

  uint64_t output_number = sub_compact->current_output()->meta.fd.GetNumber();
  assert(output_number != 0);

  ColumnFamilyData* cfd = sub_compact->compaction->column_family_data();
  const Comparator* ucmp = cfd->user_comparator();
  std::string file_checksum = kUnknownFileChecksum;
  std::string file_checksum_func_name = kUnknownFileChecksumFuncName;

  // Check for iterator errors
  Status s = input_status;
  auto meta = &sub_compact->current_output()->meta;
  assert(meta != nullptr);
  if (s.ok()) {
    Slice lower_bound_guard, upper_bound_guard;
    std::string smallest_user_key;
    const Slice *lower_bound, *upper_bound;
    bool lower_bound_from_sub_compact = false;
    if (sub_compact->outputs.size() == 1) {
      // For the first output table, include range tombstones before the min key
      // but after the subcompaction boundary.
      lower_bound = sub_compact->start;
      lower_bound_from_sub_compact = true;
    } else if (meta->smallest.size() > 0) {
      // For subsequent output tables, only include range tombstones from min
      // key onwards since the previous file was extended to contain range
      // tombstones falling before min key.
      smallest_user_key = meta->smallest.user_key().ToString(false /*hex*/);
      lower_bound_guard = Slice(smallest_user_key);
      lower_bound = &lower_bound_guard;
    } else {
      lower_bound = nullptr;
    }
    if (next_table_min_key != nullptr) {
      // This may be the last file in the subcompaction in some cases, so we
      // need to compare the end key of subcompaction with the next file start
      // key. When the end key is chosen by the subcompaction, we know that
      // it must be the biggest key in output file. Therefore, it is safe to
      // use the smaller key as the upper bound of the output file, to ensure
      // that there is no overlapping between different output files.
      upper_bound_guard = ExtractUserKey(*next_table_min_key);
      if (sub_compact->end != nullptr &&
          ucmp->Compare(upper_bound_guard, *sub_compact->end) >= 0) {
        upper_bound = sub_compact->end;
      } else {
        upper_bound = &upper_bound_guard;
      }
    } else {
      // This is the last file in the subcompaction, so extend until the
      // subcompaction ends.
      upper_bound = sub_compact->end;
    }
    auto earliest_snapshot = kMaxSequenceNumber;
    if (existing_snapshots_.size() > 0) {
      earliest_snapshot = existing_snapshots_[0];
    }
    bool has_overlapping_endpoints;
    if (upper_bound != nullptr && meta->largest.size() > 0) {
      has_overlapping_endpoints =
          ucmp->Compare(meta->largest.user_key(), *upper_bound) == 0;
    } else {
      has_overlapping_endpoints = false;
    }

    // The end key of the subcompaction must be bigger or equal to the upper
    // bound. If the end of subcompaction is null or the upper bound is null,
    // it means that this file is the last file in the compaction. So there
    // will be no overlapping between this file and others.
    assert(sub_compact->end == nullptr ||
           upper_bound == nullptr ||
           ucmp->Compare(*upper_bound , *sub_compact->end) <= 0);
    auto it = range_del_agg->NewIterator(lower_bound, upper_bound,
                                         has_overlapping_endpoints);
    // Position the range tombstone output iterator. There may be tombstone
    // fragments that are entirely out of range, so make sure that we do not
    // include those.
    if (lower_bound != nullptr) {
      it->Seek(*lower_bound);
    } else {
      it->SeekToFirst();
    }
    TEST_SYNC_POINT("CompactionJob::FinishCompactionOutputFile1");
    for (; it->Valid(); it->Next()) {
      auto tombstone = it->Tombstone();
      if (upper_bound != nullptr) {
        int cmp = ucmp->Compare(*upper_bound, tombstone.start_key_);
        if ((has_overlapping_endpoints && cmp < 0) ||
            (!has_overlapping_endpoints && cmp <= 0)) {
          // Tombstones starting after upper_bound only need to be included in
          // the next table. If the current SST ends before upper_bound, i.e.,
          // `has_overlapping_endpoints == false`, we can also skip over range
          // tombstones that start exactly at upper_bound. Such range tombstones
          // will be included in the next file and are not relevant to the point
          // keys or endpoints of the current file.
          break;
        }
      }

      if (bottommost_level_ && tombstone.seq_ <= earliest_snapshot) {
        // TODO(andrewkr): tombstones that span multiple output files are
        // counted for each compaction output file, so lots of double counting.
        range_del_out_stats->num_range_del_drop_obsolete++;
        range_del_out_stats->num_record_drop_obsolete++;
        continue;
      }

      auto kv = tombstone.Serialize();
      assert(lower_bound == nullptr ||
             ucmp->Compare(*lower_bound, kv.second) < 0);
      // Range tombstone is not supported by output validator yet.
      sub_compact->builder->Add(kv.first.Encode(), kv.second);
      InternalKey smallest_candidate = std::move(kv.first);
      if (lower_bound != nullptr &&
          ucmp->Compare(smallest_candidate.user_key(), *lower_bound) <= 0) {
        // Pretend the smallest key has the same user key as lower_bound
        // (the max key in the previous table or subcompaction) in order for
        // files to appear key-space partitioned.
        //
        // When lower_bound is chosen by a subcompaction, we know that
        // subcompactions over smaller keys cannot contain any keys at
        // lower_bound. We also know that smaller subcompactions exist, because
        // otherwise the subcompaction woud be unbounded on the left. As a
        // result, we know that no other files on the output level will contain
        // actual keys at lower_bound (an output file may have a largest key of
        // lower_bound@kMaxSequenceNumber, but this only indicates a large range
        // tombstone was truncated). Therefore, it is safe to use the
        // tombstone's sequence number, to ensure that keys at lower_bound at
        // lower levels are covered by truncated tombstones.
        //
        // If lower_bound was chosen by the smallest data key in the file,
        // choose lowest seqnum so this file's smallest internal key comes after
        // the previous file's largest. The fake seqnum is OK because the read
        // path's file-picking code only considers user key.
        smallest_candidate = InternalKey(
            *lower_bound, lower_bound_from_sub_compact ? tombstone.seq_ : 0,
            kTypeRangeDeletion);
      }
      InternalKey largest_candidate = tombstone.SerializeEndKey();
      if (upper_bound != nullptr &&
          ucmp->Compare(*upper_bound, largest_candidate.user_key()) <= 0) {
        // Pretend the largest key has the same user key as upper_bound (the
        // min key in the following table or subcompaction) in order for files
        // to appear key-space partitioned.
        //
        // Choose highest seqnum so this file's largest internal key comes
        // before the next file's/subcompaction's smallest. The fake seqnum is
        // OK because the read path's file-picking code only considers the user
        // key portion.
        //
        // Note Seek() also creates InternalKey with (user_key,
        // kMaxSequenceNumber), but with kTypeDeletion (0x7) instead of
        // kTypeRangeDeletion (0xF), so the range tombstone comes before the
        // Seek() key in InternalKey's ordering. So Seek() will look in the
        // next file for the user key.
        largest_candidate =
            InternalKey(*upper_bound, kMaxSequenceNumber, kTypeRangeDeletion);
      }
#ifndef NDEBUG
      SequenceNumber smallest_ikey_seqnum = kMaxSequenceNumber;
      if (meta->smallest.size() > 0) {
        smallest_ikey_seqnum = GetInternalKeySeqno(meta->smallest.Encode());
      }
#endif
      meta->UpdateBoundariesForRange(smallest_candidate, largest_candidate,
                                     tombstone.seq_,
                                     cfd->internal_comparator());

      // The smallest key in a file is used for range tombstone truncation, so
      // it cannot have a seqnum of 0 (unless the smallest data key in a file
      // has a seqnum of 0). Otherwise, the truncated tombstone may expose
      // deleted keys at lower levels.
      assert(smallest_ikey_seqnum == 0 ||
             ExtractInternalKeyFooter(meta->smallest.Encode()) !=
                 PackSequenceAndType(0, kTypeRangeDeletion));
    }
  }
  const uint64_t current_entries = sub_compact->builder->NumEntries();
  if (s.ok()) {
    s = sub_compact->builder->Finish();
  } else {
    sub_compact->builder->Abandon();
  }
  IOStatus io_s = sub_compact->builder->io_status();
  if (s.ok()) {
    s = io_s;
  }
  const uint64_t current_bytes = sub_compact->builder->FileSize();
  if (s.ok()) {
    meta->fd.file_size = current_bytes;
    meta->marked_for_compaction = sub_compact->builder->NeedCompact();
  }
  sub_compact->current_output()->finished = true;
  sub_compact->total_bytes += current_bytes;

  // Finish and check for file errors
  if (s.ok()) {
    StopWatch sw(db_options_.clock, stats_, COMPACTION_OUTFILE_SYNC_MICROS);
    io_s = sub_compact->outfile->Sync(db_options_.use_fsync);
  }
  if (s.ok() && io_s.ok()) {
    io_s = sub_compact->outfile->Close();
  }
  if (s.ok() && io_s.ok()) {
    // Add the checksum information to file metadata.
    meta->file_checksum = sub_compact->outfile->GetFileChecksum();
    meta->file_checksum_func_name =
        sub_compact->outfile->GetFileChecksumFuncName();
    file_checksum = meta->file_checksum;
    file_checksum_func_name = meta->file_checksum_func_name;
  }
  if (s.ok()) {
    s = io_s;
  }
  if (sub_compact->io_status.ok()) {
    sub_compact->io_status = io_s;
    // Since this error is really a copy of the
    // "normal" status, it does not also need to be checked
    sub_compact->io_status.PermitUncheckedError();
  }
  sub_compact->outfile.reset();

  TableProperties tp;
  if (s.ok()) {
    tp = sub_compact->builder->GetTableProperties();
  }

  if (s.ok() && current_entries == 0 && tp.num_range_deletions == 0) {
    // If there is nothing to output, no necessary to generate a sst file.
    // This happens when the output level is bottom level, at the same time
    // the sub_compact output nothing.
    std::string fname =
        TableFileName(sub_compact->compaction->immutable_options()->cf_paths,
                      meta->fd.GetNumber(), meta->fd.GetPathId());

    // TODO(AR) it is not clear if there are any larger implications if
    // DeleteFile fails here
    Status ds = env_->DeleteFile(fname);
    if (!ds.ok()) {
      ROCKS_LOG_WARN(
          db_options_.info_log,
          "[%s] [JOB %d] Unable to remove SST file for table #%" PRIu64
          " at bottom level%s",
          cfd->GetName().c_str(), job_id_, output_number,
          meta->marked_for_compaction ? " (need compaction)" : "");
    }

    // Also need to remove the file from outputs, or it will be added to the
    // VersionEdit.
    assert(!sub_compact->outputs.empty());
    sub_compact->outputs.pop_back();
    meta = nullptr;
  }

  if (s.ok() && (current_entries > 0 || tp.num_range_deletions > 0)) {
    // Output to event logger and fire events.
    sub_compact->current_output()->table_properties =
        std::make_shared<TableProperties>(tp);
    ROCKS_LOG_INFO(db_options_.info_log,
                   "[%s] [JOB %d] Generated table #%" PRIu64 ": %" PRIu64
                   " keys, %" PRIu64 " bytes%s",
                   cfd->GetName().c_str(), job_id_, output_number,
                   current_entries, current_bytes,
                   meta->marked_for_compaction ? " (need compaction)" : "");
  }
  std::string fname;
  FileDescriptor output_fd;
  uint64_t oldest_blob_file_number = kInvalidBlobFileNumber;
  if (meta != nullptr) {
    fname = GetTableFileName(meta->fd.GetNumber());
    output_fd = meta->fd;
    oldest_blob_file_number = meta->oldest_blob_file_number;
  } else {
    fname = "(nil)";
  }
  EventHelpers::LogAndNotifyTableFileCreationFinished(
      event_logger_, cfd->ioptions()->listeners, dbname_, cfd->GetName(), fname,
      job_id_, output_fd, oldest_blob_file_number, tp,
      TableFileCreationReason::kCompaction, s, file_checksum,
      file_checksum_func_name);

#ifndef ROCKSDB_LITE
  // Report new file to SstFileManagerImpl
  auto sfm =
      static_cast<SstFileManagerImpl*>(db_options_.sst_file_manager.get());
  if (sfm && meta != nullptr && meta->fd.GetPathId() == 0) {
    Status add_s = sfm->OnAddFile(fname);
    if (!add_s.ok() && s.ok()) {
      s = add_s;
    }
    if (sfm->IsMaxAllowedSpaceReached()) {
      // TODO(ajkr): should we return OK() if max space was reached by the final
      // compaction output file (similarly to how flush works when full)?
      s = Status::SpaceLimit("Max allowed space was reached");
      TEST_SYNC_POINT(
          "CompactionJob::FinishCompactionOutputFile:"
          "MaxAllowedSpaceReached");
      InstrumentedMutexLock l(db_mutex_);
      db_error_handler_->SetBGError(s, BackgroundErrorReason::kCompaction);
    }
  }
#endif

  sub_compact->builder.reset();
  sub_compact->current_output_file_size = 0;
  return s;
}

Status CompactionJob::InstallCompactionResults(
    const MutableCFOptions& mutable_cf_options) {
  assert(compact_);

  db_mutex_->AssertHeld();

  auto* compaction = compact_->compaction;
  assert(compaction);

  {
    Compaction::InputLevelSummaryBuffer inputs_summary;
    ROCKS_LOG_INFO(db_options_.info_log,
                   "[%s] [JOB %d] Compacted %s => %" PRIu64 " bytes",
                   compaction->column_family_data()->GetName().c_str(), job_id_,
                   compaction->InputLevelSummary(&inputs_summary),
                   compact_->total_bytes + compact_->total_blob_bytes);
  }

  VersionEdit* const edit = compaction->edit();
  assert(edit);

  // Add compaction inputs
  compaction->AddInputDeletions(edit);

  std::unordered_map<uint64_t, BlobGarbageMeter::BlobStats> blob_total_garbage;

  for (const auto& sub_compact : compact_->sub_compact_states) {
    for (const auto& out : sub_compact.outputs) {
      edit->AddFile(compaction->output_level(), out.meta);
    }

    for (const auto& blob : sub_compact.blob_file_additions) {
      edit->AddBlobFile(blob);
    }

    if (sub_compact.blob_garbage_meter) {
      const auto& flows = sub_compact.blob_garbage_meter->flows();

      for (const auto& pair : flows) {
        const uint64_t blob_file_number = pair.first;
        const BlobGarbageMeter::BlobInOutFlow& flow = pair.second;

        assert(flow.IsValid());
        if (flow.HasGarbage()) {
          blob_total_garbage[blob_file_number].Add(flow.GetGarbageCount(),
                                                   flow.GetGarbageBytes());
        }
      }
    }
  }

  for (const auto& pair : blob_total_garbage) {
    const uint64_t blob_file_number = pair.first;
    const BlobGarbageMeter::BlobStats& stats = pair.second;

    edit->AddBlobFileGarbage(blob_file_number, stats.GetCount(),
                             stats.GetBytes());
  }

  return versions_->LogAndApply(compaction->column_family_data(),
                                mutable_cf_options, edit, db_mutex_,
                                db_directory_);
}

void CompactionJob::RecordCompactionIOStats() {
  RecordTick(stats_, COMPACT_READ_BYTES, IOSTATS(bytes_read));
  RecordTick(stats_, COMPACT_WRITE_BYTES, IOSTATS(bytes_written));
  CompactionReason compaction_reason =
      compact_->compaction->compaction_reason();
  if (compaction_reason == CompactionReason::kFilesMarkedForCompaction) {
    RecordTick(stats_, COMPACT_READ_BYTES_MARKED, IOSTATS(bytes_read));
    RecordTick(stats_, COMPACT_WRITE_BYTES_MARKED, IOSTATS(bytes_written));
  } else if (compaction_reason == CompactionReason::kPeriodicCompaction) {
    RecordTick(stats_, COMPACT_READ_BYTES_PERIODIC, IOSTATS(bytes_read));
    RecordTick(stats_, COMPACT_WRITE_BYTES_PERIODIC, IOSTATS(bytes_written));
  } else if (compaction_reason == CompactionReason::kTtl) {
    RecordTick(stats_, COMPACT_READ_BYTES_TTL, IOSTATS(bytes_read));
    RecordTick(stats_, COMPACT_WRITE_BYTES_TTL, IOSTATS(bytes_written));
  }
  ThreadStatusUtil::IncreaseThreadOperationProperty(
      ThreadStatus::COMPACTION_BYTES_READ, IOSTATS(bytes_read));
  IOSTATS_RESET(bytes_read);
  ThreadStatusUtil::IncreaseThreadOperationProperty(
      ThreadStatus::COMPACTION_BYTES_WRITTEN, IOSTATS(bytes_written));
  IOSTATS_RESET(bytes_written);
}

Status CompactionJob::OpenCompactionOutputFile(
    SubcompactionState* sub_compact) {
  assert(sub_compact != nullptr);
  assert(sub_compact->builder == nullptr);
  // no need to lock because VersionSet::next_file_number_ is atomic
  uint64_t file_number = versions_->NewFileNumber();
  std::string fname = GetTableFileName(file_number);
  // Fire events.
  ColumnFamilyData* cfd = sub_compact->compaction->column_family_data();
#ifndef ROCKSDB_LITE
  EventHelpers::NotifyTableFileCreationStarted(
      cfd->ioptions()->listeners, dbname_, cfd->GetName(), fname, job_id_,
      TableFileCreationReason::kCompaction);
#endif  // !ROCKSDB_LITE
  // Make the output file
  std::unique_ptr<FSWritableFile> writable_file;
#ifndef NDEBUG
  bool syncpoint_arg = file_options_.use_direct_writes;
  TEST_SYNC_POINT_CALLBACK("CompactionJob::OpenCompactionOutputFile",
                           &syncpoint_arg);
#endif

  // Pass temperature of botommost files to FileSystem.
  FileOptions fo_copy = file_options_;
  Temperature temperature = Temperature::kUnknown;
  if (bottommost_level_) {
    fo_copy.temperature = temperature =
        sub_compact->compaction->mutable_cf_options()->bottommost_temperature;
  }

  Status s;
  IOStatus io_s = NewWritableFile(fs_.get(), fname, &writable_file, fo_copy);
  s = io_s;
  if (sub_compact->io_status.ok()) {
    sub_compact->io_status = io_s;
    // Since this error is really a copy of the io_s that is checked below as s,
    // it does not also need to be checked.
    sub_compact->io_status.PermitUncheckedError();
  }
  if (!s.ok()) {
    ROCKS_LOG_ERROR(
        db_options_.info_log,
        "[%s] [JOB %d] OpenCompactionOutputFiles for table #%" PRIu64
        " fails at NewWritableFile with status %s",
        sub_compact->compaction->column_family_data()->GetName().c_str(),
        job_id_, file_number, s.ToString().c_str());
    LogFlush(db_options_.info_log);
    EventHelpers::LogAndNotifyTableFileCreationFinished(
        event_logger_, cfd->ioptions()->listeners, dbname_, cfd->GetName(),
        fname, job_id_, FileDescriptor(), kInvalidBlobFileNumber,
        TableProperties(), TableFileCreationReason::kCompaction, s,
        kUnknownFileChecksum, kUnknownFileChecksumFuncName);
    return s;
  }

  // Try to figure out the output file's oldest ancester time.
  int64_t temp_current_time = 0;
  auto get_time_status = db_options_.clock->GetCurrentTime(&temp_current_time);
  // Safe to proceed even if GetCurrentTime fails. So, log and proceed.
  if (!get_time_status.ok()) {
    ROCKS_LOG_WARN(db_options_.info_log,
                   "Failed to get current time. Status: %s",
                   get_time_status.ToString().c_str());
  }
  uint64_t current_time = static_cast<uint64_t>(temp_current_time);
  uint64_t oldest_ancester_time =
      sub_compact->compaction->MinInputFileOldestAncesterTime();
  if (oldest_ancester_time == port::kMaxUint64) {
    oldest_ancester_time = current_time;
  }

  // Initialize a SubcompactionState::Output and add it to sub_compact->outputs
  {
    FileMetaData meta;
    meta.fd = FileDescriptor(file_number,
                             sub_compact->compaction->output_path_id(), 0);
    meta.oldest_ancester_time = oldest_ancester_time;
    meta.file_creation_time = current_time;
    meta.temperature = temperature;
    sub_compact->outputs.emplace_back(
        std::move(meta), cfd->internal_comparator(),
        /*enable_order_check=*/
        sub_compact->compaction->mutable_cf_options()
            ->check_flush_compaction_key_order,
        /*enable_hash=*/paranoid_file_checks_);
  }

  writable_file->SetIOPriority(Env::IOPriority::IO_LOW);
  writable_file->SetWriteLifeTimeHint(write_hint_);
  FileTypeSet tmp_set = db_options_.checksum_handoff_file_types;
  writable_file->SetPreallocationBlockSize(static_cast<size_t>(
      sub_compact->compaction->OutputFilePreallocationSize()));
  const auto& listeners =
      sub_compact->compaction->immutable_options()->listeners;
  sub_compact->outfile.reset(new WritableFileWriter(
      std::move(writable_file), fname, file_options_, db_options_.clock,
      io_tracer_, db_options_.stats, listeners,
      db_options_.file_checksum_gen_factory.get(),
      tmp_set.Contains(FileType::kTableFile), false));

  TableBuilderOptions tboptions(
      *cfd->ioptions(), *(sub_compact->compaction->mutable_cf_options()),
      cfd->internal_comparator(), cfd->int_tbl_prop_collector_factories(),
      sub_compact->compaction->output_compression(),
      sub_compact->compaction->output_compression_opts(), cfd->GetID(),
      cfd->GetName(), sub_compact->compaction->output_level(),
      bottommost_level_, TableFileCreationReason::kCompaction,
      oldest_ancester_time, 0 /* oldest_key_time */, current_time, db_id_,
      db_session_id_, sub_compact->compaction->max_output_file_size(),
      file_number);
  sub_compact->builder.reset(
      NewTableBuilder(tboptions, sub_compact->outfile.get()));
  LogFlush(db_options_.info_log);
  return s;
}

void CompactionJob::CleanupCompaction() {
  for (SubcompactionState& sub_compact : compact_->sub_compact_states) {
    const auto& sub_status = sub_compact.status;

    if (sub_compact.builder != nullptr) {
      // May happen if we get a shutdown call in the middle of compaction
      sub_compact.builder->Abandon();
      sub_compact.builder.reset();
    } else {
      assert(!sub_status.ok() || sub_compact.outfile == nullptr);
    }
    for (const auto& out : sub_compact.outputs) {
      // If this file was inserted into the table cache then remove
      // them here because this compaction was not committed.
      if (!sub_status.ok()) {
        TableCache::Evict(table_cache_.get(), out.meta.fd.GetNumber());
      }
    }
    // TODO: sub_compact.io_status is not checked like status. Not sure if thats
    // intentional. So ignoring the io_status as of now.
    sub_compact.io_status.PermitUncheckedError();
  }
  delete compact_;
  compact_ = nullptr;
}

#ifndef ROCKSDB_LITE
namespace {
void CopyPrefix(const Slice& src, size_t prefix_length, std::string* dst) {
  assert(prefix_length > 0);
  size_t length = src.size() > prefix_length ? prefix_length : src.size();
  dst->assign(src.data(), length);
}
}  // namespace

#endif  // !ROCKSDB_LITE

void CompactionJob::UpdateCompactionStats() {
  assert(compact_);

  Compaction* compaction = compact_->compaction;
  compaction_stats_.num_input_files_in_non_output_levels = 0;
  compaction_stats_.num_input_files_in_output_level = 0;
  for (int input_level = 0;
       input_level < static_cast<int>(compaction->num_input_levels());
       ++input_level) {
    if (compaction->level(input_level) != compaction->output_level()) {
      UpdateCompactionInputStatsHelper(
          &compaction_stats_.num_input_files_in_non_output_levels,
          &compaction_stats_.bytes_read_non_output_levels, input_level);
    } else {
      UpdateCompactionInputStatsHelper(
          &compaction_stats_.num_input_files_in_output_level,
          &compaction_stats_.bytes_read_output_level, input_level);
    }
  }

  assert(compaction_job_stats_);
  compaction_stats_.bytes_read_blob =
      compaction_job_stats_->total_blob_bytes_read;

  compaction_stats_.num_output_files =
      static_cast<int>(compact_->num_output_files);
  compaction_stats_.num_output_files_blob =
      static_cast<int>(compact_->num_blob_output_files);
  compaction_stats_.bytes_written = compact_->total_bytes;
  compaction_stats_.bytes_written_blob = compact_->total_blob_bytes;

  if (compaction_stats_.num_input_records > compact_->num_output_records) {
    compaction_stats_.num_dropped_records =
        compaction_stats_.num_input_records - compact_->num_output_records;
  }
}

void CompactionJob::UpdateCompactionInputStatsHelper(int* num_files,
                                                     uint64_t* bytes_read,
                                                     int input_level) {
  const Compaction* compaction = compact_->compaction;
  auto num_input_files = compaction->num_input_files(input_level);
  *num_files += static_cast<int>(num_input_files);

  for (size_t i = 0; i < num_input_files; ++i) {
    const auto* file_meta = compaction->input(input_level, i);
    *bytes_read += file_meta->fd.GetFileSize();
    compaction_stats_.num_input_records +=
        static_cast<uint64_t>(file_meta->num_entries);
  }
}

void CompactionJob::UpdateCompactionJobStats(
    const InternalStats::CompactionStats& stats) const {
#ifndef ROCKSDB_LITE
  compaction_job_stats_->elapsed_micros = stats.micros;

  // input information
  compaction_job_stats_->total_input_bytes =
      stats.bytes_read_non_output_levels + stats.bytes_read_output_level;
  compaction_job_stats_->num_input_records = stats.num_input_records;
  compaction_job_stats_->num_input_files =
      stats.num_input_files_in_non_output_levels +
      stats.num_input_files_in_output_level;
  compaction_job_stats_->num_input_files_at_output_level =
      stats.num_input_files_in_output_level;

  // output information
  compaction_job_stats_->total_output_bytes = stats.bytes_written;
  compaction_job_stats_->total_output_bytes_blob = stats.bytes_written_blob;
  compaction_job_stats_->num_output_records = compact_->num_output_records;
  compaction_job_stats_->num_output_files = stats.num_output_files;
  compaction_job_stats_->num_output_files_blob = stats.num_output_files_blob;

  if (stats.num_output_files > 0) {
    CopyPrefix(compact_->SmallestUserKey(),
               CompactionJobStats::kMaxPrefixLength,
               &compaction_job_stats_->smallest_output_key_prefix);
    CopyPrefix(compact_->LargestUserKey(), CompactionJobStats::kMaxPrefixLength,
               &compaction_job_stats_->largest_output_key_prefix);
  }
#else
  (void)stats;
#endif  // !ROCKSDB_LITE
}

void CompactionJob::LogCompaction() {
  Compaction* compaction = compact_->compaction;
  ColumnFamilyData* cfd = compaction->column_family_data();

  // Let's check if anything will get logged. Don't prepare all the info if
  // we're not logging
  if (db_options_.info_log_level <= InfoLogLevel::INFO_LEVEL) {
    Compaction::InputLevelSummaryBuffer inputs_summary;
    ROCKS_LOG_INFO(
        db_options_.info_log, "[%s] [JOB %d] Compacting %s, score %.2f",
        cfd->GetName().c_str(), job_id_,
        compaction->InputLevelSummary(&inputs_summary), compaction->score());
    char scratch[2345];
    compaction->Summary(scratch, sizeof(scratch));
    ROCKS_LOG_INFO(db_options_.info_log, "[%s] Compaction start summary: %s\n",
                   cfd->GetName().c_str(), scratch);
    // build event logger report
    auto stream = event_logger_->Log();
    stream << "job" << job_id_ << "event"
           << "compaction_started"
           << "compaction_reason"
           << GetCompactionReasonString(compaction->compaction_reason());
    for (size_t i = 0; i < compaction->num_input_levels(); ++i) {
      stream << ("files_L" + ToString(compaction->level(i)));
      stream.StartArray();
      for (auto f : *compaction->inputs(i)) {
        stream << f->fd.GetNumber();
      }
      stream.EndArray();
    }
    stream << "score" << compaction->score() << "input_data_size"
           << compaction->CalculateTotalInputSize();
  }
}

std::string CompactionJob::GetTableFileName(uint64_t file_number) {
  return TableFileName(compact_->compaction->immutable_options()->cf_paths,
                       file_number, compact_->compaction->output_path_id());
}

#ifndef ROCKSDB_LITE
std::string CompactionServiceCompactionJob::GetTableFileName(
    uint64_t file_number) {
  return MakeTableFileName(output_path_, file_number);
}

CompactionServiceCompactionJob::CompactionServiceCompactionJob(
    int job_id, Compaction* compaction, const ImmutableDBOptions& db_options,
    const MutableDBOptions& mutable_db_options, const FileOptions& file_options,
    VersionSet* versions, const std::atomic<bool>* shutting_down,
    LogBuffer* log_buffer, FSDirectory* output_directory, Statistics* stats,
    InstrumentedMutex* db_mutex, ErrorHandler* db_error_handler,
    std::vector<SequenceNumber> existing_snapshots,
    std::shared_ptr<Cache> table_cache, EventLogger* event_logger,
    const std::string& dbname, const std::shared_ptr<IOTracer>& io_tracer,
    const std::string& db_id, const std::string& db_session_id,
    const std::string& output_path,
    const CompactionServiceInput& compaction_service_input,
    CompactionServiceResult* compaction_service_result)
    : CompactionJob(
          job_id, compaction, db_options, mutable_db_options, file_options,
          versions, shutting_down, 0, log_buffer, nullptr, output_directory,
          nullptr, stats, db_mutex, db_error_handler, existing_snapshots,
          kMaxSequenceNumber, nullptr, table_cache, event_logger,
          compaction->mutable_cf_options()->paranoid_file_checks,
          compaction->mutable_cf_options()->report_bg_io_stats, dbname,
          &(compaction_service_result->stats), Env::Priority::USER, io_tracer,
          nullptr, nullptr, db_id, db_session_id,
          compaction->column_family_data()->GetFullHistoryTsLow()),
      output_path_(output_path),
      compaction_input_(compaction_service_input),
      compaction_result_(compaction_service_result) {}

Status CompactionServiceCompactionJob::Run() {
  AutoThreadOperationStageUpdater stage_updater(
      ThreadStatus::STAGE_COMPACTION_RUN);

  auto* c = compact_->compaction;
  assert(c->column_family_data() != nullptr);
  assert(c->column_family_data()->current()->storage_info()->NumLevelFiles(
             compact_->compaction->level()) > 0);

  write_hint_ =
      c->column_family_data()->CalculateSSTWriteHint(c->output_level());
  bottommost_level_ = c->bottommost_level();

  Slice begin = compaction_input_.begin;
  Slice end = compaction_input_.end;
  compact_->sub_compact_states.emplace_back(
      c, compaction_input_.has_begin ? &begin : nullptr,
      compaction_input_.has_end ? &end : nullptr, compaction_input_.approx_size,
      /*sub_job_id*/ 0);

  log_buffer_->FlushBufferToLog();
  LogCompaction();
  const uint64_t start_micros = db_options_.clock->NowMicros();
  // Pick the only sub-compaction we should have
  assert(compact_->sub_compact_states.size() == 1);
  SubcompactionState* sub_compact = compact_->sub_compact_states.data();

  ProcessKeyValueCompaction(sub_compact);

  compaction_stats_.micros = db_options_.clock->NowMicros() - start_micros;
  compaction_stats_.cpu_micros = sub_compact->compaction_job_stats.cpu_micros;

  RecordTimeToHistogram(stats_, COMPACTION_TIME, compaction_stats_.micros);
  RecordTimeToHistogram(stats_, COMPACTION_CPU_TIME,
                        compaction_stats_.cpu_micros);

  Status status = sub_compact->status;
  IOStatus io_s = sub_compact->io_status;

  if (io_status_.ok()) {
    io_status_ = io_s;
  }

  if (status.ok()) {
    constexpr IODebugContext* dbg = nullptr;

    if (output_directory_) {
      io_s = output_directory_->Fsync(IOOptions(), dbg);
    }
  }
  if (io_status_.ok()) {
    io_status_ = io_s;
  }
  if (status.ok()) {
    status = io_s;
  }
  if (status.ok()) {
    // TODO: Add verify_table()
  }

  // Finish up all book-keeping to unify the subcompaction results
  AggregateStatistics();
  UpdateCompactionStats();

  compaction_result_->bytes_written = IOSTATS(bytes_written);
  compaction_result_->bytes_read = IOSTATS(bytes_read);
  RecordCompactionIOStats();

  LogFlush(db_options_.info_log);
  compact_->status = status;
  compact_->status.PermitUncheckedError();

  // Build compaction result
  compaction_result_->output_level = compact_->compaction->output_level();
  compaction_result_->output_path = output_path_;
  for (const auto& output_file : sub_compact->outputs) {
    auto& meta = output_file.meta;
    compaction_result_->output_files.emplace_back(
        MakeTableFileName(meta.fd.GetNumber()), meta.fd.smallest_seqno,
        meta.fd.largest_seqno, meta.smallest.Encode().ToString(),
        meta.largest.Encode().ToString(), meta.oldest_ancester_time,
        meta.file_creation_time, output_file.validator.GetHash(),
        meta.marked_for_compaction);
  }
  compaction_result_->num_output_records = sub_compact->num_output_records;
  compaction_result_->total_bytes = sub_compact->total_bytes;

  return status;
}

void CompactionServiceCompactionJob::CleanupCompaction() {
  CompactionJob::CleanupCompaction();
}

// Internal binary format for the input and result data
enum BinaryFormatVersion : uint32_t {
  kOptionsString = 1,  // Use string format similar to Option string format
};

// offset_of is used to get the offset of a class data member
// ex: offset_of(&ColumnFamilyDescriptor::options)
// This call will return the offset of options in ColumnFamilyDescriptor class
//
// This is the same as offsetof() but allow us to work with non standard-layout
// classes and structures
// refs:
// http://en.cppreference.com/w/cpp/concept/StandardLayoutType
// https://gist.github.com/graphitemaster/494f21190bb2c63c5516
static ColumnFamilyDescriptor dummy_cfd("", ColumnFamilyOptions());
template <typename T1>
int offset_of(T1 ColumnFamilyDescriptor::*member) {
  return int(size_t(&(dummy_cfd.*member)) - size_t(&dummy_cfd));
}

static CompactionServiceInput dummy_cs_input;
template <typename T1>
int offset_of(T1 CompactionServiceInput::*member) {
  return int(size_t(&(dummy_cs_input.*member)) - size_t(&dummy_cs_input));
}

static std::unordered_map<std::string, OptionTypeInfo> cfd_type_info = {
    {"name",
     {offset_of(&ColumnFamilyDescriptor::name), OptionType::kEncodedString,
      OptionVerificationType::kNormal, OptionTypeFlags::kNone}},
    {"options",
     {offset_of(&ColumnFamilyDescriptor::options), OptionType::kConfigurable,
      OptionVerificationType::kNormal, OptionTypeFlags::kNone,
      [](const ConfigOptions& opts, const std::string& /*name*/,
         const std::string& value, void* addr) {
        auto cf_options = static_cast<ColumnFamilyOptions*>(addr);
        return GetColumnFamilyOptionsFromString(opts, ColumnFamilyOptions(),
                                                value, cf_options);
      },
      [](const ConfigOptions& opts, const std::string& /*name*/,
         const void* addr, std::string* value) {
        const auto cf_options = static_cast<const ColumnFamilyOptions*>(addr);
        std::string result;
        auto status =
            GetStringFromColumnFamilyOptions(opts, *cf_options, &result);
        *value = "{" + result + "}";
        return status;
      },
      [](const ConfigOptions& opts, const std::string& name, const void* addr1,
         const void* addr2, std::string* mismatch) {
        const auto this_one = static_cast<const ColumnFamilyOptions*>(addr1);
        const auto that_one = static_cast<const ColumnFamilyOptions*>(addr2);
        auto this_conf = CFOptionsAsConfigurable(*this_one);
        auto that_conf = CFOptionsAsConfigurable(*that_one);
        std::string mismatch_opt;
        bool result =
            this_conf->AreEquivalent(opts, that_conf.get(), &mismatch_opt);
        if (!result) {
          *mismatch = name + "." + mismatch_opt;
        }
        return result;
      }}},
};

static std::unordered_map<std::string, OptionTypeInfo> cs_input_type_info = {
    {"column_family",
     OptionTypeInfo::Struct("column_family", &cfd_type_info,
                            offset_of(&CompactionServiceInput::column_family),
                            OptionVerificationType::kNormal,
                            OptionTypeFlags::kNone)},
    {"db_options",
     {offset_of(&CompactionServiceInput::db_options), OptionType::kConfigurable,
      OptionVerificationType::kNormal, OptionTypeFlags::kNone,
      [](const ConfigOptions& opts, const std::string& /*name*/,
         const std::string& value, void* addr) {
        auto options = static_cast<DBOptions*>(addr);
        return GetDBOptionsFromString(opts, DBOptions(), value, options);
      },
      [](const ConfigOptions& opts, const std::string& /*name*/,
         const void* addr, std::string* value) {
        const auto options = static_cast<const DBOptions*>(addr);
        std::string result;
        auto status = GetStringFromDBOptions(opts, *options, &result);
        *value = "{" + result + "}";
        return status;
      },
      [](const ConfigOptions& opts, const std::string& name, const void* addr1,
         const void* addr2, std::string* mismatch) {
        const auto this_one = static_cast<const DBOptions*>(addr1);
        const auto that_one = static_cast<const DBOptions*>(addr2);
        auto this_conf = DBOptionsAsConfigurable(*this_one);
        auto that_conf = DBOptionsAsConfigurable(*that_one);
        std::string mismatch_opt;
        bool result =
            this_conf->AreEquivalent(opts, that_conf.get(), &mismatch_opt);
        if (!result) {
          *mismatch = name + "." + mismatch_opt;
        }
        return result;
      }}},
    {"snapshots", OptionTypeInfo::Vector<uint64_t>(
                      offset_of(&CompactionServiceInput::snapshots),
                      OptionVerificationType::kNormal, OptionTypeFlags::kNone,
                      {0, OptionType::kUInt64T})},
    {"input_files", OptionTypeInfo::Vector<std::string>(
                        offset_of(&CompactionServiceInput::input_files),
                        OptionVerificationType::kNormal, OptionTypeFlags::kNone,
                        {0, OptionType::kEncodedString})},
    {"output_level",
     {offset_of(&CompactionServiceInput::output_level), OptionType::kInt,
      OptionVerificationType::kNormal, OptionTypeFlags::kNone}},
    {"has_begin",
     {offset_of(&CompactionServiceInput::has_begin), OptionType::kBoolean,
      OptionVerificationType::kNormal, OptionTypeFlags::kNone}},
    {"begin",
     {offset_of(&CompactionServiceInput::begin), OptionType::kEncodedString,
      OptionVerificationType::kNormal, OptionTypeFlags::kNone}},
    {"has_end",
     {offset_of(&CompactionServiceInput::has_end), OptionType::kBoolean,
      OptionVerificationType::kNormal, OptionTypeFlags::kNone}},
    {"end",
     {offset_of(&CompactionServiceInput::end), OptionType::kEncodedString,
      OptionVerificationType::kNormal, OptionTypeFlags::kNone}},
    {"approx_size",
     {offset_of(&CompactionServiceInput::approx_size), OptionType::kUInt64T,
      OptionVerificationType::kNormal, OptionTypeFlags::kNone}},
};

static std::unordered_map<std::string, OptionTypeInfo>
    cs_output_file_type_info = {
        {"file_name",
         {offsetof(struct CompactionServiceOutputFile, file_name),
          OptionType::kEncodedString, OptionVerificationType::kNormal,
          OptionTypeFlags::kNone}},
        {"smallest_seqno",
         {offsetof(struct CompactionServiceOutputFile, smallest_seqno),
          OptionType::kUInt64T, OptionVerificationType::kNormal,
          OptionTypeFlags::kNone}},
        {"largest_seqno",
         {offsetof(struct CompactionServiceOutputFile, largest_seqno),
          OptionType::kUInt64T, OptionVerificationType::kNormal,
          OptionTypeFlags::kNone}},
        {"smallest_internal_key",
         {offsetof(struct CompactionServiceOutputFile, smallest_internal_key),
          OptionType::kEncodedString, OptionVerificationType::kNormal,
          OptionTypeFlags::kNone}},
        {"largest_internal_key",
         {offsetof(struct CompactionServiceOutputFile, largest_internal_key),
          OptionType::kEncodedString, OptionVerificationType::kNormal,
          OptionTypeFlags::kNone}},
        {"oldest_ancester_time",
         {offsetof(struct CompactionServiceOutputFile, oldest_ancester_time),
          OptionType::kUInt64T, OptionVerificationType::kNormal,
          OptionTypeFlags::kNone}},
        {"file_creation_time",
         {offsetof(struct CompactionServiceOutputFile, file_creation_time),
          OptionType::kUInt64T, OptionVerificationType::kNormal,
          OptionTypeFlags::kNone}},
        {"paranoid_hash",
         {offsetof(struct CompactionServiceOutputFile, paranoid_hash),
          OptionType::kUInt64T, OptionVerificationType::kNormal,
          OptionTypeFlags::kNone}},
        {"marked_for_compaction",
         {offsetof(struct CompactionServiceOutputFile, marked_for_compaction),
          OptionType::kBoolean, OptionVerificationType::kNormal,
          OptionTypeFlags::kNone}},
};

static std::unordered_map<std::string, OptionTypeInfo>
    compaction_job_stats_type_info = {
        {"elapsed_micros",
         {offsetof(struct CompactionJobStats, elapsed_micros),
          OptionType::kUInt64T, OptionVerificationType::kNormal,
          OptionTypeFlags::kNone}},
        {"cpu_micros",
         {offsetof(struct CompactionJobStats, cpu_micros), OptionType::kUInt64T,
          OptionVerificationType::kNormal, OptionTypeFlags::kNone}},
        {"num_input_records",
         {offsetof(struct CompactionJobStats, num_input_records),
          OptionType::kUInt64T, OptionVerificationType::kNormal,
          OptionTypeFlags::kNone}},
        {"num_blobs_read",
         {offsetof(struct CompactionJobStats, num_blobs_read),
          OptionType::kUInt64T, OptionVerificationType::kNormal,
          OptionTypeFlags::kNone}},
        {"num_input_files",
         {offsetof(struct CompactionJobStats, num_input_files),
          OptionType::kSizeT, OptionVerificationType::kNormal,
          OptionTypeFlags::kNone}},
        {"num_input_files_at_output_level",
         {offsetof(struct CompactionJobStats, num_input_files_at_output_level),
          OptionType::kSizeT, OptionVerificationType::kNormal,
          OptionTypeFlags::kNone}},
        {"num_output_records",
         {offsetof(struct CompactionJobStats, num_output_records),
          OptionType::kUInt64T, OptionVerificationType::kNormal,
          OptionTypeFlags::kNone}},
        {"num_output_files",
         {offsetof(struct CompactionJobStats, num_output_files),
          OptionType::kSizeT, OptionVerificationType::kNormal,
          OptionTypeFlags::kNone}},
        {"num_output_files_blob",
         {offsetof(struct CompactionJobStats, num_output_files_blob),
          OptionType::kSizeT, OptionVerificationType::kNormal,
          OptionTypeFlags::kNone}},
        {"is_full_compaction",
         {offsetof(struct CompactionJobStats, is_full_compaction),
          OptionType::kBoolean, OptionVerificationType::kNormal,
          OptionTypeFlags::kNone}},
        {"is_manual_compaction",
         {offsetof(struct CompactionJobStats, is_manual_compaction),
          OptionType::kBoolean, OptionVerificationType::kNormal,
          OptionTypeFlags::kNone}},
        {"total_input_bytes",
         {offsetof(struct CompactionJobStats, total_input_bytes),
          OptionType::kUInt64T, OptionVerificationType::kNormal,
          OptionTypeFlags::kNone}},
        {"total_blob_bytes_read",
         {offsetof(struct CompactionJobStats, total_blob_bytes_read),
          OptionType::kUInt64T, OptionVerificationType::kNormal,
          OptionTypeFlags::kNone}},
        {"total_output_bytes",
         {offsetof(struct CompactionJobStats, total_output_bytes),
          OptionType::kUInt64T, OptionVerificationType::kNormal,
          OptionTypeFlags::kNone}},
        {"total_output_bytes_blob",
         {offsetof(struct CompactionJobStats, total_output_bytes_blob),
          OptionType::kUInt64T, OptionVerificationType::kNormal,
          OptionTypeFlags::kNone}},
        {"num_records_replaced",
         {offsetof(struct CompactionJobStats, num_records_replaced),
          OptionType::kUInt64T, OptionVerificationType::kNormal,
          OptionTypeFlags::kNone}},
        {"total_input_raw_key_bytes",
         {offsetof(struct CompactionJobStats, total_input_raw_key_bytes),
          OptionType::kUInt64T, OptionVerificationType::kNormal,
          OptionTypeFlags::kNone}},
        {"total_input_raw_value_bytes",
         {offsetof(struct CompactionJobStats, total_input_raw_value_bytes),
          OptionType::kUInt64T, OptionVerificationType::kNormal,
          OptionTypeFlags::kNone}},
        {"num_input_deletion_records",
         {offsetof(struct CompactionJobStats, num_input_deletion_records),
          OptionType::kUInt64T, OptionVerificationType::kNormal,
          OptionTypeFlags::kNone}},
        {"num_expired_deletion_records",
         {offsetof(struct CompactionJobStats, num_expired_deletion_records),
          OptionType::kUInt64T, OptionVerificationType::kNormal,
          OptionTypeFlags::kNone}},
        {"num_corrupt_keys",
         {offsetof(struct CompactionJobStats, num_corrupt_keys),
          OptionType::kUInt64T, OptionVerificationType::kNormal,
          OptionTypeFlags::kNone}},
        {"file_write_nanos",
         {offsetof(struct CompactionJobStats, file_write_nanos),
          OptionType::kUInt64T, OptionVerificationType::kNormal,
          OptionTypeFlags::kNone}},
        {"file_range_sync_nanos",
         {offsetof(struct CompactionJobStats, file_range_sync_nanos),
          OptionType::kUInt64T, OptionVerificationType::kNormal,
          OptionTypeFlags::kNone}},
        {"file_fsync_nanos",
         {offsetof(struct CompactionJobStats, file_fsync_nanos),
          OptionType::kUInt64T, OptionVerificationType::kNormal,
          OptionTypeFlags::kNone}},
        {"file_prepare_write_nanos",
         {offsetof(struct CompactionJobStats, file_prepare_write_nanos),
          OptionType::kUInt64T, OptionVerificationType::kNormal,
          OptionTypeFlags::kNone}},
        {"smallest_output_key_prefix",
         {offsetof(struct CompactionJobStats, smallest_output_key_prefix),
          OptionType::kEncodedString, OptionVerificationType::kNormal,
          OptionTypeFlags::kNone}},
        {"largest_output_key_prefix",
         {offsetof(struct CompactionJobStats, largest_output_key_prefix),
          OptionType::kEncodedString, OptionVerificationType::kNormal,
          OptionTypeFlags::kNone}},
        {"num_single_del_fallthru",
         {offsetof(struct CompactionJobStats, num_single_del_fallthru),
          OptionType::kUInt64T, OptionVerificationType::kNormal,
          OptionTypeFlags::kNone}},
        {"num_single_del_mismatch",
         {offsetof(struct CompactionJobStats, num_single_del_mismatch),
          OptionType::kUInt64T, OptionVerificationType::kNormal,
          OptionTypeFlags::kNone}},
};

namespace {
// this is a helper struct to serialize and deserialize class Status, because
// Status's members are not public.
struct StatusSerializationAdapter {
  uint8_t code;
  uint8_t subcode;
  uint8_t severity;
  std::string message;

  StatusSerializationAdapter() {}
  explicit StatusSerializationAdapter(const Status& s) {
    code = s.code();
    subcode = s.subcode();
    severity = s.severity();
    auto msg = s.getState();
    message = msg ? msg : "";
  }

  Status GetStatus() {
    return Status(static_cast<Status::Code>(code),
                  static_cast<Status::SubCode>(subcode),
                  static_cast<Status::Severity>(severity), message);
  }
};
}  // namespace

static std::unordered_map<std::string, OptionTypeInfo>
    status_adapter_type_info = {
        {"code",
         {offsetof(struct StatusSerializationAdapter, code),
          OptionType::kUInt8T, OptionVerificationType::kNormal,
          OptionTypeFlags::kNone}},
        {"subcode",
         {offsetof(struct StatusSerializationAdapter, subcode),
          OptionType::kUInt8T, OptionVerificationType::kNormal,
          OptionTypeFlags::kNone}},
        {"severity",
         {offsetof(struct StatusSerializationAdapter, severity),
          OptionType::kUInt8T, OptionVerificationType::kNormal,
          OptionTypeFlags::kNone}},
        {"message",
         {offsetof(struct StatusSerializationAdapter, message),
          OptionType::kEncodedString, OptionVerificationType::kNormal,
          OptionTypeFlags::kNone}},
};

static std::unordered_map<std::string, OptionTypeInfo> cs_result_type_info = {
    {"status",
     {offsetof(struct CompactionServiceResult, status),
      OptionType::kCustomizable, OptionVerificationType::kNormal,
      OptionTypeFlags::kNone,
      [](const ConfigOptions& opts, const std::string& /*name*/,
         const std::string& value, void* addr) {
        auto status_obj = static_cast<Status*>(addr);
        StatusSerializationAdapter adapter;
        Status s = OptionTypeInfo::ParseType(
            opts, value, status_adapter_type_info, &adapter);
        *status_obj = adapter.GetStatus();
        return s;
      },
      [](const ConfigOptions& opts, const std::string& /*name*/,
         const void* addr, std::string* value) {
        const auto status_obj = static_cast<const Status*>(addr);
        StatusSerializationAdapter adapter(*status_obj);
        std::string result;
        Status s = OptionTypeInfo::SerializeType(opts, status_adapter_type_info,
                                                 &adapter, &result);
        *value = "{" + result + "}";
        return s;
      },
      [](const ConfigOptions& opts, const std::string& /*name*/,
         const void* addr1, const void* addr2, std::string* mismatch) {
        const auto status1 = static_cast<const Status*>(addr1);
        const auto status2 = static_cast<const Status*>(addr2);
        StatusSerializationAdapter adatper1(*status1);
        StatusSerializationAdapter adapter2(*status2);
        return OptionTypeInfo::TypesAreEqual(opts, status_adapter_type_info,
                                             &adatper1, &adapter2, mismatch);
      }}},
    {"output_files",
     OptionTypeInfo::Vector<CompactionServiceOutputFile>(
         offsetof(struct CompactionServiceResult, output_files),
         OptionVerificationType::kNormal, OptionTypeFlags::kNone,
         OptionTypeInfo::Struct("output_files", &cs_output_file_type_info, 0,
                                OptionVerificationType::kNormal,
                                OptionTypeFlags::kNone))},
    {"output_level",
     {offsetof(struct CompactionServiceResult, output_level), OptionType::kInt,
      OptionVerificationType::kNormal, OptionTypeFlags::kNone}},
    {"output_path",
     {offsetof(struct CompactionServiceResult, output_path),
      OptionType::kEncodedString, OptionVerificationType::kNormal,
      OptionTypeFlags::kNone}},
    {"num_output_records",
     {offsetof(struct CompactionServiceResult, num_output_records),
      OptionType::kUInt64T, OptionVerificationType::kNormal,
      OptionTypeFlags::kNone}},
    {"total_bytes",
     {offsetof(struct CompactionServiceResult, total_bytes),
      OptionType::kUInt64T, OptionVerificationType::kNormal,
      OptionTypeFlags::kNone}},
    {"bytes_read",
     {offsetof(struct CompactionServiceResult, bytes_read),
      OptionType::kUInt64T, OptionVerificationType::kNormal,
      OptionTypeFlags::kNone}},
    {"bytes_written",
     {offsetof(struct CompactionServiceResult, bytes_written),
      OptionType::kUInt64T, OptionVerificationType::kNormal,
      OptionTypeFlags::kNone}},
    {"stats", OptionTypeInfo::Struct(
                  "stats", &compaction_job_stats_type_info,
                  offsetof(struct CompactionServiceResult, stats),
                  OptionVerificationType::kNormal, OptionTypeFlags::kNone)},
};

Status CompactionServiceInput::Read(const std::string& data_str,
                                    CompactionServiceInput* obj) {
  if (data_str.size() <= sizeof(BinaryFormatVersion)) {
    return Status::InvalidArgument("Invalid CompactionServiceInput string");
  }
  auto format_version = DecodeFixed32(data_str.data());
  if (format_version == kOptionsString) {
    ConfigOptions cf;
    cf.invoke_prepare_options = false;
    cf.ignore_unknown_options = true;
    return OptionTypeInfo::ParseType(
        cf, data_str.substr(sizeof(BinaryFormatVersion)), cs_input_type_info,
        obj);
  } else {
    return Status::NotSupported(
        "Compaction Service Input data version not supported: " +
        ToString(format_version));
  }
}

Status CompactionServiceInput::Write(std::string* output) {
  char buf[sizeof(BinaryFormatVersion)];
  EncodeFixed32(buf, kOptionsString);
  output->append(buf, sizeof(BinaryFormatVersion));
  ConfigOptions cf;
  cf.invoke_prepare_options = false;
  return OptionTypeInfo::SerializeType(cf, cs_input_type_info, this, output);
}

Status CompactionServiceResult::Read(const std::string& data_str,
                                     CompactionServiceResult* obj) {
  if (data_str.size() <= sizeof(BinaryFormatVersion)) {
    return Status::InvalidArgument("Invalid CompactionServiceResult string");
  }
  auto format_version = DecodeFixed32(data_str.data());
  if (format_version == kOptionsString) {
    ConfigOptions cf;
    cf.invoke_prepare_options = false;
    cf.ignore_unknown_options = true;
    return OptionTypeInfo::ParseType(
        cf, data_str.substr(sizeof(BinaryFormatVersion)), cs_result_type_info,
        obj);
  } else {
    return Status::NotSupported(
        "Compaction Service Result data version not supported: " +
        ToString(format_version));
  }
}

Status CompactionServiceResult::Write(std::string* output) {
  char buf[sizeof(BinaryFormatVersion)];
  EncodeFixed32(buf, kOptionsString);
  output->append(buf, sizeof(BinaryFormatVersion));
  ConfigOptions cf;
  cf.invoke_prepare_options = false;
  return OptionTypeInfo::SerializeType(cf, cs_result_type_info, this, output);
}

#ifndef NDEBUG
bool CompactionServiceResult::TEST_Equals(CompactionServiceResult* other) {
  std::string mismatch;
  return TEST_Equals(other, &mismatch);
}

bool CompactionServiceResult::TEST_Equals(CompactionServiceResult* other,
                                          std::string* mismatch) {
  ConfigOptions cf;
  cf.invoke_prepare_options = false;
  return OptionTypeInfo::TypesAreEqual(cf, cs_result_type_info, this, other,
                                       mismatch);
}

bool CompactionServiceInput::TEST_Equals(CompactionServiceInput* other) {
  std::string mismatch;
  return TEST_Equals(other, &mismatch);
}

bool CompactionServiceInput::TEST_Equals(CompactionServiceInput* other,
                                         std::string* mismatch) {
  ConfigOptions cf;
  cf.invoke_prepare_options = false;
  return OptionTypeInfo::TypesAreEqual(cf, cs_input_type_info, this, other,
                                       mismatch);
}
#endif  // NDEBUG
#endif  // !ROCKSDB_LITE

}  // namespace ROCKSDB_NAMESPACE<|MERGE_RESOLUTION|>--- conflicted
+++ resolved
@@ -612,7 +612,7 @@
 }
 
 Status CompactionJob::Run() {
-  auto icf_opt = compact_->compaction->immutable_cf_options();
+  auto icf_opt = compact_->compaction->immutable_options();
   auto exec = icf_opt->compaction_executor_factory.get();
   if (!exec || exec->ShouldRunLocal(compact_->compaction)) {
     return RunLocal();
@@ -838,7 +838,7 @@
   assert(num_threads > 0);
   const Compaction* c = compact_->compaction;
   ColumnFamilyData* cfd = c->column_family_data();
-  auto imm_cfo = c->immutable_cf_options();
+  auto imm_cfo = c->immutable_options();
   auto mut_cfo = c->mutable_cf_options();
 
   // if with compaction filter, always use compaction filter factory
@@ -903,7 +903,8 @@
     num_threads = result_sub_num;
     auto& sub_vec = compact_->sub_compact_states;
     while (sub_vec.size() < result_sub_num) {
-      sub_vec.emplace_back(compact_->compaction, nullptr, nullptr, 0);
+      int sub_job_id = 0;
+      sub_vec.emplace_back(compact_->compaction, nullptr, nullptr, 0, sub_job_id);
     }
     while (sub_vec.size() > result_sub_num) {
       sub_vec.pop_back();
@@ -1155,7 +1156,6 @@
   return status;
 }
 
-<<<<<<< HEAD
 #ifndef ROCKSDB_LITE
 void CompactionJob::ProcessKeyValueCompactionWithCompactionService(
     SubcompactionState* sub_compact) {
@@ -1304,11 +1304,8 @@
 }
 #endif  // !ROCKSDB_LITE
 
-void CompactionJob::ProcessKeyValueCompaction(SubcompactionState* sub_compact) {
-=======
 void CompactionJob::ProcessKeyValueCompaction(size_t thread_idx) {
   SubcompactionState* sub_compact = &compact_->sub_compact_states[thread_idx];
->>>>>>> 7562cf1e
   assert(sub_compact);
   assert(sub_compact->compaction);
 
@@ -2473,7 +2470,7 @@
   assert(compact_->sub_compact_states.size() == 1);
   SubcompactionState* sub_compact = compact_->sub_compact_states.data();
 
-  ProcessKeyValueCompaction(sub_compact);
+  ProcessKeyValueCompaction(0);
 
   compaction_stats_.micros = db_options_.clock->NowMicros() - start_micros;
   compaction_stats_.cpu_micros = sub_compact->compaction_job_stats.cpu_micros;
