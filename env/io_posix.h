--- conflicted
+++ resolved
@@ -283,18 +283,14 @@
   PosixMmapReadableFile(const int fd, const std::string& fname, void* base,
                         size_t length, const EnvOptions& options);
   virtual ~PosixMmapReadableFile();
-<<<<<<< HEAD
   virtual IOStatus Read(uint64_t offset, size_t n, const IOOptions& opts,
                         Slice* result, char* scratch,
                         IODebugContext* dbg) const override;
   virtual IOStatus InvalidateCache(size_t offset, size_t length) override;
-=======
-  virtual Status Read(uint64_t offset, size_t n, Slice* result,
-                      char* scratch) const override;
-  virtual Status FsRead(uint64_t offset, size_t len, void* buf) const override;
-  virtual Status InvalidateCache(size_t offset, size_t length) override;
+  virtual IOStatus FsRead(uint64_t offset, size_t n, const IOOptions& opts,
+                          Slice* result, char* scratch,
+                          IODebugContext* dbg) const override;
   virtual intptr_t FileDescriptor() const override;
->>>>>>> bf324f2c
 };
 
 class PosixMmapFile : public FSWritableFile {
