--- conflicted
+++ resolved
@@ -91,24 +91,14 @@
   SequenceNumber max_covering_tombstone_seq = 0;
   LookupKey lkey(key, snapshot, read_options.timestamp);
   PERF_TIMER_STOP(get_snapshot_time);
-<<<<<<< HEAD
-
   // Look up starts here
-  if (super_version->mem->Get(
-          lkey,
-          get_impl_options.value ? get_impl_options.value->GetSelf() : nullptr,
-          get_impl_options.columns, ts, &s, &merge_context,
-          &max_covering_tombstone_seq, read_options,
-          false /* immutable_memtable */, &read_cb)) {
+  if (super_version->mem->Get(lkey, pinnable_val,
+                              get_impl_options.columns, ts, &s, &merge_context,
+                              &max_covering_tombstone_seq, read_options,
+                              false /* immutable_memtable */, &read_cb)) {
     if (get_impl_options.value) {
       get_impl_options.value->PinSelf();
     }
-=======
-  if (super_version->mem->Get(lkey, pinnable_val,
-                              /*columns=*/nullptr, ts, &s, &merge_context,
-                              &max_covering_tombstone_seq, read_options,
-                              false /* immutable_memtable */, &read_cb)) {
->>>>>>> 635250a9
     RecordTick(stats_, MEMTABLE_HIT);
   } else {
     PERF_TIMER_GUARD(get_from_output_files_time);
