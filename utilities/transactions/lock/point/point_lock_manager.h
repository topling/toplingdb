--- conflicted
+++ resolved
@@ -215,14 +215,8 @@
                             LockInfo&& lock_info);
 
   Status AcquireLocked(LockMap* lock_map, LockMapStripe* stripe,
-<<<<<<< HEAD
-                       const std::string& key, Env* env, LockInfo&& lock_info,
+                       const Slice& key, Env* env, LockInfo&& lock_info,
                        uint64_t* wait_time, autovector<TransactionID>* txn_ids);
-=======
-                       const Slice& key, Env* env,
-                       LockInfo&& lock_info, uint64_t* wait_time,
-                       autovector<TransactionID>* txn_ids);
->>>>>>> 610230be
 
   void UnLockKey(PessimisticTransaction* txn, const LockString& key,
                  LockMapStripe* stripe, LockMap* lock_map, Env* env);
