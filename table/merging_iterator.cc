//  Copyright (c) 2011-present, Facebook, Inc.  All rights reserved.
//  This source code is licensed under both the GPLv2 (found in the
//  COPYING file in the root directory) and Apache 2.0 License
//  (found in the LICENSE.Apache file in the root directory).
//
// Copyright (c) 2011 The LevelDB Authors. All rights reserved.
// Use of this source code is governed by a BSD-style license that can be
// found in the LICENSE file. See the AUTHORS file for names of contributors.

#include "table/merging_iterator.h"

#include "db/arena_wrapped_db_iter.h"

namespace ROCKSDB_NAMESPACE {
<<<<<<< HEAD
// MergingIterator uses a min/max heap to combine data from point iterators.
// Range tombstones can be added and keys covered by range tombstones will be
// skipped.
//
// The following are implementation details and can be ignored by user.
// For merging iterator to process range tombstones, it treats the start and end
// keys of a range tombstone as two keys and put them into minHeap_ or maxHeap_
// together with regular point keys. Each range tombstone is active only within
// its internal key range [start_key, end_key). An `active_` set is used to
// track levels that have an active range tombstone. Take forward scanning
// for example. Level j is in active_ if its current range tombstone has its
// start_key popped from minHeap_ and its end_key in minHeap_. If the top of
// minHeap_ is a point key from level L, we can determine if the point key is
// covered by any range tombstone by checking if there is an l <= L in active_.
// The case of l == L also involves checking range tombstone's sequence number.
//
// The following (non-exhaustive) list of invariants are maintained by
// MergingIterator during forward scanning. After each InternalIterator API,
// i.e., Seek*() and Next(), and FindNextVisibleKey(), if minHeap_ is not empty:
// (1) minHeap_.top().type == ITERATOR
// (2) minHeap_.top()->key() is not covered by any range tombstone.
//
// After each call to SeekImpl() in addition to the functions mentioned above:
// (3) For all level i and j <= i, range_tombstone_iters_[j].prev.end_key() <
// children_[i].iter.key(). That is, range_tombstone_iters_[j] is at or before
// the first range tombstone from level j with end_key() >
// children_[i].iter.key().
// (4) For all level i and j <= i, if j in active_, then
// range_tombstone_iters_[j]->start_key() < children_[i].iter.key().
// - When range_tombstone_iters_[j] is !Valid(), we consider its `prev` to be
// the last range tombstone from that range tombstone iterator.
// - When referring to range tombstone start/end keys, assume it is the value of
// HeapItem::tombstone_pik. This value has op_type = kMaxValid, which makes
// range tombstone keys have distinct values from point keys.
//
// Applicable class variables have their own (forward scanning) invariants
// listed in the comments above their definition.
=======
class MaxHeapItemComparator {
 public:
  MaxHeapItemComparator(const InternalKeyComparator* comparator)
      : comparator_(comparator) {}
  bool operator()(HeapItem* a, HeapItem* b) const {
    if (LIKELY(a->type == HeapItem::ITERATOR)) {
      if (LIKELY(b->type == HeapItem::ITERATOR)) {
        return comparator_->Compare(a->iter.key(), b->iter.key()) < 0;
      } else {
        return comparator_->Compare(a->iter.key(), b->parsed_ikey) < 0;
      }
    } else {
      if (LIKELY(b->type == HeapItem::ITERATOR)) {
        return comparator_->Compare(a->parsed_ikey, b->iter.key()) < 0;
      } else {
        return comparator_->Compare(a->parsed_ikey, b->parsed_ikey) < 0;
      }
    }
  }

 private:
  const InternalKeyComparator* comparator_;
};

#if defined(_MSC_VER) /* Visual Studio */
#define FORCE_INLINE __forceinline
#elif defined(__GNUC__)
#define FORCE_INLINE inline __attribute__((always_inline))
#else
#define FORCE_INLINE inline
#endif

#if 0
  #define bswap_prefix __bswap_64
  using UintPrefix = uint64_t;
#else
  using UintPrefix = unsigned __int128;
  #if defined(__GNUC__) && __GNUC_MINOR__ + 1000 * __GNUC__ > 12000
    #define bswap_prefix __builtin_bswap128
  #else
    FORCE_INLINE UintPrefix bswap_prefix(UintPrefix x) {
      return UintPrefix(__bswap_64(uint64_t(x))) << 64 | __bswap_64(uint64_t(x >> 64));
    }
  #endif
#endif
FORCE_INLINE UintPrefix HostPrefixCacheUK(const Slice& uk) {
  UintPrefix data;
  if (LIKELY(uk.size_ >= sizeof(UintPrefix))) {
    memcpy(&data, uk.data_, sizeof(UintPrefix));
  } else {
    data = 0;
    memcpy(&data, uk.data_, uk.size_);
  }
  if (port::kLittleEndian)
    return bswap_prefix(data);
  else
    return data;
}
FORCE_INLINE UintPrefix HostPrefixCacheIK(const Slice& ik) {
  UintPrefix data;
  if (LIKELY(ik.size_ >= sizeof(UintPrefix) + 8)) {
    memcpy(&data, ik.data_, sizeof(UintPrefix));
  } else {
    data = 0;
    memcpy(&data, ik.data_, ik.size_ - 8);
  }
  if (port::kLittleEndian)
    return bswap_prefix(data);
  else
    return data;
}

struct HeapItemAndPrefix {
  FORCE_INLINE HeapItemAndPrefix() = default;
  FORCE_INLINE HeapItemAndPrefix(HeapItem* item) : item_ptr(item) {
    iter_type = item->type;
    UpdatePrefixCache(*this);
  }
  UintPrefix key_prefix = 0;
  HeapItem* item_ptr;
  HeapItem::Type iter_type;

  HeapItem* operator->() const noexcept { return item_ptr; }

  FORCE_INLINE friend void UpdatePrefixCache(HeapItemAndPrefix& x) {
    auto p = x.item_ptr;
    if (LIKELY(HeapItem::ITERATOR == x.iter_type))
      x.key_prefix = HostPrefixCacheIK(p->iter.key());
    else
      x.key_prefix = HostPrefixCacheUK(p->parsed_ikey.user_key);
  }
};
inline static void UpdatePrefixCache(HeapItem*) {} // do nothing

static FORCE_INLINE uint64_t GetUnalignedU64(const void* ptr) noexcept {
  uint64_t x;
  memcpy(&x, ptr, sizeof(uint64_t));
  return x;
}

static FORCE_INLINE bool BytewiseCompareInternalKey(Slice x, Slice y) noexcept {
  size_t n = std::min(x.size_, y.size_) - 8;
  int cmp = memcmp(x.data_, y.data_, n);
  if (0 != cmp) return cmp < 0;
  if (x.size_ != y.size_) return x.size_ < y.size_;
  return GetUnalignedU64(x.data_ + n) > GetUnalignedU64(y.data_ + n);
}
static bool BytewiseCompareInternalKey(Slice x, const ParsedInternalKey& y)
noexcept {
  size_t nx = x.size_ - 8;
  size_t n = std::min(nx, y.user_key.size_);
  int cmp = memcmp(x.data_, y.user_key.data_, n);
  if (0 != cmp) return cmp < 0;
  if (nx != y.user_key.size_) return nx < y.user_key.size_;
  return GetUnalignedU64(x.data_ + nx) > (y.sequence << 8 | y.type);
}
static bool BytewiseCompareInternalKey(const ParsedInternalKey& x, Slice y)
noexcept {
  size_t ny = y.size_ - 8;
  size_t n = std::min(x.user_key.size_, ny);
  int cmp = memcmp(x.user_key.data_, y.data_, n);
  if (0 != cmp) return cmp < 0;
  if (x.user_key.size_ != ny) return x.user_key.size_ < ny;
  return (x.sequence << 8 | x.type) > GetUnalignedU64(y.data_ + ny);
}
static bool BytewiseCompareInternalKey(const ParsedInternalKey& x,
                                       const ParsedInternalKey& y)
noexcept {
  size_t n = std::min(x.user_key.size_, y.user_key.size_);
  int cmp = memcmp(x.user_key.data_, y.user_key.data_, n);
  if (0 != cmp) return cmp < 0;
  if (x.user_key.size_ != y.user_key.size_)
    return x.user_key.size_ < y.user_key.size_;
  else
    return (x.sequence << 8 | x.type) > (y.sequence << 8 | y.type);
}

static FORCE_INLINE bool RevBytewiseCompareInternalKey(Slice x,
                                                       Slice y) noexcept {
  size_t n = std::min(x.size_, y.size_) - 8;
  int cmp = memcmp(x.data_, y.data_, n);
  if (0 != cmp) return cmp > 0;
  if (x.size_ != y.size_) return x.size_ > y.size_;
  return GetUnalignedU64(x.data_ + n) > GetUnalignedU64(y.data_ + n);
}
static bool RevBytewiseCompareInternalKey(Slice x, const ParsedInternalKey& y)
noexcept {
  size_t nx = x.size_ - 8;
  size_t n = std::min(nx, y.user_key.size_);
  int cmp = memcmp(x.data_, y.user_key.data_, n);
  if (0 != cmp) return cmp > 0;
  if (nx != y.user_key.size_) return nx > y.user_key.size_;
  return GetUnalignedU64(x.data_ + nx) > (y.sequence << 8 | y.type);
}
static bool RevBytewiseCompareInternalKey(const ParsedInternalKey& x, Slice y)
noexcept {
  size_t ny = y.size_ - 8;
  size_t n = std::min(x.user_key.size_, ny);
  int cmp = memcmp(x.user_key.data_, y.data_, n);
  if (0 != cmp) return cmp > 0;
  if (x.user_key.size_ != ny) return x.user_key.size_ > ny;
  return (x.sequence << 8 | x.type) > GetUnalignedU64(y.data_ + ny);
}
static bool RevBytewiseCompareInternalKey(const ParsedInternalKey& x,
                                          const ParsedInternalKey& y)
noexcept {
  size_t n = std::min(x.user_key.size_, y.user_key.size_);
  int cmp = memcmp(x.user_key.data_, y.user_key.data_, n);
  if (0 != cmp) return cmp > 0;
  if (x.user_key.size_ != y.user_key.size_)
    return x.user_key.size_ > y.user_key.size_;
  else
    return (x.sequence << 8 | x.type) > (y.sequence << 8 | y.type);
}

class MinHeapBytewiseComp {
 public:
  MinHeapBytewiseComp(const InternalKeyComparator*) {}
  FORCE_INLINE
  bool operator()(HeapItemAndPrefix const &a, HeapItemAndPrefix const &b) const {
    if (a.key_prefix > b.key_prefix)
      return true;
    else if (a.key_prefix < b.key_prefix)
      return false;
    else if (LIKELY(a.iter_type == HeapItem::ITERATOR)) {
      if (LIKELY(b.iter_type == HeapItem::ITERATOR))
        return BytewiseCompareInternalKey(b->iter.key(), a->iter.key());
      else
        return BytewiseCompareInternalKey(b->parsed_ikey, a->iter.key());
    }
    else {
      if (LIKELY(b.iter_type == HeapItem::ITERATOR))
        return BytewiseCompareInternalKey(b->iter.key(), a->parsed_ikey);
      else
        return BytewiseCompareInternalKey(b->parsed_ikey, a->parsed_ikey);
    }
  }
};

class MaxHeapBytewiseComp {
 public:
  MaxHeapBytewiseComp(const InternalKeyComparator*) {}
  FORCE_INLINE
  bool operator()(HeapItemAndPrefix const &a, HeapItemAndPrefix const &b) const {
    if (a.key_prefix < b.key_prefix)
      return true;
    else if (a.key_prefix > b.key_prefix)
      return false;
    else if (LIKELY(a.iter_type == HeapItem::ITERATOR)) {
      if (LIKELY(b.iter_type == HeapItem::ITERATOR))
        return BytewiseCompareInternalKey(a->iter.key(), b->iter.key());
      else
        return BytewiseCompareInternalKey(a->iter.key(), b->parsed_ikey);
    }
    else {
      if (LIKELY(b.iter_type == HeapItem::ITERATOR))
        return BytewiseCompareInternalKey(a->parsed_ikey, b->iter.key());
      else
        return BytewiseCompareInternalKey(a->parsed_ikey, b->parsed_ikey);
    }
  }
};

class MinHeapRevBytewiseComp {
 public:
  MinHeapRevBytewiseComp(const InternalKeyComparator*) {}
  FORCE_INLINE
  bool operator()(HeapItemAndPrefix const &a, HeapItemAndPrefix const &b) const {
    if (a.key_prefix < b.key_prefix)
      return true;
    else if (a.key_prefix > b.key_prefix)
      return false;
    else if (LIKELY(a.iter_type == HeapItem::ITERATOR)) {
      if (LIKELY(b.iter_type == HeapItem::ITERATOR))
        return RevBytewiseCompareInternalKey(b->iter.key(), a->iter.key());
      else
        return RevBytewiseCompareInternalKey(b->parsed_ikey, a->iter.key());
    }
    else {
      if (LIKELY(b.iter_type == HeapItem::ITERATOR))
        return RevBytewiseCompareInternalKey(b->iter.key(), a->parsed_ikey);
      else
        return RevBytewiseCompareInternalKey(b->parsed_ikey, a->parsed_ikey);
    }
  }
};

class MaxHeapRevBytewiseComp {
 public:
  MaxHeapRevBytewiseComp(const InternalKeyComparator*) {}
  FORCE_INLINE
  bool operator()(HeapItemAndPrefix const &a, HeapItemAndPrefix const &b) const {
    if (a.key_prefix > b.key_prefix)
      return true;
    else if (a.key_prefix < b.key_prefix)
      return false;
    else if (LIKELY(a.iter_type == HeapItem::ITERATOR)) {
      if (LIKELY(b.iter_type == HeapItem::ITERATOR))
        return RevBytewiseCompareInternalKey(a->iter.key(), b->iter.key());
      else
        return RevBytewiseCompareInternalKey(a->iter.key(), b->parsed_ikey);
    }
    else {
      if (LIKELY(b.iter_type == HeapItem::ITERATOR))
        return RevBytewiseCompareInternalKey(a->parsed_ikey, b->iter.key());
      else
        return RevBytewiseCompareInternalKey(a->parsed_ikey, b->parsed_ikey);
    }
  }
};

>>>>>>> 8f67bd11
class MergingIterator : public InternalIterator {
 public:
  // these Methods should be defined here, but for minimal diff with
  // upstream RocksDB code, we declare them as virtual here and define
  // them in derived template class
  virtual void AddIterator(InternalIterator*) = 0;
  virtual void AddRangeTombstoneIterator(TruncatedRangeDelIterator*) = 0;
  virtual void Finish() = 0;

  // We could also use an autovector with a larger reserved size.
  // HeapItem for all child point iterators.
  std::vector<HeapItem> children_;

  // range_tombstone_iters_[i] contains range tombstones in the sorted run that
  // corresponds to children_[i]. range_tombstone_iters_.empty() means not
  // handling range tombstones in merging iterator. range_tombstone_iters_[i] ==
  // nullptr means the sorted run of children_[i] does not have range
  // tombstones.
  terark::valvec32<TruncatedRangeDelIterator*> range_tombstone_iters_;
};

template <class MinHeapComparator, class MaxHeapComparator, class Item = HeapItemAndPrefix>
class MergingIterTmpl final : public MergingIterator {
  using  MergerMinIterHeap = BinaryHeap<Item, MinHeapComparator>;
  struct MergerMaxIterHeap : BinaryHeap<Item, MaxHeapComparator> {
    // to minimize code diff, do not need change maxHeap_->xxx to maxHeap_.xxx
    inline MergerMaxIterHeap* operator->() { return this; }
    inline const MergerMaxIterHeap* operator->() const { return this; }
  };
  static_assert(sizeof(MergerMinIterHeap) == sizeof(MergerMaxIterHeap));

public:
  MergingIterTmpl(const InternalKeyComparator* comparator,
                  InternalIterator** children, int n, bool is_arena_mode,
                  bool prefix_seek_mode,
                  const Slice* iterate_upper_bound = nullptr)
      : is_arena_mode_(is_arena_mode),
        prefix_seek_mode_(prefix_seek_mode),
        direction_(kForward),
        comparator_(comparator),
        current_(nullptr),
        minHeap_(MinHeapComparator(comparator_)),
        pinned_iters_mgr_(nullptr),
        iterate_upper_bound_(iterate_upper_bound) {
    children_.resize(n);
    for (int i = 0; i < n; i++) {
      children_[i].level = i;
      children_[i].iter.Set(children[i]);
    }
  }

  void considerStatus(Status s) {
    if (!s.ok() && status_.ok()) {
      status_ = s;
    }
  }

  virtual void AddIterator(InternalIterator* iter) {
    children_.emplace_back(children_.size(), iter);
    if (pinned_iters_mgr_) {
      iter->SetPinnedItersMgr(pinned_iters_mgr_);
    }
    // Invalidate to ensure `Seek*()` is called to construct the heaps before
    // use.
    current_ = nullptr;
  }

  // There must be either no range tombstone iterator or the same number of
  // range tombstone iterators as point iterators after all iters are added.
  // The i-th added range tombstone iterator and the i-th point iterator
  // must point to the same LSM level.
  // Merging iterator takes ownership of `iter` and is responsible for freeing
  // it. One exception to this is when a LevelIterator moves to a different SST
  // file or when Iterator::Refresh() is called, the range tombstone iterator
  // could be updated. In that case, this merging iterator is only responsible
  // for freeing the new range tombstone iterator that it has pointers to in
  // range_tombstone_iters_.
  void AddRangeTombstoneIterator(TruncatedRangeDelIterator* iter) {
    range_tombstone_iters_.emplace_back(iter);
  }

  // Called by MergingIteratorBuilder when all point iterators and range
  // tombstone iterators are added. Initializes HeapItems for range tombstone
  // iterators.
  void Finish() {
    if (!range_tombstone_iters_.empty()) {
      assert(range_tombstone_iters_.size() == children_.size());
      pinned_heap_item_.resize(range_tombstone_iters_.size());
      for (size_t i = 0; i < range_tombstone_iters_.size(); ++i) {
        pinned_heap_item_[i].level = i;
        // Range tombstone end key is exclusive. If a point internal key has the
        // same user key and sequence number as the start or end key of a range
        // tombstone, the order will be start < end key < internal key with the
        // following op_type change. This is helpful to ensure keys popped from
        // heap are in expected order since range tombstone start/end keys will
        // be distinct from point internal keys. Strictly speaking, this is only
        // needed for tombstone end points that are truncated in
        // TruncatedRangeDelIterator since untruncated tombstone end points
        // always have kMaxSequenceNumber and kTypeRangeDeletion (see
        // TruncatedRangeDelIterator::start_key()/end_key()).
        pinned_heap_item_[i].tombstone_pik.type = kTypeMaxValid;
      }
    }
    minHeap_.reserve(children_.size() + range_tombstone_iters_.size());
  }

  ~MergingIterTmpl() override {
    minHeap_.~MergerMinIterHeap();
    for (auto child : range_tombstone_iters_) {
      delete child;
    }

    for (auto& child : children_) {
      child.iter.DeleteIter(is_arena_mode_);
    }
    status_.PermitUncheckedError();
  }

  bool Valid() const override { return current_ != nullptr && status_.ok(); }

  Status status() const override { return status_; }

  // Add range_tombstone_iters_[level] into min heap.
  // Updates active_ if the end key of a range tombstone is inserted.
  // pinned_heap_items_[level].type is updated based on `start_key`.
  //
  // If range_tombstone_iters_[level] is after iterate_upper_bound_,
  // it is removed from the heap.
  // @param start_key specifies which end point of the range tombstone to add.
  void InsertRangeTombstoneToMinHeap(size_t level, bool start_key = true,
                                     bool replace_top = false) {
    assert(!range_tombstone_iters_.empty() &&
           range_tombstone_iters_[level]->Valid());
    // Maintains Invariant(phi)
    if (start_key) {
      pinned_heap_item_[level].type = HeapItem::Type::DELETE_RANGE_START;
      ParsedInternalKey pik = range_tombstone_iters_[level]->start_key();
      // iterate_upper_bound does not have timestamp
      if (iterate_upper_bound_ &&
          comparator_->user_comparator()->CompareWithoutTimestamp(
              pik.user_key, true /* a_has_ts */, *iterate_upper_bound_,
              false /* b_has_ts */) >= 0) {
        if (replace_top) {
          // replace_top implies this range tombstone iterator is still in
          // minHeap_ and at the top.
          minHeap_.pop();
        }
        return;
      }
      pinned_heap_item_[level].SetTombstoneKey(std::move(pik));
      // Checks Invariant(active_)
      assert(active_.count(level) == 0);
    } else {
      // allow end key to go over upper bound (if present) since start key is
      // before upper bound and the range tombstone could still cover a
      // range before upper bound.
      // Maintains Invariant(active_)
      pinned_heap_item_[level].SetTombstoneKey(
          range_tombstone_iters_[level]->end_key());
      pinned_heap_item_[level].type = HeapItem::Type::DELETE_RANGE_END;
      active_.insert(level);
    }
    if (replace_top) {
      minHeap_.replace_top(&pinned_heap_item_[level]);
    } else {
      minHeap_.push(&pinned_heap_item_[level]);
    }
  }

  // Add range_tombstone_iters_[level] into max heap.
  // Updates active_ if the start key of a range tombstone is inserted.
  // @param end_key specifies which end point of the range tombstone to add.
  void InsertRangeTombstoneToMaxHeap(size_t level, bool end_key = true,
                                     bool replace_top = false) {
    assert(!range_tombstone_iters_.empty() &&
           range_tombstone_iters_[level]->Valid());
    if (end_key) {
      pinned_heap_item_[level].SetTombstoneKey(
          range_tombstone_iters_[level]->end_key());
      pinned_heap_item_[level].type = HeapItem::Type::DELETE_RANGE_END;
      assert(active_.count(level) == 0);
    } else {
      pinned_heap_item_[level].SetTombstoneKey(
          range_tombstone_iters_[level]->start_key());
      pinned_heap_item_[level].type = HeapItem::Type::DELETE_RANGE_START;
      active_.insert(level);
    }
    if (replace_top) {
      maxHeap_->replace_top(&pinned_heap_item_[level]);
    } else {
      maxHeap_->push(&pinned_heap_item_[level]);
    }
  }

  // Remove HeapItems from top of minHeap_ that are of type DELETE_RANGE_START
  // until minHeap_ is empty or the top of the minHeap_ is not of type
  // DELETE_RANGE_START. Each such item means a range tombstone becomes active,
  // so `active_` is updated accordingly.
  void PopDeleteRangeStart() {
    while (!minHeap_.empty() &&
           minHeap_.top()->type == HeapItem::Type::DELETE_RANGE_START) {
      TEST_SYNC_POINT_CALLBACK("MergeIterator::PopDeleteRangeStart", nullptr);
      // Invariant(rti) holds since
      // range_tombstone_iters_[minHeap_.top()->level] is still valid, and
      // parameter `replace_top` is set to true here to ensure only one such
      // HeapItem is in minHeap_.
      InsertRangeTombstoneToMinHeap(
          minHeap_.top()->level, false /* start_key */, true /* replace_top */);
    }
  }

  // Remove HeapItems from top of maxHeap_ that are of type DELETE_RANGE_END
  // until maxHeap_ is empty or the top of the maxHeap_ is not of type
  // DELETE_RANGE_END. Each such item means a range tombstone becomes active,
  // so `active_` is updated accordingly.
  void PopDeleteRangeEnd() {
    while (!maxHeap_->empty() &&
           maxHeap_->top()->type == HeapItem::Type::DELETE_RANGE_END) {
      // insert start key of this range tombstone and updates active_
      InsertRangeTombstoneToMaxHeap(maxHeap_->top()->level, false /* end_key */,
                                    true /* replace_top */);
    }
  }

  void SeekToFirst() override {
    ClearHeaps();
    status_ = Status::OK();
    for (auto& child : children_) {
      child.iter.SeekToFirst();
      AddToMinHeapOrCheckStatus(&child);
    }

    for (size_t i = 0; i < range_tombstone_iters_.size(); ++i) {
      if (range_tombstone_iters_[i]) {
        range_tombstone_iters_[i]->SeekToFirst();
        if (range_tombstone_iters_[i]->Valid()) {
          // It is possible to be invalid due to snapshots.
          InsertRangeTombstoneToMinHeap(i);
        }
      }
    }
    FindNextVisibleKey();
    direction_ = kForward;
    current_ = CurrentForward();
  }

  void SeekToLast() override {
    ClearHeaps();
    InitMaxHeap();
    status_ = Status::OK();
    for (auto& child : children_) {
      child.iter.SeekToLast();
      AddToMaxHeapOrCheckStatus(&child);
    }

    for (size_t i = 0; i < range_tombstone_iters_.size(); ++i) {
      if (range_tombstone_iters_[i]) {
        range_tombstone_iters_[i]->SeekToLast();
        if (range_tombstone_iters_[i]->Valid()) {
          // It is possible to be invalid due to snapshots.
          InsertRangeTombstoneToMaxHeap(i);
        }
      }
    }
    FindPrevVisibleKey();
    direction_ = kReverse;
    current_ = CurrentReverse();
  }

  // Position this merging iterator at the first key >= target (internal key).
  // If range tombstones are present, keys covered by range tombstones are
  // skipped, and this merging iter points to the first non-range-deleted key >=
  // target after Seek(). If !Valid() and status().ok() then this iterator
  // reaches the end.
  //
  // If range tombstones are present, cascading seeks may be called (an
  // optimization adapted from Pebble https://github.com/cockroachdb/pebble).
  // Roughly, if there is a range tombstone [start, end) that covers the
  // target user key at level L, then this range tombstone must cover the range
  // [target key, end) in all levels > L. So for all levels > L, we can pretend
  // the target key is `end`. This optimization is applied at each level and
  // hence the name "cascading seek".
  void Seek(const Slice& target) override {
    // Define LevelNextVisible(i, k) to be the first key >= k in level i that is
    // not covered by any range tombstone.
    // After SeekImpl(target, 0), invariants (3) and (4) hold.
    // For all level i, target <= children_[i].iter.key() <= LevelNextVisible(i,
    // target). By the contract of FindNextVisibleKey(), Invariants (1)-(4)
    // holds after this call, and minHeap_.top().iter points to the
    // first key >= target among children_ that is not covered by any range
    // tombstone.
    SeekImpl(target);
    FindNextVisibleKey();

    direction_ = kForward;
    {
      PERF_TIMER_GUARD(seek_min_heap_time);
      current_ = CurrentForward();
    }
  }

  void SeekForPrev(const Slice& target) override {
    assert(range_tombstone_iters_.empty() ||
           range_tombstone_iters_.size() == children_.size());
    SeekForPrevImpl(target);
    FindPrevVisibleKey();

    direction_ = kReverse;
    {
      PERF_TIMER_GUARD(seek_max_heap_time);
      current_ = CurrentReverse();
    }
  }

  void Next() override {
    assert(Valid());
    // Ensure that all children are positioned after key().
    // If we are moving in the forward direction, it is already
    // true for all the non-current children since current_ is
    // the smallest child and key() == current_->key().
    if (UNLIKELY(direction_ != kForward)) {
      // The loop advanced all non-current children to be > key() so current_
      // should still be strictly the smallest key.
      SwitchToForward();
    }

    // For the heap modifications below to be correct, current_ must be the
    // current top of the heap.
    assert(current_ == CurrentForward());
    // as the current points to the current record. move the iterator forward.
    current_->Next();
    if (LIKELY(current_->Valid())) {
      // current is still valid after the Next() call above.  Call
      // replace_top() to restore the heap property.  When the same child
      // iterator yields a sequence of keys, this is cheap.
      assert(current_->status().ok());
      UpdatePrefixCache(minHeap_.top());
      minHeap_.update_top();
    } else {
      // current stopped being valid, remove it from the heap.
      considerStatus(current_->status());
      minHeap_.pop();
    }
    // Invariants (3) and (4) hold when after advancing current_.
    // Let k be the smallest key among children_[i].iter.key().
    // k <= children_[i].iter.key() <= LevelNextVisible(i, k) holds for all
    // level i. After FindNextVisible(), Invariants (1)-(4) hold and
    // minHeap_.top()->key() is the first key >= k from any children_ that is
    // not covered by any range tombstone.
    FindNextVisibleKey();
    current_ = CurrentForward();
  }

  bool NextAndGetResult(IterateResult* result) override {
    Next();
    bool is_valid = Valid();
    if (is_valid) {
      result->SetKey(this->key());
      result->bound_check_result = UpperBoundCheckResult();
      result->value_prepared = current_->IsValuePrepared();
    }
    return is_valid;
  }

  void Prev() override {
    assert(Valid());
    // Ensure that all children are positioned before key().
    // If we are moving in the reverse direction, it is already
    // true for all the non-current children since current_ is
    // the largest child and key() == current_->key().
    if (UNLIKELY(direction_ != kReverse)) {
      // Otherwise, retreat the non-current children.  We retreat current_
      // just after the if-block.
      SwitchToBackward();
    }

    // For the heap modifications below to be correct, current_ must be the
    // current top of the heap.
    assert(current_ == CurrentReverse());
    current_->Prev();
    if (LIKELY(current_->Valid())) {
      // current is still valid after the Prev() call above.  Call
      // replace_top() to restore the heap property.  When the same child
      // iterator yields a sequence of keys, this is cheap.
      assert(current_->status().ok());
      UpdatePrefixCache(maxHeap_->top());
      maxHeap_->replace_top(maxHeap_->top());
    } else {
      // current stopped being valid, remove it from the heap.
      considerStatus(current_->status());
      maxHeap_->pop();
    }
    FindPrevVisibleKey();
    current_ = CurrentReverse();
  }

  Slice key() const override {
    assert(Valid());
    return current_->key();
  }

  Slice value() const override {
    assert(Valid());
    return current_->value();
  }

  bool PrepareValue() override {
    assert(Valid());
    if (current_->PrepareValue()) {
      return true;
    }

    considerStatus(current_->status());
    assert(!status_.ok());
    return false;
  }

  // Here we simply relay MayBeOutOfLowerBound/MayBeOutOfUpperBound result
  // from current child iterator. Potentially as long as one of child iterator
  // report out of bound is not possible, we know current key is within bound.
  bool MayBeOutOfLowerBound() override {
    assert(Valid());
    return current_->MayBeOutOfLowerBound();
  }

  IterBoundCheck UpperBoundCheckResult() override {
    assert(Valid());
    return current_->UpperBoundCheckResult();
  }

  void SetPinnedItersMgr(PinnedIteratorsManager* pinned_iters_mgr) override {
    pinned_iters_mgr_ = pinned_iters_mgr;
    for (auto& child : children_) {
      child.iter.SetPinnedItersMgr(pinned_iters_mgr);
    }
  }

  bool IsKeyPinned() const override {
    assert(Valid());
    return pinned_iters_mgr_ && pinned_iters_mgr_->PinningEnabled() &&
           current_->IsKeyPinned();
  }

  bool IsValuePinned() const override {
    assert(Valid());
    return pinned_iters_mgr_ && pinned_iters_mgr_->PinningEnabled() &&
           current_->IsValuePinned();
  }

 private:
  // Represents an element in the min/max heap. Each HeapItem corresponds to a
  // point iterator or a range tombstone iterator, differentiated by
  // HeapItem::type.
  struct HeapItem {
    HeapItem() = default;

    // corresponding point iterator
    IteratorWrapper iter;
    size_t level = 0;
    // corresponding range tombstone iterator's start or end key value
    // depending on value of `type`.
    ParsedInternalKey tombstone_pik;
    // Will be overwritten before use, initialize here so compiler does not
    // complain.
    enum class Type { ITERATOR, DELETE_RANGE_START, DELETE_RANGE_END };
    Type type = Type::ITERATOR;

    explicit HeapItem(size_t _level, InternalIteratorBase<Slice>* _iter)
        : level(_level), type(Type::ITERATOR) {
      iter.Set(_iter);
    }

    void SetTombstoneKey(ParsedInternalKey&& pik) {
      // op_type is already initialized in MergingIterator::Finish().
      tombstone_pik.user_key = pik.user_key;
      tombstone_pik.sequence = pik.sequence;
    }
  };

  class MinHeapItemComparator {
   public:
    explicit MinHeapItemComparator(const InternalKeyComparator* comparator)
        : comparator_(comparator) {}

    bool operator()(HeapItem* a, HeapItem* b) const {
      if (LIKELY(a->type == HeapItem::Type::ITERATOR)) {
        if (LIKELY(b->type == HeapItem::Type::ITERATOR)) {
          return comparator_->Compare(a->iter.key(), b->iter.key()) > 0;
        } else {
          return comparator_->Compare(a->iter.key(), b->tombstone_pik) > 0;
        }
      } else {
        if (LIKELY(b->type == HeapItem::Type::ITERATOR)) {
          return comparator_->Compare(a->tombstone_pik, b->iter.key()) > 0;
        } else {
          return comparator_->Compare(a->tombstone_pik, b->tombstone_pik) > 0;
        }
      }
    }

   private:
    const InternalKeyComparator* comparator_;
  };

  class MaxHeapItemComparator {
   public:
    explicit MaxHeapItemComparator(const InternalKeyComparator* comparator)
        : comparator_(comparator) {}

    bool operator()(HeapItem* a, HeapItem* b) const {
      if (LIKELY(a->type == HeapItem::Type::ITERATOR)) {
        if (LIKELY(b->type == HeapItem::Type::ITERATOR)) {
          return comparator_->Compare(a->iter.key(), b->iter.key()) < 0;
        } else {
          return comparator_->Compare(a->iter.key(), b->tombstone_pik) < 0;
        }
      } else {
        if (LIKELY(b->type == HeapItem::Type::ITERATOR)) {
          return comparator_->Compare(a->tombstone_pik, b->iter.key()) < 0;
        } else {
          return comparator_->Compare(a->tombstone_pik, b->tombstone_pik) < 0;
        }
      }
    }

   private:
    const InternalKeyComparator* comparator_;
  };

  using MergerMinIterHeap = BinaryHeap<HeapItem*, MinHeapItemComparator>;
  using MergerMaxIterHeap = BinaryHeap<HeapItem*, MaxHeapItemComparator>;

  friend class MergeIteratorBuilder;
  // Clears heaps for both directions, used when changing direction or seeking
  void ClearHeaps(bool clear_active = true);
  // Ensures that maxHeap_ is initialized when starting to go in the reverse
  // direction
  void InitMaxHeap();
  // Advance this merging iterator until the current key (minHeap_.top()) is
  // from a point iterator and is not covered by any range tombstone,
  // or that there is no more keys (heap is empty). SeekImpl() may be called
  // to seek to the end of a range tombstone as an optimization.
  void FindNextVisibleKey();
  void FindPrevVisibleKey();

<<<<<<< HEAD
  // Advance this merging iterators to the first key >= `target` for all
  // components from levels >= starting_level. All iterators before
  // starting_level are untouched.
  //
  // @param range_tombstone_reseek Whether target is some range tombstone
  // end, i.e., whether this SeekImpl() call is a part of a "cascading seek".
  // This is used only for recoding relevant perf_context.
=======
  void FindNextVisibleKeySlowPath();
  void FindPrevVisibleKeySlowPath();

>>>>>>> 8f67bd11
  void SeekImpl(const Slice& target, size_t starting_level = 0,
                bool range_tombstone_reseek = false);

  // Seek to fist key <= target key (internal key) for
  // children_[starting_level:].
  void SeekForPrevImpl(const Slice& target, size_t starting_level = 0,
                       bool range_tombstone_reseek = false);

  bool is_arena_mode_;
  bool prefix_seek_mode_;
  // Which direction is the iterator moving?
  enum Direction : uint8_t { kForward, kReverse };
  Direction direction_;
  const InternalKeyComparator* comparator_;
<<<<<<< HEAD
  // HeapItem for all child point iterators.
  // Invariant(children_): children_[i] is in minHeap_ iff
  // children_[i].iter.Valid(), and at most one children_[i] is in minHeap_.
  // TODO: We could use an autovector with a larger reserved size.
  std::vector<HeapItem> children_;
  // HeapItem for range tombstone start and end keys.
  // pinned_heap_item_[i] corresponds to range_tombstone_iters_[i].
  // Invariant(phi): If range_tombstone_iters_[i]->Valid(),
  // pinned_heap_item_[i].tombstone_pik is equal to
  // range_tombstone_iters_[i]->start_key() when
  // pinned_heap_item_[i].type is DELETE_RANGE_START and
  // range_tombstone_iters_[i]->end_key() when
  // pinned_heap_item_[i].type is DELETE_RANGE_END (ignoring op_type which is
  // kMaxValid for all pinned_heap_item_.tombstone_pik).
  // pinned_heap_item_[i].type is either DELETE_RANGE_START or DELETE_RANGE_END.
  std::vector<HeapItem> pinned_heap_item_;
  // range_tombstone_iters_[i] contains range tombstones in the sorted run that
  // corresponds to children_[i]. range_tombstone_iters_.empty() means not
  // handling range tombstones in merging iterator. range_tombstone_iters_[i] ==
  // nullptr means the sorted run of children_[i] does not have range
  // tombstones.
  // Invariant(rti): pinned_heap_item_[i] is in minHeap_ iff
  // range_tombstone_iters_[i]->Valid() and at most one pinned_heap_item_[i] is
  // in minHeap_.
  std::vector<TruncatedRangeDelIterator*> range_tombstone_iters_;
=======
  // HeapItem for range tombstone start and end keys. Each range tombstone
  // iterator will have at most one side (start key or end key) in a heap
  // at the same time, so this vector will be of size children_.size();
  // pinned_heap_item_[i] corresponds to the start key and end key HeapItem
  // for range_tombstone_iters_[i].
  std::vector<HeapItem> pinned_heap_item_;
>>>>>>> 8f67bd11

  // Levels (indices into range_tombstone_iters_/children_ ) that currently have
  // "active" range tombstones. See comments above MergingIterator for meaning
  // of "active".
  // Invariant(active_): i is in active_ iff range_tombstone_iters_[i]->Valid()
  // and pinned_heap_item_[i].type == DELETE_RANGE_END.
  std::set<size_t> active_;

  bool SkipNextDeleted();

  bool SkipPrevDeleted();

  // Invariant: at the end of each InternalIterator API,
  // current_ points to minHeap_.top().iter (maxHeap_ if backward scanning)
  // or nullptr if no child iterator is valid.
  // This follows from that current_ = CurrentForward()/CurrentReverse() is
  // called at the end of each InternalIterator API.
  IteratorWrapper* current_;
  // If any of the children have non-ok status, this is one of them.
  Status status_;
<<<<<<< HEAD
  // Invariant: min heap property is maintained (parent is always <= child).
  // This holds by using only BinaryHeap APIs to modify heap. One
  // exception is to modify heap top item directly (by caller iter->Next()), and
  // it should be followed by a call to replace_top() or pop().
  MergerMinIterHeap minHeap_;

  // Max heap is used for reverse iteration, which is way less common than
  // forward. Lazily initialize it to save memory.
  std::unique_ptr<MergerMaxIterHeap> maxHeap_;
=======
  union {
    MergerMinIterHeap minHeap_;
    MergerMaxIterHeap maxHeap_;
  };

>>>>>>> 8f67bd11
  PinnedIteratorsManager* pinned_iters_mgr_;

  // Used to bound range tombstones. For point keys, DBIter and SSTable iterator
  // take care of boundary checking.
  const Slice* iterate_upper_bound_;

  // In forward direction, process a child that is not in the min heap.
  // If valid, add to the min heap. Otherwise, check status.
  void AddToMinHeapOrCheckStatus(HeapItem*);

  // In backward direction, process a child that is not in the max heap.
  // If valid, add to the min heap. Otherwise, check status.
  void AddToMaxHeapOrCheckStatus(HeapItem*);

  void SwitchToForward();

  // Switch the direction from forward to backward without changing the
  // position. Iterator should still be valid.
  void SwitchToBackward();

  IteratorWrapper* CurrentForward() const {
    assert(direction_ == kForward);
    assert(minHeap_.empty() ||
           minHeap_.top()->type == HeapItem::Type::ITERATOR);
    return !minHeap_.empty() ? &minHeap_.top()->iter : nullptr;
  }

  IteratorWrapper* CurrentReverse() const {
    assert(direction_ == kReverse);
<<<<<<< HEAD
    assert(maxHeap_);
    assert(maxHeap_->empty() ||
           maxHeap_->top()->type == HeapItem::Type::ITERATOR);
=======
    assert(maxHeap_->empty() || maxHeap_->top()->type == HeapItem::ITERATOR);
>>>>>>> 8f67bd11
    return !maxHeap_->empty() ? &maxHeap_->top()->iter : nullptr;
  }
};

<<<<<<< HEAD
// Pre-condition:
// - Invariants (3) and (4) hold for i < starting_level
// - For i < starting_level, range_tombstone_iters_[i].prev.end_key() <
// `target`.
// - For i < starting_level, if i in active_, then
// range_tombstone_iters_[i]->start_key() < `target`.
//
// Post-condition:
// - Invariants (3) and (4) hold for all level i.
// - (*) target <= children_[i].iter.key() <= LevelNextVisible(i, target)
// for i >= starting_level
// - (**) target < pinned_heap_item_[i].tombstone_pik if
// range_tombstone_iters_[i].Valid() for i >= starting_level
//
// Proof sketch:
// Invariant (3) holds for all level i.
// For j <= i < starting_level, it follows from Pre-condition that (3) holds
// and that SeekImpl(-, starting_level) does not update children_[i] or
// range_tombstone_iters_[j].
// For j < starting_level and i >= starting_level, it follows from
// - Pre-condition that range_tombstone_iters_[j].prev.end_key() < `target`
// - range_tombstone_iters_[j] is not updated in SeekImpl(), and
// - children_[i].iter.Seek(current_search_key) is called with
// current_search_key >= target (shown below).
//   When current_search_key is updated, it is updated to some
//   range_tombstone_iter->end_key() after
//   range_tombstone_iter->SeekInternalKey(current_search_key) was called. So
//   current_search_key increases if updated and >= target.
// For starting_level <= j <= i:
// children_[i].iter.Seek(k1) and range_tombstone_iters_[j]->SeekInternalKey(k2)
// are called in SeekImpl(). Seek(k1) positions children_[i] at the first key >=
// k1 from level i. SeekInternalKey(k2) positions range_tombstone_iters_[j] at
// the first range tombstone from level j with end_key() > k2. It suffices to
// show that k1 >= k2. Since k1 and k2 are values of current_search_key where
// k1 = k2 or k1 is value of a later current_search_key than k2, so k1 >= k2.
//
// Invariant (4) holds for all level >= 0.
// By Pre-condition Invariant (4) holds for i < starting_level.
// Since children_[i], range_tombstone_iters_[i] and contents of active_ for
// i < starting_level do not change (4) holds for j <= i < starting_level.
// By Pre-condition: for all j < starting_level, if j in active_, then
// range_tombstone_iters_[j]->start_key() < target. For i >= starting_level,
// children_[i].iter.Seek(k) is called for k >= target. So
// children_[i].iter.key() >= target > range_tombstone_iters_[j]->start_key()
// for j < starting_level and i >= starting_level. So invariant (4) holds for
// j < starting_level and i >= starting_level.
// For starting_level <= j <= i, j is added to active_ only if
// - range_tombstone_iters_[j]->SeekInternalKey(k1) was called
// - range_tombstone_iters_[j]->start_key() <= k1
// Since children_[i].iter.Seek(k2) is called for some k2 >= k1 and for all
// starting_level <= j <= i, (4) also holds for all starting_level <= j <= i.
//
// Post-condition (*): target <= children_[i].iter.key() <= LevelNextVisible(i,
// target) for i >= starting_level.
// target <= children_[i].iter.key() follows from that Seek() is called on some
// current_search_key >= target for children_[i].iter. If current_search_key
// is updated from k1 to k2 when level = i, we show that the range [k1, k2) is
// not visible for children_[j] for any j > i. When current_search_key is
// updated from k1 to k2,
//  - range_tombstone_iters_[i]->SeekInternalKey(k1) was called
//  - range_tombstone_iters_[i]->Valid()
//  - range_tombstone_iters_[i]->start_key().user_key <= k1.user_key
//  - k2 = range_tombstone_iters_[i]->end_key()
// We assume that range_tombstone_iters_[i]->start_key() has a higher sequence
// number compared to any key from levels > i that has the same user key. So no
// point key from levels > i in range [k1, k2) is visible. So
// children_[i].iter.key() <= LevelNextVisible(i, target).
//
// Post-condition (**) target < pinned_heap_item_[i].tombstone_pik for i >=
// starting_level if range_tombstone_iters_[i].Valid(). This follows from that
// SeekInternalKey() being called for each range_tombstone_iters_ with some key
// >= `target` and that we pick start/end key that is > `target` to insert to
// minHeap_.
void MergingIterator::SeekImpl(const Slice& target, size_t starting_level,
=======
#define MergingIterMethod(Ret) \
  template <class MinHeapComparator, class MaxHeapComparator, class Item> \
  Ret MergingIterTmpl<MinHeapComparator, MaxHeapComparator, Item>::

// Seek to fist key >= target key (internal key) for children_[starting_level:].
// Cascading seek optimizations are applied if range tombstones are present (see
// comment above Seek() for more).
//
// @param range_tombstone_reseek Whether target is some range tombstone
// end, i.e., whether this SeekImpl() call is a part of a "cascading seek". This
// is used only for recoding relevant perf_context.
MergingIterMethod(void)SeekImpl(const Slice& target, size_t starting_level,
>>>>>>> 8f67bd11
                               bool range_tombstone_reseek) {
  // active range tombstones before `starting_level` remain active
  ClearHeaps(false /* clear_active */);
  ParsedInternalKey pik;
  if (!range_tombstone_iters_.empty()) {
    // pik is only used in InsertRangeTombstoneToMinHeap().
    ParseInternalKey(target, &pik, false).PermitUncheckedError();
  }

  // TODO: perhaps we could save some upheap cost by add all child iters first
  //  and then do a single heapify.
  // Invariant(children_) for level < starting_level
  for (size_t level = 0; level < starting_level; ++level) {
    PERF_TIMER_GUARD(seek_min_heap_time);
    AddToMinHeapOrCheckStatus(&children_[level]);
  }
  if (!range_tombstone_iters_.empty()) {
    // Add range tombstones from levels < starting_level. We can insert from
    // pinned_heap_item_ for the following reasons:
    // - pinned_heap_item_[level] is in minHeap_ iff
    // range_tombstone_iters[level]->Valid().
    // - If `level` is in active_, then range_tombstone_iters_[level]->Valid()
    // and pinned_heap_item_[level] is of type RANGE_DELETION_END.
    for (size_t level = 0; level < starting_level; ++level) {
      // Restores Invariants(rti), (phi) and (active_) for level <
      // starting_level
      if (range_tombstone_iters_[level] &&
          range_tombstone_iters_[level]->Valid()) {
        // use an iterator on active_ if performance becomes an issue here
        if (active_.count(level) > 0) {
          assert(pinned_heap_item_[level].type ==
                 HeapItem::Type::DELETE_RANGE_END);
          // if it was active, then start key must be within upper_bound,
          // so we can add to minHeap_ directly.
          minHeap_.push(&pinned_heap_item_[level]);
        } else {
          assert(pinned_heap_item_[level].type ==
                 HeapItem::Type::DELETE_RANGE_START);
          // this takes care of checking iterate_upper_bound, but with an extra
          // key comparison if range_tombstone_iters_[level] was already out of
          // bound. Consider using a new HeapItem type or some flag to remember
          // boundary checking result.
          InsertRangeTombstoneToMinHeap(level);
        }
      } else {
        assert(!active_.count(level));
      }
    }
    // levels >= starting_level will be reseeked below, so clearing their active
    // state here.
    active_.erase(active_.lower_bound(starting_level), active_.end());
  }

  status_ = Status::OK();
  IterKey current_search_key;
  current_search_key.SetInternalKey(target, false /* copy */);
  // Seek target might change to some range tombstone end key, so
  // we need to remember them for async requests.
  // (level, target) pairs
  autovector<std::pair<size_t, std::string>> prefetched_target;
  for (auto level = starting_level; level < children_.size(); ++level) {
    {
      PERF_TIMER_GUARD(seek_child_seek_time);
      children_[level].iter.Seek(current_search_key.GetInternalKey());
    }

    PERF_COUNTER_ADD(seek_child_seek_count, 1);

    if (!range_tombstone_iters_.empty()) {
      if (range_tombstone_reseek) {
        // This seek is to some range tombstone end key.
        // Should only happen when there are range tombstones.
        PERF_COUNTER_ADD(internal_range_del_reseek_count, 1);
      }
      if (children_[level].iter.status().IsTryAgain()) {
        prefetched_target.emplace_back(
            level, current_search_key.GetInternalKey().ToString());
      }
      auto range_tombstone_iter = range_tombstone_iters_[level];
      if (range_tombstone_iter) {
        range_tombstone_iter->SeekInternalKey(
            current_search_key.GetInternalKey());
        // Invariants (rti) and (phi)
        if (range_tombstone_iter->Valid()) {
          // If range tombstone starts after `current_search_key`,
          // we should insert start key to heap as the range tombstone is not
          // active yet.
          InsertRangeTombstoneToMinHeap(
              level, comparator_->Compare(range_tombstone_iter->start_key(),
                                          pik) > 0 /* start_key */);
          // current_search_key < end_key guaranteed by the SeekInternalKey()
          // and Valid() calls above. Here we only need to compare user_key
          // since if target.user_key ==
          // range_tombstone_iter->start_key().user_key and target <
          // range_tombstone_iter->start_key(), no older level would have any
          // key in range [target, range_tombstone_iter->start_key()], so no
          // keys in range [target, range_tombstone_iter->end_key()) from older
          // level would be visible. So it is safe to seek to
          // range_tombstone_iter->end_key().
          //
          // TODO: range_tombstone_iter->Seek() finds the max covering
          //  sequence number, can make it cheaper by not looking for max.
          if (comparator_->user_comparator()->Compare(
                  range_tombstone_iter->start_key().user_key,
                  current_search_key.GetUserKey()) <= 0) {
            range_tombstone_reseek = true;
            // Note that for prefix seek case, it is possible that the prefix
            // is not the same as the original target, it should not affect
            // correctness. Besides, in most cases, range tombstone start and
            // end key should have the same prefix?
            current_search_key.SetInternalKey(range_tombstone_iter->end_key());
          }
        }
      }
    }
    // child.iter.status() is set to Status::TryAgain indicating asynchronous
    // request for retrieval of data blocks has been submitted. So it should
    // return at this point and Seek should be called again to retrieve the
    // requested block and add the child to min heap.
    if (children_[level].iter.status().IsTryAgain()) {
      continue;
    }
    {
      // Strictly, we timed slightly more than min heap operation,
      // but these operations are very cheap.
      PERF_TIMER_GUARD(seek_min_heap_time);
      AddToMinHeapOrCheckStatus(&children_[level]);
    }
  }

  if (range_tombstone_iters_.empty()) {
    for (auto& child : children_) {
      if (child.iter.status().IsTryAgain()) {
        child.iter.Seek(target);
        {
          PERF_TIMER_GUARD(seek_min_heap_time);
          AddToMinHeapOrCheckStatus(&child);
        }
        PERF_COUNTER_ADD(number_async_seek, 1);
      }
    }
  } else {
    for (auto& prefetch : prefetched_target) {
      // (level, target) pairs
      children_[prefetch.first].iter.Seek(prefetch.second);
      {
        PERF_TIMER_GUARD(seek_min_heap_time);
        AddToMinHeapOrCheckStatus(&children_[prefetch.first]);
      }
      PERF_COUNTER_ADD(number_async_seek, 1);
    }
  }
}

// Returns true iff the current key (min heap top) should not be returned
// to user (of the merging iterator). This can be because the current key
// is deleted by some range tombstone, the current key is some fake file
// boundary sentinel key, or the current key is an end point of a range
// tombstone. Advance the iterator at heap top if needed. Heap order is restored
// and `active_` is updated accordingly.
// See FindNextVisibleKey() for more detail on internal implementation
// of advancing child iters.
// When false is returned, if minHeap is not empty, then minHeap_.top().type
// == ITERATOR
//
// REQUIRES:
// - min heap is currently not empty, and iter is in kForward direction.
// - minHeap_ top is not DELETE_RANGE_START (so that `active_` is current).
MergingIterMethod(bool)SkipNextDeleted() {
  // 3 types of keys:
  // - point key
  // - file boundary sentinel keys
  // - range deletion end key
  auto current = minHeap_.top();
  if (current->type == HeapItem::Type::DELETE_RANGE_END) {
    // Invariant(active_): range_tombstone_iters_[current->level] is about to
    // become !Valid() or that its start key is going to be added to minHeap_.
    active_.erase(current->level);
    assert(range_tombstone_iters_[current->level] &&
           range_tombstone_iters_[current->level]->Valid());
    range_tombstone_iters_[current->level]->Next();
    // Maintain Invariants (rti) and (phi)
    if (range_tombstone_iters_[current->level]->Valid()) {
      InsertRangeTombstoneToMinHeap(current->level, true /* start_key */,
                                    true /* replace_top */);
    } else {
      minHeap_.pop();
    }
    return true /* current key deleted */;
  }
  if (current->iter.IsDeleteRangeSentinelKey()) {
    // If the file boundary is defined by a range deletion, the range
    // tombstone's end key must come before this sentinel key (see op_type in
    // SetTombstoneKey()).
    assert(ExtractValueType(current->iter.key()) != kTypeRangeDeletion ||
           active_.count(current->level) == 0);
    // When entering a new file, range tombstone iter from the old file is
    // freed, but the last key from that range tombstone iter may still be in
    // the heap. We need to ensure the data underlying its corresponding key
    // Slice is still alive. We do so by popping the range tombstone key from
    // heap before calling iter->Next(). Technically, this change is not needed:
    // if there is a range tombstone end key that is after file boundary
    // sentinel key in minHeap_, the range tombstone end key must have been
    // truncated at file boundary. The underlying data of the range tombstone
    // end key Slice is the SST file's largest internal key stored as file
    // metadata in Version. However, since there are too many implicit
    // assumptions made, it is safer to just ensure range tombstone iter is
    // still alive.
    minHeap_.pop();
    // Remove last SST file's range tombstone end key if there is one.
    // This means file boundary is before range tombstone end key,
    // which could happen when a range tombstone and a user key
    // straddle two SST files. Note that in TruncatedRangeDelIterator
    // constructor, parsed_largest.sequence is decremented 1 in this case.
    // Maintains Invariant(rti) that at most one
    // pinned_heap_item_[current->level] is in minHeap_.
    if (range_tombstone_iters_[current->level] &&
        range_tombstone_iters_[current->level]->Valid()) {
      if (!minHeap_.empty() && minHeap_.top()->level == current->level) {
        assert(minHeap_.top()->type == HeapItem::Type::DELETE_RANGE_END);
        minHeap_.pop();
        // Invariant(active_): we are about to enter a new SST file with new
        // range_tombstone_iters[current->level]. Either it is !Valid() or its
        // start key is going to be added to minHeap_.
        active_.erase(current->level);
      } else {
        // range tombstone is still valid, but it is not on heap.
        // This should only happen if the range tombstone is over iterator
        // upper bound.
        assert(iterate_upper_bound_ &&
               comparator_->user_comparator()->CompareWithoutTimestamp(
                   range_tombstone_iters_[current->level]->start_key().user_key,
                   true /* a_has_ts */, *iterate_upper_bound_,
                   false /* b_has_ts */) >= 0);
      }
    }
    // LevelIterator enters a new SST file
    current->iter.Next();
    // Invariant(children_): current is popped from heap and added back only if
    // it is valid
    if (current->iter.Valid()) {
      assert(current->iter.status().ok());
      UpdatePrefixCache(current);
      minHeap_.push(current);
    }
    // Invariants (rti) and (phi)
    if (range_tombstone_iters_[current->level] &&
        range_tombstone_iters_[current->level]->Valid()) {
      InsertRangeTombstoneToMinHeap(current->level);
    }
    return true /* current key deleted */;
  }
  assert(current->type == HeapItem::Type::ITERATOR);
  // Point key case: check active_ for range tombstone coverage.
  ParsedInternalKey pik(current->iter.key());
  if (!active_.empty()) {
    auto i = *active_.begin();
    if (i < current->level) {
      // range tombstone is from a newer level, definitely covers
      assert(comparator_->Compare(range_tombstone_iters_[i]->start_key(),
                                  pik) <= 0);
      assert(comparator_->Compare(pik, range_tombstone_iters_[i]->end_key()) <
             0);
      std::string target;
      AppendInternalKey(&target, range_tombstone_iters_[i]->end_key());
      SeekImpl(target, current->level, true);
      return true /* current key deleted */;
    } else if (i == current->level) {
      // range tombstone is from the same level as current, check sequence
      // number. By `active_` we know current key is between start key and end
      // key.
      assert(comparator_->Compare(range_tombstone_iters_[i]->start_key(),
                                  pik) <= 0);
      assert(comparator_->Compare(pik, range_tombstone_iters_[i]->end_key()) <
             0);
      if (pik.sequence < range_tombstone_iters_[current->level]->seq()) {
        // covered by range tombstone
        current->iter.Next();
        // Invariant (children_)
        if (current->iter.Valid()) {
          UpdatePrefixCache(current);
          minHeap_.replace_top(current);
        } else {
          minHeap_.pop();
        }
        return true /* current key deleted */;
      } else {
        return false /* current key not deleted */;
      }
    } else {
      return false /* current key not deleted */;
      // range tombstone from an older sorted run with current key < end key.
      // current key is not deleted and the older sorted run will have its range
      // tombstone updated when the range tombstone's end key are popped from
      // minHeap_.
    }
  }
  // we can reach here only if active_ is empty
  assert(active_.empty());
  assert(minHeap_.top()->type == HeapItem::Type::ITERATOR);
  return false /* current key not deleted */;
}

MergingIterMethod(void)SeekForPrevImpl(const Slice& target,
                                      size_t starting_level,
                                      bool range_tombstone_reseek) {
  // active range tombstones before `starting_level` remain active
  ClearHeaps(false /* clear_active */);
  InitMaxHeap();
  ParsedInternalKey pik;
  if (!range_tombstone_iters_.empty()) {
    ParseInternalKey(target, &pik, false).PermitUncheckedError();
  }
  for (size_t level = 0; level < starting_level; ++level) {
    PERF_TIMER_GUARD(seek_max_heap_time);
    AddToMaxHeapOrCheckStatus(&children_[level]);
  }
  if (!range_tombstone_iters_.empty()) {
    // Add range tombstones before starting_level.
    for (size_t level = 0; level < starting_level; ++level) {
      if (range_tombstone_iters_[level] &&
          range_tombstone_iters_[level]->Valid()) {
        assert(static_cast<bool>(active_.count(level)) ==
               (pinned_heap_item_[level].type ==
                HeapItem::Type::DELETE_RANGE_START));
        maxHeap_->push(&pinned_heap_item_[level]);
      } else {
        assert(!active_.count(level));
      }
    }
    // levels >= starting_level will be reseeked below,
    active_.erase(active_.lower_bound(starting_level), active_.end());
  }

  status_ = Status::OK();
  IterKey current_search_key;
  current_search_key.SetInternalKey(target, false /* copy */);
  // Seek target might change to some range tombstone end key, so
  // we need to remember them for async requests.
  // (level, target) pairs
  autovector<std::pair<size_t, std::string>> prefetched_target;
  for (auto level = starting_level; level < children_.size(); ++level) {
    {
      PERF_TIMER_GUARD(seek_child_seek_time);
      children_[level].iter.SeekForPrev(current_search_key.GetInternalKey());
    }

    PERF_COUNTER_ADD(seek_child_seek_count, 1);

    if (!range_tombstone_iters_.empty()) {
      if (range_tombstone_reseek) {
        // This seek is to some range tombstone end key.
        // Should only happen when there are range tombstones.
        PERF_COUNTER_ADD(internal_range_del_reseek_count, 1);
      }
      if (children_[level].iter.status().IsTryAgain()) {
        prefetched_target.emplace_back(
            level, current_search_key.GetInternalKey().ToString());
      }
      auto range_tombstone_iter = range_tombstone_iters_[level];
      if (range_tombstone_iter) {
        range_tombstone_iter->SeekForPrev(current_search_key.GetUserKey());
        if (range_tombstone_iter->Valid()) {
          InsertRangeTombstoneToMaxHeap(
              level, comparator_->Compare(range_tombstone_iter->end_key(),
                                          pik) <= 0 /* end_key */);
          // start key <= current_search_key guaranteed by the Seek() call above
          // Only interested in user key coverage since older sorted runs must
          // have smaller sequence numbers than this tombstone.
          if (comparator_->user_comparator()->Compare(
                  current_search_key.GetUserKey(),
                  range_tombstone_iter->end_key().user_key) < 0) {
            range_tombstone_reseek = true;
            current_search_key.SetInternalKey(
                range_tombstone_iter->start_key().user_key, kMaxSequenceNumber,
                kValueTypeForSeekForPrev);
          }
        }
      }
    }
    // child.iter.status() is set to Status::TryAgain indicating asynchronous
    // request for retrieval of data blocks has been submitted. So it should
    // return at this point and Seek should be called again to retrieve the
    // requested block and add the child to min heap.
    if (children_[level].iter.status().IsTryAgain()) {
      continue;
    }
    {
      // Strictly, we timed slightly more than min heap operation,
      // but these operations are very cheap.
      PERF_TIMER_GUARD(seek_max_heap_time);
      AddToMaxHeapOrCheckStatus(&children_[level]);
    }
  }

  if (range_tombstone_iters_.empty()) {
    for (auto& child : children_) {
      if (child.iter.status().IsTryAgain()) {
        child.iter.SeekForPrev(target);
        {
          PERF_TIMER_GUARD(seek_min_heap_time);
          AddToMaxHeapOrCheckStatus(&child);
        }
        PERF_COUNTER_ADD(number_async_seek, 1);
      }
    }
  } else {
    for (auto& prefetch : prefetched_target) {
      // (level, target) pairs
      children_[prefetch.first].iter.SeekForPrev(prefetch.second);
      {
        PERF_TIMER_GUARD(seek_max_heap_time);
        AddToMaxHeapOrCheckStatus(&children_[prefetch.first]);
      }
      PERF_COUNTER_ADD(number_async_seek, 1);
    }
  }
}

// See more in comments above SkipNextDeleted().
// REQUIRES:
// - max heap is currently not empty, and iter is in kReverse direction.
// - maxHeap_ top is not DELETE_RANGE_END (so that `active_` is current).
MergingIterMethod(bool)SkipPrevDeleted() {
  // 3 types of keys:
  // - point key
  // - file boundary sentinel keys
  // - range deletion start key
  auto current = maxHeap_->top();
  if (current->type == HeapItem::Type::DELETE_RANGE_START) {
    active_.erase(current->level);
    assert(range_tombstone_iters_[current->level] &&
           range_tombstone_iters_[current->level]->Valid());
    range_tombstone_iters_[current->level]->Prev();
    if (range_tombstone_iters_[current->level]->Valid()) {
      InsertRangeTombstoneToMaxHeap(current->level, true /* end_key */,
                                    true /* replace_top */);
    } else {
      maxHeap_->pop();
    }
    return true /* current key deleted */;
  }
  if (current->iter.IsDeleteRangeSentinelKey()) {
    // LevelIterator enters a new SST file
    maxHeap_->pop();
    // Remove last SST file's range tombstone key if there is one.
    if (!maxHeap_->empty() && maxHeap_->top()->level == current->level &&
        maxHeap_->top()->type == HeapItem::Type::DELETE_RANGE_START) {
      maxHeap_->pop();
      active_.erase(current->level);
    }
    current->iter.Prev();
    if (current->iter.Valid()) {
      assert(current->iter.status().ok());
      UpdatePrefixCache(current);
      maxHeap_->push(current);
    }

    if (range_tombstone_iters_[current->level] &&
        range_tombstone_iters_[current->level]->Valid()) {
      InsertRangeTombstoneToMaxHeap(current->level);
    }
    return true /* current key deleted */;
  }
  assert(current->type == HeapItem::Type::ITERATOR);
  // Point key case: check active_ for range tombstone coverage.
  ParsedInternalKey pik(current->iter.key());
  if (!active_.empty()) {
    auto i = *active_.begin();
    if (i < current->level) {
      // range tombstone is from a newer level, definitely covers
      assert(comparator_->Compare(range_tombstone_iters_[i]->start_key(),
                                  pik) <= 0);
      assert(comparator_->Compare(pik, range_tombstone_iters_[i]->end_key()) <
             0);
      std::string target;
      AppendInternalKey(&target, range_tombstone_iters_[i]->start_key());
      // This is different from SkipNextDeleted() which does reseek at sorted
      // runs >= level (instead of i+1 here). With min heap, if level L is at
      // top of the heap, then levels <L all have internal keys > level L's
      // current internal key, which means levels <L are already at a different
      // user key. With max heap, if level L is at top of the heap, then levels
      // <L all have internal keys smaller than level L's current internal key,
      // which might still be the same user key.
      SeekForPrevImpl(target, i + 1, true);
      return true /* current key deleted */;
    } else if (i == current->level) {
      // By `active_` we know current key is between start key and end key.
      assert(comparator_->Compare(range_tombstone_iters_[i]->start_key(),
                                  pik) <= 0);
      assert(comparator_->Compare(pik, range_tombstone_iters_[i]->end_key()) <
             0);
      if (pik.sequence < range_tombstone_iters_[current->level]->seq()) {
        current->iter.Prev();
        if (current->iter.Valid()) {
          UpdatePrefixCache(current);
          maxHeap_->replace_top(current);
        } else {
          maxHeap_->pop();
        }
        return true /* current key deleted */;
      } else {
        return false /* current key not deleted */;
      }
    } else {
      return false /* current key not deleted */;
    }
  }

  assert(active_.empty());
  assert(maxHeap_->top()->type == HeapItem::Type::ITERATOR);
  return false /* current key not deleted */;
}

<<<<<<< HEAD
void MergingIterator::AddToMinHeapOrCheckStatus(HeapItem* child) {
  // Invariant(children_)
=======
MergingIterMethod(void)AddToMinHeapOrCheckStatus(HeapItem* child) {
>>>>>>> 8f67bd11
  if (child->iter.Valid()) {
    assert(child->iter.status().ok());
    minHeap_.push(child);
  } else {
    considerStatus(child->iter.status());
  }
}

MergingIterMethod(void)AddToMaxHeapOrCheckStatus(HeapItem* child) {
  if (child->iter.Valid()) {
    assert(child->iter.status().ok());
    maxHeap_->push(child);
  } else {
    considerStatus(child->iter.status());
  }
}

// Advance all non current_ child to > current_.key().
// We advance current_ after the this function call as it does not require
// Seek().
// Advance all range tombstones iters, including the one corresponding to
// current_, to the first tombstone with end_key > current_.key().
// TODO: potentially do cascading seek here too
<<<<<<< HEAD
// TODO: show that invariants hold
void MergingIterator::SwitchToForward() {
=======
MergingIterMethod(void)SwitchToForward() {
>>>>>>> 8f67bd11
  ClearHeaps();
  Slice target = key();
  for (auto& child : children_) {
    if (&child.iter != current_) {
      child.iter.Seek(target);
      // child.iter.status() is set to Status::TryAgain indicating asynchronous
      // request for retrieval of data blocks has been submitted. So it should
      // return at this point and Seek should be called again to retrieve the
      // requested block and add the child to min heap.
      if (child.iter.status() == Status::TryAgain()) {
        continue;
      }
      if (child.iter.Valid() && comparator_->Equal(target, child.iter.key())) {
        assert(child.iter.status().ok());
        child.iter.Next();
      }
    }
    AddToMinHeapOrCheckStatus(&child);
  }

  for (auto& child : children_) {
    if (child.iter.status() == Status::TryAgain()) {
      child.iter.Seek(target);
      if (child.iter.Valid() && comparator_->Equal(target, child.iter.key())) {
        assert(child.iter.status().ok());
        child.iter.Next();
      }
      AddToMinHeapOrCheckStatus(&child);
    }
  }

  // Current range tombstone iter also needs to seek for the following case:
  // Previous direction is backward, so range tombstone iter may point to a
  // tombstone before current_. If there is no such tombstone, then the range
  // tombstone iter is !Valid(). Need to reseek here to make it valid again.
  if (!range_tombstone_iters_.empty()) {
    ParsedInternalKey pik(target);
    for (size_t i = 0; i < range_tombstone_iters_.size(); ++i) {
      auto iter = range_tombstone_iters_[i];
      if (iter) {
        iter->Seek(pik.user_key);
        // The while loop is needed as the Seek() call above is only for user
        // key. We could have a range tombstone with end_key covering user_key,
        // but still is smaller than target. This happens when the range
        // tombstone is truncated at iter.largest_.
        while (iter->Valid() &&
               comparator_->Compare(iter->end_key(), pik) <= 0) {
          iter->Next();
        }
        if (range_tombstone_iters_[i]->Valid()) {
          InsertRangeTombstoneToMinHeap(
              i, comparator_->Compare(range_tombstone_iters_[i]->start_key(),
                                      pik) > 0 /* start_key */);
        }
      }
    }
  }

  direction_ = kForward;
  assert(current_ == CurrentForward());
}

// Advance all range tombstones iters, including the one corresponding to
// current_, to the first tombstone with start_key <= current_.key().
MergingIterMethod(void)SwitchToBackward() {
  ClearHeaps();
  InitMaxHeap();
  Slice target = key();
  for (auto& child : children_) {
    if (&child.iter != current_) {
      child.iter.SeekForPrev(target);
      TEST_SYNC_POINT_CALLBACK("MergeIterator::Prev:BeforePrev", &child);
      if (child.iter.Valid() && comparator_->Equal(target, child.iter.key())) {
        assert(child.iter.status().ok());
        child.iter.Prev();
      }
    }
    AddToMaxHeapOrCheckStatus(&child);
  }

  ParsedInternalKey pik(target);
  for (size_t i = 0; i < range_tombstone_iters_.size(); ++i) {
    auto iter = range_tombstone_iters_[i];
    if (iter) {
      iter->SeekForPrev(pik.user_key);
      // Since the SeekForPrev() call above is only for user key,
      // we may end up with some range tombstone with start key having the
      // same user key at current_, but with a smaller sequence number. This
      // makes current_ not at maxHeap_ top for the CurrentReverse() call
      // below. If there is a range tombstone start key with the same user
      // key and the same sequence number as current_.key(), it will be fine as
      // in InsertRangeTombstoneToMaxHeap() we change op_type to be the smallest
      // op_type.
      while (iter->Valid() &&
             comparator_->Compare(iter->start_key(), pik) > 0) {
        iter->Prev();
      }
      if (iter->Valid()) {
        InsertRangeTombstoneToMaxHeap(
            i, comparator_->Compare(range_tombstone_iters_[i]->end_key(),
                                    pik) <= 0 /* end_key */);
      }
    }
  }

  direction_ = kReverse;
  if (!prefix_seek_mode_) {
    // Note that we don't do assert(current_ == CurrentReverse()) here
    // because it is possible to have some keys larger than the seek-key
    // inserted between Seek() and SeekToLast(), which makes current_ not
    // equal to CurrentReverse().
    current_ = CurrentReverse();
  }
  assert(current_ == CurrentReverse());
}

MergingIterMethod(void)ClearHeaps(bool clear_active) {
  minHeap_.clear();
  if (clear_active) {
    active_.clear();
  }
}

<<<<<<< HEAD
void MergingIterator::InitMaxHeap() {
  if (!maxHeap_) {
    maxHeap_ =
        std::make_unique<MergerMaxIterHeap>(MaxHeapItemComparator(comparator_));
  }
}

// Assume there is a next key that is not covered by range tombstone.
// Pre-condition:
// - Invariants (3) and (4)
// - There is some k where k <= children_[i].iter.key() <= LevelNextVisible(i,
// k) for all levels i (LevelNextVisible() defined in Seek()).
//
// Define NextVisible(k) to be the first key >= k from among children_ that
// is not covered by any range tombstone.
// Post-condition:
// - Invariants (1)-(4) hold
// - (*): minHeap_->top()->key() == NextVisible(k)
//
// Loop invariants:
// - Invariants (3) and (4)
// - (*): k <= children_[i].iter.key() <= LevelNextVisible(i, k)
//
// Progress: minHeap_.top()->key() is non-decreasing and strictly increases in
// a finite number of iterations.
// TODO: it is possible to call SeekImpl(k2) after SeekImpl(k1) with
//  k2 < k1 in the same FindNextVisibleKey(). For example, l1 has a range
//  tombstone [2,3) and l2 has a range tombstone [1, 4). Point key 1 from l5
//  triggers SeekImpl(4 /* target */, 5). Then point key 2 from l3 triggers
//  SeekImpl(3 /* target */, 3).
//  Ideally we should only move iterators forward in SeekImpl(), and the
//  progress condition can be made simpler: iterator only moves forward.
//
// Proof sketch:
// Post-condition:
// Invariant (1) holds when this method returns:
// Ignoring the empty minHeap_ case, there are two cases:
// Case 1: active_ is empty and !minHeap_.top()->iter.IsDeleteRangeSentinelKey()
// By invariants (rti) and (active_), active_ being empty means if a
// pinned_heap_item_[i] is in minHeap_, it has type DELETE_RANGE_START. Note
// that PopDeleteRangeStart() was called right before the while loop condition,
// so minHeap_.top() is not of type DELETE_RANGE_START. So minHeap_.top() must
// be of type ITERATOR.
// Case 2: SkipNextDeleted() returns false. The method returns false only when
// minHeap_.top().type == ITERATOR.
//
// Invariant (2) holds when this method returns:
// From Invariant (1), minHeap_.top().type == ITERATOR. Suppose it is
// children_[i] for some i. Suppose that children_[i].iter.key() is covered by
// some range tombstone. This means there is a j <= i and a range tombstone from
// level j with start_key() < children_[i].iter.key() < end_key().
// - If range_tombstone_iters_[j]->Valid(), by Invariants (rti) and (phi),
// pinned_heap_item_[j] is in minHeap_, and pinned_heap_item_[j].tombstone_pik
// is either start or end key of this range tombstone. If
// pinned_heap_item_[j].tombstone_pik < children_[i].iter.key(), it would be at
// top of minHeap_ which would contradict Invariant (1). So
// pinned_heap_item_[j].tombstone_pik > children_[i].iter.key().
// By Invariant (3), range_tombstone_iters_[j].prev.end_key() <
// children_[i].iter.key(). We assume that in each level, range tombstones
// cover non-overlapping ranges. So range_tombstone_iters_[j] is at
// the range tombstone with start_key() < children_[i].iter.key() < end_key()
// and has its end_key() in minHeap_. By Invariants (phi) and (active_),
// j is in active_. From while loop condition, SkipNextDeleted() must have
// returned false for this method to return.
//   - If j < i, then SeekImpl(range_tombstone_iters_[j']->end_key(), i)
// was called for some j' < i and j' in active_. Note that since j' is in
// active_, pinned_heap_item_[j'] is in minHeap_ and has tombstone_pik =
// range_tombstone_iters_[j']->end_key(). So
// range_tombstone_iters_[j']->end_key() must be larger than
// children_[i].iter.key() to not be at top of minHeap_. This means after
// SeekImpl(), children_[i] would be at a key > children_[i].iter.key()
// -- contradiction.
//   - If j == i, children_[i]->Next() would have been called and children_[i]
// would be at a key > children_[i].iter.key() -- contradiction.
// - If !range_tombstone_iters_[j]->Valid(). Then range_tombstone_iters_[j]
// points to an SST file with all range tombstones from that file exhausted.
// The file must come before the file containing the first
// range tombstone with start_key() < children_[i].iter.key() < end_key().
// Assume files from same level have non-overlapping ranges, the current file's
// meta.largest is less than children_[i].iter.key(). So the file boundary key,
// which has value meta.largest must have been popped from minHeap_ before
// children_[i].iter.key(). So range_tombstone_iters_[j] would not point to
// this SST file -- contradiction.
// So it is impossible for children_[i].iter.key() to be covered by a range
// tombstone.
//
// Post-condition (*) holds when the function returns:
// From loop invariant (*) that k <= children_[i].iter.key() <=
// LevelNextVisible(i, k) and Invariant (2) above, when the function returns,
// minHeap_.top()->key() is the smallest LevelNextVisible(i, k) among all levels
// i. This is equal to NextVisible(k).
//
// Invariant (3) holds after each iteration:
// PopDeleteRangeStart() does not change range tombstone position.
// In SkipNextDeleted():
//   - If DELETE_RANGE_END is popped from minHeap_, it means the range
//   tombstone's end key is < all other point keys, so it is safe to advance to
//   next range tombstone.
//   - If file boundary is popped (current->iter.IsDeleteRangeSentinelKey()),
//   we assume that file's last range tombstone's
//   end_key <= file boundary key < all other point keys. So it is safe to
//   move to the first range tombstone in the next SST file.
//   - If children_[i]->Next() is called, then it is fine as it is advancing a
//   point iterator.
//   - If SeekImpl(target, l) is called, then (3) follows from SeekImpl()'s
//   post-condition if its pre-condition holds. First pre-condition follows
//   from loop invariant where Invariant (3) holds for all levels i.
//   Now we should second pre-condition holds. Since Invariant (3) holds for
//   all i, we have for all j <= l, range_tombstone_iters_[j].prev.end_key()
//   < children_[l].iter.key(). `target` is the value of
//   range_tombstone_iters_[j'].end_key() for some j' < l and j' in active_.
//   By Invariant (active_) and (rti), pinned_heap_item_[j'] is in minHeap_ and
//   pinned_heap_item_[j'].tombstone_pik = range_tombstone_iters_[j'].end_key().
//   This end_key must be larger than children_[l].key() since it was not at top
//   of minHeap_. So for all levels j <= l,
//   range_tombstone_iters_[j].prev.end_key() < children_[l].iter.key() < target
//
// Invariant (4) holds after each iteration:
// A level i is inserted into active_ during calls to PopDeleteRangeStart().
// In that case, range_tombstone_iters_[i].start_key() < all point keys
// by heap property and the assumption that point keys and range tombstone keys
// are distinct.
// If SeekImpl(target, l) is called, then there is a range_tombstone_iters_[j]
// where target = range_tombstone_iters_[j]->end_key() and children_[l]->key()
// < target. By loop invariants, (3) and (4) holds for levels.
// Since target > children_[l]->key(), it also holds that for j < l,
// range_tombstone_iters_[j].prev.end_key() < target and that if j in active_,
// range_tombstone_iters_[i]->start_key() < target. So all pre-conditions of
// SeekImpl(target, l) holds, and (4) follow from its post-condition.
// All other places either in this function either advance point iterators
// or remove some level from active_, so (4) still holds.
//
// Look Invariant (*): for all level i, k <= children_[i] <= LevelNextVisible(i,
// k).
// k <= children_[i] follows from loop `progress` condition.
// Consider when children_[i] is changed for any i. It is through
// children_[i].iter.Next() or SeekImpl() in SkipNextDeleted().
// If children_[i].iter.Next() is called, there is a range tombstone from level
// i where tombstone seqno > children_[i].iter.key()'s seqno and i in active_.
// By Invariant (4), tombstone's start_key < children_[i].iter.key(). By
// invariants (active_), (phi), and (rti), tombstone's end_key is in minHeap_
// and that children_[i].iter.key() < end_key. So children_[i].iter.key() is
// not visible, and it is safe to call Next().
// If SeekImpl(target, l) is called, by its contract, when SeekImpl() returns,
// target <= children_[i]->key() <= LevelNextVisible(i, target) for i >= l,
// and children_[<l] is not touched. We know `target` is
// range_tombstone_iters_[j]->end_key() for some j < i and j is in active_.
// By Invariant (4), range_tombstone_iters_[j]->start_key() <
// children_[i].iter.key() for all i >= l. So for each level i >= l, the range
// [children_[i].iter.key(), target) is not visible. So after SeekImpl(),
// children_[i].iter.key() <= LevelNextVisible(i, target) <=
// LevelNextVisible(i, k).
//
// `Progress` holds for each iteration:
// Very sloppy intuition:
// - in PopDeleteRangeStart(): the value of a pinned_heap_item_.tombstone_pik_
// is updated from the start key to the end key of the same range tombstone.
// We assume that start key <= end key for the same range tombstone.
// - in SkipNextDeleted()
//   - If the top of heap is DELETE_RANGE_END, the range tombstone is advanced
//     and the relevant pinned_heap_item_.tombstone_pik is increased or popped
//     from minHeap_.
//   - If the top of heap is a file boundary key, then both point iter and
//     range tombstone iter are advanced to the next file.
//   - If the top of heap is ITERATOR and current->iter.Next() is called, it
//     moves to a larger point key.
//   - If the top of heap is ITERATOR and SeekImpl(k, l) is called, then all
//     iterators from levels >= l are advanced to some key >= k by its contract.
//     And top of minHeap_ before SeekImpl(k, l) was less than k.
// There are special cases where different heap items have the same key,
// e.g. when two range tombstone end keys share the same value). In
// these cases, iterators are being advanced, so the minimum key should increase
// in a finite number of steps.
inline void MergingIterator::FindNextVisibleKey() {
=======
MergingIterMethod(inline void)InitMaxHeap() {
  maxHeap_.clear();
}

// Repeatedly check and remove heap top key if it is not a point key
// that is not covered by range tombstones. SeekImpl() is called to seek to end
// of a range tombstone if the heap top is a point key covered by some range
// tombstone from a newer sorted run. If the covering tombstone is from current
// key's level, then the current child iterator is simply advanced to its next
// key without reseeking.
MergingIterMethod(inline void)FindNextVisibleKey() {
  if (LIKELY(range_tombstone_iters_.empty())) {
    return;
  }
  FindNextVisibleKeySlowPath();
}
MergingIterMethod(void)FindNextVisibleKeySlowPath() {
  // When active_ is empty, we know heap top cannot be a range tombstone end
  // key. It cannot be a range tombstone start key per PopDeleteRangeStart().
>>>>>>> 8f67bd11
  PopDeleteRangeStart();
  // PopDeleteRangeStart() implies heap top is not DELETE_RANGE_START
  // active_ being empty implies no DELETE_RANGE_END in heap.
  // So minHeap_->top() must be of type ITERATOR.
  while (
      !minHeap_.empty() &&
      (!active_.empty() || minHeap_.top()->iter.IsDeleteRangeSentinelKey()) &&
      SkipNextDeleted()) {
    PopDeleteRangeStart();
  }
  // Checks Invariant (1)
  assert(minHeap_.empty() || minHeap_.top()->type == HeapItem::Type::ITERATOR);
}

MergingIterMethod(inline void)FindPrevVisibleKey() {
  if (LIKELY(range_tombstone_iters_.empty())) {
    return;
  }
  FindPrevVisibleKeySlowPath();
}
MergingIterMethod(void)FindPrevVisibleKeySlowPath() {
  PopDeleteRangeEnd();
  // PopDeleteRangeEnd() implies heap top is not DELETE_RANGE_END
  // active_ being empty implies no DELETE_RANGE_START in heap.
  // So maxHeap_->top() must be of type ITERATOR.
  while (
      !maxHeap_->empty() &&
      (!active_.empty() || maxHeap_->top()->iter.IsDeleteRangeSentinelKey()) &&
      SkipPrevDeleted()) {
    PopDeleteRangeEnd();
  }
}

template<class MinHeapComparator, class MaxHeapComparator, class Item = HeapItemAndPrefix>
static MergingIterator* NewIterTpl(const InternalKeyComparator* cmp,
                                   InternalIterator** list, int n,
                                   Arena* arena, bool prefix_seek_mode,
                                   const Slice* upper_bound) {
  using Iter = MergingIterTmpl<MinHeapComparator, MaxHeapComparator, Item>;
  if (arena == nullptr) {
    return new Iter(cmp, list, n, false, prefix_seek_mode, upper_bound);
  } else {
    auto mem = arena->AllocateAligned(sizeof(Iter));
    return new (mem) Iter(cmp, list, n, true, prefix_seek_mode, upper_bound);
  }
}

static MergingIterator* NewIter(const InternalKeyComparator* cmp,
                                InternalIterator** list, int n,
                                Arena* arena, bool prefix_seek_mode,
                                const Slice* upper_bound) {
  if (cmp->IsForwardBytewise()) {
    return NewIterTpl<MinHeapBytewiseComp, MaxHeapBytewiseComp>
        (cmp, list, n, arena, prefix_seek_mode, upper_bound);
  } else if (cmp->IsReverseBytewise()) {
    return NewIterTpl<MinHeapRevBytewiseComp, MaxHeapRevBytewiseComp>
        (cmp, list, n, arena, prefix_seek_mode, upper_bound);
  } else {
    return NewIterTpl<MinHeapItemComparator, MaxHeapItemComparator, HeapItem*>
        (cmp, list, n, arena, prefix_seek_mode, upper_bound);
  }
}

InternalIterator* NewMergingIterator(const InternalKeyComparator* cmp,
                                     InternalIterator** list, int n,
                                     Arena* arena, bool prefix_seek_mode) {
  assert(n >= 0);
  if (n == 0) {
    return NewEmptyInternalIterator<Slice>(arena);
  } else if (n == 1) {
    return list[0];
  } else {
    return NewIter(cmp, list, n, arena, prefix_seek_mode, nullptr);
  }
}

MergeIteratorBuilder::MergeIteratorBuilder(
    const InternalKeyComparator* comparator, Arena* a, bool prefix_seek_mode,
    const Slice* iterate_upper_bound)
    : first_iter(nullptr), use_merging_iter(false), arena(a) {
  ROCKSDB_VERIFY(nullptr != arena);
  merge_iter = NewIter(comparator, nullptr, 0, a, prefix_seek_mode, iterate_upper_bound);
}

MergeIteratorBuilder::~MergeIteratorBuilder() {
  if (first_iter != nullptr) {
    first_iter->~InternalIterator();
  }
  if (merge_iter != nullptr) {
    merge_iter->~MergingIterator();
  }
}

void MergeIteratorBuilder::AddIterator(InternalIterator* iter) {
  if (!use_merging_iter && first_iter != nullptr) {
    merge_iter->AddIterator(first_iter);
    use_merging_iter = true;
    first_iter = nullptr;
  }
  if (use_merging_iter) {
    merge_iter->AddIterator(iter);
  } else {
    first_iter = iter;
  }
}

void MergeIteratorBuilder::AddPointAndTombstoneIterator(
    InternalIterator* point_iter, TruncatedRangeDelIterator* tombstone_iter,
    TruncatedRangeDelIterator*** tombstone_iter_ptr) {
  // tombstone_iter_ptr != nullptr means point_iter is a LevelIterator.
  bool add_range_tombstone = tombstone_iter ||
                             !merge_iter->range_tombstone_iters_.empty() ||
                             tombstone_iter_ptr;
  if (!use_merging_iter && (add_range_tombstone || first_iter)) {
    use_merging_iter = true;
    if (first_iter) {
      merge_iter->AddIterator(first_iter);
      first_iter = nullptr;
    }
  }
  if (use_merging_iter) {
    merge_iter->AddIterator(point_iter);
    if (add_range_tombstone) {
      // If there was a gap, fill in nullptr as empty range tombstone iterators.
      while (merge_iter->range_tombstone_iters_.size() <
             merge_iter->children_.size() - 1) {
        merge_iter->AddRangeTombstoneIterator(nullptr);
      }
      merge_iter->AddRangeTombstoneIterator(tombstone_iter);
    }

    if (tombstone_iter_ptr) {
      // This is needed instead of setting to &range_tombstone_iters_[i]
      // directly here since the memory address of range_tombstone_iters_[i]
      // might change during vector resizing.
      range_del_iter_ptrs_.emplace_back(
          merge_iter->range_tombstone_iters_.size() - 1, tombstone_iter_ptr);
    }
  } else {
    first_iter = point_iter;
  }
}

InternalIterator* MergeIteratorBuilder::Finish(ArenaWrappedDBIter* db_iter) {
  InternalIterator* ret = nullptr;
  if (!use_merging_iter) {
    ret = first_iter;
    first_iter = nullptr;
  } else {
    for (auto& p : range_del_iter_ptrs_) {
      *(p.second) = &(merge_iter->range_tombstone_iters_[p.first]);
    }
    if (db_iter && !merge_iter->range_tombstone_iters_.empty()) {
      // memtable is always the first level
      db_iter->SetMemtableRangetombstoneIter(
          &merge_iter->range_tombstone_iters_.front());
    }
    merge_iter->Finish();
    ret = merge_iter;
    merge_iter = nullptr;
  }
  return ret;
}

}  // namespace ROCKSDB_NAMESPACE<|MERGE_RESOLUTION|>--- conflicted
+++ resolved
@@ -12,7 +12,6 @@
 #include "db/arena_wrapped_db_iter.h"
 
 namespace ROCKSDB_NAMESPACE {
-<<<<<<< HEAD
 // MergingIterator uses a min/max heap to combine data from point iterators.
 // Range tombstones can be added and keys covered by range tombstones will be
 // skipped.
@@ -50,28 +49,96 @@
 //
 // Applicable class variables have their own (forward scanning) invariants
 // listed in the comments above their definition.
-=======
+
+// Represents an element in the min/max heap. Each HeapItem corresponds to a
+// point iterator or a range tombstone iterator, differentiated by
+// HeapItem::type.
+struct HeapItem {
+  HeapItem() {} // do nothing
+
+  // corresponding point iterator
+  IteratorWrapper iter;
+  // corresponding range tombstone iterator's start or end key value
+  // depending on value of `type`.
+  // Will be overwritten before use, initialize here so compiler does not
+  // complain.
+  enum Type : uint8_t { ITERATOR, DELETE_RANGE_START, DELETE_RANGE_END };
+
+  union {
+    ParsedInternalKey tombstone_pik;
+    struct {
+      const char* tombstone_pik_user_key_data;
+      size_t      tombstone_pik_user_key_size;
+      uint64_t    tombstone_pik_sequence;
+      uint8_t     tombstone_pik_type;
+      Type type;                       // tombstone_pik.ext_ui08
+      uint16_t tombstone_pik_ext_ui16; // tombstone_pik.ext_ui16
+      uint32_t level;                  // tombstone_pik.ext_ui32
+    };
+  };
+
+  HeapItem(size_t _level, InternalIteratorBase<Slice>* _iter) {
+    static_assert(offsetof(HeapItem, tombstone_pik.ext_ui08) == offsetof(HeapItem, type));
+    static_assert(offsetof(HeapItem, tombstone_pik.ext_ui32) == offsetof(HeapItem, level));
+    static_assert(sizeof(HeapItem) == sizeof(iter) + sizeof(tombstone_pik));
+    level = _level;
+    type = Type::ITERATOR;
+    iter.Set(_iter);
+  }
+
+  void SetTombstoneKey(ParsedInternalKey&& pik) {
+    assert(Type::ITERATOR == type);
+    // op_type is already initialized in MergingIterator::Finish().
+    tombstone_pik.user_key = pik.user_key;
+    tombstone_pik.sequence = pik.sequence;
+  }
+};
+
+class MinHeapItemComparator {
+  public:
+  explicit MinHeapItemComparator(const InternalKeyComparator* comparator)
+      : comparator_(comparator) {}
+
+  bool operator()(HeapItem* a, HeapItem* b) const {
+    if (LIKELY(a->type == HeapItem::Type::ITERATOR)) {
+      if (LIKELY(b->type == HeapItem::Type::ITERATOR)) {
+        return comparator_->Compare(a->iter.key(), b->iter.key()) > 0;
+      } else {
+        return comparator_->Compare(a->iter.key(), b->tombstone_pik) > 0;
+      }
+    } else {
+      if (LIKELY(b->type == HeapItem::Type::ITERATOR)) {
+        return comparator_->Compare(a->tombstone_pik, b->iter.key()) > 0;
+      } else {
+        return comparator_->Compare(a->tombstone_pik, b->tombstone_pik) > 0;
+      }
+    }
+  }
+private:
+  const InternalKeyComparator* comparator_;
+};
+
 class MaxHeapItemComparator {
- public:
-  MaxHeapItemComparator(const InternalKeyComparator* comparator)
+  public:
+  explicit MaxHeapItemComparator(const InternalKeyComparator* comparator)
       : comparator_(comparator) {}
+
   bool operator()(HeapItem* a, HeapItem* b) const {
-    if (LIKELY(a->type == HeapItem::ITERATOR)) {
-      if (LIKELY(b->type == HeapItem::ITERATOR)) {
+    if (LIKELY(a->type == HeapItem::Type::ITERATOR)) {
+      if (LIKELY(b->type == HeapItem::Type::ITERATOR)) {
         return comparator_->Compare(a->iter.key(), b->iter.key()) < 0;
       } else {
-        return comparator_->Compare(a->iter.key(), b->parsed_ikey) < 0;
+        return comparator_->Compare(a->iter.key(), b->tombstone_pik) < 0;
       }
     } else {
-      if (LIKELY(b->type == HeapItem::ITERATOR)) {
-        return comparator_->Compare(a->parsed_ikey, b->iter.key()) < 0;
+      if (LIKELY(b->type == HeapItem::Type::ITERATOR)) {
+        return comparator_->Compare(a->tombstone_pik, b->iter.key()) < 0;
       } else {
-        return comparator_->Compare(a->parsed_ikey, b->parsed_ikey) < 0;
-      }
-    }
-  }
-
- private:
+        return comparator_->Compare(a->tombstone_pik, b->tombstone_pik) < 0;
+      }
+    }
+  }
+private:
   const InternalKeyComparator* comparator_;
 };
 
@@ -140,7 +207,7 @@
     if (LIKELY(HeapItem::ITERATOR == x.iter_type))
       x.key_prefix = HostPrefixCacheIK(p->iter.key());
     else
-      x.key_prefix = HostPrefixCacheUK(p->parsed_ikey.user_key);
+      x.key_prefix = HostPrefixCacheUK(p->tombstone_pik.user_key);
   }
 };
 inline static void UpdatePrefixCache(HeapItem*) {} // do nothing
@@ -239,13 +306,13 @@
       if (LIKELY(b.iter_type == HeapItem::ITERATOR))
         return BytewiseCompareInternalKey(b->iter.key(), a->iter.key());
       else
-        return BytewiseCompareInternalKey(b->parsed_ikey, a->iter.key());
+        return BytewiseCompareInternalKey(b->tombstone_pik, a->iter.key());
     }
     else {
       if (LIKELY(b.iter_type == HeapItem::ITERATOR))
-        return BytewiseCompareInternalKey(b->iter.key(), a->parsed_ikey);
+        return BytewiseCompareInternalKey(b->iter.key(), a->tombstone_pik);
       else
-        return BytewiseCompareInternalKey(b->parsed_ikey, a->parsed_ikey);
+        return BytewiseCompareInternalKey(b->tombstone_pik, a->tombstone_pik);
     }
   }
 };
@@ -263,13 +330,13 @@
       if (LIKELY(b.iter_type == HeapItem::ITERATOR))
         return BytewiseCompareInternalKey(a->iter.key(), b->iter.key());
       else
-        return BytewiseCompareInternalKey(a->iter.key(), b->parsed_ikey);
+        return BytewiseCompareInternalKey(a->iter.key(), b->tombstone_pik);
     }
     else {
       if (LIKELY(b.iter_type == HeapItem::ITERATOR))
-        return BytewiseCompareInternalKey(a->parsed_ikey, b->iter.key());
+        return BytewiseCompareInternalKey(a->tombstone_pik, b->iter.key());
       else
-        return BytewiseCompareInternalKey(a->parsed_ikey, b->parsed_ikey);
+        return BytewiseCompareInternalKey(a->tombstone_pik, b->tombstone_pik);
     }
   }
 };
@@ -287,13 +354,13 @@
       if (LIKELY(b.iter_type == HeapItem::ITERATOR))
         return RevBytewiseCompareInternalKey(b->iter.key(), a->iter.key());
       else
-        return RevBytewiseCompareInternalKey(b->parsed_ikey, a->iter.key());
+        return RevBytewiseCompareInternalKey(b->tombstone_pik, a->iter.key());
     }
     else {
       if (LIKELY(b.iter_type == HeapItem::ITERATOR))
-        return RevBytewiseCompareInternalKey(b->iter.key(), a->parsed_ikey);
+        return RevBytewiseCompareInternalKey(b->iter.key(), a->tombstone_pik);
       else
-        return RevBytewiseCompareInternalKey(b->parsed_ikey, a->parsed_ikey);
+        return RevBytewiseCompareInternalKey(b->tombstone_pik, a->tombstone_pik);
     }
   }
 };
@@ -311,18 +378,17 @@
       if (LIKELY(b.iter_type == HeapItem::ITERATOR))
         return RevBytewiseCompareInternalKey(a->iter.key(), b->iter.key());
       else
-        return RevBytewiseCompareInternalKey(a->iter.key(), b->parsed_ikey);
+        return RevBytewiseCompareInternalKey(a->iter.key(), b->tombstone_pik);
     }
     else {
       if (LIKELY(b.iter_type == HeapItem::ITERATOR))
-        return RevBytewiseCompareInternalKey(a->parsed_ikey, b->iter.key());
+        return RevBytewiseCompareInternalKey(a->tombstone_pik, b->iter.key());
       else
-        return RevBytewiseCompareInternalKey(a->parsed_ikey, b->parsed_ikey);
+        return RevBytewiseCompareInternalKey(a->tombstone_pik, b->tombstone_pik);
     }
   }
 };
 
->>>>>>> 8f67bd11
 class MergingIterator : public InternalIterator {
  public:
   // these Methods should be defined here, but for minimal diff with
@@ -773,88 +839,6 @@
   }
 
  private:
-  // Represents an element in the min/max heap. Each HeapItem corresponds to a
-  // point iterator or a range tombstone iterator, differentiated by
-  // HeapItem::type.
-  struct HeapItem {
-    HeapItem() = default;
-
-    // corresponding point iterator
-    IteratorWrapper iter;
-    size_t level = 0;
-    // corresponding range tombstone iterator's start or end key value
-    // depending on value of `type`.
-    ParsedInternalKey tombstone_pik;
-    // Will be overwritten before use, initialize here so compiler does not
-    // complain.
-    enum class Type { ITERATOR, DELETE_RANGE_START, DELETE_RANGE_END };
-    Type type = Type::ITERATOR;
-
-    explicit HeapItem(size_t _level, InternalIteratorBase<Slice>* _iter)
-        : level(_level), type(Type::ITERATOR) {
-      iter.Set(_iter);
-    }
-
-    void SetTombstoneKey(ParsedInternalKey&& pik) {
-      // op_type is already initialized in MergingIterator::Finish().
-      tombstone_pik.user_key = pik.user_key;
-      tombstone_pik.sequence = pik.sequence;
-    }
-  };
-
-  class MinHeapItemComparator {
-   public:
-    explicit MinHeapItemComparator(const InternalKeyComparator* comparator)
-        : comparator_(comparator) {}
-
-    bool operator()(HeapItem* a, HeapItem* b) const {
-      if (LIKELY(a->type == HeapItem::Type::ITERATOR)) {
-        if (LIKELY(b->type == HeapItem::Type::ITERATOR)) {
-          return comparator_->Compare(a->iter.key(), b->iter.key()) > 0;
-        } else {
-          return comparator_->Compare(a->iter.key(), b->tombstone_pik) > 0;
-        }
-      } else {
-        if (LIKELY(b->type == HeapItem::Type::ITERATOR)) {
-          return comparator_->Compare(a->tombstone_pik, b->iter.key()) > 0;
-        } else {
-          return comparator_->Compare(a->tombstone_pik, b->tombstone_pik) > 0;
-        }
-      }
-    }
-
-   private:
-    const InternalKeyComparator* comparator_;
-  };
-
-  class MaxHeapItemComparator {
-   public:
-    explicit MaxHeapItemComparator(const InternalKeyComparator* comparator)
-        : comparator_(comparator) {}
-
-    bool operator()(HeapItem* a, HeapItem* b) const {
-      if (LIKELY(a->type == HeapItem::Type::ITERATOR)) {
-        if (LIKELY(b->type == HeapItem::Type::ITERATOR)) {
-          return comparator_->Compare(a->iter.key(), b->iter.key()) < 0;
-        } else {
-          return comparator_->Compare(a->iter.key(), b->tombstone_pik) < 0;
-        }
-      } else {
-        if (LIKELY(b->type == HeapItem::Type::ITERATOR)) {
-          return comparator_->Compare(a->tombstone_pik, b->iter.key()) < 0;
-        } else {
-          return comparator_->Compare(a->tombstone_pik, b->tombstone_pik) < 0;
-        }
-      }
-    }
-
-   private:
-    const InternalKeyComparator* comparator_;
-  };
-
-  using MergerMinIterHeap = BinaryHeap<HeapItem*, MinHeapItemComparator>;
-  using MergerMaxIterHeap = BinaryHeap<HeapItem*, MaxHeapItemComparator>;
-
   friend class MergeIteratorBuilder;
   // Clears heaps for both directions, used when changing direction or seeking
   void ClearHeaps(bool clear_active = true);
@@ -868,7 +852,9 @@
   void FindNextVisibleKey();
   void FindPrevVisibleKey();
 
-<<<<<<< HEAD
+  void FindNextVisibleKeySlowPath();
+  void FindPrevVisibleKeySlowPath();
+
   // Advance this merging iterators to the first key >= `target` for all
   // components from levels >= starting_level. All iterators before
   // starting_level are untouched.
@@ -876,11 +862,6 @@
   // @param range_tombstone_reseek Whether target is some range tombstone
   // end, i.e., whether this SeekImpl() call is a part of a "cascading seek".
   // This is used only for recoding relevant perf_context.
-=======
-  void FindNextVisibleKeySlowPath();
-  void FindPrevVisibleKeySlowPath();
-
->>>>>>> 8f67bd11
   void SeekImpl(const Slice& target, size_t starting_level = 0,
                 bool range_tombstone_reseek = false);
 
@@ -895,40 +876,12 @@
   enum Direction : uint8_t { kForward, kReverse };
   Direction direction_;
   const InternalKeyComparator* comparator_;
-<<<<<<< HEAD
-  // HeapItem for all child point iterators.
-  // Invariant(children_): children_[i] is in minHeap_ iff
-  // children_[i].iter.Valid(), and at most one children_[i] is in minHeap_.
-  // TODO: We could use an autovector with a larger reserved size.
-  std::vector<HeapItem> children_;
-  // HeapItem for range tombstone start and end keys.
-  // pinned_heap_item_[i] corresponds to range_tombstone_iters_[i].
-  // Invariant(phi): If range_tombstone_iters_[i]->Valid(),
-  // pinned_heap_item_[i].tombstone_pik is equal to
-  // range_tombstone_iters_[i]->start_key() when
-  // pinned_heap_item_[i].type is DELETE_RANGE_START and
-  // range_tombstone_iters_[i]->end_key() when
-  // pinned_heap_item_[i].type is DELETE_RANGE_END (ignoring op_type which is
-  // kMaxValid for all pinned_heap_item_.tombstone_pik).
-  // pinned_heap_item_[i].type is either DELETE_RANGE_START or DELETE_RANGE_END.
-  std::vector<HeapItem> pinned_heap_item_;
-  // range_tombstone_iters_[i] contains range tombstones in the sorted run that
-  // corresponds to children_[i]. range_tombstone_iters_.empty() means not
-  // handling range tombstones in merging iterator. range_tombstone_iters_[i] ==
-  // nullptr means the sorted run of children_[i] does not have range
-  // tombstones.
-  // Invariant(rti): pinned_heap_item_[i] is in minHeap_ iff
-  // range_tombstone_iters_[i]->Valid() and at most one pinned_heap_item_[i] is
-  // in minHeap_.
-  std::vector<TruncatedRangeDelIterator*> range_tombstone_iters_;
-=======
   // HeapItem for range tombstone start and end keys. Each range tombstone
   // iterator will have at most one side (start key or end key) in a heap
   // at the same time, so this vector will be of size children_.size();
   // pinned_heap_item_[i] corresponds to the start key and end key HeapItem
   // for range_tombstone_iters_[i].
   std::vector<HeapItem> pinned_heap_item_;
->>>>>>> 8f67bd11
 
   // Levels (indices into range_tombstone_iters_/children_ ) that currently have
   // "active" range tombstones. See comments above MergingIterator for meaning
@@ -949,23 +902,11 @@
   IteratorWrapper* current_;
   // If any of the children have non-ok status, this is one of them.
   Status status_;
-<<<<<<< HEAD
-  // Invariant: min heap property is maintained (parent is always <= child).
-  // This holds by using only BinaryHeap APIs to modify heap. One
-  // exception is to modify heap top item directly (by caller iter->Next()), and
-  // it should be followed by a call to replace_top() or pop().
-  MergerMinIterHeap minHeap_;
-
-  // Max heap is used for reverse iteration, which is way less common than
-  // forward. Lazily initialize it to save memory.
-  std::unique_ptr<MergerMaxIterHeap> maxHeap_;
-=======
   union {
     MergerMinIterHeap minHeap_;
     MergerMaxIterHeap maxHeap_;
   };
 
->>>>>>> 8f67bd11
   PinnedIteratorsManager* pinned_iters_mgr_;
 
   // Used to bound range tombstones. For point keys, DBIter and SSTable iterator
@@ -995,18 +936,16 @@
 
   IteratorWrapper* CurrentReverse() const {
     assert(direction_ == kReverse);
-<<<<<<< HEAD
-    assert(maxHeap_);
     assert(maxHeap_->empty() ||
            maxHeap_->top()->type == HeapItem::Type::ITERATOR);
-=======
-    assert(maxHeap_->empty() || maxHeap_->top()->type == HeapItem::ITERATOR);
->>>>>>> 8f67bd11
     return !maxHeap_->empty() ? &maxHeap_->top()->iter : nullptr;
   }
 };
 
-<<<<<<< HEAD
+#define MergingIterMethod(Ret) \
+  template <class MinHeapComparator, class MaxHeapComparator, class Item> \
+  Ret MergingIterTmpl<MinHeapComparator, MaxHeapComparator, Item>::
+
 // Pre-condition:
 // - Invariants (3) and (4) hold for i < starting_level
 // - For i < starting_level, range_tombstone_iters_[i].prev.end_key() <
@@ -1080,21 +1019,7 @@
 // SeekInternalKey() being called for each range_tombstone_iters_ with some key
 // >= `target` and that we pick start/end key that is > `target` to insert to
 // minHeap_.
-void MergingIterator::SeekImpl(const Slice& target, size_t starting_level,
-=======
-#define MergingIterMethod(Ret) \
-  template <class MinHeapComparator, class MaxHeapComparator, class Item> \
-  Ret MergingIterTmpl<MinHeapComparator, MaxHeapComparator, Item>::
-
-// Seek to fist key >= target key (internal key) for children_[starting_level:].
-// Cascading seek optimizations are applied if range tombstones are present (see
-// comment above Seek() for more).
-//
-// @param range_tombstone_reseek Whether target is some range tombstone
-// end, i.e., whether this SeekImpl() call is a part of a "cascading seek". This
-// is used only for recoding relevant perf_context.
 MergingIterMethod(void)SeekImpl(const Slice& target, size_t starting_level,
->>>>>>> 8f67bd11
                                bool range_tombstone_reseek) {
   // active range tombstones before `starting_level` remain active
   ClearHeaps(false /* clear_active */);
@@ -1609,12 +1534,8 @@
   return false /* current key not deleted */;
 }
 
-<<<<<<< HEAD
-void MergingIterator::AddToMinHeapOrCheckStatus(HeapItem* child) {
+MergingIterMethod(void)AddToMinHeapOrCheckStatus(HeapItem* child) {
   // Invariant(children_)
-=======
-MergingIterMethod(void)AddToMinHeapOrCheckStatus(HeapItem* child) {
->>>>>>> 8f67bd11
   if (child->iter.Valid()) {
     assert(child->iter.status().ok());
     minHeap_.push(child);
@@ -1638,12 +1559,8 @@
 // Advance all range tombstones iters, including the one corresponding to
 // current_, to the first tombstone with end_key > current_.key().
 // TODO: potentially do cascading seek here too
-<<<<<<< HEAD
 // TODO: show that invariants hold
-void MergingIterator::SwitchToForward() {
-=======
 MergingIterMethod(void)SwitchToForward() {
->>>>>>> 8f67bd11
   ClearHeaps();
   Slice target = key();
   for (auto& child : children_) {
@@ -1767,12 +1684,8 @@
   }
 }
 
-<<<<<<< HEAD
-void MergingIterator::InitMaxHeap() {
-  if (!maxHeap_) {
-    maxHeap_ =
-        std::make_unique<MergerMaxIterHeap>(MaxHeapItemComparator(comparator_));
-  }
+MergingIterMethod(inline void)InitMaxHeap() {
+  maxHeap_.clear();
 }
 
 // Assume there is a next key that is not covered by range tombstone.
@@ -1941,11 +1854,6 @@
 // e.g. when two range tombstone end keys share the same value). In
 // these cases, iterators are being advanced, so the minimum key should increase
 // in a finite number of steps.
-inline void MergingIterator::FindNextVisibleKey() {
-=======
-MergingIterMethod(inline void)InitMaxHeap() {
-  maxHeap_.clear();
-}
 
 // Repeatedly check and remove heap top key if it is not a point key
 // that is not covered by range tombstones. SeekImpl() is called to seek to end
@@ -1962,7 +1870,6 @@
 MergingIterMethod(void)FindNextVisibleKeySlowPath() {
   // When active_ is empty, we know heap top cannot be a range tombstone end
   // key. It cannot be a range tombstone start key per PopDeleteRangeStart().
->>>>>>> 8f67bd11
   PopDeleteRangeStart();
   // PopDeleteRangeStart() implies heap top is not DELETE_RANGE_START
   // active_ being empty implies no DELETE_RANGE_END in heap.
