--- conflicted
+++ resolved
@@ -31,25 +31,6 @@
 // that key never appears in the database. We don't want adjacent sstables to
 // be considered overlapping if they are separated by the range tombstone
 // sentinel.
-<<<<<<< HEAD
-int sstableKeyCompare(const Comparator* user_cmp, const Slice&, const Slice&);
-inline int sstableKeyCompare(const Comparator* user_cmp, const Slice& a,
-                             const InternalKey& b) {
-  return sstableKeyCompare(user_cmp, a, b.Encode());
-}
-inline int sstableKeyCompare(const Comparator* user_cmp, const InternalKey& a,
-                             const Slice& b) {
-  return sstableKeyCompare(user_cmp, a.Encode(), b);
-}
-inline int sstableKeyCompare(const Comparator* user_cmp, const InternalKey& a,
-                             const InternalKey& b) {
-  return sstableKeyCompare(user_cmp, a.Encode(), b.Encode());
-}
-int sstableKeyCompare(const Comparator* user_cmp, const InternalKey* a,
-                      const InternalKey& b);
-int sstableKeyCompare(const Comparator* user_cmp, const InternalKey& a,
-                      const InternalKey* b);
-=======
 
 template<class CmpNoTS>
 extern int sstableKeyCompare(CmpNoTS, const Slice& a, const Slice& b);
@@ -83,7 +64,6 @@
   else
     return sstableKeyCompare(cmp, a, *b);
 }
->>>>>>> 84254459
 
 // An AtomicCompactionUnitBoundary represents a range of keys [smallest,
 // largest] that exactly spans one ore more neighbouring SSTs on the same
@@ -376,9 +356,12 @@
       int output_level, VersionStorageInfo* vstorage,
       const std::vector<CompactionInputFiles>& inputs);
 
-<<<<<<< HEAD
   const TablePropertiesCollection& GetInputTableProperties() const {
     return input_table_properties_;
+  }
+
+  void SetOutputTableProperties(const TablePropertiesCollection& props) {
+    output_table_properties_ = props;
   }
 
   // TODO(hx235): consider making this function symmetric to
@@ -387,10 +370,6 @@
       const std::string& file_name,
       const std::shared_ptr<const TableProperties>& tp) {
     output_table_properties_[file_name] = tp;
-=======
-  const TablePropertiesCollection& GetOutputTableProperties() const {
-    return output_table_properties_;
->>>>>>> 84254459
   }
 
   const TablePropertiesCollection& GetOutputTableProperties() const {
@@ -481,9 +460,9 @@
                                       const int start_level,
                                       const int output_level);
 
+  void SetInputVersion(Version* input_version);
+
  private:
-  void SetInputVersion(Version* input_version);
-
   Status InitInputTableProperties();
 
   // mark (or clear) all files that are being compacted
@@ -585,12 +564,9 @@
   // Does input compression match the output compression?
   bool InputCompressionMatchesOutput() const;
 
-<<<<<<< HEAD
+private:
   TablePropertiesCollection input_table_properties_;
-=======
-private:
   // table properties of output files
->>>>>>> 84254459
   TablePropertiesCollection output_table_properties_;
 
   // smallest user keys in compaction
