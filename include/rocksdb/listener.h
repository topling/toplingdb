// Copyright (c) 2014 The LevelDB Authors. All rights reserved.
// Use of this source code is governed by a BSD-style license that can be
// found in the LICENSE file. See the AUTHORS file for names of contributors.
//
// Copyright (c) Facebook, Inc. and its affiliates. All Rights Reserved.

#pragma once

#include <chrono>
#include <memory>
#include <string>
#include <unordered_map>
#include <vector>

#include "rocksdb/advanced_options.h"
#include "rocksdb/compaction_job_stats.h"
#include "rocksdb/compression_type.h"
#include "rocksdb/customizable.h"
#include "rocksdb/io_status.h"
#include "rocksdb/status.h"
#include "rocksdb/table_properties.h"
#include "rocksdb/types.h"

namespace ROCKSDB_NAMESPACE {

using TablePropertiesCollection =
    std::unordered_map<std::string, std::shared_ptr<const TableProperties>>;

class DB;
class ColumnFamilyHandle;
class Status;
struct CompactionJobStats;

struct FileCreationBriefInfo {
  FileCreationBriefInfo() = default;
  FileCreationBriefInfo(const std::string& _db_name,
                        const std::string& _cf_name,
                        const std::string& _file_path, int _job_id)
      : db_name(_db_name),
        cf_name(_cf_name),
        file_path(_file_path),
        job_id(_job_id) {}
  // the name of the database where the file was created.
  std::string db_name;
  // the name of the column family where the file was created.
  std::string cf_name;
  // the path to the created file.
  std::string file_path;
  // the id of the job (which could be flush or compaction) that
  // created the file.
  int job_id = 0;
};

struct TableFileCreationBriefInfo : public FileCreationBriefInfo {
  // reason of creating the table.
  TableFileCreationReason reason;
};

struct TableFileCreationInfo : public TableFileCreationBriefInfo {
  TableFileCreationInfo() = default;
  explicit TableFileCreationInfo(TableProperties&& prop)
      : table_properties(prop) {}
  // the size of the file.
  uint64_t file_size;
  // Detailed properties of the created file.
  TableProperties table_properties;
  // The status indicating whether the creation was successful or not.
  Status status;
  // The checksum of the table file being created
  std::string file_checksum;
  // The checksum function name of checksum generator used for this table file
  std::string file_checksum_func_name;
};

struct BlobFileCreationBriefInfo : public FileCreationBriefInfo {
  BlobFileCreationBriefInfo(const std::string& _db_name,
                            const std::string& _cf_name,
                            const std::string& _file_path, int _job_id,
                            BlobFileCreationReason _reason)
      : FileCreationBriefInfo(_db_name, _cf_name, _file_path, _job_id),
        reason(_reason) {}
  // reason of creating the blob file.
  BlobFileCreationReason reason;
};

struct BlobFileCreationInfo : public BlobFileCreationBriefInfo {
  BlobFileCreationInfo(const std::string& _db_name, const std::string& _cf_name,
                       const std::string& _file_path, int _job_id,
                       BlobFileCreationReason _reason,
                       uint64_t _total_blob_count, uint64_t _total_blob_bytes,
                       Status _status, const std::string& _file_checksum,
                       const std::string& _file_checksum_func_name)
      : BlobFileCreationBriefInfo(_db_name, _cf_name, _file_path, _job_id,
                                  _reason),
        total_blob_count(_total_blob_count),
        total_blob_bytes(_total_blob_bytes),
        status(_status),
        file_checksum(_file_checksum),
        file_checksum_func_name(_file_checksum_func_name) {}

  // the number of blob in a file.
  uint64_t total_blob_count;
  // the total bytes in a file.
  uint64_t total_blob_bytes;
  // The status indicating whether the creation was successful or not.
  Status status;
  // The checksum of the blob file being created.
  std::string file_checksum;
  // The checksum function name of checksum generator used for this blob file.
  std::string file_checksum_func_name;
};

ROCKSDB_ENUM_CLASS(CompactionReason, int,
  kUnknown = 0,
  // [Level] number of L0 files > level0_file_num_compaction_trigger
  kLevelL0FilesNum,
  // [Level] total size of level > MaxBytesForLevel()
  kLevelMaxLevelSize,
  // [Universal] Compacting for size amplification
  kUniversalSizeAmplification,
  // [Universal] Compacting for size ratio
  kUniversalSizeRatio,
  // [Universal] number of sorted runs > level0_file_num_compaction_trigger
  kUniversalSortedRunNum,
  // [FIFO] total size > max_table_files_size
  kFIFOMaxSize,
  // [FIFO] reduce number of files.
  kFIFOReduceNumFiles,
  // [FIFO] files with creation time < (current_time - interval)
  kFIFOTtl,
  // Manual compaction
  kManualCompaction,
  // DB::SuggestCompactRange() marked files for compaction
  kFilesMarkedForCompaction,
  // [Level] Automatic compaction within bottommost level to cleanup duplicate
  // versions of same user key, usually due to a released snapshot.
  kBottommostFiles,
  // Compaction based on TTL
  kTtl,
  // According to the comments in flush_job.cc, RocksDB treats flush as
  // a level 0 compaction in internal stats.
  kFlush,
  // [InternalOnly] External sst file ingestion treated as a compaction
  // with placeholder input level L0 as file ingestion
  // technically does not have an input level like other compactions.
  // Used only for internal stats and conflict checking with other compactions
  kExternalSstIngestion,
  // Compaction due to SST file being too old
  kPeriodicCompaction,
  // Compaction in order to move files to temperature
  kChangeTemperature,
  // Compaction scheduled to force garbage collection of blob files
  kForcedBlobGC,
  // A special TTL compaction for RoundRobin policy, which basically the same as
  // kLevelMaxLevelSize, but the goal is to compact TTLed files.
  kRoundRobinTtl,
  // [InternalOnly] DBImpl::ReFitLevel treated as a compaction,
  // Used only for internal conflict checking with other compactions
  kRefitLevel,
  // total number of compaction reasons, new reasons must be added above this.
  kNumOfReasons
);

<<<<<<< HEAD
const char* GetCompactionReasonString(CompactionReason compaction_reason);

// When adding flush reason, make sure to also update `GetFlushReasonString()`.
enum class FlushReason : int {
=======
ROCKSDB_ENUM_CLASS(FlushReason, int,
>>>>>>> 635250a9
  kOthers = 0x00,
  kGetLiveFiles = 0x01,
  kShutDown = 0x02,
  kExternalFileIngestion = 0x03,
  kManualCompaction = 0x04,
  kWriteBufferManager = 0x05,
  kWriteBufferFull = 0x06,
  kTest = 0x07,
  kDeleteFiles = 0x08,
  kAutoCompaction = 0x09,
  kManualFlush = 0x0a,
  kErrorRecovery = 0xb,
  // When set the flush reason to kErrorRecoveryRetryFlush, SwitchMemtable
  // will not be called to avoid many small immutable memtables.
  kErrorRecoveryRetryFlush = 0xc,
<<<<<<< HEAD
  kWalFull = 0xd,
  // SwitchMemtable will not be called for this flush reason.
  kCatchUpAfterErrorRecovery = 0xe,
};
=======
  kWalFull = 0xd
);
>>>>>>> 635250a9

const char* GetFlushReasonString(FlushReason flush_reason);

// TODO: In the future, BackgroundErrorReason will only be used to indicate
// why the BG Error is happening (e.g., flush, compaction). We may introduce
// other data structure to indicate other essential information such as
// the file type (e.g., Manifest, SST) and special context.
ROCKSDB_ENUM_CLASS(BackgroundErrorReason, int,
  kFlush,
  kCompaction,
  kWriteCallback,
  kMemTable,
  kManifestWrite,
  kFlushNoWAL,
  kManifestWriteNoWAL
);

struct WriteStallInfo {
  // the name of the column family
  std::string cf_name;
  // state of the write controller
  struct {
    WriteStallCondition cur;
    WriteStallCondition prev;
  } condition;
};


struct FileDeletionInfo {
  FileDeletionInfo() = default;

  FileDeletionInfo(const std::string& _db_name, const std::string& _file_path,
                   int _job_id, Status _status)
      : db_name(_db_name),
        file_path(_file_path),
        job_id(_job_id),
        status(_status) {}
  // The name of the database where the file was deleted.
  std::string db_name;
  // The path to the deleted file.
  std::string file_path;
  // The id of the job which deleted the file.
  int job_id = 0;
  // The status indicating whether the deletion was successful or not.
  Status status;
};

struct TableFileDeletionInfo : public FileDeletionInfo {};

struct BlobFileDeletionInfo : public FileDeletionInfo {
  BlobFileDeletionInfo(const std::string& _db_name,
                       const std::string& _file_path, int _job_id,
                       Status _status)
      : FileDeletionInfo(_db_name, _file_path, _job_id, _status) {}
};

ROCKSDB_ENUM_CLASS(FileOperationType, int,
  kRead,
  kWrite,
  kTruncate,
  kClose,
  kFlush,
  kSync,
  kFsync,
  kRangeSync,
  kAppend,
  kPositionedAppend,
  kOpen
);

struct FileOperationInfo {
  using Duration = std::chrono::nanoseconds;
  using SteadyTimePoint =
      std::chrono::time_point<std::chrono::steady_clock, Duration>;
  using SystemTimePoint =
      std::chrono::time_point<std::chrono::system_clock, Duration>;
  using StartTimePoint = std::pair<SystemTimePoint, SteadyTimePoint>;
  using FinishTimePoint = SteadyTimePoint;

  FileOperationType type;
  const std::string& path;
  // Rocksdb try to provide file temperature information, but it's not
  // guaranteed.
  Temperature temperature;
  uint64_t offset;
  size_t length;
  const Duration duration;
  const SystemTimePoint& start_ts;
  Status status;

  FileOperationInfo(const FileOperationType _type, const std::string& _path,
                    const StartTimePoint& _start_ts,
                    const FinishTimePoint& _finish_ts, const Status& _status,
                    const Temperature _temperature = Temperature::kUnknown)
      : type(_type),
        path(_path),
        temperature(_temperature),
        duration(std::chrono::duration_cast<std::chrono::nanoseconds>(
            _finish_ts - _start_ts.second)),
        start_ts(_start_ts.first),
        status(_status) {}
  static StartTimePoint StartNow() {
    return std::make_pair<SystemTimePoint, SteadyTimePoint>(
        std::chrono::system_clock::now(), std::chrono::steady_clock::now());
  }
  static FinishTimePoint FinishNow() {
    return std::chrono::steady_clock::now();
  }
};

struct BlobFileInfo {
  BlobFileInfo(const std::string& _blob_file_path,
               const uint64_t _blob_file_number)
      : blob_file_path(_blob_file_path), blob_file_number(_blob_file_number) {}

  std::string blob_file_path;
  uint64_t blob_file_number;
};

struct BlobFileAdditionInfo : public BlobFileInfo {
  BlobFileAdditionInfo(const std::string& _blob_file_path,
                       const uint64_t _blob_file_number,
                       const uint64_t _total_blob_count,
                       const uint64_t _total_blob_bytes)
      : BlobFileInfo(_blob_file_path, _blob_file_number),
        total_blob_count(_total_blob_count),
        total_blob_bytes(_total_blob_bytes) {}
  uint64_t total_blob_count;
  uint64_t total_blob_bytes;
};

struct BlobFileGarbageInfo : public BlobFileInfo {
  BlobFileGarbageInfo(const std::string& _blob_file_path,
                      const uint64_t _blob_file_number,
                      const uint64_t _garbage_blob_count,
                      const uint64_t _garbage_blob_bytes)
      : BlobFileInfo(_blob_file_path, _blob_file_number),
        garbage_blob_count(_garbage_blob_count),
        garbage_blob_bytes(_garbage_blob_bytes) {}
  uint64_t garbage_blob_count;
  uint64_t garbage_blob_bytes;
};

struct FlushJobInfo {
  // the id of the column family
  uint32_t cf_id;
  // the name of the column family
  std::string cf_name;
  // the path to the newly created file
  std::string file_path;
  // the file number of the newly created file
  uint64_t file_number;
  // the oldest blob file referenced by the newly created file
  uint64_t oldest_blob_file_number;
  // the id of the thread that completed this flush job.
  uint64_t thread_id;
  // the job id, which is unique in the same thread.
  int job_id;
  // If true, then rocksdb is currently slowing-down all writes to prevent
  // creating too many Level 0 files as compaction seems not able to
  // catch up the write request speed.  This indicates that there are
  // too many files in Level 0.
  bool triggered_writes_slowdown;
  // If true, then rocksdb is currently blocking any writes to prevent
  // creating more L0 files.  This indicates that there are too many
  // files in level 0.  Compactions should try to compact L0 files down
  // to lower levels as soon as possible.
  bool triggered_writes_stop;
  // The smallest sequence number in the newly created file
  SequenceNumber smallest_seqno;
  // The largest sequence number in the newly created file
  SequenceNumber largest_seqno;
  // Table properties of the table being flushed
  TableProperties table_properties;

  FlushReason flush_reason;

  // Compression algorithm used for blob output files
  CompressionType blob_compression_type;

  // Information about blob files created during flush in Integrated BlobDB.
  std::vector<BlobFileAdditionInfo> blob_file_addition_infos;
};

struct CompactionFileInfo {
  // The level of the file.
  int level;

  // The file number of the file.
  uint64_t file_number;

  // The file number of the oldest blob file this SST file references.
  uint64_t oldest_blob_file_number;
};

struct SubcompactionJobInfo {
  ~SubcompactionJobInfo() { status.PermitUncheckedError(); }
  // the id of the column family where the compaction happened.
  uint32_t cf_id;
  // the name of the column family where the compaction happened.
  std::string cf_name;
  // the status indicating whether the compaction was successful or not.
  Status status;
  // the id of the thread that completed this compaction job.
  uint64_t thread_id;
  // the job id, which is unique in the same thread.
  int job_id;

  // sub-compaction job id, which is only unique within the same compaction, so
  // use both 'job_id' and 'subcompaction_job_id' to identify a subcompaction
  // within an instance.
  // For non subcompaction job, it's set to -1.
  int subcompaction_job_id;
  // the smallest input level of the compaction.
  int base_input_level;
  // the output level of the compaction.
  int output_level;

  // Reason to run the compaction
  CompactionReason compaction_reason;

  // Compression algorithm used for output files
  CompressionType compression;

  // Statistics and other additional details on the compaction
  CompactionJobStats stats;

  // Compression algorithm used for blob output files.
  CompressionType blob_compression_type;
};

struct CompactionJobInfo {
  ~CompactionJobInfo() { status.PermitUncheckedError(); }
  // the id of the column family where the compaction happened.
  uint32_t cf_id;
  // the name of the column family where the compaction happened.
  std::string cf_name;
  // the status indicating whether the compaction was successful or not.
  Status status;
  // the id of the thread that completed this compaction job.
  uint64_t thread_id;
  // the job id, which is unique in the same thread.
  int job_id;

  // the smallest input level of the compaction.
  int base_input_level;
  // the output level of the compaction.
  int output_level;

  // The following variables contain information about compaction inputs
  // and outputs. A file may appear in both the input and output lists
  // if it was simply moved to a different level. The order of elements
  // is the same across input_files and input_file_infos; similarly, it is
  // the same across output_files and output_file_infos.

  // The names of the compaction input files.
  std::vector<std::string> input_files;

  // Additional information about the compaction input files.
  std::vector<CompactionFileInfo> input_file_infos;

  // The names of the compaction output files.
  std::vector<std::string> output_files;

  // Additional information about the compaction output files.
  std::vector<CompactionFileInfo> output_file_infos;

  // Table properties for input and output tables.
  // The map is keyed by values from input_files and output_files.
  TablePropertiesCollection table_properties;

  // Reason to run the compaction
  CompactionReason compaction_reason;

  // Compression algorithm used for output files
  CompressionType compression;

  // Statistics and other additional details on the compaction
  CompactionJobStats stats;

  // Compression algorithm used for blob output files.
  CompressionType blob_compression_type;

  // Information about blob files created during compaction in Integrated
  // BlobDB.
  std::vector<BlobFileAdditionInfo> blob_file_addition_infos;

  // Information about blob files deleted during compaction in Integrated
  // BlobDB.
  std::vector<BlobFileGarbageInfo> blob_file_garbage_infos;
};

struct MemTableInfo {
  // the name of the column family to which memtable belongs
  std::string cf_name;
  // Sequence number of the first element that was inserted
  // into the memtable.
  SequenceNumber first_seqno;
  // Sequence number that is guaranteed to be smaller than or equal
  // to the sequence number of any key that could be inserted into this
  // memtable. It can then be assumed that any write with a larger(or equal)
  // sequence number will be present in this memtable or a later memtable.
  SequenceNumber earliest_seqno;
  // Total number of entries in memtable
  uint64_t num_entries;
  // Total number of deletes in memtable
  uint64_t num_deletes;
};

struct ExternalFileIngestionInfo {
  // the name of the column family
  std::string cf_name;
  // Path of the file outside the DB
  std::string external_file_path;
  // Path of the file inside the DB
  std::string internal_file_path;
  // The global sequence number assigned to keys in this file
  SequenceNumber global_seqno;
  // Table properties of the table being flushed
  TableProperties table_properties;
};

// Result of auto background error recovery
struct BackgroundErrorRecoveryInfo {
  // The original error that triggered the recovery
  Status old_bg_error;

  // The final bg_error after all recovery attempts. Status::OK() means
  // the recovery was successful and the database is fully operational.
  Status new_bg_error;
};

struct IOErrorInfo {
  IOErrorInfo(const IOStatus& _io_status, FileOperationType _operation,
              const std::string& _file_path, size_t _length, uint64_t _offset)
      : io_status(_io_status),
        operation(_operation),
        file_path(_file_path),
        length(_length),
        offset(_offset) {}

  IOStatus io_status;
  FileOperationType operation;
  std::string file_path;
  size_t length;
  uint64_t offset;
};

// EventListener class contains a set of callback functions that will
// be called when specific RocksDB event happens such as flush.  It can
// be used as a building block for developing custom features such as
// stats-collector or external compaction algorithm.
//
// IMPORTANT
// Because compaction is needed to resolve a "writes stopped" condition,
// calling or waiting for any blocking DB write function (no_slowdown=false)
// from a compaction-related listener callback can hang RocksDB. For DB
// writes from a callback we recommend a WriteBatch and no_slowdown=true,
// because the WriteBatch can accumulate writes for later in case DB::Write
// returns Status::Incomplete. Similarly, calling CompactRange or similar
// could hang by waiting for a background worker that is occupied until the
// callback returns.
//
// Otherwise, callback functions should not run for an extended period of
// time before the function returns, because this will slow RocksDB.
//
// [Threading] All EventListener callback will be called using the
// actual thread that involves in that specific event.   For example, it
// is the RocksDB background flush thread that does the actual flush to
// call EventListener::OnFlushCompleted().
//
// [Locking] All EventListener callbacks are designed to be called without
// the current thread holding any DB mutex. This is to prevent potential
// deadlock and performance issue when using EventListener callback
// in a complex way.
//
// [Exceptions] Exceptions MUST NOT propagate out of overridden functions into
// RocksDB, because RocksDB is not exception-safe. This could cause undefined
// behavior including data loss, unreported corruption, deadlocks, and more.
class EventListener : public Customizable {
 public:
  static const char* Type() { return "EventListener"; }
  static Status CreateFromString(const ConfigOptions& options,
                                 const std::string& id,
                                 std::shared_ptr<EventListener>* result);
  const char* Name() const override {
    // Since EventListeners did not have a name previously, we will assume
    // an empty name.  Instances should override this method.
    return "";
  }
  // A callback function to RocksDB which will be called whenever a
  // registered RocksDB flushes a file.  The default implementation is
  // no-op.
  //
  // Note that the this function must be implemented in a way such that
  // it should not run for an extended period of time before the function
  // returns.  Otherwise, RocksDB may be blocked.
  virtual void OnFlushCompleted(DB* /*db*/,
                                const FlushJobInfo& /*flush_job_info*/) {}

  // A callback function to RocksDB which will be called before a
  // RocksDB starts to flush memtables.  The default implementation is
  // no-op.
  //
  // Note that the this function must be implemented in a way such that
  // it should not run for an extended period of time before the function
  // returns.  Otherwise, RocksDB may be blocked.
  virtual void OnFlushBegin(DB* /*db*/,
                            const FlushJobInfo& /*flush_job_info*/) {}

  // A callback function for RocksDB which will be called whenever
  // a SST file is deleted.  Different from OnCompactionCompleted and
  // OnFlushCompleted, this callback is designed for external logging
  // service and thus only provide string parameters instead
  // of a pointer to DB.  Applications that build logic basic based
  // on file creations and deletions is suggested to implement
  // OnFlushCompleted and OnCompactionCompleted.
  //
  // Note that if applications would like to use the passed reference
  // outside this function call, they should make copies from the
  // returned value.
  virtual void OnTableFileDeleted(const TableFileDeletionInfo& /*info*/) {}

  // A callback function to RocksDB which will be called before a
  // RocksDB starts to compact.  The default implementation is
  // no-op.
  //
  // Note that the this function must be implemented in a way such that
  // it should not run for an extended period of time before the function
  // returns.  Otherwise, RocksDB may be blocked.
  virtual void OnCompactionBegin(DB* /*db*/, const CompactionJobInfo& /*ci*/) {}

  // A callback function for RocksDB which will be called whenever
  // a registered RocksDB compacts a file. The default implementation
  // is a no-op.
  //
  // Note that this function must be implemented in a way such that
  // it should not run for an extended period of time before the function
  // returns. Otherwise, RocksDB may be blocked.
  //
  // @param db a pointer to the rocksdb instance which just compacted
  //   a file.
  // @param ci a reference to a CompactionJobInfo struct. 'ci' is released
  //  after this function is returned, and must be copied if it is needed
  //  outside of this function.
  virtual void OnCompactionCompleted(DB* /*db*/,
                                     const CompactionJobInfo& /*ci*/) {}

  // A callback function to RocksDB which will be called before a sub-compaction
  // begins. If a compaction is split to 2 sub-compactions, it will trigger one
  // `OnCompactionBegin()` first, then two `OnSubcompactionBegin()`.
  // If compaction is not split, it will still trigger one
  // `OnSubcompactionBegin()`, as internally, compaction is always handled by
  // sub-compaction. The default implementation is a no-op.
  //
  // Note that this function must be implemented in a way such that
  // it should not run for an extended period of time before the function
  // returns.  Otherwise, RocksDB may be blocked.
  //
  // @param ci a reference to a CompactionJobInfo struct, it contains a
  //  `sub_job_id` which is only unique within the specified compaction (which
  //  can be identified by `job_id`). 'ci' is released after this function is
  //  returned, and must be copied if it's needed outside this function.
  //  Note: `table_properties` is not set for sub-compaction, the information
  //  could be got from `OnCompactionBegin()`.
  virtual void OnSubcompactionBegin(const SubcompactionJobInfo& /*si*/) {}

  // A callback function to RocksDB which will be called whenever a
  // sub-compaction completed. The same as `OnSubcompactionBegin()`, if a
  // compaction is split to 2 sub-compactions, it will be triggered twice. If
  // a compaction is not split, it will still be triggered once.
  // The default implementation is a no-op.
  //
  // Note that this function must be implemented in a way such that
  // it should not run for an extended period of time before the function
  // returns.  Otherwise, RocksDB may be blocked.
  //
  // @param ci a reference to a CompactionJobInfo struct, it contains a
  //  `sub_job_id` which is only unique within the specified compaction (which
  //  can be identified by `job_id`). 'ci' is released after this function is
  //  returned, and must be copied if it's needed outside this function.
  //  Note: `table_properties` is not set for sub-compaction, the information
  //  could be got from `OnCompactionCompleted()`.
  virtual void OnSubcompactionCompleted(const SubcompactionJobInfo& /*si*/) {}

  // A callback function for RocksDB which will be called whenever
  // a SST file is created.  Different from OnCompactionCompleted and
  // OnFlushCompleted, this callback is designed for external logging
  // service and thus only provide string parameters instead
  // of a pointer to DB.  Applications that build logic basic based
  // on file creations and deletions is suggested to implement
  // OnFlushCompleted and OnCompactionCompleted.
  //
  // Historically it will only be called if the file is successfully created.
  // Now it will also be called on failure case. User can check info.status
  // to see if it succeeded or not.
  //
  // Note that if applications would like to use the passed reference
  // outside this function call, they should make copies from these
  // returned value.
  virtual void OnTableFileCreated(const TableFileCreationInfo& /*info*/) {}

  // A callback function for RocksDB which will be called before
  // a SST file is being created. It will follow by OnTableFileCreated after
  // the creation finishes.
  //
  // Note that if applications would like to use the passed reference
  // outside this function call, they should make copies from these
  // returned value.
  virtual void OnTableFileCreationStarted(
      const TableFileCreationBriefInfo& /*info*/) {}

  // A callback function for RocksDB which will be called before
  // a memtable is made immutable.
  //
  // Note that the this function must be implemented in a way such that
  // it should not run for an extended period of time before the function
  // returns.  Otherwise, RocksDB may be blocked.
  //
  // Note that if applications would like to use the passed reference
  // outside this function call, they should make copies from these
  // returned value.
  virtual void OnMemTableSealed(const MemTableInfo& /*info*/) {}

  // A callback function for RocksDB which will be called before
  // a column family handle is deleted.
  //
  // Note that the this function must be implemented in a way such that
  // it should not run for an extended period of time before the function
  // returns.  Otherwise, RocksDB may be blocked.
  // @param handle is a pointer to the column family handle to be deleted
  // which will become a dangling pointer after the deletion.
  virtual void OnColumnFamilyHandleDeletionStarted(
      ColumnFamilyHandle* /*handle*/) {}

  // A callback function for RocksDB which will be called after an external
  // file is ingested using IngestExternalFile.
  //
  // Note that the this function will run on the same thread as
  // IngestExternalFile(), if this function is blocked, IngestExternalFile()
  // will be blocked from finishing.
  virtual void OnExternalFileIngested(
      DB* /*db*/, const ExternalFileIngestionInfo& /*info*/) {}

  // A callback function for RocksDB which will be called before setting the
  // background error status to a non-OK value. The new background error status
  // is provided in `bg_error` and can be modified by the callback. E.g., a
  // callback can suppress errors by resetting it to Status::OK(), thus
  // preventing the database from entering read-only mode. We do not provide any
  // guarantee when failed flushes/compactions will be rescheduled if the user
  // suppresses an error.
  //
  // Note that this function can run on the same threads as flush, compaction,
  // and user writes. So, it is extremely important not to perform heavy
  // computations or blocking calls in this function.
  virtual void OnBackgroundError(BackgroundErrorReason /* reason */,
                                 Status* /* bg_error */) {}

  // A callback function for RocksDB which will be called whenever a change
  // of superversion triggers a change of the stall conditions.
  //
  // Note that the this function must be implemented in a way such that
  // it should not run for an extended period of time before the function
  // returns.  Otherwise, RocksDB may be blocked.
  virtual void OnStallConditionsChanged(const WriteStallInfo& /*info*/) {}

  // A callback function for RocksDB which will be called whenever a file read
  // operation finishes.
  virtual void OnFileReadFinish(const FileOperationInfo& /* info */) {}

  // A callback function for RocksDB which will be called whenever a file write
  // operation finishes.
  virtual void OnFileWriteFinish(const FileOperationInfo& /* info */) {}

  // A callback function for RocksDB which will be called whenever a file flush
  // operation finishes.
  virtual void OnFileFlushFinish(const FileOperationInfo& /* info */) {}

  // A callback function for RocksDB which will be called whenever a file sync
  // operation finishes.
  virtual void OnFileSyncFinish(const FileOperationInfo& /* info */) {}

  // A callback function for RocksDB which will be called whenever a file
  // rangeSync operation finishes.
  virtual void OnFileRangeSyncFinish(const FileOperationInfo& /* info */) {}

  // A callback function for RocksDB which will be called whenever a file
  // truncate operation finishes.
  virtual void OnFileTruncateFinish(const FileOperationInfo& /* info */) {}

  // A callback function for RocksDB which will be called whenever a file close
  // operation finishes.
  virtual void OnFileCloseFinish(const FileOperationInfo& /* info */) {}

  // If true, the OnFile*Finish functions will be called. If
  // false, then they won't be called.
  virtual bool ShouldBeNotifiedOnFileIO() { return false; }

  // A callback function for RocksDB which will be called just before
  // starting the automatic recovery process for recoverable background
  // errors, such as NoSpace(). The callback can suppress the automatic
  // recovery by setting *auto_recovery to false. The database will then
  // have to be transitioned out of read-only mode by calling DB::Resume()
  virtual void OnErrorRecoveryBegin(BackgroundErrorReason /* reason */,
                                    Status /* bg_error */,
                                    bool* /* auto_recovery */) {}

  // DEPRECATED
  // A callback function for RocksDB which will be called once the database
  // is recovered from read-only mode after an error. When this is called, it
  // means normal writes to the database can be issued and the user can
  // initiate any further recovery actions needed
  virtual void OnErrorRecoveryCompleted(Status old_bg_error) {
    old_bg_error.PermitUncheckedError();
  }

  // A callback function for RocksDB which will be called once the recovery
  // attempt from a background retryable error is completed. The recovery
  // may have been successful or not. In either case, the callback is called
  // with the old and new error. If info.new_bg_error is Status::OK(), that
  // means the recovery succeeded.
  virtual void OnErrorRecoveryEnd(const BackgroundErrorRecoveryInfo& /*info*/) {
  }

  // A callback function for RocksDB which will be called before
  // a blob file is being created. It will follow by OnBlobFileCreated after
  // the creation finishes.
  //
  // Note that if applications would like to use the passed reference
  // outside this function call, they should make copies from these
  // returned value.
  virtual void OnBlobFileCreationStarted(
      const BlobFileCreationBriefInfo& /*info*/) {}

  // A callback function for RocksDB which will be called whenever
  // a blob file is created.
  // It will be called whether the file is successfully created or not. User can
  // check info.status to see if it succeeded or not.
  //
  // Note that if applications would like to use the passed reference
  // outside this function call, they should make copies from these
  // returned value.
  virtual void OnBlobFileCreated(const BlobFileCreationInfo& /*info*/) {}

  // A callback function for RocksDB which will be called whenever
  // a blob file is deleted.
  //
  // Note that if applications would like to use the passed reference
  // outside this function call, they should make copies from these
  // returned value.
  virtual void OnBlobFileDeleted(const BlobFileDeletionInfo& /*info*/) {}

  // A callback function for RocksDB which will be called whenever an IO error
  // happens. ShouldBeNotifiedOnFileIO should be set to true to get a callback.
  virtual void OnIOError(const IOErrorInfo& /*info*/) {}

  ~EventListener() override {}
};


}  // namespace ROCKSDB_NAMESPACE<|MERGE_RESOLUTION|>--- conflicted
+++ resolved
@@ -161,14 +161,9 @@
   kNumOfReasons
 );
 
-<<<<<<< HEAD
 const char* GetCompactionReasonString(CompactionReason compaction_reason);
 
-// When adding flush reason, make sure to also update `GetFlushReasonString()`.
-enum class FlushReason : int {
-=======
 ROCKSDB_ENUM_CLASS(FlushReason, int,
->>>>>>> 635250a9
   kOthers = 0x00,
   kGetLiveFiles = 0x01,
   kShutDown = 0x02,
@@ -184,15 +179,10 @@
   // When set the flush reason to kErrorRecoveryRetryFlush, SwitchMemtable
   // will not be called to avoid many small immutable memtables.
   kErrorRecoveryRetryFlush = 0xc,
-<<<<<<< HEAD
   kWalFull = 0xd,
   // SwitchMemtable will not be called for this flush reason.
-  kCatchUpAfterErrorRecovery = 0xe,
-};
-=======
-  kWalFull = 0xd
+  kCatchUpAfterErrorRecovery = 0xe
 );
->>>>>>> 635250a9
 
 const char* GetFlushReasonString(FlushReason flush_reason);
 
