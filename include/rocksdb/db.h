--- conflicted
+++ resolved
@@ -2121,14 +2121,9 @@
 //                families encountered during the repair
 Status RepairDB(const std::string& dbname, const Options& options);
 
-<<<<<<< HEAD
-}  // namespace ROCKSDB_NAMESPACE
-=======
-
 }  // namespace ROCKSDB_NAMESPACE
 
 namespace std {
   inline void swap(ROCKSDB_NAMESPACE::Anchor& x,
                    ROCKSDB_NAMESPACE::Anchor& y) { x.swap(y); }
-}
->>>>>>> 84254459
+}