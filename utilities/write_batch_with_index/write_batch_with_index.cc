//  Copyright (c) 2011-present, Facebook, Inc.  All rights reserved.
//  This source code is licensed under both the GPLv2 (found in the
//  COPYING file in the root directory) and Apache 2.0 License
//  (found in the LICENSE.Apache file in the root directory).


#include "rocksdb/utilities/write_batch_with_index.h"

#include <memory>

#include "db/column_family.h"
#include "db/db_impl/db_impl.h"
#include "db/merge_context.h"
#include "db/merge_helper.h"
#include "memory/arena.h"
#include "memtable/skiplist.h"
#include "options/db_options.h"
#include "rocksdb/comparator.h"
#include "rocksdb/iterator.h"
#include "util/cast_util.h"
#include "util/string_util.h"
#include "utilities/write_batch_with_index/write_batch_with_index_internal.h"

#include <terark/util/function.hpp>

namespace ROCKSDB_NAMESPACE {
struct WriteBatchWithIndex::Rep {
  explicit Rep(const Comparator* index_comparator, size_t reserved_bytes = 0,
               size_t max_bytes = 0, bool _overwrite_key = false,
               size_t protection_bytes_per_key = 0)
      : write_batch(reserved_bytes, max_bytes, protection_bytes_per_key,
                    index_comparator ? index_comparator->timestamp_size() : 0),
        comparator(index_comparator, &write_batch),
        skip_list(comparator, &arena),
        overwrite_key(_overwrite_key),
        last_entry_offset(0),
        last_sub_batch_offset(0),
        sub_batch_cnt(1) {}
  ReadableWriteBatch write_batch;
  WriteBatchEntryComparator comparator;
  Arena arena;
  WriteBatchEntrySkipList skip_list;
  bool overwrite_key;
  size_t last_entry_offset;
  // The starting offset of the last sub-batch. A sub-batch starts right before
  // inserting a key that is a duplicate of a key in the last sub-batch. Zero,
  // the default, means that no duplicate key is detected so far.
  size_t last_sub_batch_offset;
  // Total number of sub-batches in the write batch. Default is 1.
  size_t sub_batch_cnt;

  // Remember current offset of internal write batch, which is used as
  // the starting offset of the next record.
  void SetLastEntryOffset() { last_entry_offset = write_batch.GetDataSize(); }

  // In overwrite mode, find the existing entry for the same key and update it
  // to point to the current entry.
  // Return true if the key is found and updated.
  bool UpdateExistingEntry(ColumnFamilyHandle* column_family, const Slice& key,
                           WriteType type);
  bool UpdateExistingEntryWithCfId(uint32_t column_family_id, const Slice& key,
                                   WriteType type);

  // Add the recent entry to the update.
  // In overwrite mode, if key already exists in the index, update it.
  void AddOrUpdateIndex(ColumnFamilyHandle* column_family, const Slice& key,
                        WriteType type);
  void AddOrUpdateIndex(const Slice& key, WriteType type);

  // Allocate an index entry pointing to the last entry in the write batch and
  // put it to skip list.
  void AddNewEntry(uint32_t column_family_id);

  // Clear all updates buffered in this batch.
  void Clear();
  void ClearIndex();

  // Rebuild index by reading all records from the batch.
  // Returns non-ok status on corruption.
  Status ReBuildIndex();
};

bool WriteBatchWithIndex::Rep::UpdateExistingEntry(
    ColumnFamilyHandle* column_family, const Slice& key, WriteType type) {
  uint32_t cf_id = GetColumnFamilyID(column_family);
  return UpdateExistingEntryWithCfId(cf_id, key, type);
}

bool WriteBatchWithIndex::Rep::UpdateExistingEntryWithCfId(
    uint32_t column_family_id, const Slice& key, WriteType type) {
  if (!overwrite_key) {
    return false;
  }

  WBWIIteratorImpl iter(column_family_id, &skip_list, &write_batch,
                        &comparator);
  iter.Seek(key);
  if (!iter.Valid()) {
    return false;
  } else if (!iter.MatchesKey(column_family_id, key)) {
    return false;
  } else {
    // Move to the end of this key (NextKey-Prev)
    iter.NextKey();  // Move to the next key
    if (iter.Valid()) {
      iter.Prev();  // Move back one entry
    } else {
      iter.SeekToLast();
    }
  }
  WriteBatchIndexEntry* non_const_entry =
      const_cast<WriteBatchIndexEntry*>(iter.GetRawEntry());
  if (LIKELY(last_sub_batch_offset <= non_const_entry->offset)) {
    last_sub_batch_offset = last_entry_offset;
    sub_batch_cnt++;
  }
  if (type == kMergeRecord) {
    return false;
  } else {
    non_const_entry->offset = last_entry_offset;
    return true;
  }
}

void WriteBatchWithIndex::Rep::AddOrUpdateIndex(
    ColumnFamilyHandle* column_family, const Slice& key, WriteType type) {
  if (!UpdateExistingEntry(column_family, key, type)) {
    uint32_t cf_id = GetColumnFamilyID(column_family);
    const auto* cf_cmp = GetColumnFamilyUserComparator(column_family);
    if (cf_cmp != nullptr) {
      comparator.SetComparatorForCF(cf_id, cf_cmp);
    }
    AddNewEntry(cf_id);
  }
}

void WriteBatchWithIndex::Rep::AddOrUpdateIndex(const Slice& key,
                                                WriteType type) {
  if (!UpdateExistingEntryWithCfId(0, key, type)) {
    AddNewEntry(0);
  }
}

void WriteBatchWithIndex::Rep::AddNewEntry(uint32_t column_family_id) {
  const std::string& wb_data = write_batch.Data();
  Slice entry_ptr = Slice(wb_data.data() + last_entry_offset,
                          wb_data.size() - last_entry_offset);
  // Extract key
  Slice key;
  bool success =
      ReadKeyFromWriteBatchEntry(&entry_ptr, &key, column_family_id != 0);
#ifdef NDEBUG
  (void)success;
#endif
  assert(success);

  const Comparator* const ucmp = comparator.GetComparator(column_family_id);
  size_t ts_sz = ucmp ? ucmp->timestamp_size() : 0;

  if (ts_sz > 0) {
    key.remove_suffix(ts_sz);
  }

  auto* mem = arena.Allocate(sizeof(WriteBatchIndexEntry));
  auto* index_entry =
      new (mem) WriteBatchIndexEntry(last_entry_offset, column_family_id,
                                     key.data() - wb_data.data(), key.size());
  skip_list.Insert(index_entry);
}

void WriteBatchWithIndex::Rep::Clear() {
  write_batch.Clear();
  ClearIndex();
}

void WriteBatchWithIndex::Rep::ClearIndex() {
  skip_list.~WriteBatchEntrySkipList();
  arena.~Arena();
  new (&arena) Arena();
  new (&skip_list) WriteBatchEntrySkipList(comparator, &arena);
  last_entry_offset = 0;
  last_sub_batch_offset = 0;
  sub_batch_cnt = 1;
}

Status WriteBatchWithIndex::Rep::ReBuildIndex() {
  Status s;

  ClearIndex();

  if (write_batch.Count() == 0) {
    // Nothing to re-index
    return s;
  }

  size_t offset = WriteBatchInternal::GetFirstOffset(&write_batch);

  Slice input(write_batch.Data());
  input.remove_prefix(offset);

  // Loop through all entries in Rep and add each one to the index
  uint32_t found = 0;
  while (s.ok() && !input.empty()) {
    Slice key, value, blob, xid;
    uint32_t column_family_id = 0;  // default
    char tag = 0;

    // set offset of current entry for call to AddNewEntry()
    last_entry_offset = input.data() - write_batch.Data().data();

    s = ReadRecordFromWriteBatch(&input, &tag, &column_family_id, &key, &value,
                                 &blob, &xid);
    if (!s.ok()) {
      break;
    }

    switch (tag) {
      case kTypeColumnFamilyValue:
      case kTypeValue:
        found++;
        if (!UpdateExistingEntryWithCfId(column_family_id, key, kPutRecord)) {
          AddNewEntry(column_family_id);
        }
        break;
      case kTypeColumnFamilyDeletion:
      case kTypeDeletion:
        found++;
        if (!UpdateExistingEntryWithCfId(column_family_id, key,
                                         kDeleteRecord)) {
          AddNewEntry(column_family_id);
        }
        break;
      case kTypeColumnFamilySingleDeletion:
      case kTypeSingleDeletion:
        found++;
        if (!UpdateExistingEntryWithCfId(column_family_id, key,
                                         kSingleDeleteRecord)) {
          AddNewEntry(column_family_id);
        }
        break;
      case kTypeColumnFamilyMerge:
      case kTypeMerge:
        found++;
        if (!UpdateExistingEntryWithCfId(column_family_id, key, kMergeRecord)) {
          AddNewEntry(column_family_id);
        }
        break;
      case kTypeLogData:
      case kTypeBeginPrepareXID:
      case kTypeBeginPersistedPrepareXID:
      case kTypeBeginUnprepareXID:
      case kTypeEndPrepareXID:
      case kTypeCommitXID:
      case kTypeCommitXIDAndTimestamp:
      case kTypeRollbackXID:
      case kTypeNoop:
        break;
      default:
        return Status::Corruption(
            "unknown WriteBatch tag in ReBuildIndex",
            std::to_string(static_cast<unsigned int>(tag)));
    }
  }

  if (s.ok() && found != write_batch.Count()) {
    s = Status::Corruption("WriteBatch has wrong count");
  }

  return s;
}

WriteBatchWithIndex::WriteBatchWithIndex(
    const Comparator* default_index_comparator, size_t reserved_bytes,
    bool overwrite_key, size_t max_bytes, size_t protection_bytes_per_key)
    : rep(new Rep(default_index_comparator, reserved_bytes, max_bytes,
                  overwrite_key, protection_bytes_per_key)) {}

WriteBatchWithIndex::WriteBatchWithIndex(Slice/*placeholder*/) {}

WriteBatchWithIndex::~WriteBatchWithIndex() {}

const Comparator* WriteBatchWithIndex::GetUserComparator(uint32_t cf_id) const {
  return rep->comparator.GetComparator(cf_id);
}

WriteBatch* WriteBatchWithIndex::GetWriteBatch() { return &rep->write_batch; }

size_t WriteBatchWithIndex::SubBatchCnt() { return rep->sub_batch_cnt; }

WBWIIterator* WriteBatchWithIndex::NewIterator() {
  return new WBWIIteratorImpl(0, &(rep->skip_list), &rep->write_batch,
                              &(rep->comparator));
}

WBWIIterator* WriteBatchWithIndex::NewIterator(
    ColumnFamilyHandle* column_family) {
  return new WBWIIteratorImpl(GetColumnFamilyID(column_family),
                              &(rep->skip_list), &rep->write_batch,
                              &(rep->comparator));
}

Iterator* WriteBatchWithIndex::NewIteratorWithBase(
    ColumnFamilyHandle* column_family, Iterator* base_iterator,
    const ReadOptions* read_options) {
  auto wbwiii =
      new WBWIIteratorImpl(GetColumnFamilyID(column_family), &(rep->skip_list),
                           &rep->write_batch, &rep->comparator);
  return new BaseDeltaIterator(column_family, base_iterator, wbwiii,
                               GetColumnFamilyUserComparator(column_family),
                               read_options);
}

Iterator* WriteBatchWithIndex::NewIteratorWithBase(Iterator* base_iterator) {
  // default column family's comparator
  auto wbwiii = new WBWIIteratorImpl(0, &(rep->skip_list), &rep->write_batch,
                                     &rep->comparator);
  return new BaseDeltaIterator(nullptr, base_iterator, wbwiii,
                               rep->comparator.default_comparator());
}

Status WriteBatchWithIndex::Put(ColumnFamilyHandle* column_family,
                                const Slice& key, const Slice& value) {
  rep->SetLastEntryOffset();
  auto s = rep->write_batch.Put(column_family, key, value);
  if (s.ok()) {
    rep->AddOrUpdateIndex(column_family, key, kPutRecord);
  }
  return s;
}

Status WriteBatchWithIndex::Put(const Slice& key, const Slice& value) {
  rep->SetLastEntryOffset();
  auto s = rep->write_batch.Put(key, value);
  if (s.ok()) {
    rep->AddOrUpdateIndex(key, kPutRecord);
  }
  return s;
}

Status WriteBatchWithIndex::Put(ColumnFamilyHandle* column_family,
                                const Slice& /*key*/, const Slice& /*ts*/,
                                const Slice& /*value*/) {
  if (!column_family) {
    return Status::InvalidArgument("column family handle cannot be nullptr");
  }
  // TODO: support WBWI::Put() with timestamp.
  return Status::NotSupported();
}

Status WriteBatchWithIndex::Delete(ColumnFamilyHandle* column_family,
                                   const Slice& key) {
  rep->SetLastEntryOffset();
  auto s = rep->write_batch.Delete(column_family, key);
  if (s.ok()) {
    rep->AddOrUpdateIndex(column_family, key, kDeleteRecord);
  }
  return s;
}

Status WriteBatchWithIndex::Delete(const Slice& key) {
  rep->SetLastEntryOffset();
  auto s = rep->write_batch.Delete(key);
  if (s.ok()) {
    rep->AddOrUpdateIndex(key, kDeleteRecord);
  }
  return s;
}

Status WriteBatchWithIndex::Delete(ColumnFamilyHandle* column_family,
                                   const Slice& /*key*/, const Slice& /*ts*/) {
  if (!column_family) {
    return Status::InvalidArgument("column family handle cannot be nullptr");
  }
  // TODO: support WBWI::Delete() with timestamp.
  return Status::NotSupported();
}

Status WriteBatchWithIndex::SingleDelete(ColumnFamilyHandle* column_family,
                                         const Slice& key) {
  rep->SetLastEntryOffset();
  auto s = rep->write_batch.SingleDelete(column_family, key);
  if (s.ok()) {
    rep->AddOrUpdateIndex(column_family, key, kSingleDeleteRecord);
  }
  return s;
}

Status WriteBatchWithIndex::SingleDelete(const Slice& key) {
  rep->SetLastEntryOffset();
  auto s = rep->write_batch.SingleDelete(key);
  if (s.ok()) {
    rep->AddOrUpdateIndex(key, kSingleDeleteRecord);
  }
  return s;
}

Status WriteBatchWithIndex::SingleDelete(ColumnFamilyHandle* column_family,
                                         const Slice& /*key*/,
                                         const Slice& /*ts*/) {
  if (!column_family) {
    return Status::InvalidArgument("column family handle cannot be nullptr");
  }
  // TODO: support WBWI::SingleDelete() with timestamp.
  return Status::NotSupported();
}

Status WriteBatchWithIndex::Merge(ColumnFamilyHandle* column_family,
                                  const Slice& key, const Slice& value) {
  rep->SetLastEntryOffset();
  auto s = rep->write_batch.Merge(column_family, key, value);
  if (s.ok()) {
    rep->AddOrUpdateIndex(column_family, key, kMergeRecord);
  }
  return s;
}

Status WriteBatchWithIndex::Merge(const Slice& key, const Slice& value) {
  rep->SetLastEntryOffset();
  auto s = rep->write_batch.Merge(key, value);
  if (s.ok()) {
    rep->AddOrUpdateIndex(key, kMergeRecord);
  }
  return s;
}

Status WriteBatchWithIndex::PutLogData(const Slice& blob) {
  return rep->write_batch.PutLogData(blob);
}

void WriteBatchWithIndex::Clear() { rep->Clear(); }

Status WriteBatchWithIndex::GetFromBatch(ColumnFamilyHandle* column_family,
                                         const DBOptions& options,
                                         const Slice& key, std::string* value) {
  Status s;
  WriteBatchWithIndexInternal wbwii(&options, column_family);
  auto result = wbwii.GetFromBatch(this, key, value, &s);

  switch (result) {
    case WBWIIteratorImpl::kFound:
    case WBWIIteratorImpl::kError:
      // use returned status
      break;
    case WBWIIteratorImpl::kDeleted:
    case WBWIIteratorImpl::kNotFound:
      s = Status::NotFound();
      break;
    case WBWIIteratorImpl::kMergeInProgress:
      s = Status::MergeInProgress();
      break;
    default:
      assert(false);
  }

  return s;
}

WBWIIterator::Result
WriteBatchWithIndex::GetFromBatchRaw(DB* db, ColumnFamilyHandle* cfh,
    const Slice& key, MergeContext* merge_context, std::string* value,
    Status* s) {
  WriteBatchWithIndexInternal wbwii(db, cfh);
  return wbwii.GetFromBatch(this, key, merge_context, value, s);
}

Status WriteBatchWithIndex::MergeKey(
          DB* db, ColumnFamilyHandle* column_family,
          const Slice& key, const Slice* origin_value,
          std::string* result, const MergeContext& mgcontext) {
  if (UNLIKELY(nullptr == column_family)) {
    return Status::InvalidArgument("Must provide a column_family");
  }
  auto cfh = static_cast<ColumnFamilyHandleImpl*>(column_family);
  const auto merge_operator = cfh->cfd()->ioptions()->merge_operator.get();
  if (UNLIKELY(merge_operator == nullptr)) {
    return Status::InvalidArgument(
        "Merge_operator must be set for column_family");
  }
  auto& idbo = static_cast<DBImpl*>(db->GetRootDB())->immutable_db_options();
  auto* statistics = idbo.statistics.get();
  auto* logger = idbo.info_log.get();
  auto* clock = idbo.clock;
  return MergeHelper::TimedFullMerge(merge_operator, key, origin_value,
                                     mgcontext.GetOperands(), result, logger,
                                     statistics, clock
#if (ROCKSDB_MAJOR * 10000 + ROCKSDB_MINOR * 10 + ROCKSDB_PATCH) >= 70090
                                     , nullptr // result_operand
                                     , true // update_num_ops_stats
#endif
                                     );
}

Status WriteBatchWithIndex::MergeKey(
          const DBOptions& options, ColumnFamilyHandle* column_family,
          const Slice& key, const Slice* origin_value,
          std::string* result, const MergeContext& mgcontext) {
  if (UNLIKELY(nullptr == column_family)) {
    return Status::InvalidArgument("Must provide a column_family");
  }
  auto cfh = static_cast<ColumnFamilyHandleImpl*>(column_family);
  const auto merge_operator = cfh->cfd()->ioptions()->merge_operator.get();
  if (UNLIKELY(merge_operator == nullptr)) {
    return Status::InvalidArgument(
        "Merge_operator must be set for column_family");
  }
  auto* statistics = options.statistics.get();
  auto* logger = options.info_log.get();
  auto* clock = options.env->GetSystemClock().get();
  return MergeHelper::TimedFullMerge(merge_operator, key, origin_value,
                                      mgcontext.GetOperands(), result, logger,
                                      statistics, clock
#if (ROCKSDB_MAJOR * 10000 + ROCKSDB_MINOR * 10 + ROCKSDB_PATCH) >= 70090
                                     , nullptr // result_operand
                                     , true // update_num_ops_stats
#endif
                                     );
}

Status WriteBatchWithIndex::GetFromBatchAndDB(DB* db,
                                              const ReadOptions& read_options,
                                              const Slice& key,
                                              std::string* value) {
  assert(value != nullptr);
  PinnableSlice pinnable_val(value);
  assert(!pinnable_val.IsPinned());
  auto s = GetFromBatchAndDB(db, read_options, db->DefaultColumnFamily(), key,
                             &pinnable_val);
  if (s.ok() && pinnable_val.IsPinned()) {
    value->assign(pinnable_val.data(), pinnable_val.size());
  }  // else value is already assigned
  return s;
}

Status WriteBatchWithIndex::GetFromBatchAndDB(DB* db,
                                              const ReadOptions& read_options,
                                              const Slice& key,
                                              PinnableSlice* pinnable_val) {
  return GetFromBatchAndDB(db, read_options, db->DefaultColumnFamily(), key,
                           pinnable_val);
}

Status WriteBatchWithIndex::GetFromBatchAndDB(DB* db,
                                              const ReadOptions& read_options,
                                              ColumnFamilyHandle* column_family,
                                              const Slice& key,
                                              std::string* value) {
  assert(value != nullptr);
  PinnableSlice pinnable_val(value);
  assert(!pinnable_val.IsPinned());
  auto s =
      GetFromBatchAndDB(db, read_options, column_family, key, &pinnable_val);
  if (s.ok() && pinnable_val.IsPinned()) {
    value->assign(pinnable_val.data(), pinnable_val.size());
  }  // else value is already assigned
  return s;
}

Status WriteBatchWithIndex::GetFromBatchAndDB(DB* db,
                                              const ReadOptions& read_options,
                                              ColumnFamilyHandle* column_family,
                                              const Slice& key,
                                              PinnableSlice* pinnable_val) {
  return GetFromBatchAndDB(db, read_options, column_family, key, pinnable_val,
                           nullptr);
}

#define RepGetUserComparator(cfh) \
    cfh ? cfh->GetComparator() : \
    rep ? rep->comparator.GetComparator(cfh) : nullptr

Status WriteBatchWithIndex::GetFromBatchAndDB(
    DB* db, const ReadOptions& read_options, ColumnFamilyHandle* column_family,
    const Slice& key, PinnableSlice* pinnable_val, ReadCallback* callback) {
#if defined(TOPLINGDB_WITH_TIMESTAMP)
  const Comparator* const ucmp = RepGetUserComparator(column_family);
  size_t ts_sz = ucmp ? ucmp->timestamp_size() : 0;
  if (ts_sz > 0 && !read_options.timestamp) {
    return Status::InvalidArgument("Must specify timestamp");
  }
#endif

  Status s;
  WriteBatchWithIndexInternal wbwii(db, column_family);

  // Since the lifetime of the WriteBatch is the same as that of the transaction
  // we cannot pin it as otherwise the returned value will not be available
  // after the transaction finishes.
  std::string& batch_value = *pinnable_val->GetSelf();
  auto result = wbwii.GetFromBatch(this, key, &batch_value, &s);

  if (result == WBWIIteratorImpl::kFound) {
    pinnable_val->PinSelf();
    return s;
  } else if (!s.ok() || result == WBWIIteratorImpl::kError) {
    return s;
  } else if (result == WBWIIteratorImpl::kDeleted) {
    return Status::NotFound();
  }
  assert(result == WBWIIteratorImpl::kMergeInProgress ||
         result == WBWIIteratorImpl::kNotFound);

  // Did not find key in batch OR could not resolve Merges.  Try DB.
  if (!callback) {
    s = db->Get(read_options, column_family, key, pinnable_val);
  } else {
    DBImpl::GetImplOptions get_impl_options;
    get_impl_options.column_family = column_family;
    get_impl_options.value = pinnable_val;
    get_impl_options.callback = callback;
    s = static_cast_with_check<DBImpl>(db->GetRootDB())
            ->GetImpl(read_options, key, get_impl_options);
  }

  if (s.ok() || s.IsNotFound()) {  // DB Get Succeeded
    if (result == WBWIIteratorImpl::kMergeInProgress) {
      // Merge result from DB with merges in Batch
      std::string merge_result;
      if (s.ok()) {
        s = wbwii.MergeKey(key, pinnable_val, &merge_result);
      } else {  // Key not present in db (s.IsNotFound())
        s = wbwii.MergeKey(key, nullptr, &merge_result);
      }
      if (s.ok()) {
        pinnable_val->Reset();
        *pinnable_val->GetSelf() = std::move(merge_result);
        pinnable_val->PinSelf();
      }
    }
  }

  return s;
}

void WriteBatchWithIndex::MultiGetFromBatchAndDB(
    DB* db, const ReadOptions& read_options, ColumnFamilyHandle* column_family,
    const size_t num_keys, const Slice* keys, PinnableSlice* values,
    Status* statuses, bool sorted_input) {
  MultiGetFromBatchAndDB(db, read_options, column_family, num_keys, keys,
                         values, statuses, sorted_input,
                         read_options.read_callback);
}

void WriteBatchWithIndex::MultiGetFromBatchAndDB(
    DB* db, const ReadOptions& read_options, ColumnFamilyHandle* column_family,
    const size_t num_keys, const Slice* keys, PinnableSlice* values,
    Status* statuses, bool sorted_input, ReadCallback* callback) {
#if defined(TOPLINGDB_WITH_TIMESTAMP)
  const Comparator* const ucmp = RepGetUserComparator(column_family);
  size_t ts_sz = ucmp ? ucmp->timestamp_size() : 0;
  if (ts_sz > 0 && !read_options.timestamp) {
    for (size_t i = 0; i < num_keys; ++i) {
      statuses[i] = Status::InvalidArgument("Must specify timestamp");
    }
    return;
  }
#endif
  struct Elem : public MergeContext {
    Elem(WBWIIteratorImpl::Result wbwi_result1, size_t idx, MergeContext&& mg)
     : MergeContext(std::move(mg)) {
      ext_flags_ = uint32_t(idx);
      ext_uint16_ = wbwi_result1;
    }
    WBWIIteratorImpl::Result wbwi_result() const {
      return (WBWIIteratorImpl::Result)(ext_uint16_);
    }
    size_t full_index() const { return ext_flags_; }
  };
  TERARK_FAST_ALLOC(Elem, merges, num_keys);
  TERARK_FAST_ALLOC(Slice, db_keys, num_keys);
  size_t num_get_db = 0;
  for (size_t i = 0; i < num_keys; ++i) {
    MergeContext merge_context;
    std::string batch_value;
    Status* s = &statuses[i];
    PinnableSlice* pinnable_val = &values[i];
    pinnable_val->Reset();
    auto result = GetFromBatchRaw(db, column_family, keys[i],
                                  &merge_context, &batch_value, s);
    if (result == WBWIIteratorImpl::kFound) {
      *pinnable_val->GetSelf() = std::move(batch_value);
      pinnable_val->PinSelf();
      continue;
    }
    if (result == WBWIIteratorImpl::kDeleted) {
      *s = Status::NotFound();
      continue;
    }
    if (result == WBWIIteratorImpl::kError) {
      continue;
    }
    assert(result == WBWIIteratorImpl::kMergeInProgress ||
           result == WBWIIteratorImpl::kNotFound);
<<<<<<< HEAD
    key_context.emplace_back(column_family, keys[i], &values[i],
                             /* columns */ nullptr, /* timestamp */ nullptr,
                             &statuses[i]);
    merges.emplace_back(result, std::move(merge_context));
  }

  for (KeyContext& key : key_context) {
    sorted_keys.emplace_back(&key);
=======
    db_keys[num_get_db] = keys[i];
    new(merges + num_get_db)Elem{result, i, std::move(merge_context)};
    num_get_db++;
>>>>>>> 8f67bd11
  }
  TERARK_FAST_ARRAY(PinnableSlice, db_values, num_get_db);
  TERARK_FAST_ARRAY(Status, db_statuses, num_get_db);

  // Did not find key in batch OR could not resolve Merges.  Try DB.
  DBImpl* rdb = static_cast_with_check<DBImpl>(db->GetRootDB());

  // patch: read_options.read_callback is not thread-safe
  ReadCallback* old_callback = read_options.read_callback;
  read_options.read_callback = callback;
  rdb->MultiGet(read_options, column_family,
                num_get_db, db_keys, db_values, db_statuses);
  read_options.read_callback = old_callback;

  for (size_t index = 0; index < num_get_db; index++) {
    size_t full_index = merges[index].full_index();
    const Slice& key = db_keys[index];
    Status& s = statuses[full_index] = std::move(db_statuses[index]);
    if (s.ok() || s.IsNotFound()) { // DB Get Succeeded
      auto& mg = merges[index];
      if (mg.wbwi_result() == WBWIIteratorImpl::kMergeInProgress) {
        // topling comment: prev MergeKey() in wbwii.GetFromBatch is a waste
        std::string merged_value;
        // Merge result from DB with merges in Batch
        PinnableSlice* db_value = s.ok() ? &db_values[index] : nullptr;
        s = MergeKey(db, column_family, key, db_value, &merged_value, mg);
        if (s.ok()) {
          values[full_index].Reset();
          *values[full_index].GetSelf() = std::move(merged_value);
          values[full_index].PinSelf();
        }
      }
      else {
        values[full_index] = std::move(db_values[index]);
      }
    }
    else {
      values[full_index] = std::move(db_values[index]);
    }
  }
  TERARK_FAST_CLEAN(db_statuses, num_get_db, num_get_db);
  TERARK_FAST_CLEAN(db_values, num_get_db, num_get_db);
  TERARK_FAST_CLEAN(db_keys, num_get_db, num_keys);
  TERARK_FAST_CLEAN(merges, num_get_db, num_keys);
}

void WriteBatchWithIndex::SetSavePoint() { rep->write_batch.SetSavePoint(); }

Status WriteBatchWithIndex::RollbackToSavePoint() {
  Status s = rep->write_batch.RollbackToSavePoint();

  if (s.ok()) {
    rep->sub_batch_cnt = 1;
    rep->last_sub_batch_offset = 0;
    s = rep->ReBuildIndex();
  }

  return s;
}

Status WriteBatchWithIndex::PopSavePoint() {
  return rep->write_batch.PopSavePoint();
}

void WriteBatchWithIndex::SetMaxBytes(size_t max_bytes) {
  rep->write_batch.SetMaxBytes(max_bytes);
}

size_t WriteBatchWithIndex::GetDataSize() const {
  return rep->write_batch.GetDataSize();
}

const Comparator* WriteBatchWithIndexInternal::GetUserComparator(
    const WriteBatchWithIndex& wbwi, uint32_t cf_id) {
#if 0
  const WriteBatchEntryComparator& ucmps = wbwi.rep->comparator;
  return ucmps.GetComparator(cf_id);
#else // topling
  return wbwi.GetUserComparator(cf_id);
#endif
}

//---------------------------------------------------------------------------

WBWIFactory::~WBWIFactory() {
  // do nothing
}
class SkipListWBWIFactory : public WBWIFactory {
public:
  const char* Name() const noexcept final { return "SkipList"; }
  WriteBatchWithIndex* NewWriteBatchWithIndex(
      const Comparator* default_comparator, bool overwrite_key,
      size_t prot) final {
    return new WriteBatchWithIndex(default_comparator, 0, overwrite_key, 0, prot);
  }
};
std::shared_ptr<WBWIFactory> SingleSkipListWBWIFactory() {
  static auto fac = std::make_shared<SkipListWBWIFactory>();
  return fac;
}

}  // namespace ROCKSDB_NAMESPACE<|MERGE_RESOLUTION|>--- conflicted
+++ resolved
@@ -483,10 +483,9 @@
   return MergeHelper::TimedFullMerge(merge_operator, key, origin_value,
                                      mgcontext.GetOperands(), result, logger,
                                      statistics, clock
-#if (ROCKSDB_MAJOR * 10000 + ROCKSDB_MINOR * 10 + ROCKSDB_PATCH) >= 70090
                                      , nullptr // result_operand
                                      , true // update_num_ops_stats
-#endif
+                                     , nullptr
                                      );
 }
 
@@ -509,10 +508,9 @@
   return MergeHelper::TimedFullMerge(merge_operator, key, origin_value,
                                       mgcontext.GetOperands(), result, logger,
                                       statistics, clock
-#if (ROCKSDB_MAJOR * 10000 + ROCKSDB_MINOR * 10 + ROCKSDB_PATCH) >= 70090
                                      , nullptr // result_operand
                                      , true // update_num_ops_stats
-#endif
+                                     , nullptr
                                      );
 }
 
@@ -690,20 +688,9 @@
     }
     assert(result == WBWIIteratorImpl::kMergeInProgress ||
            result == WBWIIteratorImpl::kNotFound);
-<<<<<<< HEAD
-    key_context.emplace_back(column_family, keys[i], &values[i],
-                             /* columns */ nullptr, /* timestamp */ nullptr,
-                             &statuses[i]);
-    merges.emplace_back(result, std::move(merge_context));
-  }
-
-  for (KeyContext& key : key_context) {
-    sorted_keys.emplace_back(&key);
-=======
     db_keys[num_get_db] = keys[i];
     new(merges + num_get_db)Elem{result, i, std::move(merge_context)};
     num_get_db++;
->>>>>>> 8f67bd11
   }
   TERARK_FAST_ARRAY(PinnableSlice, db_values, num_get_db);
   TERARK_FAST_ARRAY(Status, db_statuses, num_get_db);
