// Copyright (c) 2014 The LevelDB Authors. All rights reserved.
// Use of this source code is governed by a BSD-style license that can be
// found in the LICENSE file. See the AUTHORS file for names of contributors.
//
// Copyright (c) Facebook, Inc. and its affiliates. All Rights Reserved.

#pragma once

#include <chrono>
#include <memory>
#include <string>
#include <unordered_map>
#include <vector>
#include "rocksdb/compaction_job_stats.h"
#include "rocksdb/status.h"
#include "rocksdb/table_properties.h"

namespace ROCKSDB_NAMESPACE {

typedef std::unordered_map<std::string, std::shared_ptr<const TableProperties>>
    TablePropertiesCollection;

class DB;
class ColumnFamilyHandle;
class Status;
struct CompactionJobStats;
enum CompressionType : unsigned char;

enum class TableFileCreationReason {
  kFlush,
  kCompaction,
  kRecovery,
  kMisc,
};

struct TableFileCreationBriefInfo {
  // the name of the database where the file was created
  std::string db_name;
  // the name of the column family where the file was created.
  std::string cf_name;
  // the path to the created file.
  std::string file_path;
  // the id of the job (which could be flush or compaction) that
  // created the file.
  int job_id;
  // reason of creating the table.
  TableFileCreationReason reason;
};

struct TableFileCreationInfo : public TableFileCreationBriefInfo {
  TableFileCreationInfo() : file_size(uint64_t(-1)) {}
  explicit TableFileCreationInfo(TableProperties&& prop)
      : file_size(uint64_t(-1)), table_properties(prop) {}
  // the size of the file.
  uint64_t file_size;
  // Detailed properties of the created file.
  TableProperties table_properties;
  // The status indicating whether the creation was successful or not.
  Status status;
};

enum class CompactionReason : int {
  kUnknown = 0,
  // [Level] number of L0 files > level0_file_num_compaction_trigger
  kLevelL0FilesNum,
  // [Level] total size of level > MaxBytesForLevel()
  kLevelMaxLevelSize,
  // [Universal] Compacting for size amplification
  kUniversalSizeAmplification,
  // [Universal] Compacting for size ratio
  kUniversalSizeRatio,
  // [Universal] number of sorted runs > level0_file_num_compaction_trigger
  kUniversalSortedRunNum,
  // [FIFO] total size > max_table_files_size
  kFIFOMaxSize,
  // [FIFO] reduce number of files.
  kFIFOReduceNumFiles,
  // [FIFO] files with creation time < (current_time - interval)
  kFIFOTtl,
  // Manual compaction
  kManualCompaction,
  // DB::SuggestCompactRange() marked files for compaction
  kFilesMarkedForCompaction,
  // [Level] Automatic compaction within bottommost level to cleanup duplicate
  // versions of same user key, usually due to a released snapshot.
  kBottommostFiles,
<<<<<<< HEAD
  // Compaction based on TTL
  kTtl,
  // According to the comments in flush_job.cc, RocksDB treats flush as
  // a level 0 compaction in internal stats.
  kFlush,
  // Compaction caused by external sst file ingestion
  kExternalSstIngestion,
  // Compaction due to SST file being too old
  kPeriodicCompaction,
  // total number of compaction reasons, new reasons must be added above this.
  kNumOfReasons,
};

enum class FlushReason : int {
  kOthers = 0x00,
  kGetLiveFiles = 0x01,
  kShutDown = 0x02,
  kExternalFileIngestion = 0x03,
  kManualCompaction = 0x04,
  kWriteBufferManager = 0x05,
  kWriteBufferFull = 0x06,
  kTest = 0x07,
  kDeleteFiles = 0x08,
  kAutoCompaction = 0x09,
  kManualFlush = 0x0a,
  kErrorRecovery = 0xb,
=======
  // [Universal] continue compact ( interrupted by partial remove )
  kUniversalContinue,
  // [Universal] trivial move files
  kUniversalTrivialMove,
>>>>>>> 2c79f4db
};

enum class BackgroundErrorReason {
  kFlush,
  kCompaction,
  kWriteCallback,
  kMemTable,
};

enum class WriteStallCondition {
  kNormal,
  kDelayed,
  kStopped,
};

struct WriteStallInfo {
  // the name of the column family
  std::string cf_name;
  // state of the write controller
  struct {
    WriteStallCondition cur;
    WriteStallCondition prev;
  } condition;
};

#ifndef ROCKSDB_LITE

struct TableFileDeletionInfo {
  // The name of the database where the file was deleted.
  std::string db_name;
  // The path to the deleted file.
  std::string file_path;
  // The id of the job which deleted the file.
  int job_id;
  // The status indicating whether the deletion was successful or not.
  Status status;
};

struct FileOperationInfo {
  using TimePoint = std::chrono::time_point<std::chrono::system_clock,
                                            std::chrono::nanoseconds>;

  const std::string& path;
  uint64_t offset;
  size_t length;
  const TimePoint& start_timestamp;
  const TimePoint& finish_timestamp;
  Status status;
  FileOperationInfo(const std::string& _path, const TimePoint& start,
                    const TimePoint& finish)
      : path(_path), start_timestamp(start), finish_timestamp(finish) {}
};

struct FlushJobInfo {
  // the id of the column family
  uint32_t cf_id;
  // the name of the column family
  std::string cf_name;
  // the path to the newly created file
  std::string file_path;
  // the file number of the newly created file
  uint64_t file_number;
  // the oldest blob file referenced by the newly created file
  uint64_t oldest_blob_file_number;
  // the id of the thread that completed this flush job.
  uint64_t thread_id;
  // the job id, which is unique in the same thread.
  int job_id;
  // If true, then rocksdb is currently slowing-down all writes to prevent
  // creating too many Level 0 files as compaction seems not able to
  // catch up the write request speed.  This indicates that there are
  // too many files in Level 0.
  bool triggered_writes_slowdown;
  // If true, then rocksdb is currently blocking any writes to prevent
  // creating more L0 files.  This indicates that there are too many
  // files in level 0.  Compactions should try to compact L0 files down
  // to lower levels as soon as possible.
  bool triggered_writes_stop;
  // The smallest sequence number in the newly created file
  SequenceNumber smallest_seqno;
  // The largest sequence number in the newly created file
  SequenceNumber largest_seqno;
  // Table properties of the table being flushed
  TableProperties table_properties;

  FlushReason flush_reason;
};

<<<<<<< HEAD
struct CompactionFileInfo {
  // The level of the file.
  int level;

  // The file number of the file.
  uint64_t file_number;

  // The file number of the oldest blob file this SST file references.
  uint64_t oldest_blob_file_number;
};
=======
struct CompactionJobInfo {
private:
  void init();
public:
  CompactionJobInfo() {
    init();
  }
  explicit CompactionJobInfo(const CompactionJobStats& _stats) :
      stats(_stats) {
    init();
  }
>>>>>>> 2c79f4db

struct CompactionJobInfo {
  // the id of the column family where the compaction happened.
  uint32_t cf_id;
  // the name of the column family where the compaction happened.
  std::string cf_name;
  // the status indicating whether the compaction was successful or not.
  Status status;
  // the id of the thread that completed this compaction job.
  uint64_t thread_id;
  // the job id, which is unique in the same thread.
  int job_id;
  // the smallest input level of the compaction.
  int base_input_level;
  // the output level of the compaction.
  int output_level;

  // The following variables contain information about compaction inputs
  // and outputs. A file may appear in both the input and output lists
  // if it was simply moved to a different level. The order of elements
  // is the same across input_files and input_file_infos; similarly, it is
  // the same across output_files and output_file_infos.

  // The names of the compaction input files.
  std::vector<std::string> input_files;

  // Additional information about the compaction input files.
  std::vector<CompactionFileInfo> input_file_infos;

  // The names of the compaction output files.
  std::vector<std::string> output_files;

  // Additional information about the compaction output files.
  std::vector<CompactionFileInfo> output_file_infos;

  // Table properties for input and output tables.
  // The map is keyed by values from input_files and output_files.
  TablePropertiesCollection table_properties;

  // Reason to run the compaction
  CompactionReason compaction_reason;

  // Compression algorithm used for output files
  CompressionType compression;

  // If non-null, this variable stores detailed information
  // about this compaction.
  CompactionJobStats stats;
};

struct MemTableInfo {
  // the name of the column family to which memtable belongs
  std::string cf_name;
  // Sequence number of the first element that was inserted
  // into the memtable.
  SequenceNumber first_seqno;
  // Sequence number that is guaranteed to be smaller than or equal
  // to the sequence number of any key that could be inserted into this
  // memtable. It can then be assumed that any write with a larger(or equal)
  // sequence number will be present in this memtable or a later memtable.
  SequenceNumber earliest_seqno;
  // Total number of entries in memtable
  uint64_t num_entries;
  // Total number of deletes in memtable
  uint64_t num_deletes;
};

struct ExternalFileIngestionInfo {
  // the name of the column family
  std::string cf_name;
  // Path of the file outside the DB
  std::string external_file_path;
  // Path of the file inside the DB
  std::string internal_file_path;
  // The global sequence number assigned to keys in this file
  SequenceNumber global_seqno;
  // Table properties of the table being flushed
  TableProperties table_properties;
};

// EventListener class contains a set of callback functions that will
// be called when specific RocksDB event happens such as flush.  It can
// be used as a building block for developing custom features such as
// stats-collector or external compaction algorithm.
//
// Note that callback functions should not run for an extended period of
// time before the function returns, otherwise RocksDB may be blocked.
// For example, it is not suggested to do DB::CompactFiles() (as it may
// run for a long while) or issue many of DB::Put() (as Put may be blocked
// in certain cases) in the same thread in the EventListener callback.
// However, doing DB::CompactFiles() and DB::Put() in another thread is
// considered safe.
//
// [Threading] All EventListener callback will be called using the
// actual thread that involves in that specific event.   For example, it
// is the RocksDB background flush thread that does the actual flush to
// call EventListener::OnFlushCompleted().
//
// [Locking] All EventListener callbacks are designed to be called without
// the current thread holding any DB mutex. This is to prevent potential
// deadlock and performance issue when using EventListener callback
// in a complex way.
class EventListener {
 public:
  // A callback function to RocksDB which will be called whenever a
  // registered RocksDB flushes a file.  The default implementation is
  // no-op.
  //
  // Note that the this function must be implemented in a way such that
  // it should not run for an extended period of time before the function
  // returns.  Otherwise, RocksDB may be blocked.
  virtual void OnFlushCompleted(DB* /*db*/,
                                const FlushJobInfo& /*flush_job_info*/) {}

  // A callback function to RocksDB which will be called before a
  // RocksDB starts to flush memtables.  The default implementation is
  // no-op.
  //
  // Note that the this function must be implemented in a way such that
  // it should not run for an extended period of time before the function
  // returns.  Otherwise, RocksDB may be blocked.
  virtual void OnFlushBegin(DB* /*db*/,
                            const FlushJobInfo& /*flush_job_info*/) {}

  // A callback function for RocksDB which will be called whenever
  // a SST file is deleted.  Different from OnCompactionCompleted and
  // OnFlushCompleted, this callback is designed for external logging
  // service and thus only provide string parameters instead
  // of a pointer to DB.  Applications that build logic basic based
  // on file creations and deletions is suggested to implement
  // OnFlushCompleted and OnCompactionCompleted.
  //
  // Note that if applications would like to use the passed reference
  // outside this function call, they should make copies from the
  // returned value.
  virtual void OnTableFileDeleted(const TableFileDeletionInfo& /*info*/) {}

  // A callback function to RocksDB which will be called before a
  // RocksDB starts to compact.  The default implementation is
  // no-op.
  //
  // Note that the this function must be implemented in a way such that
  // it should not run for an extended period of time before the function
  // returns.  Otherwise, RocksDB may be blocked.
  virtual void OnCompactionBegin(DB* /*db*/, const CompactionJobInfo& /*ci*/) {}

  // A callback function for RocksDB which will be called whenever
  // a registered RocksDB compacts a file. The default implementation
  // is a no-op.
  //
  // Note that this function must be implemented in a way such that
  // it should not run for an extended period of time before the function
  // returns. Otherwise, RocksDB may be blocked.
  //
  // @param db a pointer to the rocksdb instance which just compacted
  //   a file.
  // @param ci a reference to a CompactionJobInfo struct. 'ci' is released
  //  after this function is returned, and must be copied if it is needed
  //  outside of this function.
  virtual void OnCompactionCompleted(DB* /*db*/,
                                     const CompactionJobInfo& /*ci*/) {}

  // A callback function for RocksDB which will be called whenever
  // a SST file is created.  Different from OnCompactionCompleted and
  // OnFlushCompleted, this callback is designed for external logging
  // service and thus only provide string parameters instead
  // of a pointer to DB.  Applications that build logic basic based
  // on file creations and deletions is suggested to implement
  // OnFlushCompleted and OnCompactionCompleted.
  //
  // Historically it will only be called if the file is successfully created.
  // Now it will also be called on failure case. User can check info.status
  // to see if it succeeded or not.
  //
  // Note that if applications would like to use the passed reference
  // outside this function call, they should make copies from these
  // returned value.
  virtual void OnTableFileCreated(const TableFileCreationInfo& /*info*/) {}

  // A callback function for RocksDB which will be called before
  // a SST file is being created. It will follow by OnTableFileCreated after
  // the creation finishes.
  //
  // Note that if applications would like to use the passed reference
  // outside this function call, they should make copies from these
  // returned value.
  virtual void OnTableFileCreationStarted(
      const TableFileCreationBriefInfo& /*info*/) {}

  // A callback function for RocksDB which will be called before
  // a memtable is made immutable.
  //
  // Note that the this function must be implemented in a way such that
  // it should not run for an extended period of time before the function
  // returns.  Otherwise, RocksDB may be blocked.
  //
  // Note that if applications would like to use the passed reference
  // outside this function call, they should make copies from these
  // returned value.
  virtual void OnMemTableSealed(const MemTableInfo& /*info*/) {}

  // A callback function for RocksDB which will be called before
  // a column family handle is deleted.
  //
  // Note that the this function must be implemented in a way such that
  // it should not run for an extended period of time before the function
  // returns.  Otherwise, RocksDB may be blocked.
  // @param handle is a pointer to the column family handle to be deleted
  // which will become a dangling pointer after the deletion.
  virtual void OnColumnFamilyHandleDeletionStarted(
      ColumnFamilyHandle* /*handle*/) {}

  // A callback function for RocksDB which will be called after an external
  // file is ingested using IngestExternalFile.
  //
  // Note that the this function will run on the same thread as
  // IngestExternalFile(), if this function is blocked, IngestExternalFile()
  // will be blocked from finishing.
  virtual void OnExternalFileIngested(
      DB* /*db*/, const ExternalFileIngestionInfo& /*info*/) {}

  // A callback function for RocksDB which will be called before setting the
  // background error status to a non-OK value. The new background error status
  // is provided in `bg_error` and can be modified by the callback. E.g., a
  // callback can suppress errors by resetting it to Status::OK(), thus
  // preventing the database from entering read-only mode. We do not provide any
  // guarantee when failed flushes/compactions will be rescheduled if the user
  // suppresses an error.
  //
  // Note that this function can run on the same threads as flush, compaction,
  // and user writes. So, it is extremely important not to perform heavy
  // computations or blocking calls in this function.
  virtual void OnBackgroundError(BackgroundErrorReason /* reason */,
                                 Status* /* bg_error */) {}

  // A callback function for RocksDB which will be called whenever a change
  // of superversion triggers a change of the stall conditions.
  //
  // Note that the this function must be implemented in a way such that
  // it should not run for an extended period of time before the function
  // returns.  Otherwise, RocksDB may be blocked.
  virtual void OnStallConditionsChanged(const WriteStallInfo& /*info*/) {}

  // A callback function for RocksDB which will be called whenever a file read
  // operation finishes.
  virtual void OnFileReadFinish(const FileOperationInfo& /* info */) {}

  // A callback function for RocksDB which will be called whenever a file write
  // operation finishes.
  virtual void OnFileWriteFinish(const FileOperationInfo& /* info */) {}

  // If true, the OnFileReadFinish and OnFileWriteFinish will be called. If
  // false, then they won't be called.
  virtual bool ShouldBeNotifiedOnFileIO() { return false; }

  // A callback function for RocksDB which will be called just before
  // starting the automatic recovery process for recoverable background
  // errors, such as NoSpace(). The callback can suppress the automatic
  // recovery by setting *auto_recovery to false. The database will then
  // have to be transitioned out of read-only mode by calling DB::Resume()
  virtual void OnErrorRecoveryBegin(BackgroundErrorReason /* reason */,
                                    Status /* bg_error */,
                                    bool* /* auto_recovery */) {}

  // A callback function for RocksDB which will be called once the database
  // is recovered from read-only mode after an error. When this is called, it
  // means normal writes to the database can be issued and the user can
  // initiate any further recovery actions needed
  virtual void OnErrorRecoveryCompleted(Status /* old_bg_error */) {}

  virtual ~EventListener() {}
};

#else

class EventListener {};
struct FlushJobInfo {};

#endif  // ROCKSDB_LITE

}  // namespace ROCKSDB_NAMESPACE<|MERGE_RESOLUTION|>--- conflicted
+++ resolved
@@ -84,7 +84,6 @@
   // [Level] Automatic compaction within bottommost level to cleanup duplicate
   // versions of same user key, usually due to a released snapshot.
   kBottommostFiles,
-<<<<<<< HEAD
   // Compaction based on TTL
   kTtl,
   // According to the comments in flush_job.cc, RocksDB treats flush as
@@ -111,12 +110,6 @@
   kAutoCompaction = 0x09,
   kManualFlush = 0x0a,
   kErrorRecovery = 0xb,
-=======
-  // [Universal] continue compact ( interrupted by partial remove )
-  kUniversalContinue,
-  // [Universal] trivial move files
-  kUniversalTrivialMove,
->>>>>>> 2c79f4db
 };
 
 enum class BackgroundErrorReason {
@@ -205,7 +198,6 @@
   FlushReason flush_reason;
 };
 
-<<<<<<< HEAD
 struct CompactionFileInfo {
   // The level of the file.
   int level;
@@ -216,19 +208,6 @@
   // The file number of the oldest blob file this SST file references.
   uint64_t oldest_blob_file_number;
 };
-=======
-struct CompactionJobInfo {
-private:
-  void init();
-public:
-  CompactionJobInfo() {
-    init();
-  }
-  explicit CompactionJobInfo(const CompactionJobStats& _stats) :
-      stats(_stats) {
-    init();
-  }
->>>>>>> 2c79f4db
 
 struct CompactionJobInfo {
   // the id of the column family where the compaction happened.
