--- conflicted
+++ resolved
@@ -148,15 +148,9 @@
         window_stats_[static_cast<size_t>(next_window)];
 
     if (!stats_to_drop.Empty()) {
-<<<<<<< HEAD
       for (size_t b = 0; b < stats_.num_buckets_; b++) {
         stats_.buckets_[b].fetch_sub(stats_to_drop.bucket_at(b),
                                      std::memory_order_relaxed);
-=======
-      for (size_t b = 0; b < stats_.num_buckets_; b++){
-        auto cnt_b = stats_to_drop.buckets_[b].load(std::memory_order_relaxed);
-        stats_.buckets_[b].fetch_sub(cnt_b, std::memory_order_relaxed);
->>>>>>> 610230be
       }
 
       if (stats_.min() == stats_to_drop.min()) {
