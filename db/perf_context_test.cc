--- conflicted
+++ resolved
@@ -187,12 +187,7 @@
   uint64_t elapsed = 0;
   std::vector<uint64_t> timings(kTotalIterations);
 
-<<<<<<< HEAD
-  StopWatch timer(SystemClock::Default().get(), nullptr, 0,
-                  Histograms::HISTOGRAM_ENUM_MAX, &elapsed);
-=======
   StopWatchEx timer(SystemClock::Default().get(), nullptr, 0, &elapsed);
->>>>>>> 8f67bd11
   for (auto& timing : timings) {
     timing = elapsed;
   }
