--- conflicted
+++ resolved
@@ -10,15 +10,7 @@
 #include "utilities/merge_operators.h"
 #include "utilities/merge_operators/put_operator.h"
 
-<<<<<<< HEAD
-namespace {  // anonymous namespace
-
-using ROCKSDB_NAMESPACE::Logger;
-using ROCKSDB_NAMESPACE::MergeOperator;
-using ROCKSDB_NAMESPACE::Slice;
-=======
 namespace ROCKSDB_NAMESPACE {
->>>>>>> 49ce8a10
 
 // A merge operator that mimics Put semantics
 // Since this merge-operator will not be used in production,
@@ -56,9 +48,6 @@
   return true;
 }
 
-<<<<<<< HEAD
-}  // end of anonymous namespace
-=======
 bool PutOperatorV2::FullMerge(
     const Slice& /*key*/, const Slice* /*existing_value*/,
     const std::deque<std::string>& /*operand_sequence*/,
@@ -66,7 +55,6 @@
   assert(false);
   return false;
 }
->>>>>>> 49ce8a10
 
 bool PutOperatorV2::FullMergeV2(const MergeOperationInput& merge_in,
                                 MergeOperationOutput* merge_out) const {
