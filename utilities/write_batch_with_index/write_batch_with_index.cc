//  Copyright (c) 2011-present, Facebook, Inc.  All rights reserved.
//  This source code is licensed under both the GPLv2 (found in the
//  COPYING file in the root directory) and Apache 2.0 License
//  (found in the LICENSE.Apache file in the root directory).

#include "rocksdb/utilities/write_batch_with_index.h"

#include <cassert>
#include <memory>

#include "db/column_family.h"
#include "db/db_impl/db_impl.h"
#include "db/dbformat.h"
#include "db/merge_context.h"
#include "db/merge_helper.h"
#include "db/wide/wide_columns_helper.h"
#include "memory/arena.h"
#include "memtable/skiplist.h"
#include "options/db_options.h"
#include "rocksdb/comparator.h"
#include "rocksdb/iterator.h"
#include "util/cast_util.h"
#include "util/string_util.h"
#include "utilities/write_batch_with_index/write_batch_with_index_internal.h"

#include <terark/util/function.hpp>

namespace ROCKSDB_NAMESPACE {
struct WriteBatchWithIndex::Rep {
  explicit Rep(const Comparator* index_comparator, size_t reserved_bytes = 0,
               size_t max_bytes = 0, bool _overwrite_key = false,
               size_t protection_bytes_per_key = 0)
      : write_batch(reserved_bytes, max_bytes, protection_bytes_per_key,
                    index_comparator ? index_comparator->timestamp_size() : 0),
        comparator(index_comparator, &write_batch),
        skip_list(comparator, &arena),
        overwrite_key(_overwrite_key),
        last_entry_offset(0),
        last_sub_batch_offset(0),
        sub_batch_cnt(1) {}
  ReadableWriteBatch write_batch;
  WriteBatchEntryComparator comparator;
  Arena arena;
  WriteBatchEntrySkipList skip_list;
  bool overwrite_key;
  size_t last_entry_offset;
  // The starting offset of the last sub-batch. A sub-batch starts right before
  // inserting a key that is a duplicate of a key in the last sub-batch. Zero,
  // the default, means that no duplicate key is detected so far.
  size_t last_sub_batch_offset;
  // Total number of sub-batches in the write batch. Default is 1.
  size_t sub_batch_cnt;

  // Remember current offset of internal write batch, which is used as
  // the starting offset of the next record.
  void SetLastEntryOffset() { last_entry_offset = write_batch.GetDataSize(); }

  // In overwrite mode, find the existing entry for the same key and update it
  // to point to the current entry.
  // Return true if the key is found and updated.
  bool UpdateExistingEntry(ColumnFamilyHandle* column_family, const Slice& key,
                           WriteType type);
  bool UpdateExistingEntryWithCfId(uint32_t column_family_id, const Slice& key,
                                   WriteType type);

  // Add the recent entry to the update.
  // In overwrite mode, if key already exists in the index, update it.
  void AddOrUpdateIndex(ColumnFamilyHandle* column_family, const Slice& key,
                        WriteType type);
  void AddOrUpdateIndex(const Slice& key, WriteType type);

  // Allocate an index entry pointing to the last entry in the write batch and
  // put it to skip list.
  void AddNewEntry(uint32_t column_family_id);

  // Clear all updates buffered in this batch.
  void Clear();
  void ClearIndex();

  // Rebuild index by reading all records from the batch.
  // Returns non-ok status on corruption.
  Status ReBuildIndex();
};

bool WriteBatchWithIndex::Rep::UpdateExistingEntry(
    ColumnFamilyHandle* column_family, const Slice& key, WriteType type) {
  uint32_t cf_id = GetColumnFamilyID(column_family);
  return UpdateExistingEntryWithCfId(cf_id, key, type);
}

bool WriteBatchWithIndex::Rep::UpdateExistingEntryWithCfId(
    uint32_t column_family_id, const Slice& key, WriteType type) {
  if (!overwrite_key) {
    return false;
  }

  WBWIIteratorImpl iter(column_family_id, &skip_list, &write_batch,
                        &comparator);
  iter.Seek(key);
  if (!iter.Valid()) {
    return false;
  } else if (!iter.MatchesKey(column_family_id, key)) {
    return false;
  } else {
    // Move to the end of this key (NextKey-Prev)
    iter.NextKey();  // Move to the next key
    if (iter.Valid()) {
      iter.Prev();  // Move back one entry
    } else {
      iter.SeekToLast();
    }
  }
  WriteBatchIndexEntry* non_const_entry =
      const_cast<WriteBatchIndexEntry*>(iter.GetRawEntry());
  if (LIKELY(last_sub_batch_offset <= non_const_entry->offset)) {
    last_sub_batch_offset = last_entry_offset;
    sub_batch_cnt++;
  }
  if (type == kMergeRecord) {
    return false;
  } else {
    non_const_entry->offset = last_entry_offset;
    return true;
  }
}

void WriteBatchWithIndex::Rep::AddOrUpdateIndex(
    ColumnFamilyHandle* column_family, const Slice& key, WriteType type) {
  if (!UpdateExistingEntry(column_family, key, type)) {
    uint32_t cf_id = GetColumnFamilyID(column_family);
    const auto* cf_cmp = GetColumnFamilyUserComparator(column_family);
    if (cf_cmp != nullptr) {
      comparator.SetComparatorForCF(cf_id, cf_cmp);
    }
    AddNewEntry(cf_id);
  }
}

void WriteBatchWithIndex::Rep::AddOrUpdateIndex(const Slice& key,
                                                WriteType type) {
  if (!UpdateExistingEntryWithCfId(0, key, type)) {
    AddNewEntry(0);
  }
}

void WriteBatchWithIndex::Rep::AddNewEntry(uint32_t column_family_id) {
  const std::string& wb_data = write_batch.Data();
  Slice entry_ptr = Slice(wb_data.data() + last_entry_offset,
                          wb_data.size() - last_entry_offset);
  // Extract key
  Slice key;
  bool success =
      ReadKeyFromWriteBatchEntry(&entry_ptr, &key, column_family_id != 0);
#ifdef NDEBUG
  (void)success;
#endif
  assert(success);

  const Comparator* const ucmp = comparator.GetComparator(column_family_id);
  size_t ts_sz = ucmp ? ucmp->timestamp_size() : 0;

  if (ts_sz > 0) {
    key.remove_suffix(ts_sz);
  }

  size_t aligned_key_size = terark::pow2_align_up(key.size(), 8);
  auto* mem = arena.Allocate(sizeof(WriteBatchIndexEntry) + aligned_key_size);
  auto* index_entry =
      new (mem) WriteBatchIndexEntry(last_entry_offset, column_family_id,
                                     key.data() - wb_data.data(), key.size());

  // WriteBatchWithIndex allowing change during iterating, batch buffer will
  // be append data during iterating, thus batch buffer may be re-allocated
  // when reaching capacity, and we save delta_key in BaseDeltaIterator,
  // which will be invalidated during batch buffer reallocation, so we save
  // key data in index_entry, which is a stable memory address.
  //
  // CSPP_WBWI has no such issue, this is just for RocksDB default WBWI
  //
  memcpy(index_entry + 1, key.data(), key.size());

  skip_list.Insert(index_entry);
}

void WriteBatchWithIndex::Rep::Clear() {
  write_batch.Clear();
  ClearIndex();
}

void WriteBatchWithIndex::Rep::ClearIndex() {
  skip_list.~WriteBatchEntrySkipList();
  arena.~Arena();
  new (&arena) Arena();
  new (&skip_list) WriteBatchEntrySkipList(comparator, &arena);
  last_entry_offset = 0;
  last_sub_batch_offset = 0;
  sub_batch_cnt = 1;
}

Status WriteBatchWithIndex::Rep::ReBuildIndex() {
  Status s;

  ClearIndex();

  if (write_batch.Count() == 0) {
    // Nothing to re-index
    return s;
  }

  size_t offset = WriteBatchInternal::GetFirstOffset(&write_batch);

  Slice input(write_batch.Data());
  input.remove_prefix(offset);

  // Loop through all entries in Rep and add each one to the index
  uint32_t found = 0;
  while (s.ok() && !input.empty()) {
    Slice key, value, blob, xid;
    uint32_t column_family_id = 0;  // default
    char tag = 0;

    // set offset of current entry for call to AddNewEntry()
    last_entry_offset = input.data() - write_batch.Data().data();

    s = ReadRecordFromWriteBatch(&input, &tag, &column_family_id, &key, &value,
                                 &blob, &xid);
    if (!s.ok()) {
      break;
    }

    switch (tag) {
      case kTypeColumnFamilyValue:
      case kTypeValue:
        found++;
        if (!UpdateExistingEntryWithCfId(column_family_id, key, kPutRecord)) {
          AddNewEntry(column_family_id);
        }
        break;
      case kTypeColumnFamilyDeletion:
      case kTypeDeletion:
        found++;
        if (!UpdateExistingEntryWithCfId(column_family_id, key,
                                         kDeleteRecord)) {
          AddNewEntry(column_family_id);
        }
        break;
      case kTypeColumnFamilySingleDeletion:
      case kTypeSingleDeletion:
        found++;
        if (!UpdateExistingEntryWithCfId(column_family_id, key,
                                         kSingleDeleteRecord)) {
          AddNewEntry(column_family_id);
        }
        break;
      case kTypeColumnFamilyMerge:
      case kTypeMerge:
        found++;
        if (!UpdateExistingEntryWithCfId(column_family_id, key, kMergeRecord)) {
          AddNewEntry(column_family_id);
        }
        break;
      case kTypeLogData:
      case kTypeBeginPrepareXID:
      case kTypeBeginPersistedPrepareXID:
      case kTypeBeginUnprepareXID:
      case kTypeEndPrepareXID:
      case kTypeCommitXID:
      case kTypeCommitXIDAndTimestamp:
      case kTypeRollbackXID:
      case kTypeNoop:
        break;
      case kTypeColumnFamilyWideColumnEntity:
      case kTypeWideColumnEntity:
        found++;
        if (!UpdateExistingEntryWithCfId(column_family_id, key,
                                         kPutEntityRecord)) {
          AddNewEntry(column_family_id);
        }
        break;
      default:
        return Status::Corruption(
            "unknown WriteBatch tag in ReBuildIndex",
            std::to_string(static_cast<unsigned int>(tag)));
    }
  }

  if (s.ok() && found != write_batch.Count()) {
    s = Status::Corruption("WriteBatch has wrong count");
  }

  return s;
}

WriteBatchWithIndex::WriteBatchWithIndex(
    const Comparator* default_index_comparator, size_t reserved_bytes,
    bool overwrite_key, size_t max_bytes, size_t protection_bytes_per_key)
    : rep(new Rep(default_index_comparator, reserved_bytes, max_bytes,
                  overwrite_key, protection_bytes_per_key)) {}

WriteBatchWithIndex::WriteBatchWithIndex(Slice/*placeholder*/) {}

WriteBatchWithIndex::~WriteBatchWithIndex() {}

const Comparator* WriteBatchWithIndex::GetUserComparator(uint32_t cf_id) const {
  return rep->comparator.GetComparator(cf_id);
}

WriteBatch* WriteBatchWithIndex::GetWriteBatch() { return &rep->write_batch; }

size_t WriteBatchWithIndex::SubBatchCnt() { return rep->sub_batch_cnt; }

WBWIIterator* WriteBatchWithIndex::NewIterator() {
  return new WBWIIteratorImpl(0, &(rep->skip_list), &rep->write_batch,
                              &(rep->comparator));
}

WBWIIterator* WriteBatchWithIndex::NewIterator(
    ColumnFamilyHandle* column_family) {
  return new WBWIIteratorImpl(GetColumnFamilyID(column_family),
                              &(rep->skip_list), &rep->write_batch,
                              &(rep->comparator));
}

Iterator* WriteBatchWithIndex::NewIteratorWithBase(
    ColumnFamilyHandle* column_family, Iterator* base_iterator,
    const ReadOptions* read_options) {
  WBWIIteratorImpl* wbwiii;
  if (read_options != nullptr) {
    wbwiii = new WBWIIteratorImpl(
        GetColumnFamilyID(column_family), &(rep->skip_list), &rep->write_batch,
        &rep->comparator, read_options->iterate_lower_bound,
        read_options->iterate_upper_bound);
  } else {
    wbwiii = new WBWIIteratorImpl(GetColumnFamilyID(column_family),
                                  &(rep->skip_list), &rep->write_batch,
                                  &rep->comparator);
  }

  return new BaseDeltaIterator(column_family, base_iterator, wbwiii,
                               GetColumnFamilyUserComparator(column_family));
}

Iterator* WriteBatchWithIndex::NewIteratorWithBase(Iterator* base_iterator) {
  // default column family's comparator
  auto wbwiii = new WBWIIteratorImpl(0, &(rep->skip_list), &rep->write_batch,
                                     &rep->comparator);
  return new BaseDeltaIterator(nullptr, base_iterator, wbwiii,
                               rep->comparator.default_comparator());
}

Status WriteBatchWithIndex::Put(ColumnFamilyHandle* column_family,
                                const Slice& key, const Slice& value) {
  rep->SetLastEntryOffset();
  auto s = rep->write_batch.Put(column_family, key, value);
  if (s.ok()) {
    rep->AddOrUpdateIndex(column_family, key, kPutRecord);
  }
  return s;
}

Status WriteBatchWithIndex::Put(const Slice& key, const Slice& value) {
  rep->SetLastEntryOffset();
  auto s = rep->write_batch.Put(key, value);
  if (s.ok()) {
    rep->AddOrUpdateIndex(key, kPutRecord);
  }
  return s;
}

Status WriteBatchWithIndex::Put(ColumnFamilyHandle* column_family,
                                const Slice& /*key*/, const Slice& /*ts*/,
                                const Slice& /*value*/) {
  if (!column_family) {
    return Status::InvalidArgument("column family handle cannot be nullptr");
  }
  // TODO: support WBWI::Put() with timestamp.
  return Status::NotSupported();
}

Status WriteBatchWithIndex::PutEntity(ColumnFamilyHandle* column_family,
                                      const Slice& key,
                                      const WideColumns& columns) {
  assert(rep);

  rep->SetLastEntryOffset();

  const Status s = rep->write_batch.PutEntity(column_family, key, columns);

  if (s.ok()) {
    rep->AddOrUpdateIndex(column_family, key, kPutEntityRecord);
  }

  return s;
}

Status WriteBatchWithIndex::Delete(ColumnFamilyHandle* column_family,
                                   const Slice& key) {
  rep->SetLastEntryOffset();
  auto s = rep->write_batch.Delete(column_family, key);
  if (s.ok()) {
    rep->AddOrUpdateIndex(column_family, key, kDeleteRecord);
  }
  return s;
}

Status WriteBatchWithIndex::Delete(const Slice& key) {
  rep->SetLastEntryOffset();
  auto s = rep->write_batch.Delete(key);
  if (s.ok()) {
    rep->AddOrUpdateIndex(key, kDeleteRecord);
  }
  return s;
}

Status WriteBatchWithIndex::Delete(ColumnFamilyHandle* column_family,
                                   const Slice& /*key*/, const Slice& /*ts*/) {
  if (!column_family) {
    return Status::InvalidArgument("column family handle cannot be nullptr");
  }
  // TODO: support WBWI::Delete() with timestamp.
  return Status::NotSupported();
}

Status WriteBatchWithIndex::SingleDelete(ColumnFamilyHandle* column_family,
                                         const Slice& key) {
  rep->SetLastEntryOffset();
  auto s = rep->write_batch.SingleDelete(column_family, key);
  if (s.ok()) {
    rep->AddOrUpdateIndex(column_family, key, kSingleDeleteRecord);
  }
  return s;
}

Status WriteBatchWithIndex::SingleDelete(const Slice& key) {
  rep->SetLastEntryOffset();
  auto s = rep->write_batch.SingleDelete(key);
  if (s.ok()) {
    rep->AddOrUpdateIndex(key, kSingleDeleteRecord);
  }
  return s;
}

Status WriteBatchWithIndex::SingleDelete(ColumnFamilyHandle* column_family,
                                         const Slice& /*key*/,
                                         const Slice& /*ts*/) {
  if (!column_family) {
    return Status::InvalidArgument("column family handle cannot be nullptr");
  }
  // TODO: support WBWI::SingleDelete() with timestamp.
  return Status::NotSupported();
}

Status WriteBatchWithIndex::Merge(ColumnFamilyHandle* column_family,
                                  const Slice& key, const Slice& value) {
  rep->SetLastEntryOffset();
  auto s = rep->write_batch.Merge(column_family, key, value);
  if (s.ok()) {
    rep->AddOrUpdateIndex(column_family, key, kMergeRecord);
  }
  return s;
}

Status WriteBatchWithIndex::Merge(const Slice& key, const Slice& value) {
  rep->SetLastEntryOffset();
  auto s = rep->write_batch.Merge(key, value);
  if (s.ok()) {
    rep->AddOrUpdateIndex(key, kMergeRecord);
  }
  return s;
}

Status WriteBatchWithIndex::PutLogData(const Slice& blob) {
  return rep->write_batch.PutLogData(blob);
}

void WriteBatchWithIndex::Clear() { rep->Clear(); }

Status WriteBatchWithIndex::GetFromBatch(ColumnFamilyHandle* column_family,
                                         const DBOptions& /* options */,
                                         const Slice& key, std::string* value) {
  MergeContext merge_context;
  Status s;
  auto result = WriteBatchWithIndexInternal::GetFromBatch(
      this, column_family, key, &merge_context, value, &s);

  switch (result) {
    case WBWIIteratorImpl::kFound:
    case WBWIIteratorImpl::kError:
      // use returned status
      break;
    case WBWIIteratorImpl::kDeleted:
    case WBWIIteratorImpl::kNotFound:
      s = Status::NotFound();
      break;
    case WBWIIteratorImpl::kMergeInProgress:
      s = Status::MergeInProgress();
      break;
    default:
      assert(false);
  }

  return s;
}

WBWIIterator::Result
WriteBatchWithIndex::GetFromBatchRaw(DB* db, ColumnFamilyHandle* cfh,
    const Slice& key, MergeContext* merge_context, std::string* value,
    Status* s) {
  WriteBatchWithIndexInternal wbwii(db, cfh);
  return wbwii.GetFromBatch(this, key, merge_context, value, s);
}

Status WriteBatchWithIndex::MergeKey(
          DB* db, ColumnFamilyHandle* column_family,
          const Slice& key, const Slice* origin_value,
          std::string* result, const MergeContext& mgcontext) {
  if (UNLIKELY(nullptr == column_family)) {
    return Status::InvalidArgument("Must provide a column_family");
  }
  auto cfh = static_cast<ColumnFamilyHandleImpl*>(column_family);
  const auto merge_operator = cfh->cfd()->ioptions()->merge_operator.get();
  if (UNLIKELY(merge_operator == nullptr)) {
    return Status::InvalidArgument(
        "Merge_operator must be set for column_family");
  }
  auto& idbo = static_cast<DBImpl*>(db->GetRootDB())->immutable_db_options();
  auto* statistics = idbo.statistics.get();
  auto* logger = idbo.info_log.get();
  auto* clock = idbo.clock;
  return MergeHelper::TimedFullMerge(merge_operator, key, origin_value,
                                     mgcontext.GetOperands(), result, logger,
                                     statistics, clock
                                     , nullptr // result_operand
                                     , true // update_num_ops_stats
                                     , nullptr
                                     );
}

Status WriteBatchWithIndex::MergeKey(
          const DBOptions& options, ColumnFamilyHandle* column_family,
          const Slice& key, const Slice* origin_value,
          std::string* result, const MergeContext& mgcontext) {
  if (UNLIKELY(nullptr == column_family)) {
    return Status::InvalidArgument("Must provide a column_family");
  }
  auto cfh = static_cast<ColumnFamilyHandleImpl*>(column_family);
  const auto merge_operator = cfh->cfd()->ioptions()->merge_operator.get();
  if (UNLIKELY(merge_operator == nullptr)) {
    return Status::InvalidArgument(
        "Merge_operator must be set for column_family");
  }
  auto* statistics = options.statistics.get();
  auto* logger = options.info_log.get();
  auto* clock = options.env->GetSystemClock().get();
  return MergeHelper::TimedFullMerge(merge_operator, key, origin_value,
                                      mgcontext.GetOperands(), result, logger,
                                      statistics, clock
                                     , nullptr // result_operand
                                     , true // update_num_ops_stats
                                     , nullptr
                                     );
}

Status WriteBatchWithIndex::GetFromBatchAndDB(DB* db,
                                              const ReadOptions& read_options,
                                              const Slice& key,
                                              std::string* value) {
  assert(value != nullptr);
  PinnableSlice pinnable_val(value);
  assert(!pinnable_val.IsPinned());
  auto s = GetFromBatchAndDB(db, read_options, db->DefaultColumnFamily(), key,
                             &pinnable_val);
  if (s.ok() && pinnable_val.IsPinned()) {
    value->assign(pinnable_val.data(), pinnable_val.size());
  }  // else value is already assigned
  return s;
}

Status WriteBatchWithIndex::GetFromBatchAndDB(DB* db,
                                              const ReadOptions& read_options,
                                              const Slice& key,
                                              PinnableSlice* pinnable_val) {
  return GetFromBatchAndDB(db, read_options, db->DefaultColumnFamily(), key,
                           pinnable_val);
}

Status WriteBatchWithIndex::GetFromBatchAndDB(DB* db,
                                              const ReadOptions& read_options,
                                              ColumnFamilyHandle* column_family,
                                              const Slice& key,
                                              std::string* value) {
  assert(value != nullptr);
  PinnableSlice pinnable_val(value);
  assert(!pinnable_val.IsPinned());
  auto s =
      GetFromBatchAndDB(db, read_options, column_family, key, &pinnable_val);
  if (s.ok() && pinnable_val.IsPinned()) {
    value->assign(pinnable_val.data(), pinnable_val.size());
  }  // else value is already assigned
  return s;
}

Status WriteBatchWithIndex::GetFromBatchAndDB(DB* db,
                                              const ReadOptions& read_options,
                                              ColumnFamilyHandle* column_family,
                                              const Slice& key,
                                              PinnableSlice* pinnable_val) {
  return GetFromBatchAndDB(db, read_options, column_family, key, pinnable_val,
                           nullptr);
}

<<<<<<< HEAD
void WriteBatchWithIndex::MergeAcrossBatchAndDB(
    ColumnFamilyHandle* column_family, const Slice& key,
    const PinnableWideColumns& existing, const MergeContext& merge_context,
    PinnableSlice* value, Status* status) {
  assert(value);
  assert(status);
  assert(status->ok() || status->IsNotFound());

  std::string result_value;

  if (status->ok()) {
    if (WideColumnsHelper::HasDefaultColumnOnly(existing.columns())) {
      *status = WriteBatchWithIndexInternal::MergeKeyWithBaseValue(
          column_family, key, MergeHelper::kPlainBaseValue,
          WideColumnsHelper::GetDefaultColumn(existing.columns()),
          merge_context, &result_value,
          static_cast<PinnableWideColumns*>(nullptr));
    } else {
      *status = WriteBatchWithIndexInternal::MergeKeyWithBaseValue(
          column_family, key, MergeHelper::kWideBaseValue, existing.columns(),
          merge_context, &result_value,
          static_cast<PinnableWideColumns*>(nullptr));
    }
  } else {
    assert(status->IsNotFound());
    *status = WriteBatchWithIndexInternal::MergeKeyWithNoBaseValue(
        column_family, key, merge_context, &result_value,
        static_cast<PinnableWideColumns*>(nullptr));
  }

  if (status->ok()) {
    value->Reset();
    *value->GetSelf() = std::move(result_value);
    value->PinSelf();
  }
}
=======
#define RepGetUserComparator(cfh) \
    cfh ? cfh->GetComparator() : \
    rep ? rep->comparator.GetComparator(cfh) : nullptr
>>>>>>> 84254459

Status WriteBatchWithIndex::GetFromBatchAndDB(
    DB* db, const ReadOptions& read_options, ColumnFamilyHandle* column_family,
    const Slice& key, PinnableSlice* pinnable_val, ReadCallback* callback) {
<<<<<<< HEAD
  assert(db);
  assert(pinnable_val);

  if (!column_family) {
    column_family = db->DefaultColumnFamily();
  }

  const Comparator* const ucmp = rep->comparator.GetComparator(column_family);
=======
#if defined(TOPLINGDB_WITH_TIMESTAMP)
  const Comparator* const ucmp = RepGetUserComparator(column_family);
>>>>>>> 84254459
  size_t ts_sz = ucmp ? ucmp->timestamp_size() : 0;
  if (ts_sz > 0 && !read_options.timestamp) {
    return Status::InvalidArgument("Must specify timestamp");
  }
#endif

  // Since the lifetime of the WriteBatch is the same as that of the transaction
  // we cannot pin it as otherwise the returned value will not be available
  // after the transaction finishes.
  MergeContext merge_context;
  Status s;

  auto result = WriteBatchWithIndexInternal::GetFromBatch(
      this, column_family, key, &merge_context, pinnable_val->GetSelf(), &s);

  if (result == WBWIIteratorImpl::kFound) {
    pinnable_val->PinSelf();
    return s;
  }

  if (!s.ok() || result == WBWIIteratorImpl::kError) {
    return s;
  }

  if (result == WBWIIteratorImpl::kDeleted) {
    return Status::NotFound();
  }

  // Did not find key in batch OR could not resolve Merges.  Try DB.
  DBImpl::GetImplOptions get_impl_options;
  get_impl_options.column_family = column_family;

  // Note: we have to retrieve all columns if we have to merge KVs from the
  // batch and the DB; otherwise, the default column is sufficient.
  PinnableWideColumns existing;

  if (result == WBWIIteratorImpl::kMergeInProgress) {
    get_impl_options.columns = &existing;
  } else {
    assert(result == WBWIIteratorImpl::kNotFound);
    get_impl_options.value = pinnable_val;
  }

  get_impl_options.callback = callback;
  s = static_cast_with_check<DBImpl>(db->GetRootDB())
          ->GetImpl(read_options, key, get_impl_options);

  if (result == WBWIIteratorImpl::kMergeInProgress) {
    if (s.ok() || s.IsNotFound()) {  // DB lookup succeeded
      MergeAcrossBatchAndDB(column_family, key, existing, merge_context,
                            pinnable_val, &s);
    }
  }

  return s;
}

void WriteBatchWithIndex::MultiGetFromBatchAndDB(
    DB* db, const ReadOptions& read_options, ColumnFamilyHandle* column_family,
    const size_t num_keys, const Slice* keys, PinnableSlice* values,
    Status* statuses, bool sorted_input) {
  MultiGetFromBatchAndDB(db, read_options, column_family, num_keys, keys,
                         values, statuses, sorted_input,
                         read_options.read_callback);
}

void WriteBatchWithIndex::MultiGetFromBatchAndDB(
    DB* db, const ReadOptions& read_options, ColumnFamilyHandle* column_family,
    const size_t num_keys, const Slice* keys, PinnableSlice* values,
    Status* statuses, bool sorted_input, ReadCallback* callback) {
<<<<<<< HEAD
  assert(db);
  assert(keys);
  assert(values);
  assert(statuses);

  if (!column_family) {
    column_family = db->DefaultColumnFamily();
  }

  const Comparator* const ucmp = rep->comparator.GetComparator(column_family);
=======
#if defined(TOPLINGDB_WITH_TIMESTAMP)
  const Comparator* const ucmp = RepGetUserComparator(column_family);
>>>>>>> 84254459
  size_t ts_sz = ucmp ? ucmp->timestamp_size() : 0;
  if (ts_sz > 0 && !read_options.timestamp) {
    for (size_t i = 0; i < num_keys; ++i) {
      statuses[i] = Status::InvalidArgument("Must specify timestamp");
    }
    return;
  }
<<<<<<< HEAD

  struct MergeTuple {
    MergeTuple(const Slice& _key, Status* _s, MergeContext&& _merge_context,
               PinnableSlice* _value)
        : key(_key),
          s(_s),
          merge_context(std::move(_merge_context)),
          value(_value) {
      assert(s);
      assert(value);
    }

    Slice key;
    Status* s;
    PinnableWideColumns existing;
    MergeContext merge_context;
    PinnableSlice* value;
  };

  autovector<MergeTuple, MultiGetContext::MAX_BATCH_SIZE> merges;

  autovector<KeyContext, MultiGetContext::MAX_BATCH_SIZE> key_contexts;

  // Since the lifetime of the WriteBatch is the same as that of the transaction
  // we cannot pin it as otherwise the returned value will not be available
  // after the transaction finishes.
=======
#endif
  struct Elem : public MergeContext {
    Elem(WBWIIteratorImpl::Result wbwi_result1, size_t idx, MergeContext&& mg)
     : MergeContext(std::move(mg)) {
      ext_flags_ = uint32_t(idx);
      ext_uint16_ = wbwi_result1;
    }
    WBWIIteratorImpl::Result wbwi_result() const {
      return (WBWIIteratorImpl::Result)(ext_uint16_);
    }
    size_t full_index() const { return ext_flags_; }
  };
  TERARK_FAST_ALLOC(Elem, merges, num_keys);
  TERARK_FAST_ALLOC(Slice, db_keys, num_keys);
  size_t num_get_db = 0;
>>>>>>> 84254459
  for (size_t i = 0; i < num_keys; ++i) {
    const Slice& key = keys[i];
    MergeContext merge_context;
    std::string batch_value;
    Status* const s = &statuses[i];
    auto result = WriteBatchWithIndexInternal::GetFromBatch(
        this, column_family, key, &merge_context, &batch_value, s);

    PinnableSlice* const pinnable_val = &values[i];
    pinnable_val->Reset();
<<<<<<< HEAD

=======
    auto result = GetFromBatchRaw(db, column_family, keys[i],
                                  &merge_context, &batch_value, s);
>>>>>>> 84254459
    if (result == WBWIIteratorImpl::kFound) {
      *pinnable_val->GetSelf() = std::move(batch_value);
      pinnable_val->PinSelf();
      continue;
    }

    if (result == WBWIIteratorImpl::kDeleted) {
      *s = Status::NotFound();
      continue;
    }

    if (result == WBWIIteratorImpl::kError) {
      continue;
    }
<<<<<<< HEAD

    // Note: we have to retrieve all columns if we have to merge KVs from the
    // batch and the DB; otherwise, the default column is sufficient.
    // The columns field will be populated by the loop below to prevent issues
    // with dangling pointers.
    if (result == WBWIIteratorImpl::kMergeInProgress) {
      merges.emplace_back(key, s, std::move(merge_context), pinnable_val);
      key_contexts.emplace_back(column_family, key, /* value */ nullptr,
                                /* columns */ nullptr, /* timestamp */ nullptr,
                                s);
      continue;
    }

    assert(result == WBWIIteratorImpl::kNotFound);
    key_contexts.emplace_back(column_family, key, pinnable_val,
                              /* columns */ nullptr,
                              /* timestamp */ nullptr, s);
  }

  autovector<KeyContext*, MultiGetContext::MAX_BATCH_SIZE> sorted_keys;
  sorted_keys.reserve(key_contexts.size());

  size_t merges_idx = 0;
  for (KeyContext& key_context : key_contexts) {
    if (!key_context.value) {
      assert(*key_context.key == merges[merges_idx].key);

      key_context.columns = &merges[merges_idx].existing;
      ++merges_idx;
    }

    sorted_keys.emplace_back(&key_context);
=======
    assert(result == WBWIIteratorImpl::kMergeInProgress ||
           result == WBWIIteratorImpl::kNotFound);
    db_keys[num_get_db] = keys[i];
    new(merges + num_get_db)Elem{result, i, std::move(merge_context)};
    num_get_db++;
>>>>>>> 84254459
  }
  TERARK_FAST_ARRAY(PinnableSlice, db_values, num_get_db);
  TERARK_FAST_ARRAY(Status, db_statuses, num_get_db);

  // Did not find key in batch OR could not resolve Merges.  Try DB.
<<<<<<< HEAD
  static_cast_with_check<DBImpl>(db->GetRootDB())
      ->PrepareMultiGetKeys(sorted_keys.size(), sorted_input, &sorted_keys);
  static_cast_with_check<DBImpl>(db->GetRootDB())
      ->MultiGetWithCallback(read_options, column_family, callback,
                             &sorted_keys);

  for (const auto& merge : merges) {
    if (merge.s->ok() || merge.s->IsNotFound()) {  // DB lookup succeeded
      MergeAcrossBatchAndDB(column_family, merge.key, merge.existing,
                            merge.merge_context, merge.value, merge.s);
=======
  DBImpl* rdb = static_cast_with_check<DBImpl>(db->GetRootDB());

  // patch: read_options.read_callback is not thread-safe
  ReadCallback* old_callback = read_options.read_callback;
  read_options.read_callback = callback;
  rdb->MultiGet(read_options, column_family,
                num_get_db, db_keys, db_values, db_statuses);
  read_options.read_callback = old_callback;

  for (size_t index = 0; index < num_get_db; index++) {
    size_t full_index = merges[index].full_index();
    const Slice& key = db_keys[index];
    Status& s = statuses[full_index] = std::move(db_statuses[index]);
    if (s.ok() || s.IsNotFound()) { // DB Get Succeeded
      auto& mg = merges[index];
      if (mg.wbwi_result() == WBWIIteratorImpl::kMergeInProgress) {
        // topling comment: prev MergeKey() in wbwii.GetFromBatch is a waste
        std::string merged_value;
        // Merge result from DB with merges in Batch
        PinnableSlice* db_value = s.ok() ? &db_values[index] : nullptr;
        s = MergeKey(db, column_family, key, db_value, &merged_value, mg);
        if (s.ok()) {
          values[full_index].Reset();
          *values[full_index].GetSelf() = std::move(merged_value);
          values[full_index].PinSelf();
        }
      }
      else {
        values[full_index] = std::move(db_values[index]);
      }
    }
    else {
      values[full_index] = std::move(db_values[index]);
>>>>>>> 84254459
    }
  }
  TERARK_FAST_CLEAN(db_statuses, num_get_db, num_get_db);
  TERARK_FAST_CLEAN(db_values, num_get_db, num_get_db);
  TERARK_FAST_CLEAN(db_keys, num_get_db, num_keys);
  TERARK_FAST_CLEAN(merges, num_get_db, num_keys);
}

void WriteBatchWithIndex::SetSavePoint() { rep->write_batch.SetSavePoint(); }

Status WriteBatchWithIndex::RollbackToSavePoint() {
  Status s = rep->write_batch.RollbackToSavePoint();

  if (s.ok()) {
    rep->sub_batch_cnt = 1;
    rep->last_sub_batch_offset = 0;
    s = rep->ReBuildIndex();
  }

  return s;
}

Status WriteBatchWithIndex::PopSavePoint() {
  return rep->write_batch.PopSavePoint();
}

void WriteBatchWithIndex::SetMaxBytes(size_t max_bytes) {
  rep->write_batch.SetMaxBytes(max_bytes);
}

size_t WriteBatchWithIndex::GetDataSize() const {
  return rep->write_batch.GetDataSize();
}

const Comparator* WriteBatchWithIndexInternal::GetUserComparator(
    const WriteBatchWithIndex& wbwi, uint32_t cf_id) {
#if 0
  const WriteBatchEntryComparator& ucmps = wbwi.rep->comparator;
  return ucmps.GetComparator(cf_id);
#else // topling
  return wbwi.GetUserComparator(cf_id);
#endif
}

//---------------------------------------------------------------------------

WBWIFactory::~WBWIFactory() {
  // do nothing
}
class SkipListWBWIFactory : public WBWIFactory {
public:
  const char* Name() const noexcept final { return "SkipList"; }
  WriteBatchWithIndex* NewWriteBatchWithIndex(
      const Comparator* default_comparator, bool overwrite_key,
      size_t prot) final {
    return new WriteBatchWithIndex(default_comparator, 0, overwrite_key, 0, prot);
  }
};
std::shared_ptr<WBWIFactory> SingleSkipListWBWIFactory() {
  static auto fac = std::make_shared<SkipListWBWIFactory>();
  return fac;
}

}  // namespace ROCKSDB_NAMESPACE<|MERGE_RESOLUTION|>--- conflicted
+++ resolved
@@ -506,8 +506,7 @@
 WriteBatchWithIndex::GetFromBatchRaw(DB* db, ColumnFamilyHandle* cfh,
     const Slice& key, MergeContext* merge_context, std::string* value,
     Status* s) {
-  WriteBatchWithIndexInternal wbwii(db, cfh);
-  return wbwii.GetFromBatch(this, key, merge_context, value, s);
+  return WriteBatchWithIndexInternal::GetFromBatch(this, cfh, key, merge_context, value, s);
 }
 
 Status WriteBatchWithIndex::MergeKey(
@@ -609,7 +608,6 @@
                            nullptr);
 }
 
-<<<<<<< HEAD
 void WriteBatchWithIndex::MergeAcrossBatchAndDB(
     ColumnFamilyHandle* column_family, const Slice& key,
     const PinnableWideColumns& existing, const MergeContext& merge_context,
@@ -646,16 +644,13 @@
     value->PinSelf();
   }
 }
-=======
 #define RepGetUserComparator(cfh) \
     cfh ? cfh->GetComparator() : \
     rep ? rep->comparator.GetComparator(cfh) : nullptr
->>>>>>> 84254459
 
 Status WriteBatchWithIndex::GetFromBatchAndDB(
     DB* db, const ReadOptions& read_options, ColumnFamilyHandle* column_family,
     const Slice& key, PinnableSlice* pinnable_val, ReadCallback* callback) {
-<<<<<<< HEAD
   assert(db);
   assert(pinnable_val);
 
@@ -663,11 +658,8 @@
     column_family = db->DefaultColumnFamily();
   }
 
-  const Comparator* const ucmp = rep->comparator.GetComparator(column_family);
-=======
 #if defined(TOPLINGDB_WITH_TIMESTAMP)
   const Comparator* const ucmp = RepGetUserComparator(column_family);
->>>>>>> 84254459
   size_t ts_sz = ucmp ? ucmp->timestamp_size() : 0;
   if (ts_sz > 0 && !read_options.timestamp) {
     return Status::InvalidArgument("Must specify timestamp");
@@ -738,21 +730,8 @@
     DB* db, const ReadOptions& read_options, ColumnFamilyHandle* column_family,
     const size_t num_keys, const Slice* keys, PinnableSlice* values,
     Status* statuses, bool sorted_input, ReadCallback* callback) {
-<<<<<<< HEAD
-  assert(db);
-  assert(keys);
-  assert(values);
-  assert(statuses);
-
-  if (!column_family) {
-    column_family = db->DefaultColumnFamily();
-  }
-
-  const Comparator* const ucmp = rep->comparator.GetComparator(column_family);
-=======
 #if defined(TOPLINGDB_WITH_TIMESTAMP)
   const Comparator* const ucmp = RepGetUserComparator(column_family);
->>>>>>> 84254459
   size_t ts_sz = ucmp ? ucmp->timestamp_size() : 0;
   if (ts_sz > 0 && !read_options.timestamp) {
     for (size_t i = 0; i < num_keys; ++i) {
@@ -760,34 +739,6 @@
     }
     return;
   }
-<<<<<<< HEAD
-
-  struct MergeTuple {
-    MergeTuple(const Slice& _key, Status* _s, MergeContext&& _merge_context,
-               PinnableSlice* _value)
-        : key(_key),
-          s(_s),
-          merge_context(std::move(_merge_context)),
-          value(_value) {
-      assert(s);
-      assert(value);
-    }
-
-    Slice key;
-    Status* s;
-    PinnableWideColumns existing;
-    MergeContext merge_context;
-    PinnableSlice* value;
-  };
-
-  autovector<MergeTuple, MultiGetContext::MAX_BATCH_SIZE> merges;
-
-  autovector<KeyContext, MultiGetContext::MAX_BATCH_SIZE> key_contexts;
-
-  // Since the lifetime of the WriteBatch is the same as that of the transaction
-  // we cannot pin it as otherwise the returned value will not be available
-  // after the transaction finishes.
-=======
 #endif
   struct Elem : public MergeContext {
     Elem(WBWIIteratorImpl::Result wbwi_result1, size_t idx, MergeContext&& mg)
@@ -803,94 +754,37 @@
   TERARK_FAST_ALLOC(Elem, merges, num_keys);
   TERARK_FAST_ALLOC(Slice, db_keys, num_keys);
   size_t num_get_db = 0;
->>>>>>> 84254459
   for (size_t i = 0; i < num_keys; ++i) {
-    const Slice& key = keys[i];
     MergeContext merge_context;
     std::string batch_value;
-    Status* const s = &statuses[i];
-    auto result = WriteBatchWithIndexInternal::GetFromBatch(
-        this, column_family, key, &merge_context, &batch_value, s);
-
-    PinnableSlice* const pinnable_val = &values[i];
+    Status* s = &statuses[i];
+    PinnableSlice* pinnable_val = &values[i];
     pinnable_val->Reset();
-<<<<<<< HEAD
-
-=======
     auto result = GetFromBatchRaw(db, column_family, keys[i],
                                   &merge_context, &batch_value, s);
->>>>>>> 84254459
     if (result == WBWIIteratorImpl::kFound) {
       *pinnable_val->GetSelf() = std::move(batch_value);
       pinnable_val->PinSelf();
       continue;
     }
-
     if (result == WBWIIteratorImpl::kDeleted) {
       *s = Status::NotFound();
       continue;
     }
-
     if (result == WBWIIteratorImpl::kError) {
       continue;
     }
-<<<<<<< HEAD
-
-    // Note: we have to retrieve all columns if we have to merge KVs from the
-    // batch and the DB; otherwise, the default column is sufficient.
-    // The columns field will be populated by the loop below to prevent issues
-    // with dangling pointers.
-    if (result == WBWIIteratorImpl::kMergeInProgress) {
-      merges.emplace_back(key, s, std::move(merge_context), pinnable_val);
-      key_contexts.emplace_back(column_family, key, /* value */ nullptr,
-                                /* columns */ nullptr, /* timestamp */ nullptr,
-                                s);
-      continue;
-    }
-
-    assert(result == WBWIIteratorImpl::kNotFound);
-    key_contexts.emplace_back(column_family, key, pinnable_val,
-                              /* columns */ nullptr,
-                              /* timestamp */ nullptr, s);
-  }
-
-  autovector<KeyContext*, MultiGetContext::MAX_BATCH_SIZE> sorted_keys;
-  sorted_keys.reserve(key_contexts.size());
-
-  size_t merges_idx = 0;
-  for (KeyContext& key_context : key_contexts) {
-    if (!key_context.value) {
-      assert(*key_context.key == merges[merges_idx].key);
-
-      key_context.columns = &merges[merges_idx].existing;
-      ++merges_idx;
-    }
-
-    sorted_keys.emplace_back(&key_context);
-=======
     assert(result == WBWIIteratorImpl::kMergeInProgress ||
            result == WBWIIteratorImpl::kNotFound);
     db_keys[num_get_db] = keys[i];
     new(merges + num_get_db)Elem{result, i, std::move(merge_context)};
     num_get_db++;
->>>>>>> 84254459
-  }
+  }
+if (num_get_db) {
   TERARK_FAST_ARRAY(PinnableSlice, db_values, num_get_db);
   TERARK_FAST_ARRAY(Status, db_statuses, num_get_db);
 
   // Did not find key in batch OR could not resolve Merges.  Try DB.
-<<<<<<< HEAD
-  static_cast_with_check<DBImpl>(db->GetRootDB())
-      ->PrepareMultiGetKeys(sorted_keys.size(), sorted_input, &sorted_keys);
-  static_cast_with_check<DBImpl>(db->GetRootDB())
-      ->MultiGetWithCallback(read_options, column_family, callback,
-                             &sorted_keys);
-
-  for (const auto& merge : merges) {
-    if (merge.s->ok() || merge.s->IsNotFound()) {  // DB lookup succeeded
-      MergeAcrossBatchAndDB(column_family, merge.key, merge.existing,
-                            merge.merge_context, merge.value, merge.s);
-=======
   DBImpl* rdb = static_cast_with_check<DBImpl>(db->GetRootDB());
 
   // patch: read_options.read_callback is not thread-safe
@@ -924,11 +818,11 @@
     }
     else {
       values[full_index] = std::move(db_values[index]);
->>>>>>> 84254459
     }
   }
   TERARK_FAST_CLEAN(db_statuses, num_get_db, num_get_db);
   TERARK_FAST_CLEAN(db_values, num_get_db, num_get_db);
+} // num_get_db
   TERARK_FAST_CLEAN(db_keys, num_get_db, num_keys);
   TERARK_FAST_CLEAN(merges, num_get_db, num_keys);
 }
