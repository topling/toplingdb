//  Copyright (c) 2011-present, Facebook, Inc.  All rights reserved.
//  This source code is licensed under both the GPLv2 (found in the
//  COPYING file in the root directory) and Apache 2.0 License
//  (found in the LICENSE.Apache file in the root directory).

#ifndef ROCKSDB_LITE

#include "rocksdb/utilities/write_batch_with_index.h"

#include <memory>

#include "db/column_family.h"
#include "db/db_impl/db_impl.h"
#include "db/merge_context.h"
#include "db/merge_helper.h"
#include "memory/arena.h"
#include "memtable/skiplist.h"
#include "options/db_options.h"
#include "port/likely.h"
#include "rocksdb/comparator.h"
#include "rocksdb/iterator.h"
#include "util/cast_util.h"
#include "util/string_util.h"
#include "utilities/write_batch_with_index/write_batch_with_index_internal.h"

namespace ROCKSDB_NAMESPACE {
<<<<<<< HEAD
=======

// when direction == forward
// * current_at_base_ <=> base_iterator > delta_iterator
// when direction == backwards
// * current_at_base_ <=> base_iterator < delta_iterator
// always:
// * equal_keys_ <=> base_iterator == delta_iterator
class BaseDeltaIterator : public Iterator {
 public:
  BaseDeltaIterator(Iterator* base_iterator, WBWIIterator* delta_iterator,
                    const Comparator* comparator,
                    const ReadOptions* read_options = nullptr)
      : forward_(true),
        current_at_base_(true),
        equal_keys_(false),
        status_(Status::OK()),
        base_iterator_(base_iterator),
        delta_iterator_(delta_iterator),
        comparator_(comparator),
        iterate_upper_bound_(read_options ? read_options->iterate_upper_bound
                                          : nullptr) {}

  ~BaseDeltaIterator() override {}

  bool Valid() const override {
    return current_at_base_ ? BaseValid() : DeltaValid();
  }

  void SeekToFirst() override {
    forward_ = true;
    base_iterator_->SeekToFirst();
    delta_iterator_->SeekToFirst();
    UpdateCurrent();
  }

  void SeekToLast() override {
    forward_ = false;
    base_iterator_->SeekToLast();
    delta_iterator_->SeekToLast();
    UpdateCurrent();
  }

  void Seek(const Slice& k) override {
    forward_ = true;
    base_iterator_->Seek(k);
    delta_iterator_->Seek(k);
    UpdateCurrent();
  }

  void SeekForPrev(const Slice& k) override {
    forward_ = false;
    base_iterator_->SeekForPrev(k);
    delta_iterator_->SeekForPrev(k);
    UpdateCurrent();
  }

  void Next() override {
    if (!Valid()) {
      status_ = Status::NotSupported("Next() on invalid iterator");
      return;
    }

    if (!forward_) {
      // Need to change direction
      // if our direction was backward and we're not equal, we have two states:
      // * both iterators are valid: we're already in a good state (current
      // shows to smaller)
      // * only one iterator is valid: we need to advance that iterator
      forward_ = true;
      equal_keys_ = false;
      if (!BaseValid()) {
        assert(DeltaValid());
        base_iterator_->SeekToFirst();
      } else if (!DeltaValid()) {
        delta_iterator_->SeekToFirst();
      } else if (current_at_base_) {
        // Change delta from larger than base to smaller
        AdvanceDelta();
      } else {
        // Change base from larger than delta to smaller
        AdvanceBase();
      }
      if (DeltaValid() && BaseValid()) {
        if (comparator_->Equal(delta_iterator_->Entry().key,
                               base_iterator_->key())) {
          equal_keys_ = true;
        }
      }
    }
    Advance();
  }

  void Prev() override {
    if (!Valid()) {
      status_ = Status::NotSupported("Prev() on invalid iterator");
      return;
    }

    if (forward_) {
      // Need to change direction
      // if our direction was backward and we're not equal, we have two states:
      // * both iterators are valid: we're already in a good state (current
      // shows to smaller)
      // * only one iterator is valid: we need to advance that iterator
      forward_ = false;
      equal_keys_ = false;
      if (!BaseValid()) {
        assert(DeltaValid());
        base_iterator_->SeekToLast();
      } else if (!DeltaValid()) {
        delta_iterator_->SeekToLast();
      } else if (current_at_base_) {
        // Change delta from less advanced than base to more advanced
        AdvanceDelta();
      } else {
        // Change base from less advanced than delta to more advanced
        AdvanceBase();
      }
      if (DeltaValid() && BaseValid()) {
        if (comparator_->Equal(delta_iterator_->Entry().key,
                               base_iterator_->key())) {
          equal_keys_ = true;
        }
      }
    }

    Advance();
  }

  Slice key() const override {
    return current_at_base_ ? base_iterator_->key()
                            : delta_iterator_->Entry().key;
  }

  Slice value() const override {
    return current_at_base_ ? base_iterator_->value()
                            : delta_iterator_->Entry().value;
  }

  Status status() const override {
    if (!status_.ok()) {
      return status_;
    }
    if (!base_iterator_->status().ok()) {
      return base_iterator_->status();
    }
    return delta_iterator_->status();
  }

 private:
  void AssertInvariants() {
#ifndef NDEBUG
    bool not_ok = false;
    if (!base_iterator_->status().ok()) {
      assert(!base_iterator_->Valid());
      not_ok = true;
    }
    if (!delta_iterator_->status().ok()) {
      assert(!delta_iterator_->Valid());
      not_ok = true;
    }
    if (not_ok) {
      assert(!Valid());
      assert(!status().ok());
      return;
    }

    if (!Valid()) {
      return;
    }
    if (!BaseValid()) {
      assert(!current_at_base_ && delta_iterator_->Valid());
      return;
    }
    if (!DeltaValid()) {
      assert(current_at_base_ && base_iterator_->Valid());
      return;
    }
    // we don't support those yet
    assert(delta_iterator_->Entry().type != kMergeRecord &&
           delta_iterator_->Entry().type != kLogDataRecord);
    int compare = comparator_->Compare(delta_iterator_->Entry().key,
                                       base_iterator_->key());
    if (forward_) {
      // current_at_base -> compare < 0
      assert(!current_at_base_ || compare < 0);
      // !current_at_base -> compare <= 0
      assert(current_at_base_ && compare >= 0);
    } else {
      // current_at_base -> compare > 0
      assert(!current_at_base_ || compare > 0);
      // !current_at_base -> compare <= 0
      assert(current_at_base_ && compare <= 0);
    }
    // equal_keys_ <=> compare == 0
    assert((equal_keys_ || compare != 0) && (!equal_keys_ || compare == 0));
#endif
  }

  void Advance() {
    if (equal_keys_) {
      assert(BaseValid() && DeltaValid());
      AdvanceBase();
      AdvanceDelta();
    } else {
      if (current_at_base_) {
        assert(BaseValid());
        AdvanceBase();
      } else {
        assert(DeltaValid());
        AdvanceDelta();
      }
    }
    UpdateCurrent();
  }

  void AdvanceDelta() {
    if (forward_) {
      delta_iterator_->Next();
    } else {
      delta_iterator_->Prev();
    }
  }
  void AdvanceBase() {
    if (forward_) {
      base_iterator_->Next();
    } else {
      base_iterator_->Prev();
    }
  }
  bool BaseValid() const { return base_iterator_->Valid(); }
  bool DeltaValid() const { return delta_iterator_->Valid(); }
  void UpdateCurrent() {
// Suppress false positive clang analyzer warnings.
#ifndef __clang_analyzer__
    status_ = Status::OK();
    while (true) {
      WriteEntry delta_entry;
      if (DeltaValid()) {
        assert(delta_iterator_->status().ok());
        delta_entry = delta_iterator_->Entry();
      } else if (!delta_iterator_->status().ok()) {
        // Expose the error status and stop.
        current_at_base_ = false;
        return;
      }
      equal_keys_ = false;
      if (!BaseValid()) {
        if (!base_iterator_->status().ok()) {
          // Expose the error status and stop.
          current_at_base_ = true;
          return;
        }

        // Base has finished.
        if (!DeltaValid()) {
          // Finished
          return;
        }
        if (iterate_upper_bound_) {
          if (comparator_->Compare(delta_entry.key, *iterate_upper_bound_) >=
              0) {
            // out of upper bound -> finished.
            return;
          }
        }
        if (delta_entry.type == kDeleteRecord ||
            delta_entry.type == kSingleDeleteRecord) {
          AdvanceDelta();
        } else {
          current_at_base_ = false;
          return;
        }
      } else if (!DeltaValid()) {
        // Delta has finished.
        current_at_base_ = true;
        return;
      } else {
        int compare =
            (forward_ ? 1 : -1) *
            comparator_->Compare(delta_entry.key, base_iterator_->key());
        if (compare <= 0) {  // delta bigger or equal
          if (compare == 0) {
            equal_keys_ = true;
          }
          if (delta_entry.type != kDeleteRecord &&
              delta_entry.type != kSingleDeleteRecord) {
            current_at_base_ = false;
            return;
          }
          // Delta is less advanced and is delete.
          AdvanceDelta();
          if (equal_keys_) {
            AdvanceBase();
          }
        } else {
          current_at_base_ = true;
          return;
        }
      }
    }

    AssertInvariants();
#endif  // __clang_analyzer__
  }

  bool forward_;
  bool current_at_base_;
  bool equal_keys_;
  Status status_;
  std::unique_ptr<Iterator> base_iterator_;
  std::unique_ptr<WBWIIterator> delta_iterator_;
  const Comparator* comparator_;  // not owned
  const Slice* iterate_upper_bound_;
};

class WBWIIteratorImpl : public WBWIIterator {
 public:
  WBWIIteratorImpl(uint32_t column_family_id, WriteBatchEntryIndex* entry_index,
                   const ReadableWriteBatch* write_batch, bool ephemeral)
      : column_family_id_(column_family_id), write_batch_(write_batch) {
    entry_index->NewIterator(iter_, ephemeral);
  }

  ~WBWIIteratorImpl() override {}

  bool Valid() const override { return iter_->Valid(); }

  void SeekToFirst() override { iter_->SeekToFirst(); }

  void SeekToLast() override { iter_->SeekToLast(); }

  void Seek(const Slice& key) override {
    WriteBatchIndexEntry search_entry(&key, column_family_id_);
    iter_->Seek(&search_entry);
  }

  void SeekForPrev(const Slice& key) override {
    WriteBatchIndexEntry search_entry(&key, column_family_id_);
    iter_->SeekForPrev(&search_entry);
  }

  void Next() override { iter_->Next(); }

  void Prev() override { iter_->Prev(); }

  WriteEntry Entry() const override {
    WriteEntry ret;
    Slice blob, xid;
    const WriteBatchIndexEntry* iter_entry = iter_->key();
    // this is guaranteed with Valid()
    assert(iter_entry != nullptr &&
           iter_entry->column_family == column_family_id_);
    auto s = write_batch_->GetEntryFromDataOffset(
        iter_entry->offset, &ret.type, &ret.key, &ret.value, &blob, &xid);
    assert(s.ok());
    assert(ret.type == kPutRecord || ret.type == kDeleteRecord ||
           ret.type == kSingleDeleteRecord || ret.type == kDeleteRangeRecord ||
           ret.type == kMergeRecord);
    return ret;
  }

  Status status() const override {
    // this is in-memory data structure, so the only way status can be non-ok is
    // through memory corruption
    return Status::OK();
  }

  const WriteBatchIndexEntry* GetRawEntry() const { return iter_->key(); }

 private:
  uint32_t column_family_id_;
  WBIteratorStorage<WriteBatchEntryIndex::Iterator, 24> iter_;
  const ReadableWriteBatch* write_batch_;
};

>>>>>>> 026831a5
struct WriteBatchWithIndex::Rep {
  explicit Rep(const Comparator* index_comparator, size_t reserved_bytes = 0,
               size_t max_bytes = 0, bool _overwrite_key = false,
               const WriteBatchEntryIndexFactory* _index_factory = nullptr)
      : write_batch(reserved_bytes, max_bytes),
        default_comparator(index_comparator),
        index_factory(_index_factory == nullptr
                          ? skip_list_WriteBatchEntryIndexFactory()
                          : _index_factory),
        overwrite_key(_overwrite_key),
        free_entry(nullptr),
        last_entry_offset(0),
        last_sub_batch_offset(0),
        sub_batch_cnt(1) {
    factory_context = index_factory->NewContext(&arena);
  }
  ~Rep() {
    for (auto& pair : entry_indices) {
      if (pair.index != nullptr) {
        pair.index->~WriteBatchEntryIndex();
      }
    }
    if (factory_context != nullptr) {
      factory_context->~WriteBatchEntryIndexContext();
    }
  }

  ReadableWriteBatch write_batch;
  const Comparator* default_comparator;
  struct ComparatorIndexPair {
    const Comparator* comparator = nullptr;
    WriteBatchEntryIndex* index = nullptr;
  };
  std::vector<ComparatorIndexPair> entry_indices;
  Arena arena;
  const WriteBatchEntryIndexFactory* index_factory;
  WriteBatchEntryIndexContext* factory_context;
  bool overwrite_key;
  WriteBatchIndexEntry* free_entry;
  size_t last_entry_offset;
  // The starting offset of the last sub-batch. A sub-batch starts right before
  // inserting a key that is a duplicate of a key in the last sub-batch. Zero,
  // the default, means that no duplicate key is detected so far.
  size_t last_sub_batch_offset;
  // Total number of sub-batches in the write batch. Default is 1.
  size_t sub_batch_cnt;

  // Remember current offset of internal write batch, which is used as
  // the starting offset of the next record.
  void SetLastEntryOffset() { last_entry_offset = write_batch.GetDataSize(); }

  // Add the recent entry to the update.
  // In overwrite mode, if key already exists in the index, update it.
  void AddOrUpdateIndex(ColumnFamilyHandle* column_family);
  void AddOrUpdateIndex(uint32_t column_family_id);
  void AddOrUpdateIndex();
  void AddOrUpdateIndex(uint32_t column_family_id,
                        WriteBatchEntryIndex* entry_index);

  // Get entry_index, create if missing
  WriteBatchEntryIndex* GetEntryIndex(ColumnFamilyHandle* column_family);
  WriteBatchEntryIndex* GetEntryIndexWithCfId(uint32_t column_family_id);

  // Get comparator, nullptr if missing
  const Comparator* GetComparator(ColumnFamilyHandle* column_family);

  // Clear all updates buffered in this batch.
  void Clear();
  void ClearIndex();

  // Rebuild index by reading all records from the batch.
  // Returns non-ok status on corruption.
  Status ReBuildIndex();
};

void WriteBatchWithIndex::Rep::AddOrUpdateIndex(
    ColumnFamilyHandle* column_family) {
  AddOrUpdateIndex(GetColumnFamilyID(column_family),
                   GetEntryIndex(column_family));
}

<<<<<<< HEAD
bool WriteBatchWithIndex::Rep::UpdateExistingEntryWithCfId(
    uint32_t column_family_id, const Slice& key) {
  if (!overwrite_key) {
    return false;
  }

  WBWIIteratorImpl iter(column_family_id, &skip_list, &write_batch,
                        &comparator);
  iter.Seek(key);
  if (!iter.Valid()) {
    return false;
  }
  if (!iter.MatchesKey(column_family_id, key)) {
    return false;
  }
  WriteBatchIndexEntry* non_const_entry =
      const_cast<WriteBatchIndexEntry*>(iter.GetRawEntry());
  if (LIKELY(last_sub_batch_offset <= non_const_entry->offset)) {
    last_sub_batch_offset = last_entry_offset;
    sub_batch_cnt++;
  }
  non_const_entry->offset = last_entry_offset;
  return true;
=======
void WriteBatchWithIndex::Rep::AddOrUpdateIndex(uint32_t column_family_id) {
  AddOrUpdateIndex(column_family_id, GetEntryIndexWithCfId(column_family_id));
>>>>>>> 026831a5
}

void WriteBatchWithIndex::Rep::AddOrUpdateIndex() {
  AddOrUpdateIndex(0, GetEntryIndex(nullptr));
}

void WriteBatchWithIndex::Rep::AddOrUpdateIndex(
    uint32_t column_family_id, WriteBatchEntryIndex* entry_index) {
  assert(entry_index == GetEntryIndexWithCfId(column_family_id));
  const std::string& wb_data = write_batch.Data();
  Slice entry_ptr = Slice(wb_data.data() + last_entry_offset,
                          wb_data.size() - last_entry_offset);
  // Extract key
  Slice key;
  bool success __attribute__((__unused__));
  success = ReadKeyFromWriteBatchEntry(&entry_ptr, &key, column_family_id != 0);
  assert(success);

  void* mem = free_entry;
  if (mem == nullptr) {
    mem = arena.Allocate(sizeof(WriteBatchIndexEntry));
  }
  auto* index_entry =
      new (mem) WriteBatchIndexEntry(last_entry_offset, column_family_id,
                                     key.data() - wb_data.data(), key.size());
  if (!entry_index->Upsert(index_entry)) {
    // overwrite key
    if (LIKELY(last_sub_batch_offset <= index_entry->offset)) {
      last_sub_batch_offset = last_entry_offset;
      sub_batch_cnt++;
    }
    free_entry = index_entry;
  } else {
    free_entry = nullptr;
  }
}

WriteBatchEntryIndex* WriteBatchWithIndex::Rep::GetEntryIndex(
    ColumnFamilyHandle* column_family) {
  uint32_t cf_id = GetColumnFamilyID(column_family);
  if (cf_id >= entry_indices.size()) {
    entry_indices.resize(cf_id + 1);
  }
  auto index = entry_indices[cf_id].index;
  if (index == nullptr) {
    const auto* cf_cmp = GetColumnFamilyUserComparator(column_family);
    if (cf_cmp == nullptr) {
      cf_cmp = default_comparator;
    }
    entry_indices[cf_id].comparator = cf_cmp;
    entry_indices[cf_id].index = index = index_factory->New(
        factory_context, WriteBatchKeyExtractor(&write_batch), cf_cmp, &arena,
        overwrite_key);
  }
  return index;
}

WriteBatchEntryIndex* WriteBatchWithIndex::Rep::GetEntryIndexWithCfId(
    uint32_t column_family_id) {
  assert(column_family_id < entry_indices.size());
  auto index = entry_indices[column_family_id].index;
  if (index == nullptr) {
    const auto* cf_cmp = entry_indices[column_family_id].comparator;
    assert(cf_cmp != nullptr);
    entry_indices[column_family_id].index = index = index_factory->New(
        factory_context, WriteBatchKeyExtractor(&write_batch), cf_cmp, &arena,
        overwrite_key);
  }
  return index;
}

const Comparator* WriteBatchWithIndex::Rep::GetComparator(
    ColumnFamilyHandle* column_family) {
  uint32_t cf_id = GetColumnFamilyID(column_family);
  if (cf_id >= entry_indices.size()) {
    return nullptr;
  }
  return entry_indices[cf_id].comparator;
}

void WriteBatchWithIndex::Rep::Clear() {
  write_batch.Clear();
  ClearIndex();
}

void WriteBatchWithIndex::Rep::ClearIndex() {
  for (auto& pair : entry_indices) {
    if (pair.index != nullptr) {
      pair.index->~WriteBatchEntryIndex();
      pair.index = nullptr;
    }
  }
  if (factory_context != nullptr) {
    factory_context->~WriteBatchEntryIndexContext();
  }
  arena.~Arena();
  new (&arena) Arena();
  factory_context = index_factory->NewContext(&arena);
  free_entry = nullptr;
  last_entry_offset = 0;
  last_sub_batch_offset = 0;
  sub_batch_cnt = 1;
}

Status WriteBatchWithIndex::Rep::ReBuildIndex() {
  Status s;

  ClearIndex();

  if (write_batch.Count() == 0) {
    // Nothing to re-index
    return s;
  }

  size_t offset = WriteBatchInternal::GetFirstOffset(&write_batch);

  Slice input(write_batch.Data());
  input.remove_prefix(offset);

  // Loop through all entries in Rep and add each one to the index
  uint32_t found = 0;
  while (s.ok() && !input.empty()) {
    Slice key, value, blob, xid;
    uint32_t column_family_id = 0;  // default
    char tag = 0;

    // set offset of current entry for call to AddNewEntry()
    last_entry_offset = input.data() - write_batch.Data().data();

    s = ReadRecordFromWriteBatch(&input, &tag, &column_family_id, &key,
                                  &value, &blob, &xid);
    if (!s.ok()) {
      break;
    }

    switch (tag) {
      case kTypeColumnFamilyValue:
      case kTypeValue:
      case kTypeColumnFamilyDeletion:
      case kTypeDeletion:
      case kTypeColumnFamilySingleDeletion:
      case kTypeSingleDeletion:
      case kTypeColumnFamilyMerge:
      case kTypeMerge:
        found++;
        AddOrUpdateIndex(column_family_id);
        break;
      case kTypeLogData:
      case kTypeBeginPrepareXID:
      case kTypeBeginPersistedPrepareXID:
      case kTypeBeginUnprepareXID:
      case kTypeEndPrepareXID:
      case kTypeCommitXID:
      case kTypeRollbackXID:
      case kTypeNoop:
        break;
      default:
        return Status::Corruption("unknown WriteBatch tag in ReBuildIndex",
                                  ToString(static_cast<unsigned int>(tag)));
    }
  }

  if (s.ok() && found != write_batch.Count()) {
    s = Status::Corruption("WriteBatch has wrong count");
  }

  return s;
}

WriteBatchWithIndex::WriteBatchWithIndex(
    const Comparator* default_index_comparator, size_t reserved_bytes,
    bool overwrite_key, size_t max_bytes,
    const WriteBatchEntryIndexFactory* index_factory)
    : rep(new Rep(default_index_comparator, reserved_bytes, max_bytes,
                  overwrite_key, index_factory)) {}

WriteBatchWithIndex::~WriteBatchWithIndex() {}

WriteBatchWithIndex::WriteBatchWithIndex(WriteBatchWithIndex&&) = default;

WriteBatchWithIndex& WriteBatchWithIndex::operator=(WriteBatchWithIndex&&) =
    default;

WriteBatch* WriteBatchWithIndex::GetWriteBatch() { return &rep->write_batch; }

size_t WriteBatchWithIndex::SubBatchCnt() { return rep->sub_batch_cnt; }

WBWIIterator* WriteBatchWithIndex::NewIterator() {
<<<<<<< HEAD
  return new WBWIIteratorImpl(0, &(rep->skip_list), &rep->write_batch,
                              &(rep->comparator));
=======
  return new WBWIIteratorImpl(0, rep->GetEntryIndex(nullptr), &rep->write_batch,
                              false);
>>>>>>> 026831a5
}

WBWIIterator* WriteBatchWithIndex::NewIterator(
    ColumnFamilyHandle* column_family) {
<<<<<<< HEAD
  return new WBWIIteratorImpl(GetColumnFamilyID(column_family),
                              &(rep->skip_list), &rep->write_batch,
                              &(rep->comparator));
=======
  auto cf_id = GetColumnFamilyID(column_family);
  return new WBWIIteratorImpl(cf_id, rep->GetEntryIndex(column_family),
                              &rep->write_batch, false);
}

void WriteBatchWithIndex::NewIterator(ColumnFamilyHandle* column_family,
                                      WBWIIterator::IteratorStorage& storage,
                                      bool ephemeral) {
  static_assert(sizeof(WBWIIteratorImpl) <= sizeof storage.buffer,
                "Need larger buffer for WBWIIteratorImpl");
  storage.iter = new (storage.buffer) WBWIIteratorImpl(
      GetColumnFamilyID(column_family), rep->GetEntryIndex(column_family),
      &rep->write_batch, ephemeral);
>>>>>>> 026831a5
}

Iterator* WriteBatchWithIndex::NewIteratorWithBase(
    ColumnFamilyHandle* column_family, Iterator* base_iterator,
    const ReadOptions* read_options) {
  if (!rep->overwrite_key) {
    assert(false);
    return nullptr;
  }
  return new BaseDeltaIterator(base_iterator, NewIterator(column_family),
                               GetColumnFamilyUserComparator(column_family),
                               read_options);
}

Iterator* WriteBatchWithIndex::NewIteratorWithBase(Iterator* base_iterator) {
  if (!rep->overwrite_key) {
    assert(false);
    return nullptr;
  }
  // default column family's comparator
  return new BaseDeltaIterator(base_iterator, NewIterator(),
                               rep->default_comparator);
}

Status WriteBatchWithIndex::Put(ColumnFamilyHandle* column_family,
                                const Slice& key, const Slice& value) {
  rep->SetLastEntryOffset();
  auto s = rep->write_batch.Put(column_family, key, value);
  if (s.ok()) {
    rep->AddOrUpdateIndex(column_family);
  }
  return s;
}

Status WriteBatchWithIndex::Put(const Slice& key, const Slice& value) {
  rep->SetLastEntryOffset();
  auto s = rep->write_batch.Put(key, value);
  if (s.ok()) {
    rep->AddOrUpdateIndex();
  }
  return s;
}

Status WriteBatchWithIndex::Delete(ColumnFamilyHandle* column_family,
                                   const Slice& key) {
  rep->SetLastEntryOffset();
  auto s = rep->write_batch.Delete(column_family, key);
  if (s.ok()) {
    rep->AddOrUpdateIndex(column_family);
  }
  return s;
}

Status WriteBatchWithIndex::Delete(const Slice& key) {
  rep->SetLastEntryOffset();
  auto s = rep->write_batch.Delete(key);
  if (s.ok()) {
    rep->AddOrUpdateIndex();
  }
  return s;
}

Status WriteBatchWithIndex::SingleDelete(ColumnFamilyHandle* column_family,
                                         const Slice& key) {
  rep->SetLastEntryOffset();
  auto s = rep->write_batch.SingleDelete(column_family, key);
  if (s.ok()) {
    rep->AddOrUpdateIndex(column_family);
  }
  return s;
}

Status WriteBatchWithIndex::SingleDelete(const Slice& key) {
  rep->SetLastEntryOffset();
  auto s = rep->write_batch.SingleDelete(key);
  if (s.ok()) {
    rep->AddOrUpdateIndex();
  }
  return s;
}

Status WriteBatchWithIndex::Merge(ColumnFamilyHandle* column_family,
                                  const Slice& key, const Slice& value) {
  rep->SetLastEntryOffset();
  auto s = rep->write_batch.Merge(column_family, key, value);
  if (s.ok()) {
    rep->AddOrUpdateIndex(column_family);
  }
  return s;
}

Status WriteBatchWithIndex::Merge(const Slice& key, const Slice& value) {
  rep->SetLastEntryOffset();
  auto s = rep->write_batch.Merge(key, value);
  if (s.ok()) {
    rep->AddOrUpdateIndex();
  }
  return s;
}

Status WriteBatchWithIndex::PutLogData(const Slice& blob) {
  return rep->write_batch.PutLogData(blob);
}

void WriteBatchWithIndex::Clear() { rep->Clear(); }

Status WriteBatchWithIndex::GetFromBatch(ColumnFamilyHandle* column_family,
                                         const DBOptions& options,
                                         const Slice& key, std::string* value) {
  Status s;
<<<<<<< HEAD
  WriteBatchWithIndexInternal wbwii(&options, column_family);
  auto result = wbwii.GetFromBatch(this, key, value, rep->overwrite_key, &s);
=======
  MergeContext merge_context;
  const ImmutableDBOptions immuable_db_options(options);

  WriteBatchWithIndexInternal::Result result =
      WriteBatchWithIndexInternal::GetFromBatch(
          immuable_db_options, this, column_family, key, &merge_context,
          rep->GetComparator(column_family), value, rep->overwrite_key, &s);
>>>>>>> 026831a5

  switch (result) {
    case WriteBatchWithIndexInternal::Result::kFound:
    case WriteBatchWithIndexInternal::Result::kError:
      // use returned status
      break;
    case WriteBatchWithIndexInternal::Result::kDeleted:
    case WriteBatchWithIndexInternal::Result::kNotFound:
      s = Status::NotFound();
      break;
    case WriteBatchWithIndexInternal::Result::kMergeInProgress:
      s = Status::MergeInProgress();
      break;
    default:
      assert(false);
  }

  return s;
}

Status WriteBatchWithIndex::GetFromBatchAndDB(DB* db,
                                              const ReadOptions& read_options,
                                              const Slice& key,
                                              std::string* value) {
  assert(value != nullptr);
  PinnableSlice pinnable_val(value);
  assert(!pinnable_val.IsPinned());
  auto s = GetFromBatchAndDB(db, read_options, db->DefaultColumnFamily(), key,
                             &pinnable_val);
  if (s.ok() && pinnable_val.IsPinned()) {
    value->assign(pinnable_val.data(), pinnable_val.size());
  }  // else value is already assigned
  return s;
}

Status WriteBatchWithIndex::GetFromBatchAndDB(DB* db,
                                              const ReadOptions& read_options,
                                              const Slice& key,
                                              PinnableSlice* pinnable_val) {
  return GetFromBatchAndDB(db, read_options, db->DefaultColumnFamily(), key,
                           pinnable_val);
}

Status WriteBatchWithIndex::GetFromBatchAndDB(DB* db,
                                              const ReadOptions& read_options,
                                              ColumnFamilyHandle* column_family,
                                              const Slice& key,
                                              std::string* value) {
  assert(value != nullptr);
  PinnableSlice pinnable_val(value);
  assert(!pinnable_val.IsPinned());
  auto s =
      GetFromBatchAndDB(db, read_options, column_family, key, &pinnable_val);
  if (s.ok() && pinnable_val.IsPinned()) {
    value->assign(pinnable_val.data(), pinnable_val.size());
  }  // else value is already assigned
  return s;
}

Status WriteBatchWithIndex::GetFromBatchAndDB(DB* db,
                                              const ReadOptions& read_options,
                                              ColumnFamilyHandle* column_family,
                                              const Slice& key,
                                              PinnableSlice* pinnable_val) {
  return GetFromBatchAndDB(db, read_options, column_family, key, pinnable_val,
                           nullptr);
}

Status WriteBatchWithIndex::GetFromBatchAndDB(
    DB* db, const ReadOptions& read_options, ColumnFamilyHandle* column_family,
    const Slice& key, PinnableSlice* pinnable_val, ReadCallback* callback) {
  Status s;
  WriteBatchWithIndexInternal wbwii(db, column_family);

  // Since the lifetime of the WriteBatch is the same as that of the transaction
  // we cannot pin it as otherwise the returned value will not be available
  // after the transaction finishes.
  std::string& batch_value = *pinnable_val->GetSelf();
<<<<<<< HEAD
  auto result =
      wbwii.GetFromBatch(this, key, &batch_value, rep->overwrite_key, &s);
=======
  WriteBatchWithIndexInternal::Result result =
      WriteBatchWithIndexInternal::GetFromBatch(
          immuable_db_options, this, column_family, key, &merge_context,
          rep->GetComparator(column_family), &batch_value, rep->overwrite_key,
          &s);
>>>>>>> 026831a5

  if (result == WriteBatchWithIndexInternal::Result::kFound) {
    pinnable_val->PinSelf();
    return s;
  }
  if (result == WriteBatchWithIndexInternal::Result::kDeleted) {
    return Status::NotFound();
  }
  if (result == WriteBatchWithIndexInternal::Result::kError) {
    return s;
  }
  if (result == WriteBatchWithIndexInternal::Result::kMergeInProgress &&
      rep->overwrite_key) {
    // Since we've overwritten keys, we do not know what other operations are
    // in this batch for this key, so we cannot do a Merge to compute the
    // result.  Instead, we will simply return MergeInProgress.
    return Status::MergeInProgress();
  }

  assert(result == WriteBatchWithIndexInternal::Result::kMergeInProgress ||
         result == WriteBatchWithIndexInternal::Result::kNotFound);

  // Did not find key in batch OR could not resolve Merges.  Try DB.
  if (!callback) {
    s = db->Get(read_options, column_family, key, pinnable_val);
  } else {
    DBImpl::GetImplOptions get_impl_options;
    get_impl_options.column_family = column_family;
    get_impl_options.value = pinnable_val;
    get_impl_options.callback = callback;
    s = static_cast_with_check<DBImpl>(db->GetRootDB())
            ->GetImpl(read_options, key, get_impl_options);
  }

  if (s.ok() || s.IsNotFound()) {  // DB Get Succeeded
    if (result == WriteBatchWithIndexInternal::Result::kMergeInProgress) {
      // Merge result from DB with merges in Batch
      std::string merge_result;
      if (s.ok()) {
        s = wbwii.MergeKey(key, pinnable_val, &merge_result);
      } else {  // Key not present in db (s.IsNotFound())
        s = wbwii.MergeKey(key, nullptr, &merge_result);
      }
      if (s.ok()) {
        pinnable_val->Reset();
        *pinnable_val->GetSelf() = std::move(merge_result);
        pinnable_val->PinSelf();
      }
    }
  }

  return s;
}

void WriteBatchWithIndex::MultiGetFromBatchAndDB(
    DB* db, const ReadOptions& read_options, ColumnFamilyHandle* column_family,
    const size_t num_keys, const Slice* keys, PinnableSlice* values,
    Status* statuses, bool sorted_input) {
  MultiGetFromBatchAndDB(db, read_options, column_family, num_keys, keys,
                         values, statuses, sorted_input, nullptr);
}

void WriteBatchWithIndex::MultiGetFromBatchAndDB(
    DB* db, const ReadOptions& read_options, ColumnFamilyHandle* column_family,
    const size_t num_keys, const Slice* keys, PinnableSlice* values,
    Status* statuses, bool sorted_input, ReadCallback* callback) {
  WriteBatchWithIndexInternal wbwii(db, column_family);

  autovector<KeyContext, MultiGetContext::MAX_BATCH_SIZE> key_context;
  autovector<KeyContext*, MultiGetContext::MAX_BATCH_SIZE> sorted_keys;
  // To hold merges from the write batch
  autovector<std::pair<WriteBatchWithIndexInternal::Result, MergeContext>,
             MultiGetContext::MAX_BATCH_SIZE>
      merges;
  // Since the lifetime of the WriteBatch is the same as that of the transaction
  // we cannot pin it as otherwise the returned value will not be available
  // after the transaction finishes.
  for (size_t i = 0; i < num_keys; ++i) {
    MergeContext merge_context;
    PinnableSlice* pinnable_val = &values[i];
    std::string& batch_value = *pinnable_val->GetSelf();
    Status* s = &statuses[i];
<<<<<<< HEAD
    auto result = wbwii.GetFromBatch(this, keys[i], &merge_context,
                                     &batch_value, rep->overwrite_key, s);
=======
    WriteBatchWithIndexInternal::Result result =
        WriteBatchWithIndexInternal::GetFromBatch(
            immuable_db_options, this, column_family, keys[i], &merge_context,
            rep->GetComparator(column_family), &batch_value, rep->overwrite_key,
            s);
>>>>>>> 026831a5

    if (result == WriteBatchWithIndexInternal::Result::kFound) {
      pinnable_val->PinSelf();
      continue;
    }
    if (result == WriteBatchWithIndexInternal::Result::kDeleted) {
      *s = Status::NotFound();
      continue;
    }
    if (result == WriteBatchWithIndexInternal::Result::kError) {
      continue;
    }
    if (result == WriteBatchWithIndexInternal::Result::kMergeInProgress &&
        rep->overwrite_key == true) {
      // Since we've overwritten keys, we do not know what other operations are
      // in this batch for this key, so we cannot do a Merge to compute the
      // result.  Instead, we will simply return MergeInProgress.
      *s = Status::MergeInProgress();
      continue;
    }

    assert(result == WriteBatchWithIndexInternal::Result::kMergeInProgress ||
           result == WriteBatchWithIndexInternal::Result::kNotFound);
    key_context.emplace_back(column_family, keys[i], &values[i],
                             /*timestamp*/ nullptr, &statuses[i]);
    merges.emplace_back(result, std::move(merge_context));
  }

  for (KeyContext& key : key_context) {
    sorted_keys.emplace_back(&key);
  }

  // Did not find key in batch OR could not resolve Merges.  Try DB.
  static_cast_with_check<DBImpl>(db->GetRootDB())
      ->PrepareMultiGetKeys(key_context.size(), sorted_input, &sorted_keys);
  static_cast_with_check<DBImpl>(db->GetRootDB())
      ->MultiGetWithCallback(read_options, column_family, callback,
                             &sorted_keys);

  for (auto iter = key_context.begin(); iter != key_context.end(); ++iter) {
    KeyContext& key = *iter;
    if (key.s->ok() || key.s->IsNotFound()) {  // DB Get Succeeded
      size_t index = iter - key_context.begin();
      std::pair<WriteBatchWithIndexInternal::Result, MergeContext>&
          merge_result = merges[index];
      if (merge_result.first ==
          WriteBatchWithIndexInternal::Result::kMergeInProgress) {
        // Merge result from DB with merges in Batch
        if (key.s->ok()) {
          *key.s = wbwii.MergeKey(*key.key, iter->value, merge_result.second,
                                  key.value->GetSelf());
        } else {  // Key not present in db (s.IsNotFound())
          *key.s = wbwii.MergeKey(*key.key, nullptr, merge_result.second,
                                  key.value->GetSelf());
        }
        key.value->PinSelf();
      }
    }
  }
}

void WriteBatchWithIndex::SetSavePoint() { rep->write_batch.SetSavePoint(); }

Status WriteBatchWithIndex::RollbackToSavePoint() {
  Status s = rep->write_batch.RollbackToSavePoint();

  if (s.ok()) {
    rep->sub_batch_cnt = 1;
    rep->last_sub_batch_offset = 0;
    s = rep->ReBuildIndex();
  }

  return s;
}

Status WriteBatchWithIndex::PopSavePoint() {
  return rep->write_batch.PopSavePoint();
}

void WriteBatchWithIndex::SetMaxBytes(size_t max_bytes) {
  rep->write_batch.SetMaxBytes(max_bytes);
}

size_t WriteBatchWithIndex::GetDataSize() const {
  return rep->write_batch.GetDataSize();
}

}  // namespace ROCKSDB_NAMESPACE
#endif  // !ROCKSDB_LITE<|MERGE_RESOLUTION|>--- conflicted
+++ resolved
@@ -24,8 +24,6 @@
 #include "utilities/write_batch_with_index/write_batch_with_index_internal.h"
 
 namespace ROCKSDB_NAMESPACE {
-<<<<<<< HEAD
-=======
 
 // when direction == forward
 // * current_at_base_ <=> base_iterator > delta_iterator
@@ -402,7 +400,6 @@
   const ReadableWriteBatch* write_batch_;
 };
 
->>>>>>> 026831a5
 struct WriteBatchWithIndex::Rep {
   explicit Rep(const Comparator* index_comparator, size_t reserved_bytes = 0,
                size_t max_bytes = 0, bool _overwrite_key = false,
@@ -484,34 +481,8 @@
                    GetEntryIndex(column_family));
 }
 
-<<<<<<< HEAD
-bool WriteBatchWithIndex::Rep::UpdateExistingEntryWithCfId(
-    uint32_t column_family_id, const Slice& key) {
-  if (!overwrite_key) {
-    return false;
-  }
-
-  WBWIIteratorImpl iter(column_family_id, &skip_list, &write_batch,
-                        &comparator);
-  iter.Seek(key);
-  if (!iter.Valid()) {
-    return false;
-  }
-  if (!iter.MatchesKey(column_family_id, key)) {
-    return false;
-  }
-  WriteBatchIndexEntry* non_const_entry =
-      const_cast<WriteBatchIndexEntry*>(iter.GetRawEntry());
-  if (LIKELY(last_sub_batch_offset <= non_const_entry->offset)) {
-    last_sub_batch_offset = last_entry_offset;
-    sub_batch_cnt++;
-  }
-  non_const_entry->offset = last_entry_offset;
-  return true;
-=======
 void WriteBatchWithIndex::Rep::AddOrUpdateIndex(uint32_t column_family_id) {
   AddOrUpdateIndex(column_family_id, GetEntryIndexWithCfId(column_family_id));
->>>>>>> 026831a5
 }
 
 void WriteBatchWithIndex::Rep::AddOrUpdateIndex() {
@@ -700,22 +671,12 @@
 size_t WriteBatchWithIndex::SubBatchCnt() { return rep->sub_batch_cnt; }
 
 WBWIIterator* WriteBatchWithIndex::NewIterator() {
-<<<<<<< HEAD
-  return new WBWIIteratorImpl(0, &(rep->skip_list), &rep->write_batch,
-                              &(rep->comparator));
-=======
   return new WBWIIteratorImpl(0, rep->GetEntryIndex(nullptr), &rep->write_batch,
                               false);
->>>>>>> 026831a5
 }
 
 WBWIIterator* WriteBatchWithIndex::NewIterator(
     ColumnFamilyHandle* column_family) {
-<<<<<<< HEAD
-  return new WBWIIteratorImpl(GetColumnFamilyID(column_family),
-                              &(rep->skip_list), &rep->write_batch,
-                              &(rep->comparator));
-=======
   auto cf_id = GetColumnFamilyID(column_family);
   return new WBWIIteratorImpl(cf_id, rep->GetEntryIndex(column_family),
                               &rep->write_batch, false);
@@ -729,7 +690,6 @@
   storage.iter = new (storage.buffer) WBWIIteratorImpl(
       GetColumnFamilyID(column_family), rep->GetEntryIndex(column_family),
       &rep->write_batch, ephemeral);
->>>>>>> 026831a5
 }
 
 Iterator* WriteBatchWithIndex::NewIteratorWithBase(
@@ -840,10 +800,6 @@
                                          const DBOptions& options,
                                          const Slice& key, std::string* value) {
   Status s;
-<<<<<<< HEAD
-  WriteBatchWithIndexInternal wbwii(&options, column_family);
-  auto result = wbwii.GetFromBatch(this, key, value, rep->overwrite_key, &s);
-=======
   MergeContext merge_context;
   const ImmutableDBOptions immuable_db_options(options);
 
@@ -851,7 +807,6 @@
       WriteBatchWithIndexInternal::GetFromBatch(
           immuable_db_options, this, column_family, key, &merge_context,
           rep->GetComparator(column_family), value, rep->overwrite_key, &s);
->>>>>>> 026831a5
 
   switch (result) {
     case WriteBatchWithIndexInternal::Result::kFound:
@@ -924,22 +879,19 @@
     DB* db, const ReadOptions& read_options, ColumnFamilyHandle* column_family,
     const Slice& key, PinnableSlice* pinnable_val, ReadCallback* callback) {
   Status s;
-  WriteBatchWithIndexInternal wbwii(db, column_family);
+  MergeContext merge_context;
+  const ImmutableDBOptions& immuable_db_options =
+      static_cast_with_check<DBImpl>(db->GetRootDB())->immutable_db_options();
 
   // Since the lifetime of the WriteBatch is the same as that of the transaction
   // we cannot pin it as otherwise the returned value will not be available
   // after the transaction finishes.
   std::string& batch_value = *pinnable_val->GetSelf();
-<<<<<<< HEAD
-  auto result =
-      wbwii.GetFromBatch(this, key, &batch_value, rep->overwrite_key, &s);
-=======
   WriteBatchWithIndexInternal::Result result =
       WriteBatchWithIndexInternal::GetFromBatch(
           immuable_db_options, this, column_family, key, &merge_context,
           rep->GetComparator(column_family), &batch_value, rep->overwrite_key,
           &s);
->>>>>>> 026831a5
 
   if (result == WriteBatchWithIndexInternal::Result::kFound) {
     pinnable_val->PinSelf();
@@ -977,16 +929,30 @@
   if (s.ok() || s.IsNotFound()) {  // DB Get Succeeded
     if (result == WriteBatchWithIndexInternal::Result::kMergeInProgress) {
       // Merge result from DB with merges in Batch
-      std::string merge_result;
+      auto cfh = static_cast_with_check<ColumnFamilyHandleImpl>(column_family);
+      const MergeOperator* merge_operator =
+          cfh->cfd()->ioptions()->merge_operator;
+      Statistics* statistics = immuable_db_options.statistics.get();
+      Env* env = immuable_db_options.env;
+      Logger* logger = immuable_db_options.info_log.get();
+
+      Slice* merge_data;
       if (s.ok()) {
-        s = wbwii.MergeKey(key, pinnable_val, &merge_result);
+        merge_data = pinnable_val;
       } else {  // Key not present in db (s.IsNotFound())
-        s = wbwii.MergeKey(key, nullptr, &merge_result);
+        merge_data = nullptr;
       }
-      if (s.ok()) {
+
+      if (merge_operator) {
+        std::string merge_result;
+        s = MergeHelper::TimedFullMerge(merge_operator, key, merge_data,
+                                        merge_context.GetOperands(),
+                                        &merge_result, logger, statistics, env);
         pinnable_val->Reset();
         *pinnable_val->GetSelf() = std::move(merge_result);
         pinnable_val->PinSelf();
+      } else {
+        s = Status::InvalidArgument("Options::merge_operator must be set");
       }
     }
   }
@@ -1006,7 +972,8 @@
     DB* db, const ReadOptions& read_options, ColumnFamilyHandle* column_family,
     const size_t num_keys, const Slice* keys, PinnableSlice* values,
     Status* statuses, bool sorted_input, ReadCallback* callback) {
-  WriteBatchWithIndexInternal wbwii(db, column_family);
+  const ImmutableDBOptions& immuable_db_options =
+      static_cast_with_check<DBImpl>(db->GetRootDB())->immutable_db_options();
 
   autovector<KeyContext, MultiGetContext::MAX_BATCH_SIZE> key_context;
   autovector<KeyContext*, MultiGetContext::MAX_BATCH_SIZE> sorted_keys;
@@ -1022,16 +989,11 @@
     PinnableSlice* pinnable_val = &values[i];
     std::string& batch_value = *pinnable_val->GetSelf();
     Status* s = &statuses[i];
-<<<<<<< HEAD
-    auto result = wbwii.GetFromBatch(this, keys[i], &merge_context,
-                                     &batch_value, rep->overwrite_key, s);
-=======
     WriteBatchWithIndexInternal::Result result =
         WriteBatchWithIndexInternal::GetFromBatch(
             immuable_db_options, this, column_family, keys[i], &merge_context,
             rep->GetComparator(column_family), &batch_value, rep->overwrite_key,
             s);
->>>>>>> 026831a5
 
     if (result == WriteBatchWithIndexInternal::Result::kFound) {
       pinnable_val->PinSelf();
@@ -1071,6 +1033,9 @@
       ->MultiGetWithCallback(read_options, column_family, callback,
                              &sorted_keys);
 
+  ColumnFamilyHandleImpl* cfh =
+      static_cast_with_check<ColumnFamilyHandleImpl>(column_family);
+  const MergeOperator* merge_operator = cfh->cfd()->ioptions()->merge_operator;
   for (auto iter = key_context.begin(); iter != key_context.end(); ++iter) {
     KeyContext& key = *iter;
     if (key.s->ok() || key.s->IsNotFound()) {  // DB Get Succeeded
@@ -1080,14 +1045,27 @@
       if (merge_result.first ==
           WriteBatchWithIndexInternal::Result::kMergeInProgress) {
         // Merge result from DB with merges in Batch
+        Statistics* statistics = immuable_db_options.statistics.get();
+        Env* env = immuable_db_options.env;
+        Logger* logger = immuable_db_options.info_log.get();
+
+        Slice* merge_data;
         if (key.s->ok()) {
-          *key.s = wbwii.MergeKey(*key.key, iter->value, merge_result.second,
-                                  key.value->GetSelf());
+          merge_data = iter->value;
         } else {  // Key not present in db (s.IsNotFound())
-          *key.s = wbwii.MergeKey(*key.key, nullptr, merge_result.second,
-                                  key.value->GetSelf());
+          merge_data = nullptr;
         }
-        key.value->PinSelf();
+
+        if (merge_operator) {
+          *key.s = MergeHelper::TimedFullMerge(
+              merge_operator, *key.key, merge_data,
+              merge_result.second.GetOperands(), key.value->GetSelf(), logger,
+              statistics, env);
+          key.value->PinSelf();
+        } else {
+          *key.s =
+              Status::InvalidArgument("Options::merge_operator must be set");
+        }
       }
     }
   }
