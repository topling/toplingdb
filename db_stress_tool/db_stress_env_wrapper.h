--- conflicted
+++ resolved
@@ -13,10 +13,6 @@
 #include "monitoring/thread_status_util.h"
 
 namespace ROCKSDB_NAMESPACE {
-<<<<<<< HEAD
-class DbStressFSWrapper : public FileSystemWrapper {
- public:
-=======
 class DbStressRandomAccessFileWrapper : public FSRandomAccessFileOwnerWrapper {
  public:
   explicit DbStressRandomAccessFileWrapper(
@@ -82,14 +78,11 @@
 
 class DbStressFSWrapper : public FileSystemWrapper {
  public:
->>>>>>> 49ce8a10
   explicit DbStressFSWrapper(const std::shared_ptr<FileSystem>& t)
       : FileSystemWrapper(t) {}
   static const char* kClassName() { return "DbStressFS"; }
   const char* Name() const override { return kClassName(); }
 
-<<<<<<< HEAD
-=======
   IOStatus NewRandomAccessFile(const std::string& f,
                                const FileOptions& file_opts,
                                std::unique_ptr<FSRandomAccessFile>* r,
@@ -102,7 +95,6 @@
     return s;
   }
 
->>>>>>> 49ce8a10
   IOStatus DeleteFile(const std::string& f, const IOOptions& opts,
                       IODebugContext* dbg) override {
     // We determine whether it is a manifest file by searching a strong,
