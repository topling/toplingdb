--- conflicted
+++ resolved
@@ -589,14 +589,8 @@
   ROCKSDB_ENUM_CLASS_INCLASS(FilterType, int,
     kNoFilter,
     kFullFilter,
-<<<<<<< HEAD
-    kPartitionedFilter,
-  };
-=======
-    kBlockFilter,
     kPartitionedFilter
   );
->>>>>>> c30b2fa5
   FilterType filter_type;
   BlockHandle filter_handle;
   BlockHandle compression_dict_handle;
