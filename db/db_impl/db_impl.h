//  Copyright (c) 2011-present, Facebook, Inc.  All rights reserved.
//  This source code is licensed under both the GPLv2 (found in the
//  COPYING file in the root directory) and Apache 2.0 License
//  (found in the LICENSE.Apache file in the root directory).
//
// Copyright (c) 2011 The LevelDB Authors. All rights reserved.
// Use of this source code is governed by a BSD-style license that can be
// found in the LICENSE file. See the AUTHORS file for names of contributors.
#pragma once

#include <atomic>
#include <deque>
#include <functional>
#include <limits>
#include <list>
#include <map>
#include <set>
#include <string>
#include <unordered_map>
#include <utility>
#include <vector>

#include "db/column_family.h"
#include "db/compaction/compaction_iterator.h"
#include "db/compaction/compaction_job.h"
#include "db/error_handler.h"
#include "db/event_helpers.h"
#include "db/external_sst_file_ingestion_job.h"
#include "db/flush_job.h"
#include "db/flush_scheduler.h"
#include "db/import_column_family_job.h"
#include "db/internal_stats.h"
#include "db/log_writer.h"
#include "db/logs_with_prep_tracker.h"
#include "db/memtable_list.h"
#include "db/periodic_task_scheduler.h"
#include "db/post_memtable_callback.h"
#include "db/pre_release_callback.h"
#include "db/range_del_aggregator.h"
#include "db/read_callback.h"
#include "db/seqno_to_time_mapping.h"
#include "db/snapshot_checker.h"
#include "db/snapshot_impl.h"
#include "db/trim_history_scheduler.h"
#include "db/version_edit.h"
#include "db/wal_manager.h"
#include "db/write_controller.h"
#include "db/write_thread.h"
#include "logging/event_logger.h"
#include "monitoring/instrumented_mutex.h"
#include "options/db_options.h"
#include "port/port.h"
#include "rocksdb/db.h"
#include "rocksdb/env.h"
#include "rocksdb/memtablerep.h"
#include "rocksdb/status.h"
#include "rocksdb/trace_reader_writer.h"
#include "rocksdb/transaction_log.h"
#include "rocksdb/utilities/replayer.h"
#include "rocksdb/write_buffer_manager.h"
#include "table/merging_iterator.h"
#include "table/scoped_arena_iterator.h"
#include "util/autovector.h"
#include "util/hash.h"
#include "util/repeatable_thread.h"
#include "util/stop_watch.h"
#include "util/thread_local.h"

namespace ROCKSDB_NAMESPACE {

class Arena;
class ArenaWrappedDBIter;
class InMemoryStatsHistoryIterator;
class MemTable;
class PersistentStatsHistoryIterator;
class TableCache;
class TaskLimiterToken;
class Version;
class VersionEdit;
class VersionSet;
class WriteCallback;
struct JobContext;
struct ExternalSstFileInfo;
struct MemTableInfo;

// Class to maintain directories for all database paths other than main one.
class Directories {
 public:
  IOStatus SetDirectories(FileSystem* fs, const std::string& dbname,
                          const std::string& wal_dir,
                          const std::vector<DbPath>& data_paths);

  FSDirectory* GetDataDir(size_t path_id) const {
    assert(path_id < data_dirs_.size());
    FSDirectory* ret_dir = data_dirs_[path_id].get();
    if (ret_dir == nullptr) {
      // Should use db_dir_
      return db_dir_.get();
    }
    return ret_dir;
  }

  FSDirectory* GetWalDir() {
    if (wal_dir_) {
      return wal_dir_.get();
    }
    return db_dir_.get();
  }

  FSDirectory* GetDbDir() { return db_dir_.get(); }

  IOStatus Close(const IOOptions& options, IODebugContext* dbg) {
    // close all directories for all database paths
    IOStatus s = IOStatus::OK();

    // The default implementation for Close() in Directory/FSDirectory class
    // "NotSupported" status, the upper level interface should be able to
    // handle this error so that Close() does not fail after upgrading when
    // run on FileSystems that have not implemented `Directory::Close()` or
    // `FSDirectory::Close()` yet

    if (db_dir_) {
      IOStatus temp_s = db_dir_->Close(options, dbg);
      if (!temp_s.ok() && !temp_s.IsNotSupported() && s.ok()) {
        s = std::move(temp_s);
      }
    }

    // Attempt to close everything even if one fails
    s.PermitUncheckedError();

    if (wal_dir_) {
      IOStatus temp_s = wal_dir_->Close(options, dbg);
      if (!temp_s.ok() && !temp_s.IsNotSupported() && s.ok()) {
        s = std::move(temp_s);
      }
    }

    s.PermitUncheckedError();

    for (auto& data_dir_ptr : data_dirs_) {
      if (data_dir_ptr) {
        IOStatus temp_s = data_dir_ptr->Close(options, dbg);
        if (!temp_s.ok() && !temp_s.IsNotSupported() && s.ok()) {
          s = std::move(temp_s);
        }
      }
    }

    // Ready for caller
    s.MustCheck();
    return s;
  }

 private:
  std::unique_ptr<FSDirectory> db_dir_;
  std::vector<std::unique_ptr<FSDirectory>> data_dirs_;
  std::unique_ptr<FSDirectory> wal_dir_;
};

// While DB is the public interface of RocksDB, and DBImpl is the actual
// class implementing it. It's the entrance of the core RocksdB engine.
// All other DB implementations, e.g. TransactionDB, BlobDB, etc, wrap a
// DBImpl internally.
// Other than functions implementing the DB interface, some public
// functions are there for other internal components to call. For
// example, TransactionDB directly calls DBImpl::WriteImpl() and
// BlobDB directly calls DBImpl::GetImpl(). Some other functions
// are for sub-components to call. For example, ColumnFamilyHandleImpl
// calls DBImpl::FindObsoleteFiles().
//
// Since it's a very large class, the definition of the functions is
// divided in several db_impl_*.cc files, besides db_impl.cc.
class DBImpl : public DB {
 public:
  DBImpl(const DBOptions& options, const std::string& dbname,
         const bool seq_per_batch = false, const bool batch_per_txn = true,
         bool read_only = false);
  // No copying allowed
  DBImpl(const DBImpl&) = delete;
  void operator=(const DBImpl&) = delete;

  virtual ~DBImpl();

  bool opened_successfully() const { return this->opened_successfully_; }

  // ---- Implementations of the DB interface ----

  using DB::Resume;
  Status Resume() override;

  using DB::Put;
  Status Put(const WriteOptions& options, ColumnFamilyHandle* column_family,
             const Slice& key, const Slice& value) override;
  Status Put(const WriteOptions& options, ColumnFamilyHandle* column_family,
             const Slice& key, const Slice& ts, const Slice& value) override;

  using DB::PutEntity;
  Status PutEntity(const WriteOptions& options,
                   ColumnFamilyHandle* column_family, const Slice& key,
                   const WideColumns& columns) override;

  using DB::Merge;
  Status Merge(const WriteOptions& options, ColumnFamilyHandle* column_family,
               const Slice& key, const Slice& value) override;
  Status Merge(const WriteOptions& options, ColumnFamilyHandle* column_family,
               const Slice& key, const Slice& ts, const Slice& value) override;

  using DB::Delete;
  Status Delete(const WriteOptions& options, ColumnFamilyHandle* column_family,
                const Slice& key) override;
  Status Delete(const WriteOptions& options, ColumnFamilyHandle* column_family,
                const Slice& key, const Slice& ts) override;

  using DB::SingleDelete;
  Status SingleDelete(const WriteOptions& options,
                      ColumnFamilyHandle* column_family,
                      const Slice& key) override;
  Status SingleDelete(const WriteOptions& options,
                      ColumnFamilyHandle* column_family, const Slice& key,
                      const Slice& ts) override;

  using DB::DeleteRange;
  Status DeleteRange(const WriteOptions& options,
                     ColumnFamilyHandle* column_family, const Slice& begin_key,
                     const Slice& end_key) override;
  Status DeleteRange(const WriteOptions& options,
                     ColumnFamilyHandle* column_family, const Slice& begin_key,
                     const Slice& end_key, const Slice& ts) override;

  using DB::Write;
  virtual Status Write(const WriteOptions& options,
                       WriteBatch* updates) override;

  using DB::Get;
  virtual Status Get(const ReadOptions& options,
                     ColumnFamilyHandle* column_family, const Slice& key,
                     PinnableSlice* value) override;
  virtual Status Get(const ReadOptions& options,
                     ColumnFamilyHandle* column_family, const Slice& key,
                     PinnableSlice* value, std::string* timestamp) override;

  using DB::GetEntity;
  Status GetEntity(const ReadOptions& options,
                   ColumnFamilyHandle* column_family, const Slice& key,
                   PinnableWideColumns* columns) override;

  using DB::GetMergeOperands;
  Status GetMergeOperands(const ReadOptions& options,
                          ColumnFamilyHandle* column_family, const Slice& key,
                          PinnableSlice* merge_operands,
                          GetMergeOperandsOptions* get_merge_operands_options,
                          int* number_of_operands) override {
    GetImplOptions get_impl_options;
    get_impl_options.column_family = column_family;
    get_impl_options.merge_operands = merge_operands;
    get_impl_options.get_merge_operands_options = get_merge_operands_options;
    get_impl_options.number_of_operands = number_of_operands;
    get_impl_options.get_value = false;
    return GetImpl(options, key, get_impl_options);
  }

  using DB::MultiGet;
  virtual std::vector<Status> MultiGet(
      const ReadOptions& options,
      const std::vector<ColumnFamilyHandle*>& column_family,
      const std::vector<Slice>& keys,
      std::vector<std::string>* values) override;
  virtual std::vector<Status> MultiGet(
      const ReadOptions& options,
      const std::vector<ColumnFamilyHandle*>& column_family,
      const std::vector<Slice>& keys, std::vector<std::string>* values,
      std::vector<std::string>* timestamps) override;

  // This MultiGet is a batched version, which may be faster than calling Get
  // multiple times, especially if the keys have some spatial locality that
  // enables them to be queried in the same SST files/set of files. The larger
  // the batch size, the more scope for batching and performance improvement
  // The values and statuses parameters are arrays with number of elements
  // equal to keys.size(). This allows the storage for those to be alloacted
  // by the caller on the stack for small batches
  void MultiGet(const ReadOptions& options, ColumnFamilyHandle* column_family,
                const size_t num_keys, const Slice* keys, PinnableSlice* values,
                Status* statuses, const bool sorted_input = false) override;
  void MultiGet(const ReadOptions& options, ColumnFamilyHandle* column_family,
                const size_t num_keys, const Slice* keys, PinnableSlice* values,
                std::string* timestamps, Status* statuses,
                const bool sorted_input = false) override;

  void MultiGet(const ReadOptions& options, const size_t num_keys,
                ColumnFamilyHandle** column_families, const Slice* keys,
                PinnableSlice* values, Status* statuses,
                const bool sorted_input = false) override;
  void MultiGet(const ReadOptions& options, const size_t num_keys,
                ColumnFamilyHandle** column_families, const Slice* keys,
                PinnableSlice* values, std::string* timestamps,
                Status* statuses, const bool sorted_input = false) override;

  void MultiGetWithCallback(
      const ReadOptions& options, ColumnFamilyHandle* column_family,
      ReadCallback* callback,
      autovector<KeyContext*, MultiGetContext::MAX_BATCH_SIZE>* sorted_keys);

  using DB::MultiGetEntity;

  void MultiGetEntity(const ReadOptions& options,
                      ColumnFamilyHandle* column_family, size_t num_keys,
                      const Slice* keys, PinnableWideColumns* results,
                      Status* statuses, bool sorted_input) override;

  void MultiGetEntity(const ReadOptions& options, size_t num_keys,
                      ColumnFamilyHandle** column_families, const Slice* keys,
                      PinnableWideColumns* results, Status* statuses,
                      bool sorted_input) override;

  virtual Status CreateColumnFamily(const ColumnFamilyOptions& cf_options,
                                    const std::string& column_family,
                                    ColumnFamilyHandle** handle) override;
  virtual Status CreateColumnFamilies(
      const ColumnFamilyOptions& cf_options,
      const std::vector<std::string>& column_family_names,
      std::vector<ColumnFamilyHandle*>* handles) override;
  virtual Status CreateColumnFamilies(
      const std::vector<ColumnFamilyDescriptor>& column_families,
      std::vector<ColumnFamilyHandle*>* handles) override;
  virtual Status DropColumnFamily(ColumnFamilyHandle* column_family) override;
  virtual Status DropColumnFamilies(
      const std::vector<ColumnFamilyHandle*>& column_families) override;

  // Returns false if key doesn't exist in the database and true if it may.
  // If value_found is not passed in as null, then return the value if found in
  // memory. On return, if value was found, then value_found will be set to true
  // , otherwise false.
  using DB::KeyMayExist;
  virtual bool KeyMayExist(const ReadOptions& options,
                           ColumnFamilyHandle* column_family, const Slice& key,
                           std::string* value, std::string* timestamp,
                           bool* value_found = nullptr) override;

  using DB::NewIterator;
  virtual Iterator* NewIterator(const ReadOptions& options,
                                ColumnFamilyHandle* column_family) override;
  virtual Status NewIterators(
      const ReadOptions& options,
      const std::vector<ColumnFamilyHandle*>& column_families,
      std::vector<Iterator*>* iterators) override;

  virtual const Snapshot* GetSnapshot() override;
  virtual void ReleaseSnapshot(const Snapshot* snapshot) override;
  // Create a timestamped snapshot. This snapshot can be shared by multiple
  // readers. If any of them uses it for write conflict checking, then
  // is_write_conflict_boundary is true. For simplicity, set it to true by
  // default.
  std::pair<Status, std::shared_ptr<const Snapshot>> CreateTimestampedSnapshot(
      SequenceNumber snapshot_seq, uint64_t ts);
  std::shared_ptr<const SnapshotImpl> GetTimestampedSnapshot(uint64_t ts) const;
  void ReleaseTimestampedSnapshotsOlderThan(
      uint64_t ts, size_t* remaining_total_ss = nullptr);
  Status GetTimestampedSnapshots(uint64_t ts_lb, uint64_t ts_ub,
                                 std::vector<std::shared_ptr<const Snapshot>>&
                                     timestamped_snapshots) const;

  using DB::GetProperty;
  virtual bool GetProperty(ColumnFamilyHandle* column_family,
                           const Slice& property, std::string* value) override;
  using DB::GetMapProperty;
  virtual bool GetMapProperty(
      ColumnFamilyHandle* column_family, const Slice& property,
      std::map<std::string, std::string>* value) override;
  using DB::GetIntProperty;
  virtual bool GetIntProperty(ColumnFamilyHandle* column_family,
                              const Slice& property, uint64_t* value) override;
  using DB::GetAggregatedIntProperty;
  virtual bool GetAggregatedIntProperty(const Slice& property,
                                        uint64_t* aggregated_value) override;
  using DB::GetApproximateSizes;
  virtual Status GetApproximateSizes(const SizeApproximationOptions& options,
                                     ColumnFamilyHandle* column_family,
                                     const Range* range, int n,
                                     uint64_t* sizes) override;
  using DB::GetApproximateMemTableStats;
  virtual void GetApproximateMemTableStats(ColumnFamilyHandle* column_family,
                                           const Range& range,
                                           uint64_t* const count,
                                           uint64_t* const size) override;
  using DB::CompactRange;
  virtual Status CompactRange(const CompactRangeOptions& options,
                              ColumnFamilyHandle* column_family,
                              const Slice* begin, const Slice* end) override;

  using DB::CompactFiles;
  virtual Status CompactFiles(
      const CompactionOptions& compact_options,
      ColumnFamilyHandle* column_family,
      const std::vector<std::string>& input_file_names, const int output_level,
      const int output_path_id = -1,
      std::vector<std::string>* const output_file_names = nullptr,
      CompactionJobInfo* compaction_job_info = nullptr) override;

  virtual Status PauseBackgroundWork() override;
  virtual Status ContinueBackgroundWork() override;

  virtual Status EnableAutoCompaction(
      const std::vector<ColumnFamilyHandle*>& column_family_handles) override;

  virtual void EnableManualCompaction() override;
  virtual void DisableManualCompaction() override;

  using DB::SetOptions;
  Status SetOptions(
      ColumnFamilyHandle* column_family,
      const std::unordered_map<std::string, std::string>& options_map) override;

  virtual Status SetDBOptions(
      const std::unordered_map<std::string, std::string>& options_map) override;

  using DB::NumberLevels;
  virtual int NumberLevels(ColumnFamilyHandle* column_family) override;
  using DB::MaxMemCompactionLevel;
  virtual int MaxMemCompactionLevel(ColumnFamilyHandle* column_family) override;
  using DB::Level0StopWriteTrigger;
  virtual int Level0StopWriteTrigger(
      ColumnFamilyHandle* column_family) override;
  virtual const std::string& GetName() const override;
  virtual Env* GetEnv() const override;
  virtual FileSystem* GetFileSystem() const override;
  using DB::GetOptions;
  virtual Options GetOptions(ColumnFamilyHandle* column_family) const override;
  using DB::GetDBOptions;
  virtual DBOptions GetDBOptions() const override;
  using DB::Flush;
  virtual Status Flush(const FlushOptions& options,
                       ColumnFamilyHandle* column_family) override;
  virtual Status Flush(
      const FlushOptions& options,
      const std::vector<ColumnFamilyHandle*>& column_families) override;
  virtual Status FlushWAL(bool sync) override;
  bool WALBufferIsEmpty();
  virtual Status SyncWAL() override;
  virtual Status LockWAL() override;
  virtual Status UnlockWAL() override;

  virtual SequenceNumber GetLatestSequenceNumber() const override;

  // IncreaseFullHistoryTsLow(ColumnFamilyHandle*, std::string) will acquire
  // and release db_mutex
  Status IncreaseFullHistoryTsLow(ColumnFamilyHandle* column_family,
                                  std::string ts_low) override;

  // GetFullHistoryTsLow(ColumnFamilyHandle*, std::string*) will acquire and
  // release db_mutex
  Status GetFullHistoryTsLow(ColumnFamilyHandle* column_family,
                             std::string* ts_low) override;

  virtual Status GetDbIdentity(std::string& identity) const override;

  virtual Status GetDbIdentityFromIdentityFile(std::string* identity) const;

  virtual Status GetDbSessionId(std::string& session_id) const override;

  ColumnFamilyHandle* DefaultColumnFamily() const override;

  ColumnFamilyHandle* PersistentStatsColumnFamily() const;

  virtual Status Close() override;

  virtual Status DisableFileDeletions() override;

  virtual Status EnableFileDeletions(bool force) override;

  virtual bool IsFileDeletionsEnabled() const;

  Status GetStatsHistory(
      uint64_t start_time, uint64_t end_time,
      std::unique_ptr<StatsHistoryIterator>* stats_iterator) override;

  using DB::ResetStats;
  virtual Status ResetStats() override;
  // All the returned filenames start with "/"
  virtual Status GetLiveFiles(std::vector<std::string>&,
                              uint64_t* manifest_file_size,
                              bool flush_memtable = true) override;
  virtual Status GetSortedWalFiles(VectorLogPtr& files) override;
  virtual Status GetCurrentWalFile(
      std::unique_ptr<LogFile>* current_log_file) override;
  virtual Status GetCreationTimeOfOldestFile(
      uint64_t* creation_time) override;

  virtual Status GetUpdatesSince(
      SequenceNumber seq_number, std::unique_ptr<TransactionLogIterator>* iter,
      const TransactionLogIterator::ReadOptions& read_options =
          TransactionLogIterator::ReadOptions()) override;
  virtual Status DeleteFile(std::string name) override;
  Status DeleteFilesInRanges(ColumnFamilyHandle* column_family,
                             const RangePtr* ranges, size_t n,
                             bool include_end = true);

  virtual void GetLiveFilesMetaData(
      std::vector<LiveFileMetaData>* metadata) override;

  virtual Status GetLiveFilesChecksumInfo(
      FileChecksumList* checksum_list) override;

  virtual Status GetLiveFilesStorageInfo(
      const LiveFilesStorageInfoOptions& opts,
      std::vector<LiveFileStorageInfo>* files) override;

  // Obtains the meta data of the specified column family of the DB.
  // TODO(yhchiang): output parameter is placed in the end in this codebase.
  virtual void GetColumnFamilyMetaData(ColumnFamilyHandle* column_family,
                                       ColumnFamilyMetaData* metadata) override;

  void GetAllColumnFamilyMetaData(
      std::vector<ColumnFamilyMetaData>* metadata) override;

  Status SuggestCompactRange(ColumnFamilyHandle* column_family,
                             const Slice* begin, const Slice* end) override;

  Status PromoteL0(ColumnFamilyHandle* column_family,
                   int target_level) override;

  using DB::IngestExternalFile;
  virtual Status IngestExternalFile(
      ColumnFamilyHandle* column_family,
      const std::vector<std::string>& external_files,
      const IngestExternalFileOptions& ingestion_options) override;

  using DB::IngestExternalFiles;
  virtual Status IngestExternalFiles(
      const std::vector<IngestExternalFileArg>& args) override;

  using DB::CreateColumnFamilyWithImport;
  virtual Status CreateColumnFamilyWithImport(
      const ColumnFamilyOptions& options, const std::string& column_family_name,
      const ImportColumnFamilyOptions& import_options,
      const ExportImportFilesMetaData& metadata,
      ColumnFamilyHandle** handle) override;

  using DB::VerifyFileChecksums;
  Status VerifyFileChecksums(const ReadOptions& read_options) override;

  using DB::VerifyChecksum;
  virtual Status VerifyChecksum(const ReadOptions& /*read_options*/) override;
  // Verify the checksums of files in db. Currently only tables are checked.
  //
  // read_options: controls file I/O behavior, e.g. read ahead size while
  //               reading all the live table files.
  //
  // use_file_checksum: if false, verify the block checksums of all live table
  //                    in db. Otherwise, obtain the file checksums and compare
  //                    with the MANIFEST. Currently, file checksums are
  //                    recomputed by reading all table files.
  //
  // Returns: OK if there is no file whose file or block checksum mismatches.
  Status VerifyChecksumInternal(const ReadOptions& read_options,
                                bool use_file_checksum);

  Status VerifyFullFileChecksum(const std::string& file_checksum_expected,
                                const std::string& func_name_expected,
                                const std::string& fpath,
                                const ReadOptions& read_options);

  using DB::StartTrace;
  virtual Status StartTrace(
      const TraceOptions& options,
      std::unique_ptr<TraceWriter>&& trace_writer) override;

  using DB::EndTrace;
  virtual Status EndTrace() override;

  using DB::NewDefaultReplayer;
  virtual Status NewDefaultReplayer(
      const std::vector<ColumnFamilyHandle*>& handles,
      std::unique_ptr<TraceReader>&& reader,
      std::unique_ptr<Replayer>* replayer) override;

  using DB::StartBlockCacheTrace;
  Status StartBlockCacheTrace(
      const TraceOptions& trace_options,
      std::unique_ptr<TraceWriter>&& trace_writer) override;

  Status StartBlockCacheTrace(
      const BlockCacheTraceOptions& options,
      std::unique_ptr<BlockCacheTraceWriter>&& trace_writer) override;

  using DB::EndBlockCacheTrace;
  Status EndBlockCacheTrace() override;

  using DB::StartIOTrace;
  Status StartIOTrace(const TraceOptions& options,
                      std::unique_ptr<TraceWriter>&& trace_writer) override;

  using DB::EndIOTrace;
  Status EndIOTrace() override;

  using DB::GetPropertiesOfAllTables;
  virtual Status GetPropertiesOfAllTables(
      ColumnFamilyHandle* column_family,
      TablePropertiesCollection* props) override;
  virtual Status GetPropertiesOfTablesInRange(
      ColumnFamilyHandle* column_family, const Range* range, std::size_t n,
      TablePropertiesCollection* props) override;


  // ---- End of implementations of the DB interface ----
  SystemClock* GetSystemClock() const;

  struct GetImplOptions {
    ColumnFamilyHandle* column_family = nullptr;
    PinnableSlice* value = nullptr;
    PinnableWideColumns* columns = nullptr;
    std::string* timestamp = nullptr;
    bool* value_found = nullptr;
    ReadCallback* callback = nullptr;
    bool* is_blob_index = nullptr;
    // If true return value associated with key via value pointer else return
    // all merge operands for key via merge_operands pointer
    bool get_value = true;
    // Pointer to an array of size
    // get_merge_operands_options.expected_max_number_of_operands allocated by
    // user
    PinnableSlice* merge_operands = nullptr;
    GetMergeOperandsOptions* get_merge_operands_options = nullptr;
    int* number_of_operands = nullptr;
  };

  // Function that Get and KeyMayExist call with no_io true or false
  // Note: 'value_found' from KeyMayExist propagates here
  // This function is also called by GetMergeOperands
  // If get_impl_options.get_value = true get value associated with
  // get_impl_options.key via get_impl_options.value
  // If get_impl_options.get_value = false get merge operands associated with
  // get_impl_options.key via get_impl_options.merge_operands
  Status GetImpl(const ReadOptions& options, const Slice& key,
                 GetImplOptions& get_impl_options);

  // If `snapshot` == kMaxSequenceNumber, set a recent one inside the file.
  ArenaWrappedDBIter* NewIteratorImpl(const ReadOptions& options,
                                      ColumnFamilyData* cfd,
                                      SequenceNumber snapshot,
                                      ReadCallback* read_callback,
                                      bool expose_blob_index = false,
                                      bool allow_refresh = true);

  virtual SequenceNumber GetLastPublishedSequence() const {
    if (last_seq_same_as_publish_seq_) {
      return versions_->LastSequence();
    } else {
      return versions_->LastPublishedSequence();
    }
  }

  // REQUIRES: joined the main write queue if two_write_queues is disabled, and
  // the second write queue otherwise.
  virtual void SetLastPublishedSequence(SequenceNumber seq);
  // Returns LastSequence in last_seq_same_as_publish_seq_
  // mode and LastAllocatedSequence otherwise. This is useful when visiblility
  // depends also on data written to the WAL but not to the memtable.
  SequenceNumber TEST_GetLastVisibleSequence() const;

  // Similar to Write() but will call the callback once on the single write
  // thread to determine whether it is safe to perform the write.
  virtual Status WriteWithCallback(const WriteOptions& write_options,
                                   WriteBatch* my_batch,
                                   WriteCallback* callback);

  // Returns the sequence number that is guaranteed to be smaller than or equal
  // to the sequence number of any key that could be inserted into the current
  // memtables. It can then be assumed that any write with a larger(or equal)
  // sequence number will be present in this memtable or a later memtable.
  //
  // If the earliest sequence number could not be determined,
  // kMaxSequenceNumber will be returned.
  //
  // If include_history=true, will also search Memtables in MemTableList
  // History.
  SequenceNumber GetEarliestMemTableSequenceNumber(SuperVersion* sv,
                                                   bool include_history);

  // For a given key, check to see if there are any records for this key
  // in the memtables, including memtable history.  If cache_only is false,
  // SST files will also be checked.
  //
  // `key` should NOT have user-defined timestamp appended to user key even if
  // timestamp is enabled.
  //
  // If a key is found, *found_record_for_key will be set to true and
  // *seq will be set to the stored sequence number for the latest
  // operation on this key or kMaxSequenceNumber if unknown. If user-defined
  // timestamp is enabled for this column family and timestamp is not nullptr,
  // then *timestamp will be set to the stored timestamp for the latest
  // operation on this key.
  // If no key is found, *found_record_for_key will be set to false.
  //
  // Note: If cache_only=false, it is possible for *seq to be set to 0 if
  // the sequence number has been cleared from the record.  If the caller is
  // holding an active db snapshot, we know the missing sequence must be less
  // than the snapshot's sequence number (sequence numbers are only cleared
  // when there are no earlier active snapshots).
  //
  // If NotFound is returned and found_record_for_key is set to false, then no
  // record for this key was found.  If the caller is holding an active db
  // snapshot, we know that no key could have existing after this snapshot
  // (since we do not compact keys that have an earlier snapshot).
  //
  // Only records newer than or at `lower_bound_seq` are guaranteed to be
  // returned. Memtables and files may not be checked if it only contains data
  // older than `lower_bound_seq`.
  //
  // Returns OK or NotFound on success,
  // other status on unexpected error.
  // TODO(andrewkr): this API need to be aware of range deletion operations
  Status GetLatestSequenceForKey(SuperVersion* sv, const Slice& key,
                                 bool cache_only,
                                 SequenceNumber lower_bound_seq,
                                 SequenceNumber* seq, std::string* timestamp,
                                 bool* found_record_for_key,
                                 bool* is_blob_index);

  Status TraceIteratorSeek(const uint32_t& cf_id, const Slice& key,
                           const Slice& lower_bound, const Slice upper_bound);
  Status TraceIteratorSeekForPrev(const uint32_t& cf_id, const Slice& key,
                                  const Slice& lower_bound,
                                  const Slice upper_bound);

  // Similar to GetSnapshot(), but also lets the db know that this snapshot
  // will be used for transaction write-conflict checking.  The DB can then
  // make sure not to compact any keys that would prevent a write-conflict from
  // being detected.
  const Snapshot* GetSnapshotForWriteConflictBoundary();

  // checks if all live files exist on file system and that their file sizes
  // match to our in-memory records
  virtual Status CheckConsistency();

  // max_file_num_to_ignore allows bottom level compaction to filter out newly
  // compacted SST files. Setting max_file_num_to_ignore to kMaxUint64 will
  // disable the filtering
  // If `final_output_level` is not nullptr, it is set to manual compaction's
  // output level if returned status is OK, and it may or may not be set to
  // manual compaction's output level if returned status is not OK.
  Status RunManualCompaction(ColumnFamilyData* cfd, int input_level,
                             int output_level,
                             const CompactRangeOptions& compact_range_options,
                             const Slice* begin, const Slice* end,
                             bool exclusive, bool disallow_trivial_move,
                             uint64_t max_file_num_to_ignore,
                             const std::string& trim_ts,
                             int* final_output_level = nullptr);

  // Return an internal iterator over the current state of the database.
  // The keys of this iterator are internal keys (see format.h).
  // The returned iterator should be deleted when no longer needed.
  // If allow_unprepared_value is true, the returned iterator may defer reading
  // the value and so will require PrepareValue() to be called before value();
  // allow_unprepared_value = false is convenient when this optimization is not
  // useful, e.g. when reading the whole column family.
  //
  // read_options.ignore_range_deletions determines whether range tombstones are
  // processed in the returned interator internally, i.e., whether range
  // tombstone covered keys are in this iterator's output.
  // @param read_options Must outlive the returned iterator.
  InternalIterator* NewInternalIterator(
      const ReadOptions& read_options, Arena* arena, SequenceNumber sequence,
      ColumnFamilyHandle* column_family = nullptr,
      bool allow_unprepared_value = false);

  // Note: to support DB iterator refresh, memtable range tombstones in the
  // underlying merging iterator needs to be refreshed. If db_iter is not
  // nullptr, db_iter->SetMemtableRangetombstoneIter() is called with the
  // memtable range tombstone iterator used by the underlying merging iterator.
  // This range tombstone iterator can be refreshed later by db_iter.
  // @param read_options Must outlive the returned iterator.
  InternalIterator* NewInternalIterator(const ReadOptions& read_options,
                                        ColumnFamilyData* cfd,
                                        SuperVersion* super_version,
                                        Arena* arena, SequenceNumber sequence,
                                        bool allow_unprepared_value,
                                        ArenaWrappedDBIter* db_iter = nullptr);

  LogsWithPrepTracker* logs_with_prep_tracker() {
    return &logs_with_prep_tracker_;
  }

  struct BGJobLimits {
    int max_flushes;
    int max_compactions;
  };
  // Returns maximum background flushes and compactions allowed to be scheduled
  BGJobLimits GetBGJobLimits() const;
  // Need a static version that can be called during SanitizeOptions().
  static BGJobLimits GetBGJobLimits(int max_background_flushes,
                                    int max_background_compactions,
                                    int max_background_jobs,
                                    bool parallelize_compactions);

  // move logs pending closing from job_context to the DB queue and
  // schedule a purge
  void ScheduleBgLogWriterClose(JobContext* job_context);

  uint64_t MinLogNumberToKeep();

  // Returns the lower bound file number for SSTs that won't be deleted, even if
  // they're obsolete. This lower bound is used internally to prevent newly
  // created flush/compaction output files from being deleted before they're
  // installed. This technique avoids the need for tracking the exact numbers of
  // files pending creation, although it prevents more files than necessary from
  // being deleted.
  uint64_t MinObsoleteSstNumberToKeep();

  // Returns the list of live files in 'live' and the list
  // of all files in the filesystem in 'candidate_files'.
  // If force == false and the last call was less than
  // db_options_.delete_obsolete_files_period_micros microseconds ago,
  // it will not fill up the job_context
  void FindObsoleteFiles(JobContext* job_context, bool force,
                         bool no_full_scan = false);

  // Diffs the files listed in filenames and those that do not
  // belong to live files are possibly removed. Also, removes all the
  // files in sst_delete_files and log_delete_files.
  // It is not necessary to hold the mutex when invoking this method.
  // If FindObsoleteFiles() was run, we need to also run
  // PurgeObsoleteFiles(), even if disable_delete_obsolete_files_ is true
  void PurgeObsoleteFiles(JobContext& background_contet,
                          bool schedule_only = false);

  // Schedule a background job to actually delete obsolete files.
  void SchedulePurge();

  const SnapshotList& snapshots() const { return snapshots_; }

  // load list of snapshots to `snap_vector` that is no newer than `max_seq`
  // in ascending order.
  // `oldest_write_conflict_snapshot` is filled with the oldest snapshot
  // which satisfies SnapshotImpl.is_write_conflict_boundary_ = true.
  void LoadSnapshots(std::vector<SequenceNumber>* snap_vector,
                     SequenceNumber* oldest_write_conflict_snapshot,
                     const SequenceNumber& max_seq) const {
    InstrumentedMutexLock l(mutex());
    snapshots().GetAll(snap_vector, oldest_write_conflict_snapshot, max_seq);
  }

  const ImmutableDBOptions& immutable_db_options() const {
    return immutable_db_options_;
  }

  // Cancel all background jobs, including flush, compaction, background
  // purging, stats dumping threads, etc. If `wait` = true, wait for the
  // running jobs to abort or finish before returning. Otherwise, only
  // sends the signals.
  void CancelAllBackgroundWork(bool wait);

  SuperVersion* GetAndRefSuperVersion(ColumnFamilyData*, const ReadOptions*);

  // Find Super version and reference it. Based on options, it might return
  // the thread local cached one.
  // Call ReturnAndCleanupSuperVersion() when it is no longer needed.
  SuperVersion* GetAndRefSuperVersion(ColumnFamilyData* cfd);

  // Similar to the previous function but looks up based on a column family id.
  // nullptr will be returned if this column family no longer exists.
  // REQUIRED: this function should only be called on the write thread or if the
  // mutex is held.
  SuperVersion* GetAndRefSuperVersion(uint32_t column_family_id);

  // Un-reference the super version and clean it up if it is the last reference.
  void CleanupSuperVersion(SuperVersion* sv);

  // Un-reference the super version and return it to thread local cache if
  // needed. If it is the last reference of the super version. Clean it up
  // after un-referencing it.
  void ReturnAndCleanupSuperVersion(ColumnFamilyData* cfd, SuperVersion* sv);

  // Similar to the previous function but looks up based on a column family id.
  // nullptr will be returned if this column family no longer exists.
  // REQUIRED: this function should only be called on the write thread.
  void ReturnAndCleanupSuperVersion(uint32_t colun_family_id, SuperVersion* sv);

  // REQUIRED: this function should only be called on the write thread or if the
  // mutex is held.  Return value only valid until next call to this function or
  // mutex is released.
  ColumnFamilyHandle* GetColumnFamilyHandle(uint32_t column_family_id);

  // Same as above, should called without mutex held and not on write thread.
  std::unique_ptr<ColumnFamilyHandle> GetColumnFamilyHandleUnlocked(
      uint32_t column_family_id);

  // Returns the number of currently running flushes.
  // REQUIREMENT: mutex_ must be held when calling this function.
  int num_running_flushes() {
    mutex_.AssertHeld();
    return num_running_flushes_;
  }

  // Returns the number of currently running compactions.
  // REQUIREMENT: mutex_ must be held when calling this function.
  int num_running_compactions() {
    mutex_.AssertHeld();
    return num_running_compactions_;
  }

  const WriteController& write_controller() { return write_controller_; }

  // hollow transactions shell used for recovery.
  // these will then be passed to TransactionDB so that
  // locks can be reacquired before writing can resume.
  struct RecoveredTransaction {
    std::string name_;
    bool unprepared_;

    struct BatchInfo {
      uint64_t log_number_;
      // TODO(lth): For unprepared, the memory usage here can be big for
      // unprepared transactions. This is only useful for rollbacks, and we
      // can in theory just keep keyset for that.
      WriteBatch* batch_;
      // Number of sub-batches. A new sub-batch is created if txn attempts to
      // insert a duplicate key,seq to memtable. This is currently used in
      // WritePreparedTxn/WriteUnpreparedTxn.
      size_t batch_cnt_;
    };

    // This maps the seq of the first key in the batch to BatchInfo, which
    // contains WriteBatch and other information relevant to the batch.
    //
    // For WriteUnprepared, batches_ can have size greater than 1, but for
    // other write policies, it must be of size 1.
    std::map<SequenceNumber, BatchInfo> batches_;

    explicit RecoveredTransaction(const uint64_t log, const std::string& name,
                                  WriteBatch* batch, SequenceNumber seq,
                                  size_t batch_cnt, bool unprepared)
        : name_(name), unprepared_(unprepared) {
      batches_[seq] = {log, batch, batch_cnt};
    }

    ~RecoveredTransaction() {
      for (auto& it : batches_) {
        delete it.second.batch_;
      }
    }

    void AddBatch(SequenceNumber seq, uint64_t log_number, WriteBatch* batch,
                  size_t batch_cnt, bool unprepared) {
      assert(batches_.count(seq) == 0);
      batches_[seq] = {log_number, batch, batch_cnt};
      // Prior state must be unprepared, since the prepare batch must be the
      // last batch.
      assert(unprepared_);
      unprepared_ = unprepared;
    }
  };

  bool allow_2pc() const { return immutable_db_options_.allow_2pc; }

  std::unordered_map<std::string, RecoveredTransaction*>
  recovered_transactions() {
    return recovered_transactions_;
  }

  RecoveredTransaction* GetRecoveredTransaction(const std::string& name) {
    auto it = recovered_transactions_.find(name);
    if (it == recovered_transactions_.end()) {
      return nullptr;
    } else {
      return it->second;
    }
  }

  void InsertRecoveredTransaction(const uint64_t log, const std::string& name,
                                  WriteBatch* batch, SequenceNumber seq,
                                  size_t batch_cnt, bool unprepared_batch) {
    // For WriteUnpreparedTxn, InsertRecoveredTransaction is called multiple
    // times for every unprepared batch encountered during recovery.
    //
    // If the transaction is prepared, then the last call to
    // InsertRecoveredTransaction will have unprepared_batch = false.
    auto rtxn = recovered_transactions_.find(name);
    if (rtxn == recovered_transactions_.end()) {
      recovered_transactions_[name] = new RecoveredTransaction(
          log, name, batch, seq, batch_cnt, unprepared_batch);
    } else {
      rtxn->second->AddBatch(seq, log, batch, batch_cnt, unprepared_batch);
    }
    logs_with_prep_tracker_.MarkLogAsContainingPrepSection(log);
  }

  void DeleteRecoveredTransaction(const std::string& name) {
    auto it = recovered_transactions_.find(name);
    assert(it != recovered_transactions_.end());
    auto* trx = it->second;
    recovered_transactions_.erase(it);
    for (const auto& info : trx->batches_) {
      logs_with_prep_tracker_.MarkLogAsHavingPrepSectionFlushed(
          info.second.log_number_);
    }
    delete trx;
  }

  void DeleteAllRecoveredTransactions() {
    for (auto it = recovered_transactions_.begin();
         it != recovered_transactions_.end(); ++it) {
      delete it->second;
    }
    recovered_transactions_.clear();
  }

  void AddToLogsToFreeQueue(log::Writer* log_writer) {
    mutex_.AssertHeld();
    logs_to_free_queue_.push_back(log_writer);
  }

  void AddSuperVersionsToFreeQueue(SuperVersion* sv) {
    superversions_to_free_queue_.push_back(sv);
  }

  void SetSnapshotChecker(SnapshotChecker* snapshot_checker);

  // Fill JobContext with snapshot information needed by flush and compaction.
  void GetSnapshotContext(JobContext* job_context,
                          std::vector<SequenceNumber>* snapshot_seqs,
                          SequenceNumber* earliest_write_conflict_snapshot,
                          SnapshotChecker** snapshot_checker);

  // Not thread-safe.
  void SetRecoverableStatePreReleaseCallback(PreReleaseCallback* callback);

  InstrumentedMutex* mutex() const { return &mutex_; }

  // Initialize a brand new DB. The DB directory is expected to be empty before
  // calling it. Push new manifest file name into `new_filenames`.
  Status NewDB(std::vector<std::string>* new_filenames);

  // This is to be used only by internal rocksdb classes.
  static Status Open(const DBOptions& db_options, const std::string& name,
                     const std::vector<ColumnFamilyDescriptor>& column_families,
                     std::vector<ColumnFamilyHandle*>* handles, DB** dbptr,
                     const bool seq_per_batch, const bool batch_per_txn);

  static IOStatus CreateAndNewDirectory(
      FileSystem* fs, const std::string& dirname,
      std::unique_ptr<FSDirectory>* directory);

  // find stats map from stats_history_ with smallest timestamp in
  // the range of [start_time, end_time)
  bool FindStatsByTime(uint64_t start_time, uint64_t end_time,
                       uint64_t* new_time,
                       std::map<std::string, uint64_t>* stats_map);

  // Print information of all tombstones of all iterators to the std::string
  // This is only used by ldb. The output might be capped. Tombstones
  // printed out are not guaranteed to be in any order.
  Status TablesRangeTombstoneSummary(ColumnFamilyHandle* column_family,
                                     int max_entries_to_print,
                                     std::string* out_str);

  VersionSet* GetVersionSet() const { return versions_.get(); }

  // Wait for any compaction
  // We add a bool parameter to wait for unscheduledCompactions_ == 0, but this
  // is only for the special test of CancelledCompactions
  Status WaitForCompact(bool waitUnscheduled = false);

#ifndef NDEBUG
  // Compact any files in the named level that overlap [*begin, *end]
  Status TEST_CompactRange(int level, const Slice* begin, const Slice* end,
                           ColumnFamilyHandle* column_family = nullptr,
                           bool disallow_trivial_move = false);

  Status TEST_SwitchWAL();

  bool TEST_UnableToReleaseOldestLog() { return unable_to_release_oldest_log_; }

  bool TEST_IsLogGettingFlushed() {
    return alive_log_files_.begin()->getting_flushed;
  }

  Status TEST_SwitchMemtable(ColumnFamilyData* cfd = nullptr);

  // Force current memtable contents to be flushed.
  Status TEST_FlushMemTable(bool wait = true, bool allow_write_stall = false,
                            ColumnFamilyHandle* cfh = nullptr);

  Status TEST_FlushMemTable(ColumnFamilyData* cfd,
                            const FlushOptions& flush_opts);

  // Flush (multiple) ColumnFamilyData without using ColumnFamilyHandle. This
  // is because in certain cases, we can flush column families, wait for the
  // flush to complete, but delete the column family handle before the wait
  // finishes. For example in CompactRange.
  Status TEST_AtomicFlushMemTables(
      const autovector<ColumnFamilyData*>& provided_candidate_cfds,
      const FlushOptions& flush_opts);

  // Wait for background threads to complete scheduled work.
  Status TEST_WaitForBackgroundWork();

  // Wait for memtable compaction
  Status TEST_WaitForFlushMemTable(ColumnFamilyHandle* column_family = nullptr);

  // Wait for any compaction
  // We add a bool parameter to wait for unscheduledCompactions_ == 0, but this
  // is only for the special test of CancelledCompactions
  Status TEST_WaitForCompact(bool waitUnscheduled = false);

  // Wait for any background purge
  Status TEST_WaitForPurge();

  // Get the background error status
  Status TEST_GetBGError();

  // Return the maximum overlapping data (in bytes) at next level for any
  // file at a level >= 1.
  uint64_t TEST_MaxNextLevelOverlappingBytes(
      ColumnFamilyHandle* column_family = nullptr);

  // Return the current manifest file no.
  uint64_t TEST_Current_Manifest_FileNo();

  // Returns the number that'll be assigned to the next file that's created.
  uint64_t TEST_Current_Next_FileNo();

  // get total level0 file size. Only for testing.
  uint64_t TEST_GetLevel0TotalSize();

  void TEST_GetFilesMetaData(
      ColumnFamilyHandle* column_family,
      std::vector<std::vector<FileMetaData>>* metadata,
      std::vector<std::shared_ptr<BlobFileMetaData>>* blob_metadata = nullptr);

  void TEST_LockMutex();

  void TEST_UnlockMutex();

  void TEST_SignalAllBgCv();

  // REQUIRES: mutex locked
  void* TEST_BeginWrite();

  // REQUIRES: mutex locked
  // pass the pointer that you got from TEST_BeginWrite()
  void TEST_EndWrite(void* w);

  uint64_t TEST_MaxTotalInMemoryState() const {
    return max_total_in_memory_state_;
  }

  size_t TEST_LogsToFreeSize();

  uint64_t TEST_LogfileNumber();

  uint64_t TEST_total_log_size() const { return total_log_size_; }

  // Returns column family name to ImmutableCFOptions map.
  Status TEST_GetAllImmutableCFOptions(
      std::unordered_map<std::string, const ImmutableCFOptions*>* iopts_map);

  // Return the lastest MutableCFOptions of a column family
  Status TEST_GetLatestMutableCFOptions(ColumnFamilyHandle* column_family,
                                        MutableCFOptions* mutable_cf_options);

  Cache* TEST_table_cache() { return table_cache_.get(); }

  WriteController& TEST_write_controler() { return write_controller_; }

  uint64_t TEST_FindMinLogContainingOutstandingPrep();
  uint64_t TEST_FindMinPrepLogReferencedByMemTable();
  size_t TEST_PreparedSectionCompletedSize();
  size_t TEST_LogsWithPrepSize();

  int TEST_BGCompactionsAllowed() const;
  int TEST_BGFlushesAllowed() const;
  size_t TEST_GetWalPreallocateBlockSize(uint64_t write_buffer_size) const;
  void TEST_WaitForPeriodicTaskRun(std::function<void()> callback) const;
  SeqnoToTimeMapping TEST_GetSeqnoToTimeMapping() const;
  size_t TEST_EstimateInMemoryStatsHistorySize() const;

  uint64_t TEST_GetCurrentLogNumber() const {
    InstrumentedMutexLock l(mutex());
    assert(!logs_.empty());
    return logs_.back().number;
  }

  const std::unordered_set<uint64_t>& TEST_GetFilesGrabbedForPurge() const {
    return files_grabbed_for_purge_;
  }

  const PeriodicTaskScheduler& TEST_GetPeriodicTaskScheduler() const;

#endif  // NDEBUG

  // persist stats to column family "_persistent_stats"
  void PersistStats();

  // dump rocksdb.stats to LOG
  void DumpStats();

  // flush LOG out of application buffer
  void FlushInfoLog();

  // record current sequence number to time mapping
  void RecordSeqnoToTimeMapping();

  // Interface to block and signal the DB in case of stalling writes by
  // WriteBufferManager. Each DBImpl object contains ptr to WBMStallInterface.
  // When DB needs to be blocked or signalled by WriteBufferManager,
  // state_ is changed accordingly.
  class WBMStallInterface : public StallInterface {
   public:
    enum State {
      BLOCKED = 0,
      RUNNING,
    };

    WBMStallInterface() : state_cv_(&state_mutex_) {
      MutexLock lock(&state_mutex_);
      state_ = State::RUNNING;
    }

    void SetState(State state) {
      MutexLock lock(&state_mutex_);
      state_ = state;
    }

    // Change the state_ to State::BLOCKED and wait until its state is
    // changed by WriteBufferManager. When stall is cleared, Signal() is
    // called to change the state and unblock the DB.
    void Block() override {
      MutexLock lock(&state_mutex_);
      while (state_ == State::BLOCKED) {
        TEST_SYNC_POINT("WBMStallInterface::BlockDB");
        state_cv_.Wait();
      }
    }

    // Called from WriteBufferManager. This function changes the state_
    // to State::RUNNING indicating the stall is cleared and DB can proceed.
    void Signal() override {
      {
        MutexLock lock(&state_mutex_);
        state_ = State::RUNNING;
      }
      state_cv_.Signal();
    }

   private:
    // Conditional variable and mutex to block and
    // signal the DB during stalling process.
    port::Mutex state_mutex_;
    port::CondVar state_cv_;
    // state represting whether DB is running or blocked because of stall by
    // WriteBufferManager.
    State state_;
  };

  static void TEST_ResetDbSessionIdGen();
  static std::string GenerateDbSessionId(Env* env);

  bool seq_per_batch() const { return seq_per_batch_; }

  int next_job_id() const noexcept {
    return next_job_id_.load(std::memory_order_relaxed);
  }

 protected:
  const std::string dbname_;
  // TODO(peterd): unify with VersionSet::db_id_
  std::string db_id_;
  // db_session_id_ is an identifier that gets reset
  // every time the DB is opened
  std::string db_session_id_;
  std::unique_ptr<VersionSet> versions_;
  // Flag to check whether we allocated and own the info log file
  bool own_info_log_;
  Status init_logger_creation_s_;
  const DBOptions initial_db_options_;
  Env* const env_;
  std::shared_ptr<IOTracer> io_tracer_;
  const ImmutableDBOptions immutable_db_options_;
  FileSystemPtr fs_;
  MutableDBOptions mutable_db_options_;
  Statistics* stats_;
  std::unordered_map<std::string, RecoveredTransaction*>
      recovered_transactions_;
  std::unique_ptr<Tracer> tracer_;
  InstrumentedMutex trace_mutex_;
  BlockCacheTracer block_cache_tracer_;

  // constant false canceled flag, used when the compaction is not manual
  const std::atomic<bool> kManualCompactionCanceledFalse_{false};

  // State below is protected by mutex_
  // With two_write_queues enabled, some of the variables that accessed during
  // WriteToWAL need different synchronization: log_empty_, alive_log_files_,
  // logs_, logfile_number_. Refer to the definition of each variable below for
  // more description.
  //
  // `mutex_` can be a hot lock in some workloads, so it deserves dedicated
  // cachelines.
  mutable CacheAlignedInstrumentedMutex mutex_;

  ColumnFamilyHandleImpl* default_cf_handle_;
  InternalStats* default_cf_internal_stats_;

  // table_cache_ provides its own synchronization
  std::shared_ptr<Cache> table_cache_;

  ErrorHandler error_handler_;

  // Unified interface for logging events
  EventLogger event_logger_;

  // only used for dynamically adjusting max_total_wal_size. it is a sum of
  // [write_buffer_size * max_write_buffer_number] over all column families
  std::atomic<uint64_t> max_total_in_memory_state_;

  // The options to access storage files
  const FileOptions file_options_;

  // Additonal options for compaction and flush
  FileOptions file_options_for_compaction_;

  std::unique_ptr<ColumnFamilyMemTablesImpl> column_family_memtables_;

  // Increase the sequence number after writing each batch, whether memtable is
  // disabled for that or not. Otherwise the sequence number is increased after
  // writing each key into memtable. This implies that when disable_memtable is
  // set, the seq is not increased at all.
  //
  // Default: false
  const bool seq_per_batch_;
  // This determines during recovery whether we expect one writebatch per
  // recovered transaction, or potentially multiple writebatches per
  // transaction. For WriteUnprepared, this is set to false, since multiple
  // batches can exist per transaction.
  //
  // Default: true
  const bool batch_per_txn_;

  // Each flush or compaction gets its own job id. this counter makes sure
  // they're unique
  std::atomic<int> next_job_id_;

  std::atomic<bool> shutting_down_;

  // RecoveryContext struct stores the context about version edits along
  // with corresponding column_family_data and column_family_options.
  class RecoveryContext {
   public:
    ~RecoveryContext() {
      for (auto& edit_list : edit_lists_) {
        for (auto* edit : edit_list) {
          delete edit;
        }
      }
    }

    void UpdateVersionEdits(ColumnFamilyData* cfd, const VersionEdit& edit) {
      assert(cfd != nullptr);
      if (map_.find(cfd->GetID()) == map_.end()) {
        uint32_t size = static_cast<uint32_t>(map_.size());
        map_.emplace(cfd->GetID(), size);
        cfds_.emplace_back(cfd);
        mutable_cf_opts_.emplace_back(cfd->GetLatestMutableCFOptions());
        edit_lists_.emplace_back(autovector<VersionEdit*>());
      }
      uint32_t i = map_[cfd->GetID()];
      edit_lists_[i].emplace_back(new VersionEdit(edit));
    }

    std::unordered_map<uint32_t, uint32_t> map_;  // cf_id to index;
    autovector<ColumnFamilyData*> cfds_;
    autovector<const MutableCFOptions*> mutable_cf_opts_;
    autovector<autovector<VersionEdit*>> edit_lists_;
    // files_to_delete_ contains sst files
    std::unordered_set<std::string> files_to_delete_;
  };

  // Except in DB::Open(), WriteOptionsFile can only be called when:
  // Persist options to options file.
  // If need_mutex_lock = false, the method will lock DB mutex.
  // If need_enter_write_thread = false, the method will enter write thread.
  Status WriteOptionsFile(bool need_mutex_lock, bool need_enter_write_thread);

  Status CompactRangeInternal(const CompactRangeOptions& options,
                              ColumnFamilyHandle* column_family,
                              const Slice* begin, const Slice* end,
                              const std::string& trim_ts);

  // The following two functions can only be called when:
  // 1. WriteThread::Writer::EnterUnbatched() is used.
  // 2. db_mutex is NOT held
  Status RenameTempFileToOptionsFile(const std::string& file_name);
  Status DeleteObsoleteOptionsFiles();

  void NotifyOnFlushBegin(ColumnFamilyData* cfd, FileMetaData* file_meta,
                          const MutableCFOptions& mutable_cf_options,
                          int job_id, FlushReason flush_reason);

  void NotifyOnFlushCompleted(
      ColumnFamilyData* cfd, const MutableCFOptions& mutable_cf_options,
      std::list<std::unique_ptr<FlushJobInfo>>* flush_jobs_info);

  void NotifyOnCompactionBegin(ColumnFamilyData* cfd, Compaction* c,
                               const Status& st,
                               const CompactionJobStats& job_stats, int job_id);

  void NotifyOnCompactionCompleted(ColumnFamilyData* cfd, Compaction* c,
                                   const Status& st,
                                   const CompactionJobStats& job_stats,
                                   int job_id);
  void NotifyOnMemTableSealed(ColumnFamilyData* cfd,
                              const MemTableInfo& mem_table_info);

  void NotifyOnExternalFileIngested(
      ColumnFamilyData* cfd, const ExternalSstFileIngestionJob& ingestion_job);

  virtual Status FlushForGetLiveFiles();

  void NewThreadStatusCfInfo(ColumnFamilyData* cfd) const;

  void EraseThreadStatusCfInfo(ColumnFamilyData* cfd) const;

  void EraseThreadStatusDbInfo() const;

  // If disable_memtable is set the application logic must guarantee that the
  // batch will still be skipped from memtable during the recovery. An excption
  // to this is seq_per_batch_ mode, in which since each batch already takes one
  // seq, it is ok for the batch to write to memtable during recovery as long as
  // it only takes one sequence number: i.e., no duplicate keys.
  // In WriteCommitted it is guarnateed since disable_memtable is used for
  // prepare batch which will be written to memtable later during the commit,
  // and in WritePrepared it is guaranteed since it will be used only for WAL
  // markers which will never be written to memtable. If the commit marker is
  // accompanied with CommitTimeWriteBatch that is not written to memtable as
  // long as it has no duplicate keys, it does not violate the one-seq-per-batch
  // policy.
  // batch_cnt is expected to be non-zero in seq_per_batch mode and
  // indicates the number of sub-patches. A sub-patch is a subset of the write
  // batch that does not have duplicate keys.
  Status WriteImpl(const WriteOptions& options, WriteBatch* updates,
                   WriteCallback* callback = nullptr,
                   uint64_t* log_used = nullptr, uint64_t log_ref = 0,
                   bool disable_memtable = false, uint64_t* seq_used = nullptr,
                   size_t batch_cnt = 0,
                   PreReleaseCallback* pre_release_callback = nullptr,
                   PostMemTableCallback* post_memtable_callback = nullptr);

  Status PipelinedWriteImpl(const WriteOptions& options, WriteBatch* updates,
                            WriteCallback* callback = nullptr,
                            uint64_t* log_used = nullptr, uint64_t log_ref = 0,
                            bool disable_memtable = false,
                            uint64_t* seq_used = nullptr);

  // Write only to memtables without joining any write queue
  Status UnorderedWriteMemtable(const WriteOptions& write_options,
                                WriteBatch* my_batch, WriteCallback* callback,
                                uint64_t log_ref, SequenceNumber seq,
                                const size_t sub_batch_cnt);

  // Whether the batch requires to be assigned with an order
  enum AssignOrder : bool { kDontAssignOrder, kDoAssignOrder };
  // Whether it requires publishing last sequence or not
  enum PublishLastSeq : bool { kDontPublishLastSeq, kDoPublishLastSeq };

  // Join the write_thread to write the batch only to the WAL. It is the
  // responsibility of the caller to also write the write batch to the memtable
  // if it required.
  //
  // sub_batch_cnt is expected to be non-zero when assign_order = kDoAssignOrder
  // indicating the number of sub-batches in my_batch. A sub-patch is a subset
  // of the write batch that does not have duplicate keys. When seq_per_batch is
  // not set, each key is a separate sub_batch. Otherwise each duplicate key
  // marks start of a new sub-batch.
  Status WriteImplWALOnly(
      WriteThread* write_thread, const WriteOptions& options,
      WriteBatch* updates, WriteCallback* callback, uint64_t* log_used,
      const uint64_t log_ref, uint64_t* seq_used, const size_t sub_batch_cnt,
      PreReleaseCallback* pre_release_callback, const AssignOrder assign_order,
      const PublishLastSeq publish_last_seq, const bool disable_memtable);

  // write cached_recoverable_state_ to memtable if it is not empty
  // The writer must be the leader in write_thread_ and holding mutex_
  Status WriteRecoverableState();

  // Actual implementation of Close()
  Status CloseImpl();

  // Recover the descriptor from persistent storage.  May do a significant
  // amount of work to recover recently logged updates.  Any changes to
  // be made to the descriptor are added to *edit.
  // recovered_seq is set to less than kMaxSequenceNumber if the log's tail is
  // skipped.
  // recovery_ctx stores the context about version edits and all those
  // edits are persisted to new Manifest after successfully syncing the new WAL.
  virtual Status Recover(
      const std::vector<ColumnFamilyDescriptor>& column_families,
      bool read_only = false, bool error_if_wal_file_exists = false,
      bool error_if_data_exists_in_wals = false,
      uint64_t* recovered_seq = nullptr,
      RecoveryContext* recovery_ctx = nullptr);

  virtual bool OwnTablesAndLogs() const { return true; }

  // Setup DB identity file, and write DB ID to manifest if necessary.
  Status SetupDBId(bool read_only, RecoveryContext* recovery_ctx);
  // Assign db_id_ and write DB ID to manifest if necessary.
  void SetDBId(std::string&& id, bool read_only, RecoveryContext* recovery_ctx);

  // REQUIRES: db mutex held when calling this function, but the db mutex can
  // be released and re-acquired. Db mutex will be held when the function
  // returns.
  // After recovery, there may be SST files in db/cf paths that are
  // not referenced in the MANIFEST (e.g.
  // 1. It's best effort recovery;
  // 2. The VersionEdits referencing the SST files are appended to
  // RecoveryContext, DB crashes when syncing the MANIFEST, the VersionEdits are
  // still not synced to MANIFEST during recovery.)
  // It stores the SST files to be deleted in RecoveryContext. In the
  // meantime, we find out the largest file number present in the paths, and
  // bump up the version set's next_file_number_ to be 1 + largest_file_number.
  // recovery_ctx stores the context about version edits and files to be
  // deleted. All those edits are persisted to new Manifest after successfully
  // syncing the new WAL.
  Status DeleteUnreferencedSstFiles(RecoveryContext* recovery_ctx);

  // SetDbSessionId() should be called in the constuctor DBImpl()
  // to ensure that db_session_id_ gets updated every time the DB is opened
  void SetDbSessionId();

  Status FailIfCfHasTs(const ColumnFamilyHandle* column_family) const;
  Status FailIfTsMismatchCf(ColumnFamilyHandle* column_family, const Slice& ts,
                            bool ts_for_read) const;

  // recovery_ctx stores the context about version edits and
  // LogAndApplyForRecovery persist all those edits to new Manifest after
  // successfully syncing new WAL.
  // LogAndApplyForRecovery should be called only once during recovery and it
  // should be called when RocksDB writes to a first new MANIFEST since this
  // recovery.
  Status LogAndApplyForRecovery(const RecoveryContext& recovery_ctx);

  void InvokeWalFilterIfNeededOnColumnFamilyToWalNumberMap();

  // Return true to proceed with current WAL record whose content is stored in
  // `batch`. Return false to skip current WAL record.
  bool InvokeWalFilterIfNeededOnWalRecord(uint64_t wal_number,
                                          const std::string& wal_fname,
                                          log::Reader::Reporter& reporter,
                                          Status& status, bool& stop_replay,
                                          WriteBatch& batch);

 private:
  friend class DB;
  friend class ErrorHandler;
  friend class InternalStats;
  friend class PessimisticTransaction;
  friend class TransactionBaseImpl;
  friend class WriteCommittedTxn;
  friend class WritePreparedTxn;
  friend class WritePreparedTxnDB;
  friend class WriteBatchWithIndex;
  friend class WriteUnpreparedTxnDB;
  friend class WriteUnpreparedTxn;

  friend class ForwardIterator;
  friend struct SuperVersion;
  friend class CompactedDBImpl;
  friend class DBTest_ConcurrentFlushWAL_Test;
  friend class DBTest_MixedSlowdownOptionsStop_Test;
  friend class DBCompactionTest_CompactBottomLevelFilesWithDeletions_Test;
  friend class DBCompactionTest_CompactionDuringShutdown_Test;
  friend class StatsHistoryTest_PersistentStatsCreateColumnFamilies_Test;
#ifndef NDEBUG
  friend class DBTest2_ReadCallbackTest_Test;
  friend class WriteCallbackPTest_WriteWithCallbackTest_Test;
  friend class XFTransactionWriteHandler;
  friend class DBBlobIndexTest;
  friend class WriteUnpreparedTransactionTest_RecoveryTest_Test;
#endif

  struct PrepickedCompaction;
  struct PurgeFileInfo;

  struct WriteContext {
    SuperVersionContext superversion_context;
    autovector<MemTable*> memtables_to_free_;

    explicit WriteContext(bool create_superversion = false)
        : superversion_context(create_superversion) {}

    ~WriteContext() {
      superversion_context.Clean();
      for (auto& m : memtables_to_free_) {
        delete m;
      }
    }
  };

  struct LogFileNumberSize {
    explicit LogFileNumberSize(uint64_t _number) : number(_number) {}
    LogFileNumberSize() {}
    void AddSize(uint64_t new_size) { size += new_size; }
    uint64_t number;
    uint64_t size = 0;
    bool getting_flushed = false;
  };

  struct LogWriterNumber {
    // pass ownership of _writer
    LogWriterNumber(uint64_t _number, log::Writer* _writer)
        : number(_number), writer(_writer) {}

    log::Writer* ReleaseWriter() {
      auto* w = writer;
      writer = nullptr;
      return w;
    }
    Status ClearWriter() {
      Status s = writer->WriteBuffer();
      delete writer;
      writer = nullptr;
      return s;
    }

    bool IsSyncing() { return getting_synced; }

    uint64_t GetPreSyncSize() {
      assert(getting_synced);
      return pre_sync_size;
    }

    void PrepareForSync() {
      assert(!getting_synced);
      // Size is expected to be monotonically increasing.
      assert(writer->file()->GetFlushedSize() >= pre_sync_size);
      getting_synced = true;
      pre_sync_size = writer->file()->GetFlushedSize();
    }

    void FinishSync() {
      assert(getting_synced);
      getting_synced = false;
    }

    uint64_t number;
    // Visual Studio doesn't support deque's member to be noncopyable because
    // of a std::unique_ptr as a member.
    log::Writer* writer;  // own

   private:
    // true for some prefix of logs_
    bool getting_synced = false;
    // The size of the file before the sync happens. This amount is guaranteed
    // to be persisted even if appends happen during sync so it can be used for
    // tracking the synced size in MANIFEST.
    uint64_t pre_sync_size = 0;
  };

  struct LogContext {
    explicit LogContext(bool need_sync = false)
        : need_log_sync(need_sync), need_log_dir_sync(need_sync) {}
    bool need_log_sync = false;
    bool need_log_dir_sync = false;
    log::Writer* writer = nullptr;
    LogFileNumberSize* log_file_number_size = nullptr;
  };

  // PurgeFileInfo is a structure to hold information of files to be deleted in
  // purge_files_
  struct PurgeFileInfo {
    std::string fname;
    std::string dir_to_sync;
    FileType type;
    uint64_t number;
    int job_id;
    PurgeFileInfo(std::string fn, std::string d, FileType t, uint64_t num,
                  int jid)
        : fname(fn), dir_to_sync(d), type(t), number(num), job_id(jid) {}
  };

  // Argument required by background flush thread.
  struct BGFlushArg {
    BGFlushArg()
        : cfd_(nullptr),
          max_memtable_id_(0),
          superversion_context_(nullptr),
          flush_reason_(FlushReason::kOthers) {}
    BGFlushArg(ColumnFamilyData* cfd, uint64_t max_memtable_id,
               SuperVersionContext* superversion_context,
               FlushReason flush_reason)
        : cfd_(cfd),
          max_memtable_id_(max_memtable_id),
          superversion_context_(superversion_context),
          flush_reason_(flush_reason) {}

    // Column family to flush.
    ColumnFamilyData* cfd_;
    // Maximum ID of memtable to flush. In this column family, memtables with
    // IDs smaller than this value must be flushed before this flush completes.
    uint64_t max_memtable_id_;
    // Pointer to a SuperVersionContext object. After flush completes, RocksDB
    // installs a new superversion for the column family. This operation
    // requires a SuperVersionContext object (currently embedded in JobContext).
    SuperVersionContext* superversion_context_;
    FlushReason flush_reason_;
  };

  // Argument passed to flush thread.
  struct FlushThreadArg {
    DBImpl* db_;

    Env::Priority thread_pri_;
  };

  // Information for a manual compaction
  struct ManualCompactionState {
    ManualCompactionState(ColumnFamilyData* _cfd, int _input_level,
                          int _output_level, uint32_t _output_path_id,
                          bool _exclusive, bool _disallow_trivial_move,
                          std::atomic<bool>* _canceled)
        : cfd(_cfd),
          input_level(_input_level),
          output_level(_output_level),
          output_path_id(_output_path_id),
          exclusive(_exclusive),
          disallow_trivial_move(_disallow_trivial_move),
          canceled(_canceled ? *_canceled : canceled_internal_storage) {}
    // When _canceled is not provided by ther user, we assign the reference of
    // canceled_internal_storage to it to consolidate canceled and
    // manual_compaction_paused since DisableManualCompaction() might be
    // called

    ColumnFamilyData* cfd;
    int input_level;
    int output_level;
    uint32_t output_path_id;
    Status status;
    bool done = false;
    bool in_progress = false;    // compaction request being processed?
    bool incomplete = false;     // only part of requested range compacted
    bool exclusive;              // current behavior of only one manual
    bool disallow_trivial_move;  // Force actual compaction to run
    const InternalKey* begin = nullptr;  // nullptr means beginning of key range
    const InternalKey* end = nullptr;    // nullptr means end of key range
    InternalKey* manual_end = nullptr;   // how far we are compacting
    InternalKey tmp_storage;      // Used to keep track of compaction progress
    InternalKey tmp_storage1;     // Used to keep track of compaction progress

    // When the user provides a canceled pointer in CompactRangeOptions, the
    // above varaibe is the reference of the user-provided
    // `canceled`, otherwise, it is the reference of canceled_internal_storage
    std::atomic<bool> canceled_internal_storage = false;
    std::atomic<bool>& canceled;  // Compaction canceled pointer reference
  };
  struct PrepickedCompaction {
    // background compaction takes ownership of `compaction`.
    Compaction* compaction;
    // caller retains ownership of `manual_compaction_state` as it is reused
    // across background compactions.
    ManualCompactionState* manual_compaction_state;  // nullptr if non-manual
    // task limiter token is requested during compaction picking.
    std::unique_ptr<TaskLimiterToken> task_token;
  };

  struct CompactionArg {
    // caller retains ownership of `db`.
    DBImpl* db;
    // background compaction takes ownership of `prepicked_compaction`.
    PrepickedCompaction* prepicked_compaction;
    Env::Priority compaction_pri_;
  };

  // Initialize the built-in column family for persistent stats. Depending on
  // whether on-disk persistent stats have been enabled before, it may either
  // create a new column family and column family handle or just a column family
  // handle.
  // Required: DB mutex held
  Status InitPersistStatsColumnFamily();

  // Persistent Stats column family has two format version key which are used
  // for compatibility check. Write format version if it's created for the
  // first time, read format version and check compatibility if recovering
  // from disk. This function requires DB mutex held at entrance but may
  // release and re-acquire DB mutex in the process.
  // Required: DB mutex held
  Status PersistentStatsProcessFormatVersion();

  Status ResumeImpl(DBRecoverContext context);

  void MaybeIgnoreError(Status* s) const;

  const Status CreateArchivalDirectory();

  Status CreateColumnFamilyImpl(const ColumnFamilyOptions& cf_options,
                                const std::string& cf_name,
                                ColumnFamilyHandle** handle);

  Status DropColumnFamilyImpl(ColumnFamilyHandle* column_family);

  // Delete any unneeded files and stale in-memory entries.
  void DeleteObsoleteFiles();
  // Delete obsolete files and log status and information of file deletion
  void DeleteObsoleteFileImpl(int job_id, const std::string& fname,
                              const std::string& path_to_sync, FileType type,
                              uint64_t number);

  // Background process needs to call
  //     auto x = CaptureCurrentFileNumberInPendingOutputs()
  //     auto file_num = versions_->NewFileNumber();
  //     <do something>
  //     ReleaseFileNumberFromPendingOutputs(x)
  // This will protect any file with number `file_num` or greater from being
  // deleted while <do something> is running.
  // -----------
  // This function will capture current file number and append it to
  // pending_outputs_. This will prevent any background process to delete any
  // file created after this point.
  std::list<uint64_t>::iterator CaptureCurrentFileNumberInPendingOutputs();
  // This function should be called with the result of
  // CaptureCurrentFileNumberInPendingOutputs(). It then marks that any file
  // created between the calls CaptureCurrentFileNumberInPendingOutputs() and
  // ReleaseFileNumberFromPendingOutputs() can now be deleted (if it's not live
  // and blocked by any other pending_outputs_ calls)
  void ReleaseFileNumberFromPendingOutputs(
      std::unique_ptr<std::list<uint64_t>::iterator>& v);

  IOStatus SyncClosedLogs(JobContext* job_context, VersionEdit* synced_wals);

  // Flush the in-memory write buffer to storage.  Switches to a new
  // log-file/memtable and writes a new descriptor iff successful. Then
  // installs a new super version for the column family.
  Status FlushMemTableToOutputFile(
      ColumnFamilyData* cfd, const MutableCFOptions& mutable_cf_options,
      bool* madeProgress, JobContext* job_context, FlushReason flush_reason,
      SuperVersionContext* superversion_context,
      std::vector<SequenceNumber>& snapshot_seqs,
      SequenceNumber earliest_write_conflict_snapshot,
      SnapshotChecker* snapshot_checker, LogBuffer* log_buffer,
      Env::Priority thread_pri);

  // Flush the memtables of (multiple) column families to multiple files on
  // persistent storage.
  Status FlushMemTablesToOutputFiles(
      const autovector<BGFlushArg>& bg_flush_args, bool* made_progress,
      JobContext* job_context, LogBuffer* log_buffer, Env::Priority thread_pri);

  Status AtomicFlushMemTablesToOutputFiles(
      const autovector<BGFlushArg>& bg_flush_args, bool* made_progress,
      JobContext* job_context, LogBuffer* log_buffer, Env::Priority thread_pri);

  // REQUIRES: log_numbers are sorted in ascending order
  // corrupted_log_found is set to true if we recover from a corrupted log file.
  Status RecoverLogFiles(const std::vector<uint64_t>& log_numbers,
                         SequenceNumber* next_sequence, bool read_only,
                         bool* corrupted_log_found,
                         RecoveryContext* recovery_ctx);

  // The following two methods are used to flush a memtable to
  // storage. The first one is used at database RecoveryTime (when the
  // database is opened) and is heavyweight because it holds the mutex
  // for the entire period. The second method WriteLevel0Table supports
  // concurrent flush memtables to storage.
  Status WriteLevel0TableForRecovery(int job_id, ColumnFamilyData* cfd,
                                     MemTable* mem, VersionEdit* edit);

  // Get the size of a log file and, if truncate is true, truncate the
  // log file to its actual size, thereby freeing preallocated space.
  // Return success even if truncate fails
  Status GetLogSizeAndMaybeTruncate(uint64_t wal_number, bool truncate,
                                    LogFileNumberSize* log);

  // Restore alive_log_files_ and total_log_size_ after recovery.
  // It needs to run only when there's no flush during recovery
  // (e.g. avoid_flush_during_recovery=true). May also trigger flush
  // in case total_log_size > max_total_wal_size.
  Status RestoreAliveLogFiles(const std::vector<uint64_t>& log_numbers);

  // num_bytes: for slowdown case, delay time is calculated based on
  //            `num_bytes` going through.
  Status DelayWrite(uint64_t num_bytes, WriteThread& write_thread,
                    const WriteOptions& write_options);

  // Begin stalling of writes when memory usage increases beyond a certain
  // threshold.
  void WriteBufferManagerStallWrites();

  Status ThrottleLowPriWritesIfNeeded(const WriteOptions& write_options,
                                      WriteBatch* my_batch);

  // REQUIRES: mutex locked and in write thread.
  Status ScheduleFlushes(WriteContext* context);

  void MaybeFlushStatsCF(autovector<ColumnFamilyData*>* cfds);

  Status TrimMemtableHistory(WriteContext* context);

  Status SwitchMemtable(ColumnFamilyData* cfd, WriteContext* context);

  // Select and output column families qualified for atomic flush in
  // `selected_cfds`. If `provided_candidate_cfds` is non-empty, it will be used
  // as candidate CFs to select qualified ones from. Otherwise, all column
  // families are used as candidate to select from.
  //
  // REQUIRES: mutex held
  void SelectColumnFamiliesForAtomicFlush(
      autovector<ColumnFamilyData*>* selected_cfds,
      const autovector<ColumnFamilyData*>& provided_candidate_cfds = {});

  // Force current memtable contents to be flushed.
  Status FlushMemTable(ColumnFamilyData* cfd, const FlushOptions& options,
                       FlushReason flush_reason,
                       bool entered_write_thread = false);

  // Atomic-flush memtables from quanlified CFs among `provided_candidate_cfds`
  // (if non-empty) or amomg all column families and atomically record the
  // result to the MANIFEST.
  Status AtomicFlushMemTables(
      const FlushOptions& options, FlushReason flush_reason,
      const autovector<ColumnFamilyData*>& provided_candidate_cfds = {},
      bool entered_write_thread = false);

  // Wait until flushing this column family won't stall writes
  Status WaitUntilFlushWouldNotStallWrites(ColumnFamilyData* cfd,
                                           bool* flush_needed);

  // Wait for memtable flushed.
  // If flush_memtable_id is non-null, wait until the memtable with the ID
  // gets flush. Otherwise, wait until the column family don't have any
  // memtable pending flush.
  // resuming_from_bg_err indicates whether the caller is attempting to resume
  // from background error.
  Status WaitForFlushMemTable(ColumnFamilyData* cfd,
                              const uint64_t* flush_memtable_id = nullptr,
                              bool resuming_from_bg_err = false) {
    return WaitForFlushMemTables({cfd}, {flush_memtable_id},
                                 resuming_from_bg_err);
  }
  // Wait for memtables to be flushed for multiple column families.
  Status WaitForFlushMemTables(
      const autovector<ColumnFamilyData*>& cfds,
      const autovector<const uint64_t*>& flush_memtable_ids,
      bool resuming_from_bg_err);

  inline void WaitForPendingWrites() {
    mutex_.AssertHeld();
    TEST_SYNC_POINT("DBImpl::WaitForPendingWrites:BeforeBlock");
    // In case of pipelined write is enabled, wait for all pending memtable
    // writers.
    if (immutable_db_options_.enable_pipelined_write) {
      // Memtable writers may call DB::Get in case max_successive_merges > 0,
      // which may lock mutex. Unlocking mutex here to avoid deadlock.
      mutex_.Unlock();
      write_thread_.WaitForMemTableWriters();
      mutex_.Lock();
    }

    if (!immutable_db_options_.unordered_write) {
      // Then the writes are finished before the next write group starts
      return;
    }

    // Wait for the ones who already wrote to the WAL to finish their
    // memtable write.
    if (pending_memtable_writes_.load() != 0) {
      std::unique_lock<std::mutex> guard(switch_mutex_);
      switch_cv_.wait(guard,
                      [&] { return pending_memtable_writes_.load() == 0; });
    }
  }

  // TaskType is used to identify tasks in thread-pool, currently only
  // differentiate manual compaction, which could be unscheduled from the
  // thread-pool.
  enum class TaskType : uint8_t {
    kDefault = 0,
    kManualCompaction = 1,
    kCount = 2,
  };

  // Task tag is used to identity tasks in thread-pool, which is
  // dbImpl obj address + type
  inline void* GetTaskTag(TaskType type) {
    return GetTaskTag(static_cast<uint8_t>(type));
  }

  inline void* GetTaskTag(uint8_t type) {
    return static_cast<uint8_t*>(static_cast<void*>(this)) + type;
  }

  // REQUIRES: mutex locked and in write thread.
  void AssignAtomicFlushSeq(const autovector<ColumnFamilyData*>& cfds);

  // REQUIRES: mutex locked and in write thread.
  Status SwitchWAL(WriteContext* write_context);

  // REQUIRES: mutex locked and in write thread.
  Status HandleWriteBufferManagerFlush(WriteContext* write_context);

  // REQUIRES: mutex locked
  Status PreprocessWrite(const WriteOptions& write_options,
                         LogContext* log_context, WriteContext* write_context);

  // Merge write batches in the write group into merged_batch.
  // Returns OK if merge is successful.
  // Returns Corruption if corruption in write batch is detected.
  Status MergeBatch(const WriteThread::WriteGroup& write_group,
                    WriteBatch* tmp_batch, WriteBatch** merged_batch,
                    size_t* write_with_wal, WriteBatch** to_be_cached_state);

  // rate_limiter_priority is used to charge `DBOptions::rate_limiter`
  // for automatic WAL flush (`Options::manual_wal_flush` == false)
  // associated with this WriteToWAL
  IOStatus WriteToWAL(const WriteBatch& merged_batch, log::Writer* log_writer,
                      uint64_t* log_used, uint64_t* log_size,
                      Env::IOPriority rate_limiter_priority,
                      LogFileNumberSize& log_file_number_size);

  IOStatus WriteToWAL(const WriteThread::WriteGroup& write_group,
                      log::Writer* log_writer, uint64_t* log_used,
                      bool need_log_sync, bool need_log_dir_sync,
                      SequenceNumber sequence,
                      LogFileNumberSize& log_file_number_size);

  IOStatus ConcurrentWriteToWAL(const WriteThread::WriteGroup& write_group,
                                uint64_t* log_used,
                                SequenceNumber* last_sequence, size_t seq_inc);

  // Used by WriteImpl to update bg_error_ if paranoid check is enabled.
  // Caller must hold mutex_.
  void WriteStatusCheckOnLocked(const Status& status);

  // Used by WriteImpl to update bg_error_ if paranoid check is enabled.
  void WriteStatusCheck(const Status& status);

  // Used by WriteImpl to update bg_error_ when IO error happens, e.g., write
  // WAL, sync WAL fails, if paranoid check is enabled.
  void IOStatusCheck(const IOStatus& status);

  // Used by WriteImpl to update bg_error_ in case of memtable insert error.
  void MemTableInsertStatusCheck(const Status& memtable_insert_status);

  Status CompactFilesImpl(const CompactionOptions& compact_options,
                          ColumnFamilyData* cfd, Version* version,
                          const std::vector<std::string>& input_file_names,
                          std::vector<std::string>* const output_file_names,
                          const int output_level, int output_path_id,
                          JobContext* job_context, LogBuffer* log_buffer,
                          CompactionJobInfo* compaction_job_info);

  ColumnFamilyData* GetColumnFamilyDataByName(const std::string& cf_name);

  void MaybeScheduleFlushOrCompaction();

  struct FlushRequest {
    FlushReason flush_reason;
    // A map from column family to flush to largest memtable id to persist for
    // each column family. Once all the memtables whose IDs are smaller than or
    // equal to this per-column-family specified value, this flush request is
    // considered to have completed its work of flushing this column family.
    // After completing the work for all column families in this request, this
    // flush is considered complete.
    std::unordered_map<ColumnFamilyData*, uint64_t>
        cfd_to_max_mem_id_to_persist;
  };

  void GenerateFlushRequest(const autovector<ColumnFamilyData*>& cfds,
                            FlushReason flush_reason, FlushRequest* req);

  void SchedulePendingFlush(const FlushRequest& req);

  void SchedulePendingCompaction(ColumnFamilyData* cfd);
  void SchedulePendingPurge(std::string fname, std::string dir_to_sync,
                            FileType type, uint64_t number, int job_id);
  static void BGWorkCompaction(void* arg);
  // Runs a pre-chosen universal compaction involving bottom level in a
  // separate, bottom-pri thread pool.
  static void BGWorkBottomCompaction(void* arg);
  static void BGWorkFlush(void* arg);
  static void BGWorkPurge(void* arg);
  static void UnscheduleCompactionCallback(void* arg);
  static void UnscheduleFlushCallback(void* arg);
  void BackgroundCallCompaction(PrepickedCompaction* prepicked_compaction,
                                Env::Priority thread_pri);
  void BackgroundCallFlush(Env::Priority thread_pri);
  void BackgroundCallPurge();
  Status BackgroundCompaction(bool* madeProgress, JobContext* job_context,
                              LogBuffer* log_buffer,
                              PrepickedCompaction* prepicked_compaction,
                              Env::Priority thread_pri);
  Status BackgroundFlush(bool* madeProgress, JobContext* job_context,
                         LogBuffer* log_buffer, FlushReason* reason,
                         Env::Priority thread_pri);

  bool EnoughRoomForCompaction(ColumnFamilyData* cfd,
                               const std::vector<CompactionInputFiles>& inputs,
                               bool* sfm_bookkeeping, LogBuffer* log_buffer);

  // Request compaction tasks token from compaction thread limiter.
  // It always succeeds if force = true or limiter is disable.
  bool RequestCompactionToken(ColumnFamilyData* cfd, bool force,
                              std::unique_ptr<TaskLimiterToken>* token,
                              LogBuffer* log_buffer);

  // Schedule background tasks
  Status StartPeriodicTaskScheduler();

  Status RegisterRecordSeqnoTimeWorker();

  void PrintStatistics();

  size_t EstimateInMemoryStatsHistorySize() const;

  // Return the minimum empty level that could hold the total data in the
  // input level. Return the input level, if such level could not be found.
  int FindMinimumEmptyLevelFitting(ColumnFamilyData* cfd,
                                   const MutableCFOptions& mutable_cf_options,
                                   int level);

  // Move the files in the input level to the target level.
  // If target_level < 0, automatically calculate the minimum level that could
  // hold the data set.
  Status ReFitLevel(ColumnFamilyData* cfd, int level, int target_level = -1);

  // helper functions for adding and removing from flush & compaction queues
  void AddToCompactionQueue(ColumnFamilyData* cfd);
  ColumnFamilyData* PopFirstFromCompactionQueue();
  FlushRequest PopFirstFromFlushQueue();

  // Pick the first unthrottled compaction with task token from queue.
  ColumnFamilyData* PickCompactionFromQueue(
      std::unique_ptr<TaskLimiterToken>* token, LogBuffer* log_buffer);

  // helper function to call after some of the logs_ were synced
  void MarkLogsSynced(uint64_t up_to, bool synced_dir, VersionEdit* edit);
  Status ApplyWALToManifest(const ReadOptions& read_options, VersionEdit* edit);
  // WALs with log number up to up_to are not synced successfully.
  void MarkLogsNotSynced(uint64_t up_to);

  SnapshotImpl* GetSnapshotImpl(bool is_write_conflict_boundary,
                                bool lock = true);
public:
  SnapshotImpl* GetSnapshotImpl(SequenceNumber snapshot_seq,
                                bool is_write_conflict_boundary,
                                bool lock = true);
private:

  // If snapshot_seq != kMaxSequenceNumber, then this function can only be
  // called from the write thread that publishes sequence numbers to readers.
  // For 1) write-committed, or 2) write-prepared + one-write-queue, this will
  // be the write thread performing memtable writes. For write-prepared with
  // two write queues, this will be the write thread writing commit marker to
  // the WAL.
  // If snapshot_seq == kMaxSequenceNumber, this function is called by a caller
  // ensuring no writes to the database.
  std::pair<Status, std::shared_ptr<const SnapshotImpl>>
  CreateTimestampedSnapshotImpl(SequenceNumber snapshot_seq, uint64_t ts,
                                bool lock = true);

  uint64_t GetMaxTotalWalSize() const;

  FSDirectory* GetDataDir(ColumnFamilyData* cfd, size_t path_id) const;

  Status MaybeReleaseTimestampedSnapshotsAndCheck();

  Status CloseHelper();

  void WaitForBackgroundWork();

  // Background threads call this function, which is just a wrapper around
  // the InstallSuperVersion() function. Background threads carry
  // sv_context which can have new_superversion already
  // allocated.
  // All ColumnFamily state changes go through this function. Here we analyze
  // the new state and we schedule background work if we detect that the new
  // state needs flush or compaction.
  void InstallSuperVersionAndScheduleWork(
      ColumnFamilyData* cfd, SuperVersionContext* sv_context,
      const MutableCFOptions& mutable_cf_options);

  bool GetIntPropertyInternal(ColumnFamilyData* cfd,
                              const DBPropertyInfo& property_info,
                              bool is_locked, uint64_t* value);
  bool GetPropertyHandleOptionsStatistics(std::string* value);

  bool HasPendingManualCompaction();
  bool HasExclusiveManualCompaction();
  void AddManualCompaction(ManualCompactionState* m);
  void RemoveManualCompaction(ManualCompactionState* m);
  bool ShouldntRunManualCompaction(ManualCompactionState* m);
  bool HaveManualCompaction(ColumnFamilyData* cfd);
  bool MCOverlap(ManualCompactionState* m, ManualCompactionState* m1);
  void BuildCompactionJobInfo(const ColumnFamilyData* cfd, Compaction* c,
                              const Status& st,
                              const CompactionJobStats& compaction_job_stats,
                              const int job_id, const Version* current,
                              CompactionJobInfo* compaction_job_info) const;
  // Reserve the next 'num' file numbers for to-be-ingested external SST files,
  // and return the current file_number in 'next_file_number'.
  // Write a version edit to the MANIFEST.
  Status ReserveFileNumbersBeforeIngestion(
      ColumnFamilyData* cfd, uint64_t num,
      std::unique_ptr<std::list<uint64_t>::iterator>& pending_output_elem,
      uint64_t* next_file_number);

  bool ShouldPurge(uint64_t file_number) const;
  void MarkAsGrabbedForPurge(uint64_t file_number);

  size_t GetWalPreallocateBlockSize(uint64_t write_buffer_size) const;
  Env::WriteLifeTimeHint CalculateWALWriteHint() { return Env::WLTH_SHORT; }

  IOStatus CreateWAL(uint64_t log_file_num, uint64_t recycle_log_number,
                     size_t preallocate_block_size, log::Writer** new_log);

  // Validate self-consistency of DB options
  static Status ValidateOptions(const DBOptions& db_options);
  // Validate self-consistency of DB options and its consistency with cf options
  static Status ValidateOptions(
      const DBOptions& db_options,
      const std::vector<ColumnFamilyDescriptor>& column_families);

  // Utility function to do some debug validation and sort the given vector
  // of MultiGet keys
  static
  void PrepareMultiGetKeys(
      const size_t num_keys, bool sorted, bool same_cf,
      autovector<KeyContext*, MultiGetContext::MAX_BATCH_SIZE>* key_ptrs);

<<<<<<< HEAD
  void MultiGetCommon(const ReadOptions& options,
                      ColumnFamilyHandle* column_family, const size_t num_keys,
                      const Slice* keys, PinnableSlice* values,
                      PinnableWideColumns* columns, std::string* timestamps,
                      Status* statuses, bool sorted_input);

  void MultiGetCommon(const ReadOptions& options, const size_t num_keys,
                      ColumnFamilyHandle** column_families, const Slice* keys,
                      PinnableSlice* values, PinnableWideColumns* columns,
                      std::string* timestamps, Status* statuses,
                      bool sorted_input);

  // A structure to hold the information required to process MultiGet of keys
  // belonging to one column family. For a multi column family MultiGet, there
  // will be a container of these objects.
  struct MultiGetColumnFamilyData {
    ColumnFamilyHandle* cf;
    ColumnFamilyData* cfd;

    // For the batched MultiGet which relies on sorted keys, start specifies
    // the index of first key belonging to this column family in the sorted
    // list.
    size_t start;

    // For the batched MultiGet case, num_keys specifies the number of keys
    // belonging to this column family in the sorted list
    size_t num_keys;

    // SuperVersion for the column family obtained in a manner that ensures a
    // consistent view across all column families in the DB
    SuperVersion* super_version;
    MultiGetColumnFamilyData(ColumnFamilyHandle* column_family,
                             SuperVersion* sv)
        : cf(column_family),
          cfd(static_cast<ColumnFamilyHandleImpl*>(cf)->cfd()),
          start(0),
          num_keys(0),
          super_version(sv) {}

    MultiGetColumnFamilyData(ColumnFamilyHandle* column_family, size_t first,
                             size_t count, SuperVersion* sv)
        : cf(column_family),
          cfd(static_cast<ColumnFamilyHandleImpl*>(cf)->cfd()),
          start(first),
          num_keys(count),
          super_version(sv) {}

    MultiGetColumnFamilyData() = default;
  };

=======
>>>>>>> 8f67bd11
  // A common function to obtain a consistent snapshot, which can be implicit
  // if the user doesn't specify a snapshot in read_options, across
  // multiple column families for MultiGet. It will attempt to get an implicit
  // snapshot without acquiring the db_mutes, but will give up after a few
  // tries and acquire the mutex if a memtable flush happens. The template
  // allows both the batched and non-batched MultiGet to call this with
  // either an std::unordered_map or autovector of column families.
  //
  // If callback is non-null, the callback is refreshed with the snapshot
  // sequence number
  //
  // A return value of true indicates that the SuperVersions were obtained
  // from the ColumnFamilyData, whereas false indicates they are thread
  // local
  template <class T>
  bool MultiCFSnapshot(
      const ReadOptions& read_options, ReadCallback* callback,
      T* cf_list, SequenceNumber* snapshot);

  // The actual implementation of the batching MultiGet. The caller is expected
  // to have acquired the SuperVersion and pass in a snapshot sequence number
  // in order to construct the LookupKeys. The start_key and num_keys specify
  // the range of keys in the sorted_keys vector for a single column family.
  Status MultiGetImpl(
      const ReadOptions& read_options, size_t start_key, size_t num_keys,
      autovector<KeyContext*, MultiGetContext::MAX_BATCH_SIZE>* sorted_keys,
      SuperVersion* sv, SequenceNumber snap_seqnum, ReadCallback* callback);

  Status DisableFileDeletionsWithLock();

  Status IncreaseFullHistoryTsLowImpl(ColumnFamilyData* cfd,
                                      std::string ts_low);

  bool ShouldReferenceSuperVersion(const MergeContext& merge_context);

  // Lock over the persistent DB state.  Non-nullptr iff successfully acquired.
  FileLock* db_lock_;

  // In addition to mutex_, log_write_mutex_ protected writes to stats_history_
  InstrumentedMutex stats_history_mutex_;
  // In addition to mutex_, log_write_mutex_ protected writes to logs_ and
  // logfile_number_. With two_write_queues it also protects alive_log_files_,
  // and log_empty_. Refer to the definition of each variable below for more
  // details.
  // Note: to avoid deadlock, if needed to acquire both log_write_mutex_ and
  // mutex_, the order should be first mutex_ and then log_write_mutex_.
  InstrumentedMutex log_write_mutex_;

  // If zero, manual compactions are allowed to proceed. If non-zero, manual
  // compactions may still be running, but will quickly fail with
  // `Status::Incomplete`. The value indicates how many threads have paused
  // manual compactions. It is accessed in read mode outside the DB mutex in
  // compaction code paths.
  std::atomic<int> manual_compaction_paused_;

  // This condition variable is signaled on these conditions:
  // * whenever bg_compaction_scheduled_ goes down to 0
  // * if AnyManualCompaction, whenever a compaction finishes, even if it hasn't
  // made any progress
  // * whenever a compaction made any progress
  // * whenever bg_flush_scheduled_ or bg_purge_scheduled_ value decreases
  // (i.e. whenever a flush is done, even if it didn't make any progress)
  // * whenever there is an error in background purge, flush or compaction
  // * whenever num_running_ingest_file_ goes to 0.
  // * whenever pending_purge_obsolete_files_ goes to 0.
  // * whenever disable_delete_obsolete_files_ goes to 0.
  // * whenever SetOptions successfully updates options.
  // * whenever a column family is dropped.
  InstrumentedCondVar bg_cv_;
  // Writes are protected by locking both mutex_ and log_write_mutex_, and reads
  // must be under either mutex_ or log_write_mutex_. Since after ::Open,
  // logfile_number_ is currently updated only in write_thread_, it can be read
  // from the same write_thread_ without any locks.
  uint64_t logfile_number_;
  // Log files that we can recycle. Must be protected by db mutex_.
  std::deque<uint64_t> log_recycle_files_;
  // Protected by log_write_mutex_.
  bool log_dir_synced_;
  // Without two_write_queues, read and writes to log_empty_ are protected by
  // mutex_. Since it is currently updated/read only in write_thread_, it can be
  // accessed from the same write_thread_ without any locks. With
  // two_write_queues writes, where it can be updated in different threads,
  // read and writes are protected by log_write_mutex_ instead. This is to avoid
  // expensive mutex_ lock during WAL write, which update log_empty_.
  bool log_empty_;

  ColumnFamilyHandleImpl* persist_stats_cf_handle_;

  bool persistent_stats_cfd_exists_ = true;

  // alive_log_files_ is protected by mutex_ and log_write_mutex_ with details
  // as follows:
  // 1. read by FindObsoleteFiles() which can be called in either application
  //    thread or RocksDB bg threads, both mutex_ and log_write_mutex_ are
  //    held.
  // 2. pop_front() by FindObsoleteFiles(), both mutex_ and log_write_mutex_
  //    are held.
  // 3. push_back() by DBImpl::Open() and DBImpl::RestoreAliveLogFiles()
  //    (actually called by Open()), only mutex_ is held because at this point,
  //    the DB::Open() call has not returned success to application, and the
  //    only other thread(s) that can conflict are bg threads calling
  //    FindObsoleteFiles() which ensure that both mutex_ and log_write_mutex_
  //    are held when accessing alive_log_files_.
  // 4. read by DBImpl::Open() is protected by mutex_.
  // 5. push_back() by SwitchMemtable(). Both mutex_ and log_write_mutex_ are
  //    held. This is done by the write group leader. Note that in the case of
  //    two-write-queues, another WAL-only write thread can be writing to the
  //    WAL concurrently. See 9.
  // 6. read by SwitchWAL() with both mutex_ and log_write_mutex_ held. This is
  //    done by write group leader.
  // 7. read by ConcurrentWriteToWAL() by the write group leader in the case of
  //    two-write-queues. Only log_write_mutex_ is held to protect concurrent
  //    pop_front() by FindObsoleteFiles().
  // 8. read by PreprocessWrite() by the write group leader. log_write_mutex_
  //    is held to protect the data structure from concurrent pop_front() by
  //    FindObsoleteFiles().
  // 9. read by ConcurrentWriteToWAL() by a WAL-only write thread in the case
  //    of two-write-queues. Only log_write_mutex_ is held. This suffices to
  //    protect the data structure from concurrent push_back() by current
  //    write group leader as well as pop_front() by FindObsoleteFiles().
  std::deque<LogFileNumberSize> alive_log_files_;

  // Log files that aren't fully synced, and the current log file.
  // Synchronization:
  // 1. read by FindObsoleteFiles() which can be called either in application
  //    thread or RocksDB bg threads. log_write_mutex_ is always held, while
  //    some reads are performed without mutex_.
  // 2. pop_front() by FindObsoleteFiles() with only log_write_mutex_ held.
  // 3. read by DBImpl::Open() with both mutex_ and log_write_mutex_.
  // 4. emplace_back() by DBImpl::Open() with both mutex_ and log_write_mutex.
  //    Note that at this point, DB::Open() has not returned success to
  //    application, thus the only other thread(s) that can conflict are bg
  //    threads calling FindObsoleteFiles(). See 1.
  // 5. iteration and clear() from CloseHelper() always hold log_write_mutex
  //    and mutex_.
  // 6. back() called by APIs FlushWAL() and LockWAL() are protected by only
  //    log_write_mutex_. These two can be called by application threads after
  //    DB::Open() returns success to applications.
  // 7. read by SyncWAL(), another API, protected by only log_write_mutex_.
  // 8. read by MarkLogsNotSynced() and MarkLogsSynced() are protected by
  //    log_write_mutex_.
  // 9. erase() by MarkLogsSynced() protected by log_write_mutex_.
  // 10. read by SyncClosedLogs() protected by only log_write_mutex_. This can
  //     happen in bg flush threads after DB::Open() returns success to
  //     applications.
  // 11. reads, e.g. front(), iteration, and back() called by PreprocessWrite()
  //     holds only the log_write_mutex_. This is done by the write group
  //     leader. A bg thread calling FindObsoleteFiles() or MarkLogsSynced()
  //     can happen concurrently. This is fine because log_write_mutex_ is used
  //     by all parties. See 2, 5, 9.
  // 12. reads, empty(), back() called by SwitchMemtable() hold both mutex_ and
  //     log_write_mutex_. This happens in the write group leader.
  // 13. emplace_back() by SwitchMemtable() hold both mutex_ and
  //     log_write_mutex_. This happens in the write group leader. Can conflict
  //     with bg threads calling FindObsoleteFiles(), MarkLogsSynced(),
  //     SyncClosedLogs(), etc. as well as application threads calling
  //     FlushWAL(), SyncWAL(), LockWAL(). This is fine because all parties
  //     require at least log_write_mutex_.
  // 14. iteration called in WriteToWAL(write_group) protected by
  //     log_write_mutex_. This is done by write group leader when
  //     two-write-queues is disabled and write needs to sync logs.
  // 15. back() called in ConcurrentWriteToWAL() protected by log_write_mutex_.
  //     This can be done by the write group leader if two-write-queues is
  //     enabled. It can also be done by another WAL-only write thread.
  //
  // Other observations:
  //  - back() and items with getting_synced=true are not popped,
  //  - The same thread that sets getting_synced=true will reset it.
  //  - it follows that the object referred by back() can be safely read from
  //  the write_thread_ without using mutex. Note that calling back() without
  //  mutex may be unsafe because different implementations of deque::back() may
  //  access other member variables of deque, causing undefined behaviors.
  //  Generally, do not access stl containers without proper synchronization.
  //  - it follows that the items with getting_synced=true can be safely read
  //  from the same thread that has set getting_synced=true
  std::deque<LogWriterNumber> logs_;

  // Signaled when getting_synced becomes false for some of the logs_.
  InstrumentedCondVar log_sync_cv_;
  // This is the app-level state that is written to the WAL but will be used
  // only during recovery. Using this feature enables not writing the state to
  // memtable on normal writes and hence improving the throughput. Each new
  // write of the state will replace the previous state entirely even if the
  // keys in the two consecutive states do not overlap.
  // It is protected by log_write_mutex_ when two_write_queues_ is enabled.
  // Otherwise only the heaad of write_thread_ can access it.
  WriteBatch cached_recoverable_state_;
  std::atomic<bool> cached_recoverable_state_empty_ = {true};
  std::atomic<uint64_t> total_log_size_;

  // If this is non-empty, we need to delete these log files in background
  // threads. Protected by log_write_mutex_.
  autovector<log::Writer*> logs_to_free_;

  bool is_snapshot_supported_;

  std::map<uint64_t, std::map<std::string, uint64_t>> stats_history_;

  std::map<std::string, uint64_t> stats_slice_;

  bool stats_slice_initialized_ = false;

  Directories directories_;

  WriteBufferManager* write_buffer_manager_;

  WriteThread write_thread_;
  WriteBatch tmp_batch_;
  // The write thread when the writers have no memtable write. This will be used
  // in 2PC to batch the prepares separately from the serial commit.
  WriteThread nonmem_write_thread_;

  WriteController write_controller_;

  // Size of the last batch group. In slowdown mode, next write needs to
  // sleep if it uses up the quota.
  // Note: This is to protect memtable and compaction. If the batch only writes
  // to the WAL its size need not to be included in this.
  uint64_t last_batch_group_size_;

  FlushScheduler flush_scheduler_;

  TrimHistoryScheduler trim_history_scheduler_;

  SnapshotList snapshots_;

  TimestampedSnapshotList timestamped_snapshots_;

  // For each background job, pending_outputs_ keeps the current file number at
  // the time that background job started.
  // FindObsoleteFiles()/PurgeObsoleteFiles() never deletes any file that has
  // number bigger than any of the file number in pending_outputs_. Since file
  // numbers grow monotonically, this also means that pending_outputs_ is always
  // sorted. After a background job is done executing, its file number is
  // deleted from pending_outputs_, which allows PurgeObsoleteFiles() to clean
  // it up.
  // State is protected with db mutex.
  std::list<uint64_t> pending_outputs_;

  // flush_queue_ and compaction_queue_ hold column families that we need to
  // flush and compact, respectively.
  // A column family is inserted into flush_queue_ when it satisfies condition
  // cfd->imm()->IsFlushPending()
  // A column family is inserted into compaction_queue_ when it satisfied
  // condition cfd->NeedsCompaction()
  // Column families in this list are all Ref()-erenced
  // TODO(icanadi) Provide some kind of ReferencedColumnFamily class that will
  // do RAII on ColumnFamilyData
  // Column families are in this queue when they need to be flushed or
  // compacted. Consumers of these queues are flush and compaction threads. When
  // column family is put on this queue, we increase unscheduled_flushes_ and
  // unscheduled_compactions_. When these variables are bigger than zero, that
  // means we need to schedule background threads for flush and compaction.
  // Once the background threads are scheduled, we decrease unscheduled_flushes_
  // and unscheduled_compactions_. That way we keep track of number of
  // compaction and flush threads we need to schedule. This scheduling is done
  // in MaybeScheduleFlushOrCompaction()
  // invariant(column family present in flush_queue_ <==>
  // ColumnFamilyData::pending_flush_ == true)
  std::deque<FlushRequest> flush_queue_;
  // invariant(column family present in compaction_queue_ <==>
  // ColumnFamilyData::pending_compaction_ == true)
  std::deque<ColumnFamilyData*> compaction_queue_;

  // A map to store file numbers and filenames of the files to be purged
  std::unordered_map<uint64_t, PurgeFileInfo> purge_files_;

  // A vector to store the file numbers that have been assigned to certain
  // JobContext. Current implementation tracks table and blob files only.
  std::unordered_set<uint64_t> files_grabbed_for_purge_;

  // A queue to store log writers to close. Protected by db mutex_.
  std::deque<log::Writer*> logs_to_free_queue_;

  std::deque<SuperVersion*> superversions_to_free_queue_;

  int unscheduled_flushes_;

  int unscheduled_compactions_;

  // count how many background compactions are running or have been scheduled in
  // the BOTTOM pool
  int bg_bottom_compaction_scheduled_;

  // count how many background compactions are running or have been scheduled
  int bg_compaction_scheduled_;

  // stores the number of compactions are currently running
  int num_running_compactions_;

  // number of background memtable flush jobs, submitted to the HIGH pool
  int bg_flush_scheduled_;

  // stores the number of flushes are currently running
  int num_running_flushes_;

  // number of background obsolete file purge jobs, submitted to the HIGH pool
  int bg_purge_scheduled_;

  std::deque<ManualCompactionState*> manual_compaction_dequeue_;

  // shall we disable deletion of obsolete files
  // if 0 the deletion is enabled.
  // if non-zero, files will not be getting deleted
  // This enables two different threads to call
  // EnableFileDeletions() and DisableFileDeletions()
  // without any synchronization
  int disable_delete_obsolete_files_;

  // Number of times FindObsoleteFiles has found deletable files and the
  // corresponding call to PurgeObsoleteFiles has not yet finished.
  int pending_purge_obsolete_files_;

  // last time when DeleteObsoleteFiles with full scan was executed. Originally
  // initialized with startup time.
  uint64_t delete_obsolete_files_last_run_;

  // last time stats were dumped to LOG
  std::atomic<uint64_t> last_stats_dump_time_microsec_;

  // The thread that wants to switch memtable, can wait on this cv until the
  // pending writes to memtable finishes.
  std::condition_variable switch_cv_;
  // The mutex used by switch_cv_. mutex_ should be acquired beforehand.
  std::mutex switch_mutex_;
  // Number of threads intending to write to memtable
  std::atomic<size_t> pending_memtable_writes_ = {};

  // A flag indicating whether the current rocksdb database has any
  // data that is not yet persisted into either WAL or SST file.
  // Used when disableWAL is true.
  std::atomic<bool> has_unpersisted_data_;

  // if an attempt was made to flush all column families that
  // the oldest log depends on but uncommitted data in the oldest
  // log prevents the log from being released.
  // We must attempt to free the dependent memtables again
  // at a later time after the transaction in the oldest
  // log is fully commited.
  bool unable_to_release_oldest_log_;

  // Number of running IngestExternalFile() or CreateColumnFamilyWithImport()
  // calls.
  // REQUIRES: mutex held
  int num_running_ingest_file_;

  WalManager wal_manager_;

  // A value of > 0 temporarily disables scheduling of background work
  int bg_work_paused_;

  // A value of > 0 temporarily disables scheduling of background compaction
  int bg_compaction_paused_;

  // Guard against multiple concurrent refitting
  bool refitting_level_;

  // Indicate DB was opened successfully
  bool opened_successfully_;

  // The min threshold to triggere bottommost compaction for removing
  // garbages, among all column families.
  SequenceNumber bottommost_files_mark_threshold_ = kMaxSequenceNumber;

  LogsWithPrepTracker logs_with_prep_tracker_;

  // Callback for compaction to check if a key is visible to a snapshot.
  // REQUIRES: mutex held
  std::unique_ptr<SnapshotChecker> snapshot_checker_;

  // Callback for when the cached_recoverable_state_ is written to memtable
  // Only to be set during initialization
  std::unique_ptr<PreReleaseCallback> recoverable_state_pre_release_callback_;

  // Scheduler to run DumpStats(), PersistStats(), and FlushInfoLog().
  // Currently, internally it has a global timer instance for running the tasks.
  PeriodicTaskScheduler periodic_task_scheduler_;

  // It contains the implementations for each periodic task.
  std::map<PeriodicTaskType, const PeriodicTaskFunc> periodic_task_functions_;

  // When set, we use a separate queue for writes that don't write to memtable.
  // In 2PC these are the writes at Prepare phase.
  const bool two_write_queues_;
  const bool manual_wal_flush_;

  // LastSequence also indicates last published sequence visibile to the
  // readers. Otherwise LastPublishedSequence should be used.
  const bool last_seq_same_as_publish_seq_;
  // It indicates that a customized gc algorithm must be used for
  // flush/compaction and if it is not provided vis SnapshotChecker, we should
  // disable gc to be safe.
  const bool use_custom_gc_;
  // Flag to indicate that the DB instance shutdown has been initiated. This
  // different from shutting_down_ atomic in that it is set at the beginning
  // of shutdown sequence, specifically in order to prevent any background
  // error recovery from going on in parallel. The latter, shutting_down_,
  // is set a little later during the shutdown after scheduling memtable
  // flushes
  std::atomic<bool> shutdown_initiated_;
  // Flag to indicate whether sst_file_manager object was allocated in
  // DB::Open() or passed to us
  bool own_sfm_;

  // Flag to check whether Close() has been called on this DB
  bool closed_;
  // save the closing status, for re-calling the close()
  Status closing_status_;
  // mutex for DB::Close()
  InstrumentedMutex closing_mutex_;

  // Conditional variable to coordinate installation of atomic flush results.
  // With atomic flush, each bg thread installs the result of flushing multiple
  // column families, and different threads can flush different column
  // families. It's difficult to rely on one thread to perform batch
  // installation for all threads. This is different from the non-atomic flush
  // case.
  // atomic_flush_install_cv_ makes sure that threads install atomic flush
  // results sequentially. Flush results of memtables with lower IDs get
  // installed to MANIFEST first.
  InstrumentedCondVar atomic_flush_install_cv_;

  bool wal_in_db_path_;
  std::atomic<uint64_t> max_total_wal_size_;

  BlobFileCompletionCallback blob_callback_;

  // Pointer to WriteBufferManager stalling interface.
  std::unique_ptr<StallInterface> wbm_stall_;

  // seqno_time_mapping_ stores the sequence number to time mapping, it's not
  // thread safe, both read and write need db mutex hold.
  SeqnoToTimeMapping seqno_time_mapping_;

  // Stop write token that is acquired when first LockWAL() is called.
  // Destroyed when last UnlockWAL() is called. Controlled by DB mutex.
  // See lock_wal_count_
  std::unique_ptr<WriteControllerToken> lock_wal_write_token_;

  // The number of LockWAL called without matching UnlockWAL call.
  // See also lock_wal_write_token_
  uint32_t lock_wal_count_;
};

class GetWithTimestampReadCallback : public ReadCallback {
 public:
  explicit GetWithTimestampReadCallback(SequenceNumber seq)
      : ReadCallback(seq) {}
  bool IsVisibleFullCheck(SequenceNumber seq) override {
    return seq <= max_visible_seq_;
  }
};

extern Options SanitizeOptions(const std::string& db, const Options& src,
                               bool read_only = false,
                               Status* logger_creation_s = nullptr);

extern DBOptions SanitizeOptions(const std::string& db, const DBOptions& src,
                                 bool read_only = false,
                                 Status* logger_creation_s = nullptr);

extern CompressionType GetCompressionFlush(
    const ImmutableCFOptions& ioptions,
    const MutableCFOptions& mutable_cf_options);

// Return the earliest log file to keep after the memtable flush is
// finalized.
// `cfd_to_flush` is the column family whose memtable (specified in
// `memtables_to_flush`) will be flushed and thus will not depend on any WAL
// file.
// The function is only applicable to 2pc mode.
extern uint64_t PrecomputeMinLogNumberToKeep2PC(
    VersionSet* vset, const ColumnFamilyData& cfd_to_flush,
    const autovector<VersionEdit*>& edit_list,
    const autovector<MemTable*>& memtables_to_flush,
    LogsWithPrepTracker* prep_tracker);
// For atomic flush.
extern uint64_t PrecomputeMinLogNumberToKeep2PC(
    VersionSet* vset, const autovector<ColumnFamilyData*>& cfds_to_flush,
    const autovector<autovector<VersionEdit*>>& edit_lists,
    const autovector<const autovector<MemTable*>*>& memtables_to_flush,
    LogsWithPrepTracker* prep_tracker);

// In non-2PC mode, WALs with log number < the returned number can be
// deleted after the cfd_to_flush column family is flushed successfully.
extern uint64_t PrecomputeMinLogNumberToKeepNon2PC(
    VersionSet* vset, const ColumnFamilyData& cfd_to_flush,
    const autovector<VersionEdit*>& edit_list);
// For atomic flush.
extern uint64_t PrecomputeMinLogNumberToKeepNon2PC(
    VersionSet* vset, const autovector<ColumnFamilyData*>& cfds_to_flush,
    const autovector<autovector<VersionEdit*>>& edit_lists);

// `cfd_to_flush` is the column family whose memtable will be flushed and thus
// will not depend on any WAL file. nullptr means no memtable is being flushed.
// The function is only applicable to 2pc mode.
extern uint64_t FindMinPrepLogReferencedByMemTable(
    VersionSet* vset, const autovector<MemTable*>& memtables_to_flush);
// For atomic flush.
extern uint64_t FindMinPrepLogReferencedByMemTable(
    VersionSet* vset,
    const autovector<const autovector<MemTable*>*>& memtables_to_flush);

// Fix user-supplied options to be reasonable
template <class T, class V>
static void ClipToRange(T* ptr, V minvalue, V maxvalue) {
  if (static_cast<V>(*ptr) > maxvalue) *ptr = maxvalue;
  if (static_cast<V>(*ptr) < minvalue) *ptr = minvalue;
}

inline Status DBImpl::FailIfCfHasTs(
    const ColumnFamilyHandle* column_family) const {
  column_family = column_family ? column_family : DefaultColumnFamily();
  assert(column_family);
  const Comparator* const ucmp = column_family->GetComparator();
  assert(ucmp);
  if (ucmp->timestamp_size() > 0) {
    std::ostringstream oss;
    oss << "cannot call this method on column family "
        << column_family->GetName() << " that enables timestamp";
    return Status::InvalidArgument(oss.str());
  }
  return Status::OK();
}

inline Status DBImpl::FailIfTsMismatchCf(ColumnFamilyHandle* column_family,
                                         const Slice& ts,
                                         bool ts_for_read) const {
  if (!column_family) {
    return Status::InvalidArgument("column family handle cannot be null");
  }
  assert(column_family);
  const Comparator* const ucmp = column_family->GetComparator();
  assert(ucmp);
  if (0 == ucmp->timestamp_size()) {
    std::stringstream oss;
    oss << "cannot call this method on column family "
        << column_family->GetName() << " that does not enable timestamp";
    return Status::InvalidArgument(oss.str());
  }
  const size_t ts_sz = ts.size();
  if (ts_sz != ucmp->timestamp_size()) {
    std::stringstream oss;
    oss << "Timestamp sizes mismatch: expect " << ucmp->timestamp_size() << ", "
        << ts_sz << " given";
    return Status::InvalidArgument(oss.str());
  }
  if (ts_for_read) {
    auto cfh = static_cast_with_check<ColumnFamilyHandleImpl>(column_family);
    auto cfd = cfh->cfd();
    std::string current_ts_low = cfd->GetFullHistoryTsLow();
    if (!current_ts_low.empty() &&
        ucmp->CompareTimestamp(ts, current_ts_low) < 0) {
      std::stringstream oss;
      oss << "Read timestamp: " << ts.ToString(true)
          << " is smaller than full_history_ts_low: "
          << Slice(current_ts_low).ToString(true) << std::endl;
      return Status::InvalidArgument(oss.str());
    }
  }
  return Status::OK();
}

}  // namespace ROCKSDB_NAMESPACE<|MERGE_RESOLUTION|>--- conflicted
+++ resolved
@@ -2227,7 +2227,6 @@
       const size_t num_keys, bool sorted, bool same_cf,
       autovector<KeyContext*, MultiGetContext::MAX_BATCH_SIZE>* key_ptrs);
 
-<<<<<<< HEAD
   void MultiGetCommon(const ReadOptions& options,
                       ColumnFamilyHandle* column_family, const size_t num_keys,
                       const Slice* keys, PinnableSlice* values,
@@ -2240,46 +2239,6 @@
                       std::string* timestamps, Status* statuses,
                       bool sorted_input);
 
-  // A structure to hold the information required to process MultiGet of keys
-  // belonging to one column family. For a multi column family MultiGet, there
-  // will be a container of these objects.
-  struct MultiGetColumnFamilyData {
-    ColumnFamilyHandle* cf;
-    ColumnFamilyData* cfd;
-
-    // For the batched MultiGet which relies on sorted keys, start specifies
-    // the index of first key belonging to this column family in the sorted
-    // list.
-    size_t start;
-
-    // For the batched MultiGet case, num_keys specifies the number of keys
-    // belonging to this column family in the sorted list
-    size_t num_keys;
-
-    // SuperVersion for the column family obtained in a manner that ensures a
-    // consistent view across all column families in the DB
-    SuperVersion* super_version;
-    MultiGetColumnFamilyData(ColumnFamilyHandle* column_family,
-                             SuperVersion* sv)
-        : cf(column_family),
-          cfd(static_cast<ColumnFamilyHandleImpl*>(cf)->cfd()),
-          start(0),
-          num_keys(0),
-          super_version(sv) {}
-
-    MultiGetColumnFamilyData(ColumnFamilyHandle* column_family, size_t first,
-                             size_t count, SuperVersion* sv)
-        : cf(column_family),
-          cfd(static_cast<ColumnFamilyHandleImpl*>(cf)->cfd()),
-          start(first),
-          num_keys(count),
-          super_version(sv) {}
-
-    MultiGetColumnFamilyData() = default;
-  };
-
-=======
->>>>>>> 8f67bd11
   // A common function to obtain a consistent snapshot, which can be implicit
   // if the user doesn't specify a snapshot in read_options, across
   // multiple column families for MultiGet. It will attempt to get an implicit
