--- conflicted
+++ resolved
@@ -29,11 +29,7 @@
 namespace {
 class BytewiseComparatorImpl : public Comparator {
  public:
-<<<<<<< HEAD
-  BytewiseComparatorImpl() {}
-=======
   BytewiseComparatorImpl() { opt_cmp_type_ = 0; }
->>>>>>> 610230be
   static const char* kClassName() { return "leveldb.BytewiseComparator"; }
   const char* Name() const override { return kClassName(); }
 
@@ -151,11 +147,7 @@
 
 class ReverseBytewiseComparatorImpl : public BytewiseComparatorImpl {
  public:
-<<<<<<< HEAD
-  ReverseBytewiseComparatorImpl() {}
-=======
   ReverseBytewiseComparatorImpl() { opt_cmp_type_ = 1; }
->>>>>>> 610230be
 
   static const char* kClassName() {
     return "rocksdb.ReverseBytewiseComparator";
