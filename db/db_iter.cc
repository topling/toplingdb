//  Copyright (c) 2011-present, Facebook, Inc.  All rights reserved.
//  This source code is licensed under both the GPLv2 (found in the
//  COPYING file in the root directory) and Apache 2.0 License
//  (found in the LICENSE.Apache file in the root directory).
//
// Copyright (c) 2011 The LevelDB Authors. All rights reserved.
// Use of this source code is governed by a BSD-style license that can be
// found in the LICENSE file. See the AUTHORS file for names of contributors.

#include "db/db_iter.h"

#include <iostream>
#include <limits>
#include <string>

#include "db/dbformat.h"
#include "db/merge_context.h"
#include "db/merge_helper.h"
#include "db/pinned_iterators_manager.h"
#include "db/wide/wide_column_serialization.h"
#include "file/filename.h"
#include "logging/logging.h"
#include "memory/arena.h"
#include "monitoring/perf_context_imp.h"
#include "rocksdb/env.h"
#include "rocksdb/iterator.h"
#include "rocksdb/merge_operator.h"
#include "rocksdb/options.h"
#include "rocksdb/system_clock.h"
#include "table/internal_iterator.h"
#include "table/iterator_wrapper.h"
#include "trace_replay/trace_replay.h"
#include "util/mutexlock.h"
#include "util/string_util.h"
#include "util/user_comparator_wrapper.h"
#include <terark/config.hpp>

namespace ROCKSDB_NAMESPACE {

DBIter::DBIter(Env* _env, const ReadOptions& read_options,
               const ImmutableOptions& ioptions,
               const MutableCFOptions& mutable_cf_options,
               const Comparator* cmp, InternalIterator* iter,
               const Version* version, SequenceNumber s, bool arena_mode,
               uint64_t max_sequential_skip_in_iterations,
               ReadCallback* read_callback, DBImpl* db_impl,
               ColumnFamilyData* cfd, bool expose_blob_index)
    : prefix_extractor_(mutable_cf_options.prefix_extractor.get()),
      env_(_env),
      clock_(ioptions.clock),
      logger_(ioptions.logger),
      user_comparator_(cmp),
      merge_operator_(ioptions.merge_operator.get()),
      iter_(iter),
      version_(version),
      read_callback_(read_callback),
      sequence_(s),
      statistics_(ioptions.stats),
      max_skip_(max_sequential_skip_in_iterations),
      max_skippable_internal_keys_(read_options.max_skippable_internal_keys),
      num_internal_keys_skipped_(0),
      iterate_lower_bound_(read_options.iterate_lower_bound),
      iterate_upper_bound_(read_options.iterate_upper_bound),
      direction_(kForward),
      valid_(false),
      current_entry_is_merged_(false),
      is_key_seqnum_zero_(false),
      prefix_same_as_start_(mutable_cf_options.prefix_extractor
                                ? read_options.prefix_same_as_start
                                : false),
      pin_thru_lifetime_(read_options.pin_data),
      expect_total_order_inner_iter_(prefix_extractor_ == nullptr ||
                                     read_options.total_order_seek ||
                                     read_options.auto_prefix_mode),
      read_tier_(read_options.read_tier),
      fill_cache_(read_options.fill_cache),
      verify_checksums_(read_options.verify_checksums),
      expose_blob_index_(expose_blob_index),
      is_blob_(false),
      arena_mode_(arena_mode),
      db_impl_(db_impl),
      cfd_(cfd),
    #if defined(TOPLINGDB_WITH_TIMESTAMP)
      timestamp_ub_(read_options.timestamp),
      timestamp_lb_(read_options.iter_start_ts),
      timestamp_size_(timestamp_ub_ ? timestamp_ub_->size() : 0),
    #endif
      saved_ikey_() {
  RecordTick(statistics_, NO_ITERATOR_CREATED);
  if (pin_thru_lifetime_) {
    pinned_iters_mgr_.StartPinning();
  }
  if (iter_.iter()) {
    iter_.iter()->SetPinnedItersMgr(&pinned_iters_mgr_);
  }
<<<<<<< HEAD
  status_.PermitUncheckedError();
  assert(timestamp_size_ ==
         user_comparator_.user_comparator()->timestamp_size());
=======
  enable_perf_timer_ = perf_level >= PerfLevel::kEnableTimeExceptForMutex;
  assert(timestamp_size_ == user_comparator_.timestamp_size());
>>>>>>> 610230be
}

Status DBIter::GetProperty(std::string prop_name, std::string* prop) {
  if (prop == nullptr) {
    return Status::InvalidArgument("prop is nullptr");
  }
  if (prop_name == "rocksdb.iterator.super-version-number") {
    // First try to pass the value returned from inner iterator.
    return iter_.iter()->GetProperty(prop_name, prop);
  } else if (prop_name == "rocksdb.iterator.is-key-pinned") {
    if (valid_) {
      *prop = (pin_thru_lifetime_ && saved_key_.IsKeyPinned()) ? "1" : "0";
    } else {
      *prop = "Iterator is not valid.";
    }
    return Status::OK();
  } else if (prop_name == "rocksdb.iterator.internal-key") {
    *prop = saved_key_.GetUserKey().ToString();
    return Status::OK();
  }
  return Status::InvalidArgument("Unidentified property.");
}

__always_inline
bool DBIter::ParseKey(ParsedInternalKey* ikey) {
#if 0
  Status s = ParseInternalKey(iter_.key(), ikey, false /* log_err_key */);
  if (UNLIKELY(!s.ok())) {
    status_ = Status::Corruption("In DBIter: ", s.getState());
    valid_ = false;
    ROCKS_LOG_ERROR(logger_, "In DBIter: %s", status_.getState());
    return false;
  } else {
    return true;
  }
#else
  ikey->FastParseInternalKey(iter_.key());
  return true;
#endif
}

void DBIter::Next() {
  assert(valid_);
  assert(status_.ok());

  PERF_CPU_TIMER_GUARD(iter_next_cpu_nanos, clock_);
  // Release temporarily pinned blocks from last operation
  ReleaseTempPinnedData();
  ResetBlobValue();
  ResetValueAndColumns();
  local_stats_.skip_count_ += num_internal_keys_skipped_;
  local_stats_.skip_count_--;
  num_internal_keys_skipped_ = 0;
  bool ok = true;
  if (direction_ == kReverse) {
    is_key_seqnum_zero_ = false;
    if (!ReverseToForward()) {
      ok = false;
    }
  } else if (!current_entry_is_merged_) {
    // If the current value is not a merge, the iter position is the
    // current key, which is already returned. We can safely issue a
    // Next() without checking the current key.
    // If the current key is a merge, very likely iter already points
    // to the next internal position.
    assert(iter_.Valid());
    iter_.Next();
    PERF_COUNTER_ADD(internal_key_skipped_count, 1);
  }

  local_stats_.next_count_++;
  if (ok && iter_.Valid()) {
    if (prefix_same_as_start_) {
      assert(prefix_extractor_ != nullptr);
      const Slice prefix = prefix_.GetUserKey();
      FindNextUserEntry(true /* skipping the current user key */, &prefix);
    } else {
      FindNextUserEntry(true /* skipping the current user key */, nullptr);
    }
  } else {
    is_key_seqnum_zero_ = false;
    valid_ = false;
  }
  if (statistics_ != nullptr && valid_) {
    local_stats_.next_found_count_++;
    local_stats_.bytes_read_ += (key().size() + value().size());
  }
}

bool DBIter::SetBlobValueIfNeeded(const Slice& user_key,
                                  const Slice& blob_index) {
  assert(!is_blob_);
  assert(blob_value_.empty());

  if (expose_blob_index_) {  // Stacked BlobDB implementation
    is_blob_ = true;
    return true;
  }

  if (!version_) {
    status_ = Status::Corruption("Encountered unexpected blob index.");
    valid_ = false;
    return false;
  }

  // TODO: consider moving ReadOptions from ArenaWrappedDBIter to DBIter to
  // avoid having to copy options back and forth.
  ReadOptions read_options;
  read_options.read_tier = read_tier_;
  read_options.fill_cache = fill_cache_;
  read_options.verify_checksums = verify_checksums_;

  constexpr FilePrefetchBuffer* prefetch_buffer = nullptr;
  constexpr uint64_t* bytes_read = nullptr;

  const Status s = version_->GetBlob(read_options, user_key, blob_index,
                                     prefetch_buffer, &blob_value_, bytes_read);

  if (!s.ok()) {
    status_ = s;
    valid_ = false;
    return false;
  }

  is_blob_ = true;
  return true;
}

bool DBIter::SetValueAndColumnsFromEntity(Slice slice) {
  assert(value_.empty());
  assert(wide_columns_.empty());

  const Status s = WideColumnSerialization::Deserialize(slice, wide_columns_);

  if (!s.ok()) {
    status_ = s;
    valid_ = false;
    return false;
  }

  if (!wide_columns_.empty() &&
      wide_columns_[0].name() == kDefaultWideColumnName) {
    value_ = wide_columns_[0].value();
  }

  return true;
}

// PRE: saved_key_ has the current user key if skipping_saved_key
// POST: saved_key_ should have the next user key if valid_,
//       if the current entry is a result of merge
//           current_entry_is_merged_ => true
//           saved_value_             => the merged value
//
// NOTE: In between, saved_key_ can point to a user key that has
//       a delete marker or a sequence number higher than sequence_
//       saved_key_ MUST have a proper user_key before calling this function
//
// The prefix parameter, if not null, indicates that we need to iterate
// within the prefix, and the iterator needs to be made invalid, if no
// more entry for the prefix can be found.
bool DBIter::FindNextUserEntry(bool skipping_saved_key, const Slice* prefix) {
  if (enable_perf_timer_) {
    PERF_TIMER_GUARD(find_next_user_entry_time);
    return FindNextUserEntryInternal(skipping_saved_key, prefix);
  } else {
    return FindNextUserEntryInternal(skipping_saved_key, prefix);
  }
}

struct BytewiseCmpNoTS {
  bool operator()(const Slice& x, const Slice& y) const { return x < y; }
  int compare(const Slice& x, const Slice& y) const { return x.compare(y); }
};

struct RevBytewiseCmpNoTS {
  bool operator()(const Slice& x, const Slice& y) const { return y < x; }
  int compare(const Slice& x, const Slice& y) const { return y.compare(x); }
};

struct VirtualCmpNoTS {
  bool operator()(const Slice& x, const Slice& y) const {
    return cmp->CompareWithoutTimestamp(x, false, y, false) < 0;
  }
  int compare(const Slice& x, const Slice& y) const {
    return cmp->CompareWithoutTimestamp(x, y);
  }
  const Comparator* cmp;
};

// Actual implementation of DBIter::FindNextUserEntry()
bool DBIter::FindNextUserEntryInternal(bool skipping_saved_key,
                                       const Slice* prefix) {
  if (user_comparator_.IsForwardBytewise()) {
    ROCKSDB_ASSERT_EZ(user_comparator_.timestamp_size());
    BytewiseCmpNoTS cmp;
    return FindNextUserEntryInternalTmpl(skipping_saved_key, prefix, cmp);
  } else if (user_comparator_.IsReverseBytewise()) {
    ROCKSDB_ASSERT_EZ(user_comparator_.timestamp_size());
    RevBytewiseCmpNoTS cmp;
    return FindNextUserEntryInternalTmpl(skipping_saved_key, prefix, cmp);
  } else {
    VirtualCmpNoTS cmp{&user_comparator_};
    return FindNextUserEntryInternalTmpl(skipping_saved_key, prefix, cmp);
  }
}

template<class CmpNoTS>
ROCKSDB_FLATTEN
bool DBIter::FindNextUserEntryInternalTmpl(bool skipping_saved_key,
                                           const Slice* prefix,
                                           CmpNoTS cmpNoTS) {
  // Loop until we hit an acceptable entry to yield
  assert(iter_.Valid());
  assert(status_.ok());
  assert(direction_ == kForward);
  current_entry_is_merged_ = false;

  // How many times in a row we have skipped an entry with user key less than
  // or equal to saved_key_. We could skip these entries either because
  // sequence numbers were too high or because skipping_saved_key = true.
  // What saved_key_ contains throughout this method:
  //  - if skipping_saved_key : saved_key_ contains the key that we need
  //                            to skip, and we haven't seen any keys greater
  //                            than that,
  //  - if num_skipped > 0    : saved_key_ contains the key that we have skipped
  //                            num_skipped times, and we haven't seen any keys
  //                            greater than that,
  //  - none of the above     : saved_key_ can contain anything, it doesn't
  //                            matter.
  uint64_t num_skipped = 0;
  // For write unprepared, the target sequence number in reseek could be larger
  // than the snapshot, and thus needs to be skipped again. This could result in
  // an infinite loop of reseeks. To avoid that, we limit the number of reseeks
  // to one.
  bool reseek_done = false;

  do {
    // Will update is_key_seqnum_zero_ as soon as we parsed the current key
    // but we need to save the previous value to be used in the loop.
    bool is_prev_key_seqnum_zero = is_key_seqnum_zero_;
    if (UNLIKELY(!ParseKey(&ikey_))) {
      is_key_seqnum_zero_ = false;
      return false;
    }
    Slice user_key_without_ts =
        StripTimestampFromUserKey(ikey_.user_key, timestamp_size_);

    is_key_seqnum_zero_ = (ikey_.sequence == 0);

    assert(iterate_upper_bound_ == nullptr ||
           iter_.UpperBoundCheckResult() != IterBoundCheck::kInbound ||
           user_comparator_.CompareWithoutTimestamp(
               user_key_without_ts, /*a_has_ts=*/false, *iterate_upper_bound_,
               /*b_has_ts=*/false) < 0);
    if (iterate_upper_bound_ != nullptr &&
        iter_.UpperBoundCheckResult() != IterBoundCheck::kInbound &&
        !cmpNoTS(user_key_without_ts, *iterate_upper_bound_)) {
      break;
    }

    assert(prefix == nullptr || prefix_extractor_ != nullptr);
    if (prefix != nullptr &&
        prefix_extractor_->Transform(user_key_without_ts).compare(*prefix) !=
            0) {
      assert(prefix_same_as_start_);
      break;
    }

    if (TooManyInternalKeysSkipped()) {
      return false;
    }

    assert(ikey_.user_key.size() >= timestamp_size_);
    Slice ts = timestamp_size_ > 0 ? ExtractTimestampFromUserKey(
                                         ikey_.user_key, timestamp_size_)
                                   : Slice();
    bool more_recent = false;
    if (IsVisible(ikey_.sequence, ts, &more_recent)) {
      // If the previous entry is of seqnum 0, the current entry will not
      // possibly be skipped. This condition can potentially be relaxed to
      // prev_key.seq <= ikey_.sequence. We are cautious because it will be more
      // prone to bugs causing the same user key with the same sequence number.
      // Note that with current timestamp implementation, the same user key can
      // have different timestamps and zero sequence number on the bottommost
      // level. This may change in the future.
      if ((!is_prev_key_seqnum_zero || timestamp_size_ > 0) &&
          skipping_saved_key &&
          CompareKeyForSkip(ikey_.user_key, saved_key_.GetUserKey()) <= 0) {
        num_skipped++;  // skip this entry
        PERF_COUNTER_ADD(internal_key_skipped_count, 1);
      } else {
        assert(!skipping_saved_key ||
               CompareKeyForSkip(ikey_.user_key, saved_key_.GetUserKey()) > 0);
        if (!iter_.PrepareValue()) {
          assert(!iter_.status().ok());
          valid_ = false;
          return false;
        }
        num_skipped = 0;
        reseek_done = false;
        switch (ikey_.type) {
          case kTypeDeletion:
          case kTypeDeletionWithTimestamp:
          case kTypeSingleDeletion:
            // Arrange to skip all upcoming entries for this key since
            // they are hidden by this deletion.
            if (timestamp_lb_) {
              saved_key_.SetInternalKey(ikey_);
              valid_ = true;
              return true;
            } else {
              saved_key_.SetUserKey(
                  ikey_.user_key, !pin_thru_lifetime_ ||
                                      !iter_.iter()->IsKeyPinned() /* copy */);
              skipping_saved_key = true;
              PERF_COUNTER_ADD(internal_delete_skipped_count, 1);
            }
            break;
          case kTypeValue:
          case kTypeBlobIndex:
          case kTypeWideColumnEntity:
            if (timestamp_lb_) {
              saved_key_.SetInternalKey(ikey_);
<<<<<<< HEAD
=======

              if (UNLIKELY(ikey_.type == kTypeBlobIndex)) {
                if (!SetBlobValueIfNeeded(ikey_.user_key, iter_.value())) {
                  return false;
                }
              } else if (UNLIKELY(ikey_.type == kTypeWideColumnEntity)) {
                if (!SetWideColumnValueIfNeeded(iter_.value())) {
                  return false;
                }
              }

              valid_ = true;
              return true;
>>>>>>> 610230be
            } else {
              saved_key_.SetUserKey(
                  ikey_.user_key, !pin_thru_lifetime_ ||
                                      !iter_.iter()->IsKeyPinned() /* copy */);
<<<<<<< HEAD
            }

            if (ikey_.type == kTypeBlobIndex) {
              if (!SetBlobValueIfNeeded(ikey_.user_key, iter_.value())) {
                return false;
              }

              SetValueAndColumnsFromPlain(expose_blob_index_ ? iter_.value()
                                                             : blob_value_);
            } else if (ikey_.type == kTypeWideColumnEntity) {
              if (!SetValueAndColumnsFromEntity(iter_.value())) {
                return false;
=======
              if (range_del_agg_.ShouldDelete(
                      ikey_, RangeDelPositioningMode::kForwardTraversal)) {
                // Arrange to skip all upcoming entries for this key since
                // they are hidden by this deletion.
                skipping_saved_key = true;
                num_skipped = 0;
                reseek_done = false;
                PERF_COUNTER_ADD(internal_delete_skipped_count, 1);
              } else {
                if (UNLIKELY(ikey_.type == kTypeBlobIndex)) {
                  if (!SetBlobValueIfNeeded(ikey_.user_key, iter_.value())) {
                    return false;
                  }
                } else if (UNLIKELY(ikey_.type == kTypeWideColumnEntity)) {
                  if (!SetWideColumnValueIfNeeded(iter_.value())) {
                    return false;
                  }
                }

                valid_ = true;
                return true;
>>>>>>> 610230be
              }
            } else {
              assert(ikey_.type == kTypeValue);
              SetValueAndColumnsFromPlain(iter_.value());
            }

            valid_ = true;
            return true;
            break;
          case kTypeMerge:
            saved_key_.SetUserKey(
                ikey_.user_key,
                !pin_thru_lifetime_ || !iter_.iter()->IsKeyPinned() /* copy */);
            // By now, we are sure the current ikey is going to yield a value
            current_entry_is_merged_ = true;
            valid_ = true;
            return MergeValuesNewToOld();  // Go to a different state machine
            break;
          default:
            valid_ = false;
            status_ = Status::Corruption(
                "Unknown value type: " +
                std::to_string(static_cast<unsigned int>(ikey_.type)));
            return false;
        }
      }
    } else {
      if (more_recent) {
        PERF_COUNTER_ADD(internal_recent_skipped_count, 1);
      }

      // This key was inserted after our snapshot was taken or skipped by
      // timestamp range. If this happens too many times in a row for the same
      // user key, we want to seek to the target sequence number.
      int cmp = cmpNoTS.compare(
          ikey_.user_key, saved_key_.GetUserKey());
      if (cmp == 0 || (skipping_saved_key && cmp < 0)) {
        num_skipped++;
      } else {
        saved_key_.SetUserKey(
            ikey_.user_key,
            !iter_.iter()->IsKeyPinned() || !pin_thru_lifetime_ /* copy */);
        skipping_saved_key = false;
        num_skipped = 0;
        reseek_done = false;
      }
    }

    // If we have sequentially iterated via numerous equal keys, then it's
    // better to seek so that we can avoid too many key comparisons.
    //
    // To avoid infinite loops, do not reseek if we have already attempted to
    // reseek previously.
    //
    // TODO(lth): If we reseek to sequence number greater than ikey_.sequence,
    // then it does not make sense to reseek as we would actually land further
    // away from the desired key. There is opportunity for optimization here.
    if (num_skipped > max_skip_ && !reseek_done) {
      is_key_seqnum_zero_ = false;
      num_skipped = 0;
      reseek_done = true;
      std::string last_key;
      if (skipping_saved_key) {
        // We're looking for the next user-key but all we see are the same
        // user-key with decreasing sequence numbers. Fast forward to
        // sequence number 0 and type deletion (the smallest type).
        if (timestamp_size_ == 0) {
          AppendInternalKey(
              &last_key,
              ParsedInternalKey(saved_key_.GetUserKey(), 0, kTypeDeletion));
        } else {
          const std::string kTsMin(timestamp_size_, '\0');
          AppendInternalKeyWithDifferentTimestamp(
              &last_key,
              ParsedInternalKey(saved_key_.GetUserKey(), 0, kTypeDeletion),
              kTsMin);
        }
        // Don't set skipping_saved_key = false because we may still see more
        // user-keys equal to saved_key_.
      } else {
        // We saw multiple entries with this user key and sequence numbers
        // higher than sequence_. Fast forward to sequence_.
        // Note that this only covers a case when a higher key was overwritten
        // many times since our snapshot was taken, not the case when a lot of
        // different keys were inserted after our snapshot was taken.
        if (timestamp_size_ == 0) {
          AppendInternalKey(
              &last_key, ParsedInternalKey(saved_key_.GetUserKey(), sequence_,
                                           kValueTypeForSeek));
        } else {
          AppendInternalKeyWithDifferentTimestamp(
              &last_key,
              ParsedInternalKey(saved_key_.GetUserKey(), sequence_,
                                kValueTypeForSeek),
              *timestamp_ub_);
        }
      }
      iter_.Seek(last_key);
      RecordTick(statistics_, NUMBER_OF_RESEEKS_IN_ITERATION);
    } else {
      iter_.Next();
    }
  } while (iter_.Valid());

  valid_ = false;
  return iter_.status().ok();
}

// Merge values of the same user key starting from the current iter_ position
// Scan from the newer entries to older entries.
// PRE: iter_.key() points to the first merge type entry
//      saved_key_ stores the user key
//      iter_.PrepareValue() has been called
// POST: saved_value_ has the merged value for the user key
//       iter_ points to the next entry (or invalid)
bool DBIter::MergeValuesNewToOld() {
  if (!merge_operator_) {
    ROCKS_LOG_ERROR(logger_, "Options::merge_operator is null.");
    status_ = Status::InvalidArgument("merge_operator_ must be set.");
    valid_ = false;
    return false;
  }

  // Temporarily pin the blocks that hold merge operands
  TempPinData();
  merge_context_.Clear();
  // Start the merge process by pushing the first operand
  merge_context_.PushOperand(
      iter_.value(), iter_.iter()->IsValuePinned() /* operand_pinned */);
  TEST_SYNC_POINT("DBIter::MergeValuesNewToOld:PushedFirstOperand");

  ParsedInternalKey ikey;
  for (iter_.Next(); iter_.Valid(); iter_.Next()) {
    TEST_SYNC_POINT("DBIter::MergeValuesNewToOld:SteppedToNextOperand");
    if (!ParseKey(&ikey)) {
      return false;
    }

    if (!user_comparator_.Equal(ikey.user_key, saved_key_.GetUserKey())) {
      // hit the next user key, stop right here
      break;
    }
    if (kTypeDeletion == ikey.type || kTypeSingleDeletion == ikey.type) {
      // hit a delete with the same user key, stop right here
      // iter_ is positioned after delete
      iter_.Next();
      break;
    }
    if (!iter_.PrepareValue()) {
      valid_ = false;
      return false;
    }

    if (kTypeValue == ikey.type) {
      // hit a put, merge the put value with operands and store the
      // final result in saved_value_. We are done!
      const Slice val = iter_.value();
      Status s = Merge(&val, ikey.user_key);
      if (!s.ok()) {
        return false;
      }
      // iter_ is positioned after put
      iter_.Next();
      if (!iter_.status().ok()) {
        valid_ = false;
        return false;
      }
      return true;
    } else if (kTypeMerge == ikey.type) {
      // hit a merge, add the value as an operand and run associative merge.
      // when complete, add result to operands and continue.
      merge_context_.PushOperand(
          iter_.value(), iter_.iter()->IsValuePinned() /* operand_pinned */);
      PERF_COUNTER_ADD(internal_merge_count, 1);
    } else if (kTypeBlobIndex == ikey.type) {
      if (expose_blob_index_) {
        status_ =
            Status::NotSupported("BlobDB does not support merge operator.");
        valid_ = false;
        return false;
      }
      // hit a put, merge the put value with operands and store the
      // final result in saved_value_. We are done!
      if (!SetBlobValueIfNeeded(ikey.user_key, iter_.value())) {
        return false;
      }
      valid_ = true;
      Status s = Merge(&blob_value_, ikey.user_key);
      if (!s.ok()) {
        return false;
      }

      ResetBlobValue();

      // iter_ is positioned after put
      iter_.Next();
      if (!iter_.status().ok()) {
        valid_ = false;
        return false;
      }
      return true;
    } else if (kTypeWideColumnEntity == ikey.type) {
      // TODO: support wide-column entities
      status_ = Status::NotSupported(
          "Merge currently not supported for wide-column entities");
      valid_ = false;
      return false;
    } else {
      valid_ = false;
      status_ = Status::Corruption(
          "Unrecognized value type: " +
          std::to_string(static_cast<unsigned int>(ikey.type)));
      return false;
    }
  }

  if (!iter_.status().ok()) {
    valid_ = false;
    return false;
  }

  // we either exhausted all internal keys under this user key, or hit
  // a deletion marker.
  // feed null as the existing value to the merge operator, such that
  // client can differentiate this scenario and do things accordingly.
  Status s = Merge(nullptr, saved_key_.GetUserKey());
  if (!s.ok()) {
    return false;
  }
  assert(status_.ok());
  return true;
}

void DBIter::Prev() {
  assert(valid_);
  assert(status_.ok());

  PERF_CPU_TIMER_GUARD(iter_prev_cpu_nanos, clock_);
  ReleaseTempPinnedData();
  ResetBlobValue();
  ResetValueAndColumns();
  ResetInternalKeysSkippedCounter();
  bool ok = true;
  if (direction_ == kForward) {
    if (!ReverseToBackward()) {
      ok = false;
    }
  }
  if (ok) {
    Slice prefix;
    if (prefix_same_as_start_) {
      assert(prefix_extractor_ != nullptr);
      prefix = prefix_.GetUserKey();
    }
    PrevInternal(prefix_same_as_start_ ? &prefix : nullptr);
  }

  if (statistics_ != nullptr) {
    local_stats_.prev_count_++;
    if (valid_) {
      local_stats_.prev_found_count_++;
      local_stats_.bytes_read_ += (key().size() + value().size());
    }
  }
}

bool DBIter::ReverseToForward() {
  assert(iter_.status().ok());

  // When moving backwards, iter_ is positioned on _previous_ key, which may
  // not exist or may have different prefix than the current key().
  // If that's the case, seek iter_ to current key.
  if (!expect_total_order_inner_iter() || !iter_.Valid()) {
    IterKey last_key;
    ParsedInternalKey pikey(saved_key_.GetUserKey(), kMaxSequenceNumber,
                            kValueTypeForSeek);
    if (timestamp_size_ > 0) {
      // TODO: pre-create kTsMax.
      const std::string kTsMax(timestamp_size_, '\xff');
      pikey.SetTimestamp(kTsMax);
    }
    last_key.SetInternalKey(pikey);
    iter_.Seek(last_key.GetInternalKey());
    RecordTick(statistics_, NUMBER_OF_RESEEKS_IN_ITERATION);
  }

  direction_ = kForward;
  // Skip keys less than the current key() (a.k.a. saved_key_).
  while (iter_.Valid()) {
    ParsedInternalKey ikey;
    if (!ParseKey(&ikey)) {
      return false;
    }
    if (user_comparator_.Compare(ikey.user_key, saved_key_.GetUserKey()) >= 0) {
      return true;
    }
    iter_.Next();
  }

  if (!iter_.status().ok()) {
    valid_ = false;
    return false;
  }

  return true;
}

// Move iter_ to the key before saved_key_.
bool DBIter::ReverseToBackward() {
  assert(iter_.status().ok());

  // When current_entry_is_merged_ is true, iter_ may be positioned on the next
  // key, which may not exist or may have prefix different from current.
  // If that's the case, seek to saved_key_.
  if (current_entry_is_merged_ &&
      (!expect_total_order_inner_iter() || !iter_.Valid())) {
    IterKey last_key;
    // Using kMaxSequenceNumber and kValueTypeForSeek
    // (not kValueTypeForSeekForPrev) to seek to a key strictly smaller
    // than saved_key_.
    last_key.SetInternalKey(ParsedInternalKey(
        saved_key_.GetUserKey(), kMaxSequenceNumber, kValueTypeForSeek));
    if (!expect_total_order_inner_iter()) {
      iter_.SeekForPrev(last_key.GetInternalKey());
    } else {
      // Some iterators may not support SeekForPrev(), so we avoid using it
      // when prefix seek mode is disabled. This is somewhat expensive
      // (an extra Prev(), as well as an extra change of direction of iter_),
      // so we may need to reconsider it later.
      iter_.Seek(last_key.GetInternalKey());
      if (!iter_.Valid() && iter_.status().ok()) {
        iter_.SeekToLast();
      }
    }
    RecordTick(statistics_, NUMBER_OF_RESEEKS_IN_ITERATION);
  }

  direction_ = kReverse;
  return FindUserKeyBeforeSavedKey();
}

void DBIter::PrevInternal(const Slice* prefix) {
  while (iter_.Valid()) {
    saved_key_.SetUserKey(
        ExtractUserKey(iter_.key()),
        !iter_.iter()->IsKeyPinned() || !pin_thru_lifetime_ /* copy */);

    assert(prefix == nullptr || prefix_extractor_ != nullptr);
    if (prefix != nullptr &&
        prefix_extractor_
                ->Transform(StripTimestampFromUserKey(saved_key_.GetUserKey(),
                                                      timestamp_size_))
                .compare(*prefix) != 0) {
      assert(prefix_same_as_start_);
      // Current key does not have the same prefix as start
      valid_ = false;
      return;
    }

    assert(iterate_lower_bound_ == nullptr || iter_.MayBeOutOfLowerBound() ||
           user_comparator_.CompareWithoutTimestamp(
               saved_key_.GetUserKey(), /*a_has_ts=*/true,
               *iterate_lower_bound_, /*b_has_ts=*/false) >= 0);
    if (iterate_lower_bound_ != nullptr && iter_.MayBeOutOfLowerBound() &&
        user_comparator_.CompareWithoutTimestamp(
            saved_key_.GetUserKey(), /*a_has_ts=*/true, *iterate_lower_bound_,
            /*b_has_ts=*/false) < 0) {
      // We've iterated earlier than the user-specified lower bound.
      valid_ = false;
      return;
    }

    if (!FindValueForCurrentKey()) {  // assigns valid_
      return;
    }

    // Whether or not we found a value for current key, we need iter_ to end up
    // on a smaller key.
    if (!FindUserKeyBeforeSavedKey()) {
      return;
    }

    if (valid_) {
      // Found the value.
      return;
    }

    if (TooManyInternalKeysSkipped(false)) {
      return;
    }
  }

  // We haven't found any key - iterator is not valid
  valid_ = false;
}

// Used for backwards iteration.
// Looks at the entries with user key saved_key_ and finds the most up-to-date
// value for it, or executes a merge, or determines that the value was deleted.
// Sets valid_ to true if the value is found and is ready to be presented to
// the user through value().
// Sets valid_ to false if the value was deleted, and we should try another key.
// Returns false if an error occurred, and !status().ok() and !valid_.
//
// PRE: iter_ is positioned on the last entry with user key equal to saved_key_.
// POST: iter_ is positioned on one of the entries equal to saved_key_, or on
//       the entry just before them, or on the entry just after them.
bool DBIter::FindValueForCurrentKey() {
  assert(iter_.Valid());
  merge_context_.Clear();
  current_entry_is_merged_ = false;
  // last entry before merge (could be kTypeDeletion,
  // kTypeDeletionWithTimestamp, kTypeSingleDeletion, kTypeValue,
  // kTypeBlobIndex, or kTypeWideColumnEntity)
  ValueType last_not_merge_type = kTypeDeletion;
  ValueType last_key_entry_type = kTypeDeletion;

  // If false, it indicates that we have not seen any valid entry, even though
  // last_key_entry_type is initialized to kTypeDeletion.
  bool valid_entry_seen = false;

  // Temporarily pin blocks that hold (merge operands / the value)
  ReleaseTempPinnedData();
  TempPinData();
  size_t num_skipped = 0;
  while (iter_.Valid()) {
    ParsedInternalKey ikey;
    if (!ParseKey(&ikey)) {
      return false;
    }

    if (!user_comparator_.EqualWithoutTimestamp(ikey.user_key,
                                                saved_key_.GetUserKey())) {
      // Found a smaller user key, thus we are done with current user key.
      break;
    }

    assert(ikey.user_key.size() >= timestamp_size_);
    Slice ts;
    if (timestamp_size_ > 0) {
      ts = Slice(ikey.user_key.data() + ikey.user_key.size() - timestamp_size_,
                 timestamp_size_);
    }

    bool visible = IsVisible(ikey.sequence, ts);
    if (!visible &&
        (timestamp_lb_ == nullptr ||
         user_comparator_.CompareTimestamp(ts, *timestamp_ub_) > 0)) {
      // Found an invisible version of the current user key, and it must have
      // a higher sequence number or timestamp. Therefore, we are done with the
      // current user key.
      break;
    }

    if (!ts.empty()) {
      saved_timestamp_.assign(ts.data(), ts.size());
    }

    if (TooManyInternalKeysSkipped()) {
      return false;
    }

    // This user key has lots of entries.
    // We're going from old to new, and it's taking too long. Let's do a Seek()
    // and go from new to old. This helps when a key was overwritten many times.
    if (num_skipped >= max_skip_) {
      return FindValueForCurrentKeyUsingSeek();
    }

    if (!iter_.PrepareValue()) {
      valid_ = false;
      return false;
    }

    if (timestamp_lb_ != nullptr) {
      // Only needed when timestamp_lb_ is not null
      [[maybe_unused]] const bool ret = ParseKey(&ikey_);
      saved_ikey_.assign(iter_.key().data(), iter_.key().size());
      // Since the preceding ParseKey(&ikey) succeeds, so must this.
      assert(ret);
    }

    valid_entry_seen = true;
    last_key_entry_type = ikey.type;
    switch (last_key_entry_type) {
      case kTypeValue:
      case kTypeBlobIndex:
      case kTypeWideColumnEntity:
        if (iter_.iter()->IsValuePinned()) {
          pinned_value_ = iter_.value();
        } else {
          valid_ = false;
          status_ = Status::NotSupported(
              "Backward iteration not supported if underlying iterator's value "
              "cannot be pinned.");
        }
        merge_context_.Clear();
        last_not_merge_type = last_key_entry_type;
        if (!status_.ok()) {
          return false;
        }
        break;
      case kTypeDeletion:
      case kTypeDeletionWithTimestamp:
      case kTypeSingleDeletion:
        merge_context_.Clear();
        last_not_merge_type = last_key_entry_type;
        PERF_COUNTER_ADD(internal_delete_skipped_count, 1);
        break;
      case kTypeMerge: {
        assert(merge_operator_ != nullptr);
        merge_context_.PushOperandBack(
            iter_.value(), iter_.iter()->IsValuePinned() /* operand_pinned */);
        PERF_COUNTER_ADD(internal_merge_count, 1);
      } break;
      default:
        valid_ = false;
        status_ = Status::Corruption(
            "Unknown value type: " +
            std::to_string(static_cast<unsigned int>(last_key_entry_type)));
        return false;
    }

    PERF_COUNTER_ADD(internal_key_skipped_count, 1);
    iter_.Prev();
    ++num_skipped;

    if (visible && timestamp_lb_ != nullptr) {
      // If timestamp_lb_ is not nullptr, we do not have to look further for
      // another internal key. We can return this current internal key. Yet we
      // still keep the invariant that iter_ is positioned before the returned
      // key.
      break;
    }
  }

  if (!iter_.status().ok()) {
    valid_ = false;
    return false;
  }

  if (!valid_entry_seen) {
    // Since we haven't seen any valid entry, last_key_entry_type remains
    // unchanged and the same as its initial value.
    assert(last_key_entry_type == kTypeDeletion);
    assert(last_not_merge_type == kTypeDeletion);
    valid_ = false;
    return true;
  }

  if (timestamp_lb_ != nullptr) {
    assert(last_key_entry_type == ikey_.type);
  }

  Status s;
  s.PermitUncheckedError();

  switch (last_key_entry_type) {
    case kTypeDeletion:
    case kTypeDeletionWithTimestamp:
    case kTypeSingleDeletion:
      if (timestamp_lb_ == nullptr) {
        valid_ = false;
      } else {
        saved_key_.SetInternalKey(saved_ikey_);
        valid_ = true;
      }
      return true;
    case kTypeMerge:
      current_entry_is_merged_ = true;
      if (last_not_merge_type == kTypeDeletion ||
          last_not_merge_type == kTypeSingleDeletion) {
        s = Merge(nullptr, saved_key_.GetUserKey());
        if (!s.ok()) {
          return false;
        }
        return true;
      } else if (last_not_merge_type == kTypeBlobIndex) {
        if (expose_blob_index_) {
          status_ =
              Status::NotSupported("BlobDB does not support merge operator.");
          valid_ = false;
          return false;
        }
        if (!SetBlobValueIfNeeded(saved_key_.GetUserKey(), pinned_value_)) {
          return false;
        }
        valid_ = true;
        s = Merge(&blob_value_, saved_key_.GetUserKey());
        if (!s.ok()) {
          return false;
        }

        ResetBlobValue();

        return true;
      } else if (last_not_merge_type == kTypeWideColumnEntity) {
        // TODO: support wide-column entities
        status_ = Status::NotSupported(
            "Merge currently not supported for wide-column entities");
        valid_ = false;
        return false;
      } else {
        assert(last_not_merge_type == kTypeValue);
        s = Merge(&pinned_value_, saved_key_.GetUserKey());
        if (!s.ok()) {
          return false;
        }
        return true;
      }
      break;
    case kTypeValue:
      if (timestamp_lb_ != nullptr) {
        saved_key_.SetInternalKey(saved_ikey_);
      }

      SetValueAndColumnsFromPlain(pinned_value_);

      break;
    case kTypeBlobIndex:
      if (!SetBlobValueIfNeeded(saved_key_.GetUserKey(), pinned_value_)) {
        return false;
      }

      SetValueAndColumnsFromPlain(expose_blob_index_ ? pinned_value_
                                                     : blob_value_);

      break;
    case kTypeWideColumnEntity:
      if (!SetValueAndColumnsFromEntity(pinned_value_)) {
        return false;
      }
      break;
    default:
      valid_ = false;
      status_ = Status::Corruption(
          "Unknown value type: " +
          std::to_string(static_cast<unsigned int>(last_key_entry_type)));
      return false;
  }
  if (!s.ok()) {
    valid_ = false;
    status_ = s;
    return false;
  }
  valid_ = true;
  return true;
}

// This function is used in FindValueForCurrentKey.
// We use Seek() function instead of Prev() to find necessary value
// TODO: This is very similar to FindNextUserEntry() and MergeValuesNewToOld().
//       Would be nice to reuse some code.
bool DBIter::FindValueForCurrentKeyUsingSeek() {
  // FindValueForCurrentKey will enable pinning before calling
  // FindValueForCurrentKeyUsingSeek()
  assert(pinned_iters_mgr_.PinningEnabled());
  std::string last_key;
  if (0 == timestamp_size_) {
    AppendInternalKey(&last_key,
                      ParsedInternalKey(saved_key_.GetUserKey(), sequence_,
                                        kValueTypeForSeek));
  } else {
    AppendInternalKeyWithDifferentTimestamp(
        &last_key,
        ParsedInternalKey(saved_key_.GetUserKey(), sequence_,
                          kValueTypeForSeek),
        timestamp_lb_ == nullptr ? *timestamp_ub_ : *timestamp_lb_);
  }
  iter_.Seek(last_key);
  RecordTick(statistics_, NUMBER_OF_RESEEKS_IN_ITERATION);

  // In case read_callback presents, the value we seek to may not be visible.
  // Find the next value that's visible.
  ParsedInternalKey ikey;

  while (true) {
    if (!iter_.Valid()) {
      valid_ = false;
      return iter_.status().ok();
    }

    if (!ParseKey(&ikey)) {
      return false;
    }
    assert(ikey.user_key.size() >= timestamp_size_);
    Slice ts;
    if (timestamp_size_ > 0) {
      ts = Slice(ikey.user_key.data() + ikey.user_key.size() - timestamp_size_,
                 timestamp_size_);
    }

    if (!user_comparator_.EqualWithoutTimestamp(ikey.user_key,
                                                saved_key_.GetUserKey())) {
      // No visible values for this key, even though FindValueForCurrentKey()
      // has seen some. This is possible if we're using a tailing iterator, and
      // the entries were discarded in a compaction.
      valid_ = false;
      return true;
    }

    if (IsVisible(ikey.sequence, ts)) {
      break;
    }

    iter_.Next();
  }

  if (ikey.type == kTypeDeletion || ikey.type == kTypeSingleDeletion ||
      kTypeDeletionWithTimestamp == ikey.type) {
    if (timestamp_lb_ == nullptr) {
      valid_ = false;
    } else {
      valid_ = true;
      saved_key_.SetInternalKey(ikey);
    }
    return true;
  }
  if (!iter_.PrepareValue()) {
    valid_ = false;
    return false;
  }
  if (timestamp_size_ > 0) {
    Slice ts = ExtractTimestampFromUserKey(ikey.user_key, timestamp_size_);
    saved_timestamp_.assign(ts.data(), ts.size());
  }
  if (ikey.type == kTypeValue || ikey.type == kTypeBlobIndex ||
      ikey.type == kTypeWideColumnEntity) {
    assert(iter_.iter()->IsValuePinned());
    pinned_value_ = iter_.value();
    if (ikey.type == kTypeBlobIndex) {
      if (!SetBlobValueIfNeeded(ikey.user_key, pinned_value_)) {
        return false;
      }

      SetValueAndColumnsFromPlain(expose_blob_index_ ? pinned_value_
                                                     : blob_value_);
    } else if (ikey.type == kTypeWideColumnEntity) {
      if (!SetValueAndColumnsFromEntity(pinned_value_)) {
        return false;
      }
    } else {
      assert(ikey.type == kTypeValue);
      SetValueAndColumnsFromPlain(pinned_value_);
    }

    if (timestamp_lb_ != nullptr) {
      saved_key_.SetInternalKey(ikey);
    }

    valid_ = true;
    return true;
  }

  // kTypeMerge. We need to collect all kTypeMerge values and save them
  // in operands
  assert(ikey.type == kTypeMerge);
  current_entry_is_merged_ = true;
  merge_context_.Clear();
  merge_context_.PushOperand(
      iter_.value(), iter_.iter()->IsValuePinned() /* operand_pinned */);
  while (true) {
    iter_.Next();

    if (!iter_.Valid()) {
      if (!iter_.status().ok()) {
        valid_ = false;
        return false;
      }
      break;
    }
    if (!ParseKey(&ikey)) {
      return false;
    }
    if (!user_comparator_.Equal(ikey.user_key, saved_key_.GetUserKey())) {
      break;
    }
    if (ikey.type == kTypeDeletion || ikey.type == kTypeSingleDeletion) {
      break;
    }
    if (!iter_.PrepareValue()) {
      valid_ = false;
      return false;
    }

    if (ikey.type == kTypeValue) {
      const Slice val = iter_.value();
      Status s = Merge(&val, saved_key_.GetUserKey());
      if (!s.ok()) {
        return false;
      }
      return true;
    } else if (ikey.type == kTypeMerge) {
      merge_context_.PushOperand(
          iter_.value(), iter_.iter()->IsValuePinned() /* operand_pinned */);
      PERF_COUNTER_ADD(internal_merge_count, 1);
    } else if (ikey.type == kTypeBlobIndex) {
      if (expose_blob_index_) {
        status_ =
            Status::NotSupported("BlobDB does not support merge operator.");
        valid_ = false;
        return false;
      }
      if (!SetBlobValueIfNeeded(ikey.user_key, iter_.value())) {
        return false;
      }
      valid_ = true;
      Status s = Merge(&blob_value_, saved_key_.GetUserKey());
      if (!s.ok()) {
        return false;
      }

      ResetBlobValue();

      return true;
    } else if (ikey.type == kTypeWideColumnEntity) {
      // TODO: support wide-column entities
      status_ = Status::NotSupported(
          "Merge currently not supported for wide-column entities");
      valid_ = false;
      return false;
    } else {
      valid_ = false;
      status_ = Status::Corruption(
          "Unknown value type: " +
          std::to_string(static_cast<unsigned int>(ikey.type)));
      return false;
    }
  }

  Status s = Merge(nullptr, saved_key_.GetUserKey());
  if (!s.ok()) {
    return false;
  }

  // Make sure we leave iter_ in a good state. If it's valid and we don't care
  // about prefixes, that's already good enough. Otherwise it needs to be
  // seeked to the current key.
  if (!expect_total_order_inner_iter() || !iter_.Valid()) {
    if (!expect_total_order_inner_iter()) {
      iter_.SeekForPrev(last_key);
    } else {
      iter_.Seek(last_key);
      if (!iter_.Valid() && iter_.status().ok()) {
        iter_.SeekToLast();
      }
    }
    RecordTick(statistics_, NUMBER_OF_RESEEKS_IN_ITERATION);
  }

  valid_ = true;
  return true;
}

Status DBIter::Merge(const Slice* val, const Slice& user_key) {
  Status s = MergeHelper::TimedFullMerge(
      merge_operator_, user_key, val, merge_context_.GetOperands(),
      &saved_value_, logger_, statistics_, clock_, &pinned_value_, true);
  if (!s.ok()) {
    valid_ = false;
    status_ = s;
    return s;
  }

  SetValueAndColumnsFromPlain(pinned_value_.data() ? pinned_value_
                                                   : saved_value_);

  valid_ = true;
  return s;
}

// Move backwards until the key smaller than saved_key_.
// Changes valid_ only if return value is false.
bool DBIter::FindUserKeyBeforeSavedKey() {
  assert(status_.ok());
  size_t num_skipped = 0;
  while (iter_.Valid()) {
    ParsedInternalKey ikey;
    if (!ParseKey(&ikey)) {
      return false;
    }

    if (CompareKeyForSkip(ikey.user_key, saved_key_.GetUserKey()) < 0) {
      return true;
    }

    if (TooManyInternalKeysSkipped()) {
      return false;
    }

    assert(ikey.sequence != kMaxSequenceNumber);
    assert(ikey.user_key.size() >= timestamp_size_);
    Slice ts;
    if (timestamp_size_ > 0) {
      ts = Slice(ikey.user_key.data() + ikey.user_key.size() - timestamp_size_,
                 timestamp_size_);
    }
    if (!IsVisible(ikey.sequence, ts)) {
      PERF_COUNTER_ADD(internal_recent_skipped_count, 1);
    } else {
      PERF_COUNTER_ADD(internal_key_skipped_count, 1);
    }

    if (num_skipped >= max_skip_) {
      num_skipped = 0;
      IterKey last_key;
      ParsedInternalKey pikey(saved_key_.GetUserKey(), kMaxSequenceNumber,
                              kValueTypeForSeek);
      if (timestamp_size_ > 0) {
        // TODO: pre-create kTsMax.
        const std::string kTsMax(timestamp_size_, '\xff');
        pikey.SetTimestamp(kTsMax);
      }
      last_key.SetInternalKey(pikey);
      // It would be more efficient to use SeekForPrev() here, but some
      // iterators may not support it.
      iter_.Seek(last_key.GetInternalKey());
      RecordTick(statistics_, NUMBER_OF_RESEEKS_IN_ITERATION);
      if (!iter_.Valid()) {
        break;
      }
    } else {
      ++num_skipped;
    }

    iter_.Prev();
  }

  if (!iter_.status().ok()) {
    valid_ = false;
    return false;
  }

  return true;
}

__always_inline
bool DBIter::TooManyInternalKeysSkipped(bool increment) {
  if ((max_skippable_internal_keys_ > 0) &&
      (num_internal_keys_skipped_ > max_skippable_internal_keys_)) {
    valid_ = false;
    status_ = Status::Incomplete("Too many internal keys skipped.");
    return true;
  } else if (increment) {
    num_internal_keys_skipped_++;
  }
  return false;
}

__always_inline
bool DBIter::IsVisible(SequenceNumber sequence, const Slice& ts,
                       bool* more_recent) {
  // Remember that comparator orders preceding timestamp as larger.
  // TODO(yanqin): support timestamp in read_callback_.
  bool visible_by_seq = (read_callback_ == nullptr)
                            ? sequence <= sequence_
                            : read_callback_->IsVisible(sequence);

#if defined(TOPLINGDB_WITH_TIMESTAMP)
  bool visible_by_ts =
      (timestamp_ub_ == nullptr ||
       user_comparator_.CompareTimestamp(ts, *timestamp_ub_) <= 0) &&
      (timestamp_lb_ == nullptr ||
       user_comparator_.CompareTimestamp(ts, *timestamp_lb_) >= 0);
#endif

  if (more_recent) {
    *more_recent = !visible_by_seq;
  }
#if defined(TOPLINGDB_WITH_TIMESTAMP)
  return visible_by_seq && visible_by_ts;
#else
  return visible_by_seq;
#endif
}

void DBIter::SetSavedKeyToSeekTarget(const Slice& target) {
  is_key_seqnum_zero_ = false;
  SequenceNumber seq = sequence_;
  saved_key_.Clear();
  saved_key_.SetInternalKey(target, seq, kValueTypeForSeek, timestamp_ub_);

  if (iterate_lower_bound_ != nullptr &&
      user_comparator_.CompareWithoutTimestamp(
          saved_key_.GetUserKey(), /*a_has_ts=*/true, *iterate_lower_bound_,
          /*b_has_ts=*/false) < 0) {
    // Seek key is smaller than the lower bound.
    saved_key_.Clear();
    saved_key_.SetInternalKey(*iterate_lower_bound_, seq, kValueTypeForSeek,
                              timestamp_ub_);
  }
}

void DBIter::SetSavedKeyToSeekForPrevTarget(const Slice& target) {
  is_key_seqnum_zero_ = false;
  saved_key_.Clear();
  // now saved_key is used to store internal key.
  saved_key_.SetInternalKey(target, 0 /* sequence_number */,
                            kValueTypeForSeekForPrev, timestamp_ub_);

  if (timestamp_size_ > 0) {
    const std::string kTsMin(timestamp_size_, '\0');
    Slice ts = kTsMin;
    saved_key_.UpdateInternalKey(
        /*seq=*/0, kValueTypeForSeekForPrev,
        timestamp_lb_ == nullptr ? &ts : timestamp_lb_);
  }

  if (iterate_upper_bound_ != nullptr &&
      user_comparator_.CompareWithoutTimestamp(
          saved_key_.GetUserKey(), /*a_has_ts=*/true, *iterate_upper_bound_,
          /*b_has_ts=*/false) >= 0) {
    saved_key_.Clear();
    saved_key_.SetInternalKey(*iterate_upper_bound_, kMaxSequenceNumber,
                              kValueTypeForSeekForPrev, timestamp_ub_);
    if (timestamp_size_ > 0) {
      const std::string kTsMax(timestamp_size_, '\xff');
      Slice ts = kTsMax;
      saved_key_.UpdateInternalKey(
          kMaxSequenceNumber, kValueTypeForSeekForPrev,
          timestamp_lb_ != nullptr ? timestamp_lb_ : &ts);
    }
  }
}

void DBIter::Seek(const Slice& target) {
  PERF_CPU_TIMER_GUARD(iter_seek_cpu_nanos, clock_);
  StopWatch sw(clock_, statistics_, DB_SEEK);

#ifndef ROCKSDB_LITE
  if (db_impl_ != nullptr && cfd_ != nullptr) {
    // TODO: What do we do if this returns an error?
    Slice lower_bound, upper_bound;
    if (iterate_lower_bound_ != nullptr) {
      lower_bound = *iterate_lower_bound_;
    } else {
      lower_bound = Slice("");
    }
    if (iterate_upper_bound_ != nullptr) {
      upper_bound = *iterate_upper_bound_;
    } else {
      upper_bound = Slice("");
    }
    db_impl_->TraceIteratorSeek(cfd_->GetID(), target, lower_bound, upper_bound)
        .PermitUncheckedError();
  }
#endif  // ROCKSDB_LITE

  status_ = Status::OK();
  ReleaseTempPinnedData();
  ResetBlobValue();
  ResetValueAndColumns();
  ResetInternalKeysSkippedCounter();

  // Seek the inner iterator based on the target key.
  {
    PERF_TIMER_GUARD(seek_internal_seek_time);

    SetSavedKeyToSeekTarget(target);
    iter_.Seek(saved_key_.GetInternalKey());

    RecordTick(statistics_, NUMBER_DB_SEEK);
  }
  if (!iter_.Valid()) {
    valid_ = false;
    return;
  }
  direction_ = kForward;

  // Now the inner iterator is placed to the target position. From there,
  // we need to find out the next key that is visible to the user.
  ClearSavedValue();
  if (prefix_same_as_start_) {
    // The case where the iterator needs to be invalidated if it has exhausted
    // keys within the same prefix of the seek key.
    assert(prefix_extractor_ != nullptr);
    Slice target_prefix = prefix_extractor_->Transform(target);
    FindNextUserEntry(false /* not skipping saved_key */,
                      &target_prefix /* prefix */);
    if (valid_) {
      // Remember the prefix of the seek key for the future Next() call to
      // check.
      prefix_.SetUserKey(target_prefix);
    }
  } else {
    FindNextUserEntry(false /* not skipping saved_key */, nullptr);
  }
  if (!valid_) {
    return;
  }

  // Updating stats and perf context counters.
  if (statistics_ != nullptr) {
    // Decrement since we don't want to count this key as skipped
    RecordTick(statistics_, NUMBER_DB_SEEK_FOUND);
    RecordTick(statistics_, ITER_BYTES_READ, key().size() + value().size());
  }
  PERF_COUNTER_ADD(iter_read_bytes, key().size() + value().size());
}

void DBIter::SeekForPrev(const Slice& target) {
  PERF_CPU_TIMER_GUARD(iter_seek_cpu_nanos, clock_);
  StopWatch sw(clock_, statistics_, DB_SEEK);

#ifndef ROCKSDB_LITE
  if (db_impl_ != nullptr && cfd_ != nullptr) {
    // TODO: What do we do if this returns an error?
    Slice lower_bound, upper_bound;
    if (iterate_lower_bound_ != nullptr) {
      lower_bound = *iterate_lower_bound_;
    } else {
      lower_bound = Slice("");
    }
    if (iterate_upper_bound_ != nullptr) {
      upper_bound = *iterate_upper_bound_;
    } else {
      upper_bound = Slice("");
    }
    db_impl_
        ->TraceIteratorSeekForPrev(cfd_->GetID(), target, lower_bound,
                                   upper_bound)
        .PermitUncheckedError();
  }
#endif  // ROCKSDB_LITE

  status_ = Status::OK();
  ReleaseTempPinnedData();
  ResetBlobValue();
  ResetValueAndColumns();
  ResetInternalKeysSkippedCounter();

  // Seek the inner iterator based on the target key.
  {
    PERF_TIMER_GUARD(seek_internal_seek_time);
    SetSavedKeyToSeekForPrevTarget(target);
    iter_.SeekForPrev(saved_key_.GetInternalKey());
    RecordTick(statistics_, NUMBER_DB_SEEK);
  }
  if (!iter_.Valid()) {
    valid_ = false;
    return;
  }
  direction_ = kReverse;

  // Now the inner iterator is placed to the target position. From there,
  // we need to find out the first key that is visible to the user in the
  // backward direction.
  ClearSavedValue();
  if (prefix_same_as_start_) {
    // The case where the iterator needs to be invalidated if it has exhausted
    // keys within the same prefix of the seek key.
    assert(prefix_extractor_ != nullptr);
    Slice target_prefix = prefix_extractor_->Transform(target);
    PrevInternal(&target_prefix);
    if (valid_) {
      // Remember the prefix of the seek key for the future Prev() call to
      // check.
      prefix_.SetUserKey(target_prefix);
    }
  } else {
    PrevInternal(nullptr);
  }

  // Report stats and perf context.
  if (statistics_ != nullptr && valid_) {
    RecordTick(statistics_, NUMBER_DB_SEEK_FOUND);
    RecordTick(statistics_, ITER_BYTES_READ, key().size() + value().size());
    PERF_COUNTER_ADD(iter_read_bytes, key().size() + value().size());
  }
}

void DBIter::SeekToFirst() {
  if (iterate_lower_bound_ != nullptr) {
    Seek(*iterate_lower_bound_);
    return;
  }
  PERF_CPU_TIMER_GUARD(iter_seek_cpu_nanos, clock_);
  // Don't use iter_::Seek() if we set a prefix extractor
  // because prefix seek will be used.
  if (!expect_total_order_inner_iter()) {
    max_skip_ = std::numeric_limits<uint64_t>::max();
  }
  status_ = Status::OK();
  // if iterator is empty, this status_ could be unchecked.
  status_.PermitUncheckedError();
  direction_ = kForward;
  ReleaseTempPinnedData();
  ResetBlobValue();
  ResetValueAndColumns();
  ResetInternalKeysSkippedCounter();
  ClearSavedValue();
  is_key_seqnum_zero_ = false;

  {
    PERF_TIMER_GUARD(seek_internal_seek_time);
    iter_.SeekToFirst();
  }

  RecordTick(statistics_, NUMBER_DB_SEEK);
  if (iter_.Valid()) {
    saved_key_.SetUserKey(
        ExtractUserKey(iter_.key()),
        !iter_.iter()->IsKeyPinned() || !pin_thru_lifetime_ /* copy */);
    FindNextUserEntry(false /* not skipping saved_key */,
                      nullptr /* no prefix check */);
    if (statistics_ != nullptr) {
      if (valid_) {
        RecordTick(statistics_, NUMBER_DB_SEEK_FOUND);
        RecordTick(statistics_, ITER_BYTES_READ, key().size() + value().size());
        PERF_COUNTER_ADD(iter_read_bytes, key().size() + value().size());
      }
    }
  } else {
    valid_ = false;
  }
  if (valid_ && prefix_same_as_start_) {
    assert(prefix_extractor_ != nullptr);
    prefix_.SetUserKey(prefix_extractor_->Transform(
        StripTimestampFromUserKey(saved_key_.GetUserKey(), timestamp_size_)));
  }
}

void DBIter::SeekToLast() {
  if (iterate_upper_bound_ != nullptr) {
    // Seek to last key strictly less than ReadOptions.iterate_upper_bound.
    SeekForPrev(*iterate_upper_bound_);
    const bool is_ikey = (timestamp_size_ > 0 && timestamp_lb_ != nullptr);
    Slice k = Valid() ? key() : Slice();
    if (is_ikey && Valid()) {
      k.remove_suffix(kNumInternalBytes + timestamp_size_);
    }
    while (Valid() && 0 == user_comparator_.CompareWithoutTimestamp(
                               *iterate_upper_bound_, /*a_has_ts=*/false, k,
                               /*b_has_ts=*/false)) {
      ReleaseTempPinnedData();
      ResetBlobValue();
      ResetValueAndColumns();
      PrevInternal(nullptr);

      k = key();
      if (is_ikey) {
        k.remove_suffix(kNumInternalBytes + timestamp_size_);
      }
    }
    return;
  }

  PERF_CPU_TIMER_GUARD(iter_seek_cpu_nanos, clock_);
  // Don't use iter_::Seek() if we set a prefix extractor
  // because prefix seek will be used.
  if (!expect_total_order_inner_iter()) {
    max_skip_ = std::numeric_limits<uint64_t>::max();
  }
  status_ = Status::OK();
  // if iterator is empty, this status_ could be unchecked.
  status_.PermitUncheckedError();
  direction_ = kReverse;
  ReleaseTempPinnedData();
  ResetBlobValue();
  ResetValueAndColumns();
  ResetInternalKeysSkippedCounter();
  ClearSavedValue();
  is_key_seqnum_zero_ = false;

  {
    PERF_TIMER_GUARD(seek_internal_seek_time);
    iter_.SeekToLast();
  }
  PrevInternal(nullptr);
  if (statistics_ != nullptr) {
    RecordTick(statistics_, NUMBER_DB_SEEK);
    if (valid_) {
      RecordTick(statistics_, NUMBER_DB_SEEK_FOUND);
      RecordTick(statistics_, ITER_BYTES_READ, key().size() + value().size());
      PERF_COUNTER_ADD(iter_read_bytes, key().size() + value().size());
    }
  }
  if (valid_ && prefix_same_as_start_) {
    assert(prefix_extractor_ != nullptr);
    prefix_.SetUserKey(prefix_extractor_->Transform(
        StripTimestampFromUserKey(saved_key_.GetUserKey(), timestamp_size_)));
  }
}

Iterator* NewDBIterator(Env* env, const ReadOptions& read_options,
                        const ImmutableOptions& ioptions,
                        const MutableCFOptions& mutable_cf_options,
                        const Comparator* user_key_comparator,
                        InternalIterator* internal_iter, const Version* version,
                        const SequenceNumber& sequence,
                        uint64_t max_sequential_skip_in_iterations,
                        ReadCallback* read_callback, DBImpl* db_impl,
                        ColumnFamilyData* cfd, bool expose_blob_index) {
  DBIter* db_iter =
      new DBIter(env, read_options, ioptions, mutable_cf_options,
                 user_key_comparator, internal_iter, version, sequence, false,
                 max_sequential_skip_in_iterations, read_callback, db_impl, cfd,
                 expose_blob_index);
  return db_iter;
}

}  // namespace ROCKSDB_NAMESPACE<|MERGE_RESOLUTION|>--- conflicted
+++ resolved
@@ -93,14 +93,10 @@
   if (iter_.iter()) {
     iter_.iter()->SetPinnedItersMgr(&pinned_iters_mgr_);
   }
-<<<<<<< HEAD
   status_.PermitUncheckedError();
   assert(timestamp_size_ ==
          user_comparator_.user_comparator()->timestamp_size());
-=======
   enable_perf_timer_ = perf_level >= PerfLevel::kEnableTimeExceptForMutex;
-  assert(timestamp_size_ == user_comparator_.timestamp_size());
->>>>>>> 610230be
 }
 
 Status DBIter::GetProperty(std::string prop_name, std::string* prop) {
@@ -303,7 +299,7 @@
     RevBytewiseCmpNoTS cmp;
     return FindNextUserEntryInternalTmpl(skipping_saved_key, prefix, cmp);
   } else {
-    VirtualCmpNoTS cmp{&user_comparator_};
+    VirtualCmpNoTS cmp{user_comparator_.user_comparator()};
     return FindNextUserEntryInternalTmpl(skipping_saved_key, prefix, cmp);
   }
 }
@@ -425,27 +421,10 @@
           case kTypeWideColumnEntity:
             if (timestamp_lb_) {
               saved_key_.SetInternalKey(ikey_);
-<<<<<<< HEAD
-=======
-
-              if (UNLIKELY(ikey_.type == kTypeBlobIndex)) {
-                if (!SetBlobValueIfNeeded(ikey_.user_key, iter_.value())) {
-                  return false;
-                }
-              } else if (UNLIKELY(ikey_.type == kTypeWideColumnEntity)) {
-                if (!SetWideColumnValueIfNeeded(iter_.value())) {
-                  return false;
-                }
-              }
-
-              valid_ = true;
-              return true;
->>>>>>> 610230be
             } else {
               saved_key_.SetUserKey(
                   ikey_.user_key, !pin_thru_lifetime_ ||
                                       !iter_.iter()->IsKeyPinned() /* copy */);
-<<<<<<< HEAD
             }
 
             if (ikey_.type == kTypeBlobIndex) {
@@ -458,29 +437,6 @@
             } else if (ikey_.type == kTypeWideColumnEntity) {
               if (!SetValueAndColumnsFromEntity(iter_.value())) {
                 return false;
-=======
-              if (range_del_agg_.ShouldDelete(
-                      ikey_, RangeDelPositioningMode::kForwardTraversal)) {
-                // Arrange to skip all upcoming entries for this key since
-                // they are hidden by this deletion.
-                skipping_saved_key = true;
-                num_skipped = 0;
-                reseek_done = false;
-                PERF_COUNTER_ADD(internal_delete_skipped_count, 1);
-              } else {
-                if (UNLIKELY(ikey_.type == kTypeBlobIndex)) {
-                  if (!SetBlobValueIfNeeded(ikey_.user_key, iter_.value())) {
-                    return false;
-                  }
-                } else if (UNLIKELY(ikey_.type == kTypeWideColumnEntity)) {
-                  if (!SetWideColumnValueIfNeeded(iter_.value())) {
-                    return false;
-                  }
-                }
-
-                valid_ = true;
-                return true;
->>>>>>> 610230be
               }
             } else {
               assert(ikey_.type == kTypeValue);
