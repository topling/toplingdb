//  Copyright (c) 2011-present, Facebook, Inc.  All rights reserved.
//  This source code is licensed under both the GPLv2 (found in the
//  COPYING file in the root directory) and Apache 2.0 License
//  (found in the LICENSE.Apache file in the root directory).
//
// Copyright (c) 2011 The LevelDB Authors. All rights reserved.
// Use of this source code is governed by a BSD-style license that can be
// found in the LICENSE file. See the AUTHORS file for names of contributors.
#include <cinttypes>

#include "db/db_impl/db_impl.h"
#include "db/error_handler.h"
#include "db/event_helpers.h"
#include "logging/logging.h"
#include "monitoring/perf_context_imp.h"
#include "options/options_helper.h"
#include "test_util/sync_point.h"
#include "util/cast_util.h"

namespace ROCKSDB_NAMESPACE {
// Convenience methods
Status DBImpl::Put(const WriteOptions& o, ColumnFamilyHandle* column_family,
                   const Slice& key, const Slice& val) {
  const Status s = FailIfCfHasTs(column_family);
  if (!s.ok()) {
    return s;
  }
  return DB::Put(o, column_family, key, val);
}

Status DBImpl::Put(const WriteOptions& o, ColumnFamilyHandle* column_family,
                   const Slice& key, const Slice& ts, const Slice& val) {
  const Status s = FailIfTsMismatchCf(column_family, ts);
  if (!s.ok()) {
    return s;
  }
  return DB::Put(o, column_family, key, ts, val);
}

Status DBImpl::PutEntity(const WriteOptions& options,
                         ColumnFamilyHandle* column_family, const Slice& key,
                         const WideColumns& columns) {
  const Status s = FailIfCfHasTs(column_family);
  if (!s.ok()) {
    return s;
  }

  return DB::PutEntity(options, column_family, key, columns);
}

Status DBImpl::PutEntity(const WriteOptions& options, const Slice& key,
                         const AttributeGroups& attribute_groups) {
  for (const AttributeGroup& ag : attribute_groups) {
    const Status s = FailIfCfHasTs(ag.column_family());
    if (!s.ok()) {
      return s;
    }
  }
  return DB::PutEntity(options, key, attribute_groups);
}

Status DBImpl::Merge(const WriteOptions& o, ColumnFamilyHandle* column_family,
                     const Slice& key, const Slice& val) {
  const Status s = FailIfCfHasTs(column_family);
  if (!s.ok()) {
    return s;
  }
  auto cfh = static_cast_with_check<ColumnFamilyHandleImpl>(column_family);
  if (!cfh->cfd()->ioptions()->merge_operator) {
    return Status::NotSupported("Provide a merge_operator when opening DB");
  } else {
    return DB::Merge(o, column_family, key, val);
  }
}

Status DBImpl::Merge(const WriteOptions& o, ColumnFamilyHandle* column_family,
                     const Slice& key, const Slice& ts, const Slice& val) {
  const Status s = FailIfTsMismatchCf(column_family, ts);
  if (!s.ok()) {
    return s;
  }
  return DB::Merge(o, column_family, key, ts, val);
}

Status DBImpl::Delete(const WriteOptions& write_options,
                      ColumnFamilyHandle* column_family, const Slice& key) {
  const Status s = FailIfCfHasTs(column_family);
  if (!s.ok()) {
    return s;
  }
  return DB::Delete(write_options, column_family, key);
}

Status DBImpl::Delete(const WriteOptions& write_options,
                      ColumnFamilyHandle* column_family, const Slice& key,
                      const Slice& ts) {
  const Status s = FailIfTsMismatchCf(column_family, ts);
  if (!s.ok()) {
    return s;
  }
  return DB::Delete(write_options, column_family, key, ts);
}

Status DBImpl::SingleDelete(const WriteOptions& write_options,
                            ColumnFamilyHandle* column_family,
                            const Slice& key) {
  const Status s = FailIfCfHasTs(column_family);
  if (!s.ok()) {
    return s;
  }
  return DB::SingleDelete(write_options, column_family, key);
}

Status DBImpl::SingleDelete(const WriteOptions& write_options,
                            ColumnFamilyHandle* column_family, const Slice& key,
                            const Slice& ts) {
  const Status s = FailIfTsMismatchCf(column_family, ts);
  if (!s.ok()) {
    return s;
  }
  return DB::SingleDelete(write_options, column_family, key, ts);
}

Status DBImpl::DeleteRange(const WriteOptions& write_options,
                           ColumnFamilyHandle* column_family,
                           const Slice& begin_key, const Slice& end_key) {
  const Status s = FailIfCfHasTs(column_family);
  if (!s.ok()) {
    return s;
  }
  return DB::DeleteRange(write_options, column_family, begin_key, end_key);
}

Status DBImpl::DeleteRange(const WriteOptions& write_options,
                           ColumnFamilyHandle* column_family,
                           const Slice& begin_key, const Slice& end_key,
                           const Slice& ts) {
  const Status s = FailIfTsMismatchCf(column_family, ts);
  if (!s.ok()) {
    return s;
  }
  return DB::DeleteRange(write_options, column_family, begin_key, end_key, ts);
}

void DBImpl::SetRecoverableStatePreReleaseCallback(
    PreReleaseCallback* callback) {
  recoverable_state_pre_release_callback_.reset(callback);
}

Status DBImpl::Write(const WriteOptions& write_options, WriteBatch* my_batch) {
  Status s;
  if (write_options.protection_bytes_per_key > 0) {
    s = WriteBatchInternal::UpdateProtectionInfo(
        my_batch, write_options.protection_bytes_per_key);
  }
  if (s.ok()) {
    s = WriteImpl(write_options, my_batch, /*callback=*/nullptr,
                  /*log_used=*/nullptr);
  }
  return s;
}

Status DBImpl::WriteWithCallback(const WriteOptions& write_options,
                                 WriteBatch* my_batch,
                                 WriteCallback* callback) {
  Status s;
  if (write_options.protection_bytes_per_key > 0) {
    s = WriteBatchInternal::UpdateProtectionInfo(
        my_batch, write_options.protection_bytes_per_key);
  }
  if (s.ok()) {
    s = WriteImpl(write_options, my_batch, callback, nullptr);
  }
  return s;
}

// The main write queue. This is the only write queue that updates LastSequence.
// When using one write queue, the same sequence also indicates the last
// published sequence.
Status DBImpl::WriteImpl(const WriteOptions& write_options,
                         WriteBatch* my_batch, WriteCallback* callback,
                         uint64_t* log_used, uint64_t log_ref,
                         bool disable_memtable, uint64_t* seq_used,
                         size_t batch_cnt,
                         PreReleaseCallback* pre_release_callback,
                         PostMemTableCallback* post_memtable_callback) {
  assert(!seq_per_batch_ || batch_cnt != 0);
  assert(my_batch == nullptr || my_batch->Count() == 0 ||
         write_options.protection_bytes_per_key == 0 ||
         write_options.protection_bytes_per_key ==
             my_batch->GetProtectionBytesPerKey());
  if (my_batch == nullptr) {
    return Status::InvalidArgument("Batch is nullptr!");
  } else if (!disable_memtable &&
             WriteBatchInternal::TimestampsUpdateNeeded(*my_batch)) {
    // If writing to memtable, then we require the caller to set/update the
    // timestamps for the keys in the write batch.
    // Otherwise, it means we are just writing to the WAL, and we allow
    // timestamps unset for the keys in the write batch. This can happen if we
    // use TransactionDB with write-committed policy, and we currently do not
    // support user-defined timestamp with other policies.
    // In the prepare phase, a transaction can write the batch to the WAL
    // without inserting to memtable. The keys in the batch do not have to be
    // assigned timestamps because they will be used only during recovery if
    // there is a commit marker which includes their commit timestamp.
    return Status::InvalidArgument("write batch must have timestamp(s) set");
  } else if (write_options.rate_limiter_priority != Env::IO_TOTAL &&
             write_options.rate_limiter_priority != Env::IO_USER) {
    return Status::InvalidArgument(
        "WriteOptions::rate_limiter_priority only allows "
        "Env::IO_TOTAL and Env::IO_USER due to implementation constraints");
  } else if (write_options.rate_limiter_priority != Env::IO_TOTAL &&
             (write_options.disableWAL || manual_wal_flush_)) {
    return Status::InvalidArgument(
        "WriteOptions::rate_limiter_priority currently only supports "
        "rate-limiting automatic WAL flush, which requires "
        "`WriteOptions::disableWAL` and "
        "`DBOptions::manual_wal_flush` both set to false");
  } else if (write_options.protection_bytes_per_key != 0 &&
             write_options.protection_bytes_per_key != 8) {
    return Status::InvalidArgument(
        "`WriteOptions::protection_bytes_per_key` must be zero or eight");
  }
  // TODO: this use of operator bool on `tracer_` can avoid unnecessary lock
  // grabs but does not seem thread-safe.
  if (tracer_) {
    InstrumentedMutexLock lock(&trace_mutex_);
    if (tracer_ && !tracer_->IsWriteOrderPreserved()) {
      // We don't have to preserve write order so can trace anywhere. It's more
      // efficient to trace here than to add latency to a phase of the log/apply
      // pipeline.
      // TODO: maybe handle the tracing status?
      tracer_->Write(my_batch).PermitUncheckedError();
    }
  }
  if (write_options.sync && write_options.disableWAL) {
    return Status::InvalidArgument("Sync writes has to enable WAL.");
  }
  if (two_write_queues_ && immutable_db_options_.enable_pipelined_write) {
    return Status::NotSupported(
        "pipelined_writes is not compatible with concurrent prepares");
  }
  if (seq_per_batch_ && immutable_db_options_.enable_pipelined_write) {
    // TODO(yiwu): update pipeline write with seq_per_batch and batch_cnt
    return Status::NotSupported(
        "pipelined_writes is not compatible with seq_per_batch");
  }
  if (immutable_db_options_.unordered_write &&
      immutable_db_options_.enable_pipelined_write) {
    return Status::NotSupported(
        "pipelined_writes is not compatible with unordered_write");
  }
  if (immutable_db_options_.enable_pipelined_write &&
      post_memtable_callback != nullptr) {
    return Status::NotSupported(
        "pipelined write currently does not honor post_memtable_callback");
  }
  if (seq_per_batch_ && post_memtable_callback != nullptr) {
    return Status::NotSupported(
        "seq_per_batch currently does not honor post_memtable_callback");
  }
  // Otherwise IsLatestPersistentState optimization does not make sense
  assert(!WriteBatchInternal::IsLatestPersistentState(my_batch) ||
         disable_memtable);

  if (write_options.low_pri) {
    Status s = ThrottleLowPriWritesIfNeeded(write_options, my_batch);
    if (!s.ok()) {
      return s;
    }
  }

  if (two_write_queues_ && disable_memtable) {
    AssignOrder assign_order =
        seq_per_batch_ ? kDoAssignOrder : kDontAssignOrder;
    // Otherwise it is WAL-only Prepare batches in WriteCommitted policy and
    // they don't consume sequence.
    return WriteImplWALOnly(&nonmem_write_thread_, write_options, my_batch,
                            callback, log_used, log_ref, seq_used, batch_cnt,
                            pre_release_callback, assign_order,
                            kDontPublishLastSeq, disable_memtable);
  }

  if (immutable_db_options_.unordered_write) {
    const size_t sub_batch_cnt = batch_cnt != 0
                                     ? batch_cnt
                                     // every key is a sub-batch consuming a seq
                                     : WriteBatchInternal::Count(my_batch);
    uint64_t seq = 0;
    // Use a write thread to i) optimize for WAL write, ii) publish last
    // sequence in in increasing order, iii) call pre_release_callback serially
    Status status = WriteImplWALOnly(
        &write_thread_, write_options, my_batch, callback, log_used, log_ref,
        &seq, sub_batch_cnt, pre_release_callback, kDoAssignOrder,
        kDoPublishLastSeq, disable_memtable);
    TEST_SYNC_POINT("DBImpl::WriteImpl:UnorderedWriteAfterWriteWAL");
    if (!status.ok()) {
      return status;
    }
    if (seq_used) {
      *seq_used = seq;
    }
    if (!disable_memtable) {
      TEST_SYNC_POINT("DBImpl::WriteImpl:BeforeUnorderedWriteMemtable");
      status = UnorderedWriteMemtable(write_options, my_batch, callback,
                                      log_ref, seq, sub_batch_cnt);
    }
    return status;
  }

  if (immutable_db_options_.enable_pipelined_write) {
    return PipelinedWriteImpl(write_options, my_batch, callback, log_used,
                              log_ref, disable_memtable, seq_used);
  }

  PERF_TIMER_GUARD(write_pre_and_post_process_time);
  WriteThread::Writer w(write_options, my_batch, callback, log_ref,
                        disable_memtable, batch_cnt, pre_release_callback,
                        post_memtable_callback);
  StopWatch write_sw(immutable_db_options_.clock, stats_, DB_WRITE);

  write_thread_.JoinBatchGroup(&w);
  if (w.state == WriteThread::STATE_PARALLEL_MEMTABLE_WRITER) {
    // we are a non-leader in a parallel group

    if (w.ShouldWriteToMemtable()) {
      PERF_TIMER_STOP(write_pre_and_post_process_time);
      PERF_TIMER_WITH_HISTOGRAM(write_memtable_time, MEMTAB_WRITE_KV_NANOS, stats_);

      ColumnFamilyMemTablesImpl column_family_memtables(
          versions_->GetColumnFamilySet());
      w.status = WriteBatchInternal::InsertInto(
          &w, w.sequence, &column_family_memtables, &flush_scheduler_,
          &trim_history_scheduler_,
          write_options.ignore_missing_column_families, 0 /*log_number*/, this,
          true /*concurrent_memtable_writes*/, seq_per_batch_, w.batch_cnt,
          batch_per_txn_, write_options.memtable_insert_hint_per_batch);

      PERF_TIMER_START(write_pre_and_post_process_time);
    }

    if (write_thread_.CompleteParallelMemTableWriter(&w)) {
      // we're responsible for exit batch group
      // TODO(myabandeh): propagate status to write_group
      auto last_sequence = w.write_group->last_sequence;
      for (auto* tmp_w : *(w.write_group)) {
        assert(tmp_w);
        if (tmp_w->post_memtable_callback) {
          Status tmp_s =
              (*tmp_w->post_memtable_callback)(last_sequence, disable_memtable);
          // TODO: propagate the execution status of post_memtable_callback to
          // caller.
          assert(tmp_s.ok());
        }
      }
      versions_->SetLastSequence(last_sequence);
      MemTableInsertStatusCheck(w.status);
      write_thread_.ExitAsBatchGroupFollower(&w);
    }
    assert(w.state == WriteThread::STATE_COMPLETED);
    // STATE_COMPLETED conditional below handles exit
  }
  if (w.state == WriteThread::STATE_COMPLETED) {
    if (log_used != nullptr) {
      *log_used = w.log_used;
    }
    if (seq_used != nullptr) {
      *seq_used = w.sequence;
    }
    // write is complete and leader has updated sequence
    return w.FinalStatus();
  }
  // else we are the leader of the write batch group
  assert(w.state == WriteThread::STATE_GROUP_LEADER);
  Status status;
  // Once reaches this point, the current writer "w" will try to do its write
  // job.  It may also pick up some of the remaining writers in the "writers_"
  // when it finds suitable, and finish them in the same write batch.
  // This is how a write job could be done by the other writer.
  WriteContext write_context;
  LogContext log_context(write_options.sync);
  WriteThread::WriteGroup write_group;
  bool in_parallel_group = false;
  uint64_t last_sequence = kMaxSequenceNumber;

  assert(!two_write_queues_ || !disable_memtable);
  {
    // With concurrent writes we do preprocess only in the write thread that
    // also does write to memtable to avoid sync issue on shared data structure
    // with the other thread

    // PreprocessWrite does its own perf timing.
    PERF_TIMER_STOP(write_pre_and_post_process_time);

    status = PreprocessWrite(write_options, &log_context, &write_context);
    if (!two_write_queues_) {
      // Assign it after ::PreprocessWrite since the sequence might advance
      // inside it by WriteRecoverableState
      last_sequence = versions_->LastSequence();
    }

    PERF_TIMER_START(write_pre_and_post_process_time);
  }

  // Add to log and apply to memtable.  We can release the lock
  // during this phase since &w is currently responsible for logging
  // and protects against concurrent loggers and concurrent writes
  // into memtables

  TEST_SYNC_POINT("DBImpl::WriteImpl:BeforeLeaderEnters");
  last_batch_group_size_ =
      write_thread_.EnterAsBatchGroupLeader(&w, &write_group);

  IOStatus io_s;
  Status pre_release_cb_status;
  if (status.ok()) {
    // Rules for when we can update the memtable concurrently
    // 1. supported by memtable
    // 2. Puts are not okay if inplace_update_support
    // 3. Merges are not okay
    //
    // Rules 1..2 are enforced by checking the options
    // during startup (CheckConcurrentWritesSupported), so if
    // options.allow_concurrent_memtable_write is true then they can be
    // assumed to be true.  Rule 3 is checked for each batch.  We could
    // relax rules 2 if we could prevent write batches from referring
    // more than once to a particular key.
    bool parallel = immutable_db_options_.allow_concurrent_memtable_write &&
                    write_group.size > 1;
    size_t total_count = 0;
    size_t valid_batches = 0;
    size_t total_byte_size = 0;
    size_t pre_release_callback_cnt = 0;
    for (auto* writer : write_group) {
      assert(writer);
      if (writer->CheckCallback(this)) {
        valid_batches += writer->batch_cnt;
        if (writer->ShouldWriteToMemtable()) {
          total_count += WriteBatchInternal::Count(writer->batch);
          total_byte_size = WriteBatchInternal::AppendedByteSize(
              total_byte_size, WriteBatchInternal::ByteSize(writer->batch));
          parallel = parallel && !writer->batch->HasMerge();
        }
        if (writer->pre_release_callback) {
          pre_release_callback_cnt++;
        }
      }
    }
    // TODO: this use of operator bool on `tracer_` can avoid unnecessary lock
    // grabs but does not seem thread-safe.
    if (tracer_) {
      InstrumentedMutexLock lock(&trace_mutex_);
      if (tracer_ && tracer_->IsWriteOrderPreserved()) {
        for (auto* writer : write_group) {
          if (writer->CallbackFailed()) {
            continue;
          }
          // TODO: maybe handle the tracing status?
          tracer_->Write(writer->batch).PermitUncheckedError();
        }
      }
    }
    // Note about seq_per_batch_: either disableWAL is set for the entire write
    // group or not. In either case we inc seq for each write batch with no
    // failed callback. This means that there could be a batch with
    // disalbe_memtable in between; although we do not write this batch to
    // memtable it still consumes a seq. Otherwise, if !seq_per_batch_, we inc
    // the seq per valid written key to mem.
    size_t seq_inc = seq_per_batch_ ? valid_batches : total_count;

    const bool concurrent_update = two_write_queues_;
    // Update stats while we are an exclusive group leader, so we know
    // that nobody else can be writing to these particular stats.
    // We're optimistic, updating the stats before we successfully
    // commit.  That lets us release our leader status early.
    auto stats = default_cf_internal_stats_;
    stats->AddDBStats(InternalStats::kIntStatsNumKeysWritten, total_count,
                      concurrent_update);
    RecordTick(stats_, NUMBER_KEYS_WRITTEN, total_count);
    stats->AddDBStats(InternalStats::kIntStatsBytesWritten, total_byte_size,
                      concurrent_update);
    RecordTick(stats_, BYTES_WRITTEN, total_byte_size);
    stats->AddDBStats(InternalStats::kIntStatsWriteDoneBySelf, 1,
                      concurrent_update);
    RecordTick(stats_, WRITE_DONE_BY_SELF);
    auto write_done_by_other = write_group.size - 1;
    if (write_done_by_other > 0) {
      stats->AddDBStats(InternalStats::kIntStatsWriteDoneByOther,
                        write_done_by_other, concurrent_update);
      RecordTick(stats_, WRITE_DONE_BY_OTHER, write_done_by_other);
    }
    RecordInHistogram(stats_, BYTES_PER_WRITE, total_byte_size);

    if (write_options.disableWAL) {
      has_unpersisted_data_.store(true, std::memory_order_relaxed);
    }

    PERF_TIMER_STOP(write_pre_and_post_process_time);

    if (!two_write_queues_) {
      if (status.ok() && !write_options.disableWAL) {
        assert(log_context.log_file_number_size);
        LogFileNumberSize& log_file_number_size =
            *(log_context.log_file_number_size);
        PERF_TIMER_WITH_HISTOGRAM(write_wal_time, WRITE_WAL_NANOS, stats_);
        io_s =
            WriteToWAL(write_group, log_context.writer, log_used,
                       log_context.need_log_sync, log_context.need_log_dir_sync,
                       last_sequence + 1, log_file_number_size);
      }
    } else {
      if (status.ok() && !write_options.disableWAL) {
        PERF_TIMER_WITH_HISTOGRAM(write_wal_time, WRITE_WAL_NANOS, stats_);
        // LastAllocatedSequence is increased inside WriteToWAL under
        // wal_write_mutex_ to ensure ordered events in WAL
        io_s = ConcurrentWriteToWAL(write_group, log_used, &last_sequence,
                                    seq_inc);
      } else {
        // Otherwise we inc seq number for memtable writes
        last_sequence = versions_->FetchAddLastAllocatedSequence(seq_inc);
      }
    }
    status = io_s;
    assert(last_sequence != kMaxSequenceNumber);
    const SequenceNumber current_sequence = last_sequence + 1;
    last_sequence += seq_inc;

    // PreReleaseCallback is called after WAL write and before memtable write
    if (status.ok()) {
      SequenceNumber next_sequence = current_sequence;
      size_t index = 0;
      // Note: the logic for advancing seq here must be consistent with the
      // logic in WriteBatchInternal::InsertInto(write_group...) as well as
      // with WriteBatchInternal::InsertInto(write_batch...) that is called on
      // the merged batch during recovery from the WAL.
      for (auto* writer : write_group) {
        if (writer->CallbackFailed()) {
          continue;
        }
        writer->sequence = next_sequence;
        if (writer->pre_release_callback) {
          Status ws = writer->pre_release_callback->Callback(
              writer->sequence, disable_memtable, writer->log_used, index++,
              pre_release_callback_cnt);
          if (!ws.ok()) {
            status = pre_release_cb_status = ws;
            break;
          }
        }
        if (seq_per_batch_) {
          assert(writer->batch_cnt);
          next_sequence += writer->batch_cnt;
        } else if (writer->ShouldWriteToMemtable()) {
          next_sequence += WriteBatchInternal::Count(writer->batch);
        }
      }
    }

    if (status.ok()) {
      PERF_TIMER_WITH_HISTOGRAM(write_memtable_time, MEMTAB_WRITE_KV_NANOS, stats_);

      if (!parallel) {
        // w.sequence will be set inside InsertInto
        w.status = WriteBatchInternal::InsertInto(
            write_group, current_sequence, column_family_memtables_.get(),
            &flush_scheduler_, &trim_history_scheduler_,
            write_options.ignore_missing_column_families,
            0 /*recovery_log_number*/, this, parallel, seq_per_batch_,
            batch_per_txn_);
      } else {
        write_group.last_sequence = last_sequence;
        write_thread_.LaunchParallelMemTableWriters(&write_group);
        in_parallel_group = true;

        // Each parallel follower is doing each own writes. The leader should
        // also do its own.
        if (w.ShouldWriteToMemtable()) {
          ColumnFamilyMemTablesImpl column_family_memtables(
              versions_->GetColumnFamilySet());
          assert(w.sequence == current_sequence);
          w.status = WriteBatchInternal::InsertInto(
              &w, w.sequence, &column_family_memtables, &flush_scheduler_,
              &trim_history_scheduler_,
              write_options.ignore_missing_column_families, 0 /*log_number*/,
              this, true /*concurrent_memtable_writes*/, seq_per_batch_,
              w.batch_cnt, batch_per_txn_,
              write_options.memtable_insert_hint_per_batch);
        }
      }
      if (seq_used != nullptr) {
        *seq_used = w.sequence;
      }
    }
  }
  PERF_TIMER_START(write_pre_and_post_process_time);

  if (!io_s.ok()) {
    // Check WriteToWAL status
    IOStatusCheck(io_s);
  }
  if (!w.CallbackFailed()) {
    if (!io_s.ok()) {
      assert(pre_release_cb_status.ok());
    } else {
      WriteStatusCheck(pre_release_cb_status);
    }
  } else {
    assert(pre_release_cb_status.ok());
  }

  if (log_context.need_log_sync) {
    VersionEdit synced_wals;
    log_write_mutex_.Lock();
    if (status.ok()) {
      MarkLogsSynced(logfile_number_, log_context.need_log_dir_sync,
                     &synced_wals);
    } else {
      MarkLogsNotSynced(logfile_number_);
    }
    log_write_mutex_.Unlock();
    if (status.ok() && synced_wals.IsWalAddition()) {
      InstrumentedMutexLock l(&mutex_);
      // TODO: plumb Env::IOActivity
      const ReadOptions read_options;
      status = ApplyWALToManifest(read_options, &synced_wals);
    }

    // Requesting sync with two_write_queues_ is expected to be very rare. We
    // hence provide a simple implementation that is not necessarily efficient.
    if (two_write_queues_) {
      if (manual_wal_flush_) {
        status = FlushWAL(true);
      } else {
        status = SyncWAL();
      }
    }
  }

  bool should_exit_batch_group = true;
  if (in_parallel_group) {
    // CompleteParallelWorker returns true if this thread should
    // handle exit, false means somebody else did
    should_exit_batch_group = write_thread_.CompleteParallelMemTableWriter(&w);
  }
  if (should_exit_batch_group) {
    if (status.ok()) {
      for (auto* tmp_w : write_group) {
        assert(tmp_w);
        if (tmp_w->post_memtable_callback) {
          Status tmp_s =
              (*tmp_w->post_memtable_callback)(last_sequence, disable_memtable);
          // TODO: propagate the execution status of post_memtable_callback to
          // caller.
          assert(tmp_s.ok());
        }
      }
      // Note: if we are to resume after non-OK statuses we need to revisit how
      // we reacts to non-OK statuses here.
      versions_->SetLastSequence(last_sequence);
    }
    MemTableInsertStatusCheck(w.status);
    write_thread_.ExitAsBatchGroupLeader(write_group, status);
  }

  if (status.ok()) {
    status = w.FinalStatus();
  }
  return status;
}

Status DBImpl::PipelinedWriteImpl(const WriteOptions& write_options,
                                  WriteBatch* my_batch, WriteCallback* callback,
                                  uint64_t* log_used, uint64_t log_ref,
                                  bool disable_memtable, uint64_t* seq_used) {
  PERF_TIMER_GUARD(write_pre_and_post_process_time);
  StopWatch write_sw(immutable_db_options_.clock, stats_, DB_WRITE);

  WriteContext write_context;

  WriteThread::Writer w(write_options, my_batch, callback, log_ref,
                        disable_memtable, /*_batch_cnt=*/0,
                        /*_pre_release_callback=*/nullptr);
  write_thread_.JoinBatchGroup(&w);
  TEST_SYNC_POINT("DBImplWrite::PipelinedWriteImpl:AfterJoinBatchGroup");
  if (w.state == WriteThread::STATE_GROUP_LEADER) {
    WriteThread::WriteGroup wal_write_group;
    if (w.callback && !w.callback->AllowWriteBatching()) {
      write_thread_.WaitForMemTableWriters();
    }
    LogContext log_context(!write_options.disableWAL && write_options.sync);
    // PreprocessWrite does its own perf timing.
    PERF_TIMER_STOP(write_pre_and_post_process_time);
    w.status = PreprocessWrite(write_options, &log_context, &write_context);
    PERF_TIMER_START(write_pre_and_post_process_time);

    // This can set non-OK status if callback fail.
    last_batch_group_size_ =
        write_thread_.EnterAsBatchGroupLeader(&w, &wal_write_group);
    const SequenceNumber current_sequence =
        write_thread_.UpdateLastSequence(versions_->LastSequence()) + 1;
    size_t total_count = 0;
    size_t total_byte_size = 0;

    if (w.status.ok()) {
      // TODO: this use of operator bool on `tracer_` can avoid unnecessary lock
      // grabs but does not seem thread-safe.
      if (tracer_) {
        InstrumentedMutexLock lock(&trace_mutex_);
        if (tracer_ != nullptr && tracer_->IsWriteOrderPreserved()) {
          for (auto* writer : wal_write_group) {
            // TODO: maybe handle the tracing status?
            tracer_->Write(writer->batch).PermitUncheckedError();
          }
        }
      }
      SequenceNumber next_sequence = current_sequence;
      for (auto* writer : wal_write_group) {
        assert(writer);
        if (writer->CheckCallback(this)) {
          if (writer->ShouldWriteToMemtable()) {
            writer->sequence = next_sequence;
            size_t count = WriteBatchInternal::Count(writer->batch);
            total_byte_size = WriteBatchInternal::AppendedByteSize(
                total_byte_size, WriteBatchInternal::ByteSize(writer->batch));
            next_sequence += count;
            total_count += count;
          }
        }
      }
      if (w.disable_wal) {
        has_unpersisted_data_.store(true, std::memory_order_relaxed);
      }
      write_thread_.UpdateLastSequence(current_sequence + total_count - 1);
    }

    auto stats = default_cf_internal_stats_;
    stats->AddDBStats(InternalStats::kIntStatsNumKeysWritten, total_count);
    RecordTick(stats_, NUMBER_KEYS_WRITTEN, total_count);
    stats->AddDBStats(InternalStats::kIntStatsBytesWritten, total_byte_size);
    RecordTick(stats_, BYTES_WRITTEN, total_byte_size);
    RecordInHistogram(stats_, BYTES_PER_WRITE, total_byte_size);

    PERF_TIMER_STOP(write_pre_and_post_process_time);

    IOStatus io_s;
    io_s.PermitUncheckedError();  // Allow io_s to be uninitialized

    if (w.status.ok() && !write_options.disableWAL) {
      PERF_TIMER_WITH_HISTOGRAM(write_wal_time, WRITE_WAL_NANOS, stats_);
      stats->AddDBStats(InternalStats::kIntStatsWriteDoneBySelf, 1);
      RecordTick(stats_, WRITE_DONE_BY_SELF, 1);
      if (wal_write_group.size > 1) {
        stats->AddDBStats(InternalStats::kIntStatsWriteDoneByOther,
                          wal_write_group.size - 1);
        RecordTick(stats_, WRITE_DONE_BY_OTHER, wal_write_group.size - 1);
      }
      assert(log_context.log_file_number_size);
      LogFileNumberSize& log_file_number_size =
          *(log_context.log_file_number_size);
      io_s =
          WriteToWAL(wal_write_group, log_context.writer, log_used,
                     log_context.need_log_sync, log_context.need_log_dir_sync,
                     current_sequence, log_file_number_size);
      w.status = io_s;
    }

    if (!io_s.ok()) {
      // Check WriteToWAL status
      IOStatusCheck(io_s);
    } else if (!w.CallbackFailed()) {
      WriteStatusCheck(w.status);
    }

    VersionEdit synced_wals;
    if (log_context.need_log_sync) {
      InstrumentedMutexLock l(&log_write_mutex_);
      if (w.status.ok()) {
        MarkLogsSynced(logfile_number_, log_context.need_log_dir_sync,
                       &synced_wals);
      } else {
        MarkLogsNotSynced(logfile_number_);
      }
    }
    if (w.status.ok() && synced_wals.IsWalAddition()) {
      InstrumentedMutexLock l(&mutex_);
      // TODO: plumb Env::IOActivity
      const ReadOptions read_options;
      w.status = ApplyWALToManifest(read_options, &synced_wals);
    }
    write_thread_.ExitAsBatchGroupLeader(wal_write_group, w.status);
  }

  // NOTE: the memtable_write_group is declared before the following
  // `if` statement because its lifetime needs to be longer
  // that the inner context  of the `if` as a reference to it
  // may be used further below within the outer _write_thread
  WriteThread::WriteGroup memtable_write_group;

  if (w.state == WriteThread::STATE_MEMTABLE_WRITER_LEADER) {
    PERF_TIMER_WITH_HISTOGRAM(write_memtable_time, MEMTAB_WRITE_KV_NANOS, stats_);
    assert(w.ShouldWriteToMemtable());
    write_thread_.EnterAsMemTableWriter(&w, &memtable_write_group);
    if (memtable_write_group.size > 1 &&
        immutable_db_options_.allow_concurrent_memtable_write) {
      write_thread_.LaunchParallelMemTableWriters(&memtable_write_group);
    } else {
      memtable_write_group.status = WriteBatchInternal::InsertInto(
          memtable_write_group, w.sequence, column_family_memtables_.get(),
          &flush_scheduler_, &trim_history_scheduler_,
          write_options.ignore_missing_column_families, 0 /*log_number*/, this,
          false /*concurrent_memtable_writes*/, seq_per_batch_, batch_per_txn_);
      versions_->SetLastSequence(memtable_write_group.last_sequence);
      write_thread_.ExitAsMemTableWriter(&w, memtable_write_group);
    }
  } else {
    // NOTE: the memtable_write_group is never really used,
    // so we need to set its status to pass ASSERT_STATUS_CHECKED
    memtable_write_group.status.PermitUncheckedError();
  }

  if (w.state == WriteThread::STATE_PARALLEL_MEMTABLE_WRITER) {
    assert(w.ShouldWriteToMemtable());
    ColumnFamilyMemTablesImpl column_family_memtables(
        versions_->GetColumnFamilySet());
    w.status = WriteBatchInternal::InsertInto(
        &w, w.sequence, &column_family_memtables, &flush_scheduler_,
        &trim_history_scheduler_, write_options.ignore_missing_column_families,
        0 /*log_number*/, this, true /*concurrent_memtable_writes*/,
        false /*seq_per_batch*/, 0 /*batch_cnt*/, true /*batch_per_txn*/,
        write_options.memtable_insert_hint_per_batch);
    if (write_thread_.CompleteParallelMemTableWriter(&w)) {
      MemTableInsertStatusCheck(w.status);
      versions_->SetLastSequence(w.write_group->last_sequence);
      write_thread_.ExitAsMemTableWriter(&w, *w.write_group);
    }
  }
  if (seq_used != nullptr) {
    *seq_used = w.sequence;
  }

  assert(w.state == WriteThread::STATE_COMPLETED);
  return w.FinalStatus();
}

Status DBImpl::UnorderedWriteMemtable(const WriteOptions& write_options,
                                      WriteBatch* my_batch,
                                      WriteCallback* callback, uint64_t log_ref,
                                      SequenceNumber seq,
                                      const size_t sub_batch_cnt) {
  PERF_TIMER_GUARD(write_pre_and_post_process_time);
  StopWatch write_sw(immutable_db_options_.clock, stats_, DB_WRITE);

  WriteThread::Writer w(write_options, my_batch, callback, log_ref,
                        false /*disable_memtable*/);

  if (w.CheckCallback(this) && w.ShouldWriteToMemtable()) {
    w.sequence = seq;
    size_t total_count = WriteBatchInternal::Count(my_batch);
    InternalStats* stats = default_cf_internal_stats_;
    stats->AddDBStats(InternalStats::kIntStatsNumKeysWritten, total_count);
    RecordTick(stats_, NUMBER_KEYS_WRITTEN, total_count);

    ColumnFamilyMemTablesImpl column_family_memtables(
        versions_->GetColumnFamilySet());
    w.status = WriteBatchInternal::InsertInto(
        &w, w.sequence, &column_family_memtables, &flush_scheduler_,
        &trim_history_scheduler_, write_options.ignore_missing_column_families,
        0 /*log_number*/, this, true /*concurrent_memtable_writes*/,
        seq_per_batch_, sub_batch_cnt, true /*batch_per_txn*/,
        write_options.memtable_insert_hint_per_batch);
    if (write_options.disableWAL) {
      has_unpersisted_data_.store(true, std::memory_order_relaxed);
    }
  }

  size_t pending_cnt = pending_memtable_writes_.fetch_sub(1) - 1;
  if (pending_cnt == 0) {
    // switch_cv_ waits until pending_memtable_writes_ = 0. Locking its mutex
    // before notify ensures that cv is in waiting state when it is notified
    // thus not missing the update to pending_memtable_writes_ even though it is
    // not modified under the mutex.
    std::lock_guard<std::mutex> lck(switch_mutex_);
    switch_cv_.notify_all();
  }
  WriteStatusCheck(w.status);

  if (!w.FinalStatus().ok()) {
    return w.FinalStatus();
  }
  return Status::OK();
}

// The 2nd write queue. If enabled it will be used only for WAL-only writes.
// This is the only queue that updates LastPublishedSequence which is only
// applicable in a two-queue setting.
Status DBImpl::WriteImplWALOnly(
    WriteThread* write_thread, const WriteOptions& write_options,
    WriteBatch* my_batch, WriteCallback* callback, uint64_t* log_used,
    const uint64_t log_ref, uint64_t* seq_used, const size_t sub_batch_cnt,
    PreReleaseCallback* pre_release_callback, const AssignOrder assign_order,
    const PublishLastSeq publish_last_seq, const bool disable_memtable) {
  PERF_TIMER_GUARD(write_pre_and_post_process_time);
  WriteThread::Writer w(write_options, my_batch, callback, log_ref,
                        disable_memtable, sub_batch_cnt, pre_release_callback);
  StopWatch write_sw(immutable_db_options_.clock, stats_, DB_WRITE);

  write_thread->JoinBatchGroup(&w);
  assert(w.state != WriteThread::STATE_PARALLEL_MEMTABLE_WRITER);
  if (w.state == WriteThread::STATE_COMPLETED) {
    if (log_used != nullptr) {
      *log_used = w.log_used;
    }
    if (seq_used != nullptr) {
      *seq_used = w.sequence;
    }
    return w.FinalStatus();
  }
  // else we are the leader of the write batch group
  assert(w.state == WriteThread::STATE_GROUP_LEADER);

  if (publish_last_seq == kDoPublishLastSeq) {
    Status status;

    // Currently we only use kDoPublishLastSeq in unordered_write
    assert(immutable_db_options_.unordered_write);
    WriteContext write_context;
    if (error_handler_.IsDBStopped()) {
      status = error_handler_.GetBGError();
    }
    // TODO(myabandeh): Make preliminary checks thread-safe so we could do them
    // without paying the cost of obtaining the mutex.
    if (status.ok()) {
      LogContext log_context;
      status = PreprocessWrite(write_options, &log_context, &write_context);
      WriteStatusCheckOnLocked(status);
    }
    if (!status.ok()) {
      WriteThread::WriteGroup write_group;
      write_thread->EnterAsBatchGroupLeader(&w, &write_group);
      write_thread->ExitAsBatchGroupLeader(write_group, status);
      return status;
    }
  } else {
    InstrumentedMutexLock lock(&mutex_);
    Status status =
        DelayWrite(/*num_bytes=*/0ull, *write_thread, write_options);
    if (!status.ok()) {
      WriteThread::WriteGroup write_group;
      write_thread->EnterAsBatchGroupLeader(&w, &write_group);
      write_thread->ExitAsBatchGroupLeader(write_group, status);
      return status;
    }
  }

  WriteThread::WriteGroup write_group;
  uint64_t last_sequence;
  write_thread->EnterAsBatchGroupLeader(&w, &write_group);
  // Note: no need to update last_batch_group_size_ here since the batch writes
  // to WAL only
  // TODO: this use of operator bool on `tracer_` can avoid unnecessary lock
  // grabs but does not seem thread-safe.
  if (tracer_) {
    InstrumentedMutexLock lock(&trace_mutex_);
    if (tracer_ != nullptr && tracer_->IsWriteOrderPreserved()) {
      for (auto* writer : write_group) {
        // TODO: maybe handle the tracing status?
        tracer_->Write(writer->batch).PermitUncheckedError();
      }
    }
  }

  size_t pre_release_callback_cnt = 0;
  size_t total_byte_size = 0;
  for (auto* writer : write_group) {
    assert(writer);
    if (writer->CheckCallback(this)) {
      total_byte_size = WriteBatchInternal::AppendedByteSize(
          total_byte_size, WriteBatchInternal::ByteSize(writer->batch));
      if (writer->pre_release_callback) {
        pre_release_callback_cnt++;
      }
    }
  }

  const bool concurrent_update = true;
  // Update stats while we are an exclusive group leader, so we know
  // that nobody else can be writing to these particular stats.
  // We're optimistic, updating the stats before we successfully
  // commit.  That lets us release our leader status early.
  auto stats = default_cf_internal_stats_;
  stats->AddDBStats(InternalStats::kIntStatsBytesWritten, total_byte_size,
                    concurrent_update);
  RecordTick(stats_, BYTES_WRITTEN, total_byte_size);
  stats->AddDBStats(InternalStats::kIntStatsWriteDoneBySelf, 1,
                    concurrent_update);
  RecordTick(stats_, WRITE_DONE_BY_SELF);
  auto write_done_by_other = write_group.size - 1;
  if (write_done_by_other > 0) {
    stats->AddDBStats(InternalStats::kIntStatsWriteDoneByOther,
                      write_done_by_other, concurrent_update);
    RecordTick(stats_, WRITE_DONE_BY_OTHER, write_done_by_other);
  }
  RecordInHistogram(stats_, BYTES_PER_WRITE, total_byte_size);

  PERF_TIMER_STOP(write_pre_and_post_process_time);

  PERF_TIMER_WITH_HISTOGRAM(write_wal_time, WRITE_WAL_NANOS, stats_);
  // LastAllocatedSequence is increased inside WriteToWAL under
  // wal_write_mutex_ to ensure ordered events in WAL
  size_t seq_inc = 0 /* total_count */;
  if (assign_order == kDoAssignOrder) {
    size_t total_batch_cnt = 0;
    for (auto* writer : write_group) {
      assert(writer->batch_cnt || !seq_per_batch_);
      if (!writer->CallbackFailed()) {
        total_batch_cnt += writer->batch_cnt;
      }
    }
    seq_inc = total_batch_cnt;
  }
  Status status;
  if (!write_options.disableWAL) {
    IOStatus io_s =
        ConcurrentWriteToWAL(write_group, log_used, &last_sequence, seq_inc);
    status = io_s;
    // last_sequence may not be set if there is an error
    // This error checking and return is moved up to avoid using uninitialized
    // last_sequence.
    if (!io_s.ok()) {
      IOStatusCheck(io_s);
      write_thread->ExitAsBatchGroupLeader(write_group, status);
      return status;
    }
  } else {
    // Otherwise we inc seq number to do solely the seq allocation
    last_sequence = versions_->FetchAddLastAllocatedSequence(seq_inc);
  }

  size_t memtable_write_cnt = 0;
  auto curr_seq = last_sequence + 1;
  for (auto* writer : write_group) {
    if (writer->CallbackFailed()) {
      continue;
    }
    writer->sequence = curr_seq;
    if (assign_order == kDoAssignOrder) {
      assert(writer->batch_cnt || !seq_per_batch_);
      curr_seq += writer->batch_cnt;
    }
    if (!writer->disable_memtable) {
      memtable_write_cnt++;
    }
    // else seq advances only by memtable writes
  }
  if (status.ok() && write_options.sync) {
    assert(!write_options.disableWAL);
    // Requesting sync with two_write_queues_ is expected to be very rare. We
    // hance provide a simple implementation that is not necessarily efficient.
    if (manual_wal_flush_) {
      status = FlushWAL(true);
    } else {
      status = SyncWAL();
    }
  }
  PERF_TIMER_START(write_pre_and_post_process_time);

  if (!w.CallbackFailed()) {
    WriteStatusCheck(status);
  }
  if (status.ok()) {
    size_t index = 0;
    for (auto* writer : write_group) {
      if (!writer->CallbackFailed() && writer->pre_release_callback) {
        assert(writer->sequence != kMaxSequenceNumber);
        Status ws = writer->pre_release_callback->Callback(
            writer->sequence, disable_memtable, writer->log_used, index++,
            pre_release_callback_cnt);
        if (!ws.ok()) {
          status = ws;
          break;
        }
      }
    }
  }
  if (publish_last_seq == kDoPublishLastSeq) {
    versions_->SetLastSequence(last_sequence + seq_inc);
    // Currently we only use kDoPublishLastSeq in unordered_write
    assert(immutable_db_options_.unordered_write);
  }
  if (immutable_db_options_.unordered_write && status.ok()) {
    pending_memtable_writes_ += memtable_write_cnt;
  }
  write_thread->ExitAsBatchGroupLeader(write_group, status);
  if (status.ok()) {
    status = w.FinalStatus();
  }
  if (seq_used != nullptr) {
    *seq_used = w.sequence;
  }
  return status;
}

void DBImpl::WriteStatusCheckOnLocked(const Status& status) {
  // Is setting bg_error_ enough here?  This will at least stop
  // compaction and fail any further writes.
  InstrumentedMutexLock l(&mutex_);
  assert(!status.IsIOFenced() || !error_handler_.GetBGError().ok());
  if (immutable_db_options_.paranoid_checks && !status.ok() &&
      !status.IsBusy() && !status.IsIncomplete()) {
    // Maybe change the return status to void?
    error_handler_.SetBGError(status, BackgroundErrorReason::kWriteCallback);
  }
}

void DBImpl::WriteStatusCheck(const Status& status) {
  // Is setting bg_error_ enough here?  This will at least stop
  // compaction and fail any further writes.
  assert(!status.IsIOFenced() || !error_handler_.GetBGError().ok());
  if (immutable_db_options_.paranoid_checks && !status.ok() &&
      !status.IsBusy() && !status.IsIncomplete()) {
    mutex_.Lock();
    // Maybe change the return status to void?
    error_handler_.SetBGError(status, BackgroundErrorReason::kWriteCallback);
    mutex_.Unlock();
  }
}

void DBImpl::IOStatusCheck(const IOStatus& io_status) {
  // Is setting bg_error_ enough here?  This will at least stop
  // compaction and fail any further writes.
  if ((immutable_db_options_.paranoid_checks && !io_status.ok() &&
       !io_status.IsBusy() && !io_status.IsIncomplete()) ||
      io_status.IsIOFenced()) {
    mutex_.Lock();
    // Maybe change the return status to void?
    error_handler_.SetBGError(io_status, BackgroundErrorReason::kWriteCallback);
    mutex_.Unlock();
  } else {
    // Force writable file to be continue writable.
    logs_.back().writer->file()->reset_seen_error();
  }
}

void DBImpl::MemTableInsertStatusCheck(const Status& status) {
  // A non-OK status here indicates that the state implied by the
  // WAL has diverged from the in-memory state.  This could be
  // because of a corrupt write_batch (very bad), or because the
  // client specified an invalid column family and didn't specify
  // ignore_missing_column_families.
  if (!status.ok()) {
    mutex_.Lock();
    assert(!error_handler_.IsBGWorkStopped());
    // Maybe change the return status to void?
    error_handler_.SetBGError(status, BackgroundErrorReason::kMemTable)
        .PermitUncheckedError();
    mutex_.Unlock();
  }
}

Status DBImpl::PreprocessWrite(const WriteOptions& write_options,
                               LogContext* log_context,
                               WriteContext* write_context) {
  assert(write_context != nullptr && log_context != nullptr);
  Status status;

  if (error_handler_.IsDBStopped()) {
    InstrumentedMutexLock l(&mutex_);
    status = error_handler_.GetBGError();
  }

  PERF_TIMER_GUARD(write_scheduling_flushes_compactions_time);

  if (UNLIKELY(status.ok() && total_log_size_ > GetMaxTotalWalSize())) {
    assert(versions_);
    InstrumentedMutexLock l(&mutex_);
    const ColumnFamilySet* const column_families =
        versions_->GetColumnFamilySet();
    assert(column_families);
    size_t num_cfs = column_families->NumberOfColumnFamilies();
    assert(num_cfs >= 1);
    if (num_cfs > 1) {
      WaitForPendingWrites();
      auto beg = immutable_db_options_.clock->NowNanos();
      status = SwitchWAL(write_context);
      auto end = immutable_db_options_.clock->NowNanos();
      RecordInHistogram(stats_, SWITCH_WAL_NANOS, end - beg);
    }
  }

  if (UNLIKELY(status.ok() && write_buffer_manager_->ShouldFlush())) {
    // Before a new memtable is added in SwitchMemtable(),
    // write_buffer_manager_->ShouldFlush() will keep returning true. If another
    // thread is writing to another DB with the same write buffer, they may also
    // be flushed. We may end up with flushing much more DBs than needed. It's
    // suboptimal but still correct.
    InstrumentedMutexLock l(&mutex_);
    WaitForPendingWrites();
    auto beg = immutable_db_options_.clock->NowNanos();
    status = HandleWriteBufferManagerFlush(write_context);
    auto end = immutable_db_options_.clock->NowNanos();
    RecordInHistogram(stats_, SWITCH_WAL_NANOS, end - beg);
  }

  if (UNLIKELY(status.ok() && !trim_history_scheduler_.Empty())) {
    auto beg = immutable_db_options_.clock->NowNanos();
    mutex_.Lock();
    status = TrimMemtableHistory(write_context);
    mutex_.Unlock();
    auto end = immutable_db_options_.clock->NowNanos();
    RecordInHistogram(stats_, SWITCH_WAL_NANOS, end - beg);
  }

  if (UNLIKELY(status.ok() && !flush_scheduler_.Empty())) {
    InstrumentedMutexLock l(&mutex_);
    WaitForPendingWrites();
    auto beg = immutable_db_options_.clock->NowNanos();
    status = ScheduleFlushes(write_context);
    auto end = immutable_db_options_.clock->NowNanos();
    RecordInHistogram(stats_, SWITCH_WAL_NANOS, end - beg);
  }

  PERF_TIMER_STOP(write_scheduling_flushes_compactions_time);
  PERF_TIMER_GUARD(write_pre_and_post_process_time);

  if (UNLIKELY(status.ok() && (write_controller_.IsStopped() ||
                               write_controller_.NeedsDelay()))) {
    PERF_TIMER_STOP(write_pre_and_post_process_time);
    PERF_TIMER_GUARD(write_delay_time);
    // We don't know size of curent batch so that we always use the size
    // for previous one. It might create a fairness issue that expiration
    // might happen for smaller writes but larger writes can go through.
    // Can optimize it if it is an issue.
    InstrumentedMutexLock l(&mutex_);
    status = DelayWrite(last_batch_group_size_, write_thread_, write_options);
    PERF_TIMER_START(write_pre_and_post_process_time);
  }

  // If memory usage exceeded beyond a certain threshold,
  // write_buffer_manager_->ShouldStall() returns true to all threads writing to
  // all DBs and writers will be stalled.
  // It does soft checking because WriteBufferManager::buffer_limit_ has already
  // exceeded at this point so no new write (including current one) will go
  // through until memory usage is decreased.
  if (UNLIKELY(status.ok() && write_buffer_manager_->ShouldStall())) {
    default_cf_internal_stats_->AddDBStats(
        InternalStats::kIntStatsWriteBufferManagerLimitStopsCounts, 1,
        true /* concurrent */);
    if (write_options.no_slowdown) {
      status = Status::Incomplete("Write stall");
    } else {
      InstrumentedMutexLock l(&mutex_);
      WriteBufferManagerStallWrites();
    }
  }
  InstrumentedMutexLock l(&log_write_mutex_);
  if (status.ok() && log_context->need_log_sync) {
    // Wait until the parallel syncs are finished. Any sync process has to sync
    // the front log too so it is enough to check the status of front()
    // We do a while loop since log_sync_cv_ is signalled when any sync is
    // finished
    // Note: there does not seem to be a reason to wait for parallel sync at
    // this early step but it is not important since parallel sync (SyncWAL) and
    // need_log_sync are usually not used together.
    while (logs_.front().IsSyncing()) {
      log_sync_cv_.Wait();
    }
    for (auto& log : logs_) {
      // This is just to prevent the logs to be synced by a parallel SyncWAL
      // call. We will do the actual syncing later after we will write to the
      // WAL.
      // Note: there does not seem to be a reason to set this early before we
      // actually write to the WAL
      log.PrepareForSync();
    }
  } else {
    log_context->need_log_sync = false;
  }
  log_context->writer = logs_.back().writer;
  log_context->need_log_dir_sync =
      log_context->need_log_dir_sync && !log_dir_synced_;
  log_context->log_file_number_size = std::addressof(alive_log_files_.back());

  return status;
}

Status DBImpl::MergeBatch(const WriteThread::WriteGroup& write_group,
                          WriteBatch* tmp_batch, WriteBatch** merged_batch,
                          size_t* write_with_wal,
                          WriteBatch** to_be_cached_state) {
  assert(write_with_wal != nullptr);
  assert(tmp_batch != nullptr);
  assert(*to_be_cached_state == nullptr);
  *write_with_wal = 0;
  auto* leader = write_group.leader;
  assert(!leader->disable_wal);  // Same holds for all in the batch group
  if (write_group.size == 1 && !leader->CallbackFailed() &&
      leader->batch->GetWalTerminationPoint().is_cleared()) {
    // we simply write the first WriteBatch to WAL if the group only
    // contains one batch, that batch should be written to the WAL,
    // and the batch is not wanting to be truncated
    *merged_batch = leader->batch;
    if (WriteBatchInternal::IsLatestPersistentState(*merged_batch)) {
      *to_be_cached_state = *merged_batch;
    }
    *write_with_wal = 1;
  } else {
    // WAL needs all of the batches flattened into a single batch.
    // We could avoid copying here with an iov-like AddRecord
    // interface
    *merged_batch = tmp_batch;
    for (auto writer : write_group) {
      if (!writer->CallbackFailed()) {
        Status s = WriteBatchInternal::Append(*merged_batch, writer->batch,
                                              /*WAL_only*/ true);
        if (!s.ok()) {
          tmp_batch->Clear();
          return s;
        }
        if (WriteBatchInternal::IsLatestPersistentState(writer->batch)) {
          // We only need to cache the last of such write batch
          *to_be_cached_state = writer->batch;
        }
        (*write_with_wal)++;
      }
    }
  }
  // return merged_batch;
  return Status::OK();
}

// When two_write_queues_ is disabled, this function is called from the only
// write thread. Otherwise this must be called holding log_write_mutex_.
IOStatus DBImpl::WriteToWAL(const WriteBatch& merged_batch,
                            log::Writer* log_writer, uint64_t* log_used,
                            uint64_t* log_size,
                            Env::IOPriority rate_limiter_priority,
                            LogFileNumberSize& log_file_number_size) {
  assert(log_size != nullptr);

  Slice log_entry = WriteBatchInternal::Contents(&merged_batch);
  TEST_SYNC_POINT_CALLBACK("DBImpl::WriteToWAL:log_entry", &log_entry);
  auto s = merged_batch.VerifyChecksum();
  if (!s.ok()) {
    return status_to_io_status(std::move(s));
  }
  *log_size = log_entry.size();
  // When two_write_queues_ WriteToWAL has to be protected from concurretn calls
  // from the two queues anyway and log_write_mutex_ is already held. Otherwise
  // if manual_wal_flush_ is enabled we need to protect log_writer->AddRecord
  // from possible concurrent calls via the FlushWAL by the application.
  const bool needs_locking = manual_wal_flush_ && !two_write_queues_;
  // Due to performance cocerns of missed branch prediction penalize the new
  // manual_wal_flush_ feature (by UNLIKELY) instead of the more common case
  // when we do not need any locking.
  if (UNLIKELY(needs_locking)) {
    log_write_mutex_.Lock();
  }
  IOStatus io_s = log_writer->MaybeAddUserDefinedTimestampSizeRecord(
      versions_->GetColumnFamiliesTimestampSizeForRecord(),
      rate_limiter_priority);
  if (!io_s.ok()) {
    return io_s;
  }
  io_s = log_writer->AddRecord(log_entry, rate_limiter_priority);

  if (UNLIKELY(needs_locking)) {
    log_write_mutex_.Unlock();
  }
  if (log_used != nullptr) {
    *log_used = logfile_number_;
  }
  total_log_size_ += log_entry.size();
  log_file_number_size.AddSize(*log_size);
  log_empty_ = false;
  return io_s;
}

IOStatus DBImpl::WriteToWAL(const WriteThread::WriteGroup& write_group,
                            log::Writer* log_writer, uint64_t* log_used,
                            bool need_log_sync, bool need_log_dir_sync,
                            SequenceNumber sequence,
                            LogFileNumberSize& log_file_number_size) {
  IOStatus io_s;
  assert(!two_write_queues_);
  assert(!write_group.leader->disable_wal);
  // Same holds for all in the batch group
  size_t write_with_wal = 0;
  WriteBatch* to_be_cached_state = nullptr;
  WriteBatch* merged_batch;
  io_s = status_to_io_status(MergeBatch(write_group, &tmp_batch_, &merged_batch,
                                        &write_with_wal, &to_be_cached_state));
  if (UNLIKELY(!io_s.ok())) {
    return io_s;
  }

  if (merged_batch == write_group.leader->batch) {
    write_group.leader->log_used = logfile_number_;
  } else if (write_with_wal > 1) {
    for (auto writer : write_group) {
      writer->log_used = logfile_number_;
    }
  }

  WriteBatchInternal::SetSequence(merged_batch, sequence);

  uint64_t log_size;
  io_s = WriteToWAL(*merged_batch, log_writer, log_used, &log_size,
                    write_group.leader->rate_limiter_priority,
                    log_file_number_size);
  if (to_be_cached_state) {
    cached_recoverable_state_ = *to_be_cached_state;
    cached_recoverable_state_empty_ = false;
  }

  if (io_s.ok() && need_log_sync) {
    StopWatch sw(immutable_db_options_.clock, stats_, WAL_FILE_SYNC_MICROS);
    // It's safe to access logs_ with unlocked mutex_ here because:
    //  - we've set getting_synced=true for all logs,
    //    so other threads won't pop from logs_ while we're here,
    //  - only writer thread can push to logs_, and we're in
    //    writer thread, so no one will push to logs_,
    //  - as long as other threads don't modify it, it's safe to read
    //    from std::deque from multiple threads concurrently.
    //
    // Sync operation should work with locked log_write_mutex_, because:
    //   when DBOptions.manual_wal_flush_ is set,
    //   FlushWAL function will be invoked by another thread.
    //   if without locked log_write_mutex_, the log file may get data
    //   corruption

    const bool needs_locking = manual_wal_flush_ && !two_write_queues_;
    if (UNLIKELY(needs_locking)) {
      log_write_mutex_.Lock();
    }

    for (auto& log : logs_) {
      io_s = log.writer->file()->Sync(immutable_db_options_.use_fsync);
      if (!io_s.ok()) {
        break;
      }
    }

    if (UNLIKELY(needs_locking)) {
      log_write_mutex_.Unlock();
    }

    if (io_s.ok() && need_log_dir_sync) {
      // We only sync WAL directory the first time WAL syncing is
      // requested, so that in case users never turn on WAL sync,
      // we can avoid the disk I/O in the write code path.
      io_s = directories_.GetWalDir()->FsyncWithDirOptions(
          IOOptions(), nullptr,
          DirFsyncOptions(DirFsyncOptions::FsyncReason::kNewFileSynced));
    }
  }

  if (merged_batch == &tmp_batch_) {
    tmp_batch_.Clear();
  }
  if (io_s.ok()) {
    auto stats = default_cf_internal_stats_;
    if (need_log_sync) {
      stats->AddDBStats(InternalStats::kIntStatsWalFileSynced, 1);
      RecordTick(stats_, WAL_FILE_SYNCED);
    }
    stats->AddDBStats(InternalStats::kIntStatsWalFileBytes, log_size);
    RecordTick(stats_, WAL_FILE_BYTES, log_size);
    stats->AddDBStats(InternalStats::kIntStatsWriteWithWal, write_with_wal);
    RecordTick(stats_, WRITE_WITH_WAL, write_with_wal);
  }
  return io_s;
}

IOStatus DBImpl::ConcurrentWriteToWAL(
    const WriteThread::WriteGroup& write_group, uint64_t* log_used,
    SequenceNumber* last_sequence, size_t seq_inc) {
  IOStatus io_s;

  assert(two_write_queues_ || immutable_db_options_.unordered_write);
  assert(!write_group.leader->disable_wal);
  // Same holds for all in the batch group
  WriteBatch tmp_batch;
  size_t write_with_wal = 0;
  WriteBatch* to_be_cached_state = nullptr;
  WriteBatch* merged_batch;
  io_s = status_to_io_status(MergeBatch(write_group, &tmp_batch, &merged_batch,
                                        &write_with_wal, &to_be_cached_state));
  if (UNLIKELY(!io_s.ok())) {
    return io_s;
  }

  // We need to lock log_write_mutex_ since logs_ and alive_log_files might be
  // pushed back concurrently
  log_write_mutex_.Lock();
  if (merged_batch == write_group.leader->batch) {
    write_group.leader->log_used = logfile_number_;
  } else if (write_with_wal > 1) {
    for (auto writer : write_group) {
      writer->log_used = logfile_number_;
    }
  }
  *last_sequence = versions_->FetchAddLastAllocatedSequence(seq_inc);
  auto sequence = *last_sequence + 1;
  WriteBatchInternal::SetSequence(merged_batch, sequence);

  log::Writer* log_writer = logs_.back().writer;
  LogFileNumberSize& log_file_number_size = alive_log_files_.back();

  assert(log_writer->get_log_number() == log_file_number_size.number);

  uint64_t log_size;
  io_s = WriteToWAL(*merged_batch, log_writer, log_used, &log_size,
                    write_group.leader->rate_limiter_priority,
                    log_file_number_size);
  if (to_be_cached_state) {
    cached_recoverable_state_ = *to_be_cached_state;
    cached_recoverable_state_empty_ = false;
  }
  log_write_mutex_.Unlock();

  if (io_s.ok()) {
    const bool concurrent = true;
    auto stats = default_cf_internal_stats_;
    stats->AddDBStats(InternalStats::kIntStatsWalFileBytes, log_size,
                      concurrent);
    RecordTick(stats_, WAL_FILE_BYTES, log_size);
    stats->AddDBStats(InternalStats::kIntStatsWriteWithWal, write_with_wal,
                      concurrent);
    RecordTick(stats_, WRITE_WITH_WAL, write_with_wal);
  }
  return io_s;
}

Status DBImpl::WriteRecoverableState() {
  mutex_.AssertHeld();
  if (!cached_recoverable_state_empty_) {
    bool dont_care_bool;
    SequenceNumber next_seq;
    if (two_write_queues_) {
      log_write_mutex_.Lock();
    }
    SequenceNumber seq;
    if (two_write_queues_) {
      seq = versions_->FetchAddLastAllocatedSequence(0);
    } else {
      seq = versions_->LastSequence();
    }
    WriteBatchInternal::SetSequence(&cached_recoverable_state_, seq + 1);
    auto status = WriteBatchInternal::InsertInto(
        &cached_recoverable_state_, column_family_memtables_.get(),
        &flush_scheduler_, &trim_history_scheduler_, true,
        0 /*recovery_log_number*/, this, false /* concurrent_memtable_writes */,
        &next_seq, &dont_care_bool, seq_per_batch_);
    auto last_seq = next_seq - 1;
    if (two_write_queues_) {
      versions_->FetchAddLastAllocatedSequence(last_seq - seq);
      versions_->SetLastPublishedSequence(last_seq);
    }
    versions_->SetLastSequence(last_seq);
    if (two_write_queues_) {
      log_write_mutex_.Unlock();
    }
    if (status.ok() && recoverable_state_pre_release_callback_) {
      const bool DISABLE_MEMTABLE = true;
      for (uint64_t sub_batch_seq = seq + 1;
           sub_batch_seq < next_seq && status.ok(); sub_batch_seq++) {
        uint64_t const no_log_num = 0;
        // Unlock it since the callback might end up locking mutex. e.g.,
        // AddCommitted -> AdvanceMaxEvictedSeq -> GetSnapshotListFromDB
        mutex_.Unlock();
        status = recoverable_state_pre_release_callback_->Callback(
            sub_batch_seq, !DISABLE_MEMTABLE, no_log_num, 0, 1);
        mutex_.Lock();
      }
    }
    if (status.ok()) {
      cached_recoverable_state_.Clear();
      cached_recoverable_state_empty_ = true;
    }
    return status;
  }
  return Status::OK();
}

void DBImpl::SelectColumnFamiliesForAtomicFlush(
    autovector<ColumnFamilyData*>* selected_cfds,
    const autovector<ColumnFamilyData*>& provided_candidate_cfds) {
  mutex_.AssertHeld();
  assert(selected_cfds);

  autovector<ColumnFamilyData*> candidate_cfds;

  // Generate candidate cfds if not provided
  if (provided_candidate_cfds.empty()) {
    for (ColumnFamilyData* cfd : *versions_->GetColumnFamilySet()) {
      if (!cfd->IsDropped() && cfd->initialized()) {
        cfd->Ref();
        candidate_cfds.push_back(cfd);
      }
    }
  } else {
    candidate_cfds = provided_candidate_cfds;
  }

  for (ColumnFamilyData* cfd : candidate_cfds) {
    if (cfd->IsDropped()) {
      continue;
    }
    if (cfd->imm()->NumNotFlushed() != 0 || !cfd->mem()->IsEmpty() ||
        !cached_recoverable_state_empty_.load()) {
      selected_cfds->push_back(cfd);
    }
  }

  // Unref the newly generated candidate cfds (when not provided) in
  // `candidate_cfds`
  if (provided_candidate_cfds.empty()) {
    for (auto candidate_cfd : candidate_cfds) {
      candidate_cfd->UnrefAndTryDelete();
    }
  }
}

// Assign sequence number for atomic flush.
void DBImpl::AssignAtomicFlushSeq(const autovector<ColumnFamilyData*>& cfds) {
  assert(immutable_db_options_.atomic_flush);
  auto seq = versions_->LastSequence();
  for (auto cfd : cfds) {
    cfd->imm()->AssignAtomicFlushSeq(seq);
  }
}

Status DBImpl::SwitchWAL(WriteContext* write_context) {
  mutex_.AssertHeld();
  assert(write_context != nullptr);
  Status status;

  if (alive_log_files_.begin()->getting_flushed) {
    return status;
  }

  auto oldest_alive_log = alive_log_files_.begin()->number;
  bool flush_wont_release_oldest_log = false;
  if (allow_2pc()) {
    auto oldest_log_with_uncommitted_prep =
        logs_with_prep_tracker_.FindMinLogContainingOutstandingPrep();

    assert(oldest_log_with_uncommitted_prep == 0 ||
           oldest_log_with_uncommitted_prep >= oldest_alive_log);
    if (oldest_log_with_uncommitted_prep > 0 &&
        oldest_log_with_uncommitted_prep == oldest_alive_log) {
      if (unable_to_release_oldest_log_) {
        // we already attempted to flush all column families dependent on
        // the oldest alive log but the log still contained uncommitted
        // transactions so there is still nothing that we can do.
        return status;
      } else {
        ROCKS_LOG_WARN(
            immutable_db_options_.info_log,
            "Unable to release oldest log due to uncommitted transaction");
        unable_to_release_oldest_log_ = true;
        flush_wont_release_oldest_log = true;
      }
    }
  }
  if (!flush_wont_release_oldest_log) {
    // we only mark this log as getting flushed if we have successfully
    // flushed all data in this log. If this log contains outstanding prepared
    // transactions then we cannot flush this log until those transactions are
    // commited.
    unable_to_release_oldest_log_ = false;
    alive_log_files_.begin()->getting_flushed = true;
  }

  ROCKS_LOG_INFO(
      immutable_db_options_.info_log,
      "Flushing all column families with data in WAL number %" PRIu64
      ". Total log size is %" PRIu64 " while max_total_wal_size is %" PRIu64,
      oldest_alive_log, total_log_size_.load(), GetMaxTotalWalSize());
  // no need to refcount because drop is happening in write thread, so can't
  // happen while we're in the write thread
  autovector<ColumnFamilyData*> cfds;
  if (immutable_db_options_.atomic_flush) {
    SelectColumnFamiliesForAtomicFlush(&cfds);
  } else {
    for (auto cfd : *versions_->GetColumnFamilySet()) {
      if (cfd->IsDropped()) {
        continue;
      }
      if (cfd->OldestLogToKeep() <= oldest_alive_log) {
        cfds.push_back(cfd);
      }
    }
    MaybeFlushStatsCF(&cfds);
  }
  WriteThread::Writer nonmem_w;
  if (two_write_queues_) {
    nonmem_write_thread_.EnterUnbatched(&nonmem_w, &mutex_);
  }

  for (const auto cfd : cfds) {
    cfd->Ref();
    status = SwitchMemtable(cfd, write_context);
    cfd->UnrefAndTryDelete();
    if (!status.ok()) {
      break;
    }
  }
  if (two_write_queues_) {
    nonmem_write_thread_.ExitUnbatched(&nonmem_w);
  }

  if (status.ok()) {
    if (immutable_db_options_.atomic_flush) {
      AssignAtomicFlushSeq(cfds);
    }
    for (auto cfd : cfds) {
      cfd->imm()->FlushRequested();
      if (!immutable_db_options_.atomic_flush) {
        FlushRequest flush_req;
        GenerateFlushRequest({cfd}, FlushReason::kWalFull, &flush_req);
        SchedulePendingFlush(flush_req);
      }
    }
    if (immutable_db_options_.atomic_flush) {
      FlushRequest flush_req;
      GenerateFlushRequest(cfds, FlushReason::kWalFull, &flush_req);
      SchedulePendingFlush(flush_req);
    }
    MaybeScheduleFlushOrCompaction();
  }
  return status;
}

Status DBImpl::HandleWriteBufferManagerFlush(WriteContext* write_context) {
  mutex_.AssertHeld();
  assert(write_context != nullptr);
  Status status;

  // Before a new memtable is added in SwitchMemtable(),
  // write_buffer_manager_->ShouldFlush() will keep returning true. If another
  // thread is writing to another DB with the same write buffer, they may also
  // be flushed. We may end up with flushing much more DBs than needed. It's
  // suboptimal but still correct.
  // no need to refcount because drop is happening in write thread, so can't
  // happen while we're in the write thread
  autovector<ColumnFamilyData*> cfds;
  if (immutable_db_options_.atomic_flush) {
    SelectColumnFamiliesForAtomicFlush(&cfds);
  } else {
    ColumnFamilyData* cfd_picked = nullptr;
    SequenceNumber seq_num_for_cf_picked = kMaxSequenceNumber;

    for (auto cfd : *versions_->GetColumnFamilySet()) {
      if (cfd->IsDropped()) {
        continue;
      }
      if (!cfd->mem()->IsEmpty() && !cfd->imm()->IsFlushPendingOrRunning()) {
        // We only consider flush on CFs with bytes in the mutable memtable,
        // and no immutable memtables for which flush has yet to finish. If
        // we triggered flush on CFs already trying to flush, we would risk
        // creating too many immutable memtables leading to write stalls.
        uint64_t seq = cfd->mem()->GetCreationSeq();
        if (cfd_picked == nullptr || seq < seq_num_for_cf_picked) {
          cfd_picked = cfd;
          seq_num_for_cf_picked = seq;
        }
      }
    }
    if (cfd_picked != nullptr) {
      cfds.push_back(cfd_picked);
    }
    MaybeFlushStatsCF(&cfds);
  }
  if (!cfds.empty()) {
    ROCKS_LOG_INFO(
        immutable_db_options_.info_log,
        "Flushing triggered to alleviate write buffer memory usage. Write "
        "buffer is using %" ROCKSDB_PRIszt
        " bytes out of a total of %" ROCKSDB_PRIszt ".",
        write_buffer_manager_->memory_usage(),
        write_buffer_manager_->buffer_size());
  }

  WriteThread::Writer nonmem_w;
  if (two_write_queues_) {
    nonmem_write_thread_.EnterUnbatched(&nonmem_w, &mutex_);
  }
  for (const auto cfd : cfds) {
    if (cfd->mem()->IsEmpty()) {
      continue;
    }
    cfd->Ref();
    status = SwitchMemtable(cfd, write_context);
    cfd->UnrefAndTryDelete();
    if (!status.ok()) {
      break;
    }
  }
  if (two_write_queues_) {
    nonmem_write_thread_.ExitUnbatched(&nonmem_w);
  }

  if (status.ok()) {
    if (immutable_db_options_.atomic_flush) {
      AssignAtomicFlushSeq(cfds);
    }
    for (const auto cfd : cfds) {
      cfd->imm()->FlushRequested();
      if (!immutable_db_options_.atomic_flush) {
        FlushRequest flush_req;
        GenerateFlushRequest({cfd}, FlushReason::kWriteBufferManager,
                             &flush_req);
        SchedulePendingFlush(flush_req);
      }
    }
    if (immutable_db_options_.atomic_flush) {
      FlushRequest flush_req;
      GenerateFlushRequest(cfds, FlushReason::kWriteBufferManager, &flush_req);
      SchedulePendingFlush(flush_req);
    }
    MaybeScheduleFlushOrCompaction();
  }
  return status;
}

uint64_t DBImpl::GetMaxTotalWalSize() const {
  uint64_t max_total_wal_size =
      max_total_wal_size_.load(std::memory_order_acquire);
  if (max_total_wal_size > 0) {
    return max_total_wal_size;
  }
  return 4 * max_total_in_memory_state_.load(std::memory_order_acquire);
}

// REQUIRES: mutex_ is held
// REQUIRES: this thread is currently at the leader for write_thread
Status DBImpl::DelayWrite(uint64_t num_bytes, WriteThread& write_thread,
                          const WriteOptions& write_options) {
  mutex_.AssertHeld();
  uint64_t start_time = 0;
  bool delayed = false;
  {
    // To avoid parallel timed delays (bad throttling), only support them
    // on the primary write queue.
    uint64_t delay;
    if (&write_thread == &write_thread_) {
      delay =
          write_controller_.GetDelay(immutable_db_options_.clock, num_bytes);
    } else {
      assert(num_bytes == 0);
      delay = 0;
    }
    TEST_SYNC_POINT("DBImpl::DelayWrite:Start");
<<<<<<< HEAD
    start_time = immutable_db_options_.clock->NowMicros();

=======
    start_time = StopWatch::s_now_micros(immutable_db_options_.clock);
>>>>>>> 635250a9
    if (delay > 0) {
      if (write_options.no_slowdown) {
        return Status::Incomplete("Write stall");
      }
      TEST_SYNC_POINT("DBImpl::DelayWrite:Sleep");

      // Notify write_thread about the stall so it can setup a barrier and
      // fail any pending writers with no_slowdown
      write_thread.BeginWriteStall();
      mutex_.Unlock();
      TEST_SYNC_POINT("DBImpl::DelayWrite:BeginWriteStallDone");
      // We will delay the write until we have slept for `delay` microseconds
      // or we don't need a delay anymore. We check for cancellation every 1ms
      // (slightly longer because WriteController minimum delay is 1ms, in
      // case of sleep imprecision, rounding, etc.)
      const uint64_t kDelayInterval = 1001;
      uint64_t stall_end = start_time + delay;
      while (write_controller_.NeedsDelay()) {
        if (StopWatch::s_now_micros(immutable_db_options_.clock) >= stall_end) {
          // We already delayed this write `delay` microseconds
          break;
        }

        delayed = true;
        // Sleep for 0.001 seconds
        immutable_db_options_.clock->SleepForMicroseconds(kDelayInterval);
      }
      mutex_.Lock();
      write_thread.EndWriteStall();
    }

    // Don't wait if there's a background error that is not pending recovery
    // since recovery might never be attempted.
    while ((error_handler_.GetBGError().ok() ||
            error_handler_.IsRecoveryInProgress()) &&
           write_controller_.IsStopped() &&
           !shutting_down_.load(std::memory_order_relaxed)) {
      if (write_options.no_slowdown) {
        return Status::Incomplete("Write stall");
      }
      delayed = true;

      // Notify write_thread about the stall so it can setup a barrier and
      // fail any pending writers with no_slowdown
      write_thread.BeginWriteStall();
      if (&write_thread == &write_thread_) {
        TEST_SYNC_POINT("DBImpl::DelayWrite:Wait");
      } else {
        TEST_SYNC_POINT("DBImpl::DelayWrite:NonmemWait");
      }
      bg_cv_.Wait();
      TEST_SYNC_POINT_CALLBACK("DBImpl::DelayWrite:AfterWait", &mutex_);
      write_thread.EndWriteStall();
    }
  }
  assert(!delayed || !write_options.no_slowdown);
  if (delayed) {
<<<<<<< HEAD
    auto time_delayed = immutable_db_options_.clock->NowMicros() - start_time;
=======
    uint64_t now = StopWatch::s_now_micros(immutable_db_options_.clock);
    uint64_t time_delayed = now - start_time;
>>>>>>> 635250a9
    default_cf_internal_stats_->AddDBStats(
        InternalStats::kIntStatsWriteStallMicros, time_delayed);
    RecordTick(stats_, STALL_MICROS, time_delayed);
    RecordInHistogram(stats_, WRITE_STALL, time_delayed);
  }

  // If DB is not in read-only mode and write_controller is not stopping
  // writes, we can ignore any background errors and allow the write to
  // proceed
  Status s;
  if (write_controller_.IsStopped()) {
    if (!shutting_down_.load(std::memory_order_relaxed)) {
      // If writes are still stopped and db not shutdown, it means we bailed
      // due to a background error
      s = Status::Incomplete(error_handler_.GetBGError().ToString());
    } else {
      s = Status::ShutdownInProgress("stalled writes");
    }
  }
  if (error_handler_.IsDBStopped()) {
    s = error_handler_.GetBGError();
  }
  return s;
}

// REQUIRES: mutex_ is held
// REQUIRES: this thread is currently at the front of the writer queue
void DBImpl::WriteBufferManagerStallWrites() {
  mutex_.AssertHeld();
  // First block future writer threads who want to add themselves to the queue
  // of WriteThread.
  write_thread_.BeginWriteStall();
  mutex_.Unlock();

  // Change the state to State::Blocked.
  static_cast<WBMStallInterface*>(wbm_stall_.get())
      ->SetState(WBMStallInterface::State::BLOCKED);
  // Then WriteBufferManager will add DB instance to its queue
  // and block this thread by calling WBMStallInterface::Block().
  write_buffer_manager_->BeginWriteStall(wbm_stall_.get());
  wbm_stall_->Block();

  mutex_.Lock();
  // Stall has ended. Signal writer threads so that they can add
  // themselves to the WriteThread queue for writes.
  write_thread_.EndWriteStall();
}

Status DBImpl::ThrottleLowPriWritesIfNeeded(const WriteOptions& write_options,
                                            WriteBatch* my_batch) {
  assert(write_options.low_pri);
  // This is called outside the DB mutex. Although it is safe to make the call,
  // the consistency condition is not guaranteed to hold. It's OK to live with
  // it in this case.
  // If we need to speed compaction, it means the compaction is left behind
  // and we start to limit low pri writes to a limit.
  if (write_controller_.NeedSpeedupCompaction()) {
    if (allow_2pc() && (my_batch->HasCommit() || my_batch->HasRollback())) {
      // For 2PC, we only rate limit prepare, not commit.
      return Status::OK();
    }
    if (write_options.no_slowdown) {
      return Status::Incomplete("Low priority write stall");
    } else {
      assert(my_batch != nullptr);
      // Rate limit those writes. The reason that we don't completely wait
      // is that in case the write is heavy, low pri writes may never have
      // a chance to run. Now we guarantee we are still slowly making
      // progress.
      PERF_TIMER_GUARD(write_delay_time);
      auto data_size = my_batch->GetDataSize();
      while (data_size > 0) {
        size_t allowed = write_controller_.low_pri_rate_limiter()->RequestToken(
            data_size, 0 /* alignment */, Env::IO_HIGH, nullptr /* stats */,
            RateLimiter::OpType::kWrite);
        data_size -= allowed;
      }
    }
  }
  return Status::OK();
}

void DBImpl::MaybeFlushStatsCF(autovector<ColumnFamilyData*>* cfds) {
  assert(cfds != nullptr);
  if (!cfds->empty() && immutable_db_options_.persist_stats_to_disk) {
    ColumnFamilyData* cfd_stats =
        versions_->GetColumnFamilySet()->GetColumnFamily(
            kPersistentStatsColumnFamilyName);
    if (cfd_stats != nullptr && !cfd_stats->mem()->IsEmpty()) {
      for (ColumnFamilyData* cfd : *cfds) {
        if (cfd == cfd_stats) {
          // stats CF already included in cfds
          return;
        }
      }
      // force flush stats CF when its log number is less than all other CF's
      // log numbers
      bool force_flush_stats_cf = true;
      for (auto* loop_cfd : *versions_->GetColumnFamilySet()) {
        if (loop_cfd == cfd_stats) {
          continue;
        }
        if (loop_cfd->GetLogNumber() <= cfd_stats->GetLogNumber()) {
          force_flush_stats_cf = false;
        }
      }
      if (force_flush_stats_cf) {
        cfds->push_back(cfd_stats);
        ROCKS_LOG_INFO(immutable_db_options_.info_log,
                       "Force flushing stats CF with automated flush "
                       "to avoid holding old logs");
      }
    }
  }
}

Status DBImpl::TrimMemtableHistory(WriteContext* context) {
  autovector<ColumnFamilyData*> cfds;
  ColumnFamilyData* tmp_cfd;
  while ((tmp_cfd = trim_history_scheduler_.TakeNextColumnFamily()) !=
         nullptr) {
    cfds.push_back(tmp_cfd);
  }
  for (auto& cfd : cfds) {
    autovector<MemTable*> to_delete;
    bool trimmed = cfd->imm()->TrimHistory(&context->memtables_to_free_,
                                           cfd->mem()->MemoryAllocatedBytes());
    if (trimmed) {
      context->superversion_context.NewSuperVersion();
      assert(context->superversion_context.new_superversion.get() != nullptr);
      cfd->InstallSuperVersion(&context->superversion_context, &mutex_);
    }

    if (cfd->UnrefAndTryDelete()) {
      cfd = nullptr;
    }
  }
  return Status::OK();
}

Status DBImpl::ScheduleFlushes(WriteContext* context) {
  autovector<ColumnFamilyData*> cfds;
  if (immutable_db_options_.atomic_flush) {
    SelectColumnFamiliesForAtomicFlush(&cfds);
    for (auto cfd : cfds) {
      cfd->Ref();
    }
    flush_scheduler_.Clear();
  } else {
    ColumnFamilyData* tmp_cfd;
    while ((tmp_cfd = flush_scheduler_.TakeNextColumnFamily()) != nullptr) {
      cfds.push_back(tmp_cfd);
    }
    MaybeFlushStatsCF(&cfds);
  }
  Status status;
  WriteThread::Writer nonmem_w;
  if (two_write_queues_) {
    nonmem_write_thread_.EnterUnbatched(&nonmem_w, &mutex_);
  }

  for (auto& cfd : cfds) {
    if (!cfd->mem()->IsEmpty()) {
      status = SwitchMemtable(cfd, context);
    }
    if (cfd->UnrefAndTryDelete()) {
      cfd = nullptr;
    }
    if (!status.ok()) {
      break;
    }
  }

  if (two_write_queues_) {
    nonmem_write_thread_.ExitUnbatched(&nonmem_w);
  }

  if (status.ok()) {
    if (immutable_db_options_.atomic_flush) {
      AssignAtomicFlushSeq(cfds);
      FlushRequest flush_req;
      GenerateFlushRequest(cfds, FlushReason::kWriteBufferFull, &flush_req);
      SchedulePendingFlush(flush_req);
    } else {
      for (auto* cfd : cfds) {
        FlushRequest flush_req;
        GenerateFlushRequest({cfd}, FlushReason::kWriteBufferFull, &flush_req);
        SchedulePendingFlush(flush_req);
      }
    }
    MaybeScheduleFlushOrCompaction();
  }
  return status;
}

void DBImpl::NotifyOnMemTableSealed(ColumnFamilyData* /*cfd*/,
                                    const MemTableInfo& mem_table_info) {
  if (immutable_db_options_.listeners.size() == 0U) {
    return;
  }
  if (shutting_down_.load(std::memory_order_acquire)) {
    return;
  }

  mutex_.Unlock();
  for (auto listener : immutable_db_options_.listeners) {
    listener->OnMemTableSealed(mem_table_info);
  }
  mutex_.Lock();
}

// REQUIRES: mutex_ is held
// REQUIRES: this thread is currently at the front of the writer queue
// REQUIRES: this thread is currently at the front of the 2nd writer queue if
// two_write_queues_ is true (This is to simplify the reasoning.)
Status DBImpl::SwitchMemtable(ColumnFamilyData* cfd, WriteContext* context) {
  mutex_.AssertHeld();
  // TODO: plumb Env::IOActivity
  const ReadOptions read_options;
  log::Writer* new_log = nullptr;
  MemTable* new_mem = nullptr;
  IOStatus io_s;

  // Recoverable state is persisted in WAL. After memtable switch, WAL might
  // be deleted, so we write the state to memtable to be persisted as well.
  Status s = WriteRecoverableState();
  if (!s.ok()) {
    return s;
  }

  // Attempt to switch to a new memtable and trigger flush of old.
  // Do this without holding the dbmutex lock.
  assert(versions_->prev_log_number() == 0);
  if (two_write_queues_) {
    log_write_mutex_.Lock();
  }
  bool creating_new_log = !log_empty_;
  if (two_write_queues_) {
    log_write_mutex_.Unlock();
  }
  uint64_t recycle_log_number = 0;
  if (creating_new_log && immutable_db_options_.recycle_log_file_num &&
      !log_recycle_files_.empty()) {
    recycle_log_number = log_recycle_files_.front();
  }
  uint64_t new_log_number =
      creating_new_log ? versions_->NewFileNumber() : logfile_number_;
  const MutableCFOptions mutable_cf_options = *cfd->GetLatestMutableCFOptions();

  // Set memtable_info for memtable sealed callback
  MemTableInfo memtable_info;
  memtable_info.cf_name = cfd->GetName();
  memtable_info.first_seqno = cfd->mem()->GetFirstSequenceNumber();
  memtable_info.earliest_seqno = cfd->mem()->GetEarliestSequenceNumber();
  memtable_info.num_entries = cfd->mem()->num_entries();
  memtable_info.num_deletes = cfd->mem()->num_deletes();
  // Log this later after lock release. It may be outdated, e.g., if background
  // flush happens before logging, but that should be ok.
  int num_imm_unflushed = cfd->imm()->NumNotFlushed();
  const auto preallocate_block_size =
      GetWalPreallocateBlockSize(mutable_cf_options.write_buffer_size);
  mutex_.Unlock();
  if (creating_new_log) {
    // TODO: Write buffer size passed in should be max of all CF's instead
    // of mutable_cf_options.write_buffer_size.
    io_s = CreateWAL(new_log_number, recycle_log_number, preallocate_block_size,
                     &new_log);
    if (s.ok()) {
      s = io_s;
    }
  }
  if (s.ok()) {
    SequenceNumber seq = versions_->LastSequence();
    new_mem = cfd->ConstructNewMemtable(mutable_cf_options, seq);
    context->superversion_context.NewSuperVersion();
  }
  ROCKS_LOG_INFO(immutable_db_options_.info_log,
                 "[%s] New memtable created with log file: #%" PRIu64
                 ". Immutable memtables: %d.\n",
                 cfd->GetName().c_str(), new_log_number, num_imm_unflushed);
  // There should be no concurrent write as the thread is at the front of
  // writer queue
  cfd->mem()->ConstructFragmentedRangeTombstones();

  mutex_.Lock();
  if (recycle_log_number != 0) {
    // Since renaming the file is done outside DB mutex, we need to ensure
    // concurrent full purges don't delete the file while we're recycling it.
    // To achieve that we hold the old log number in the recyclable list until
    // after it has been renamed.
    assert(log_recycle_files_.front() == recycle_log_number);
    log_recycle_files_.pop_front();
  }
  if (s.ok() && creating_new_log) {
    InstrumentedMutexLock l(&log_write_mutex_);
    assert(new_log != nullptr);
    if (!logs_.empty()) {
      // Alway flush the buffer of the last log before switching to a new one
      log::Writer* cur_log_writer = logs_.back().writer;
      if (error_handler_.IsRecoveryInProgress()) {
        // In recovery path, we force another try of writing WAL buffer.
        cur_log_writer->file()->reset_seen_error();
      }
      io_s = cur_log_writer->WriteBuffer();
      if (s.ok()) {
        s = io_s;
      }
      if (!s.ok()) {
        ROCKS_LOG_WARN(immutable_db_options_.info_log,
                       "[%s] Failed to switch from #%" PRIu64 " to #%" PRIu64
                       "  WAL file\n",
                       cfd->GetName().c_str(), cur_log_writer->get_log_number(),
                       new_log_number);
      }
    }
    if (s.ok()) {
      logfile_number_ = new_log_number;
      log_empty_ = true;
      log_dir_synced_ = false;
      logs_.emplace_back(logfile_number_, new_log);
      alive_log_files_.push_back(LogFileNumberSize(logfile_number_));
    }
  }

  if (!s.ok()) {
    // how do we fail if we're not creating new log?
    assert(creating_new_log);
    delete new_mem;
    delete new_log;
    context->superversion_context.new_superversion.reset();
    // We may have lost data from the WritableFileBuffer in-memory buffer for
    // the current log, so treat it as a fatal error and set bg_error
    if (!io_s.ok()) {
      error_handler_.SetBGError(io_s, BackgroundErrorReason::kMemTable);
    } else {
      error_handler_.SetBGError(s, BackgroundErrorReason::kMemTable);
    }
    // Read back bg_error in order to get the right severity
    s = error_handler_.GetBGError();
    return s;
  }

  bool empty_cf_updated = false;
  if (immutable_db_options_.track_and_verify_wals_in_manifest &&
      !immutable_db_options_.allow_2pc && creating_new_log) {
    // In non-2pc mode, WALs become obsolete if they do not contain unflushed
    // data. Updating the empty CF's log number might cause some WALs to become
    // obsolete. So we should track the WAL obsoletion event before actually
    // updating the empty CF's log number.
    uint64_t min_wal_number_to_keep =
        versions_->PreComputeMinLogNumberWithUnflushedData(logfile_number_);
    if (min_wal_number_to_keep >
        versions_->GetWalSet().GetMinWalNumberToKeep()) {
      // Get a snapshot of the empty column families.
      // LogAndApply may release and reacquire db
      // mutex, during that period, column family may become empty (e.g. its
      // flush succeeds), then it affects the computed min_log_number_to_keep,
      // so we take a snapshot for consistency of column family data
      // status. If a column family becomes non-empty afterwards, its active log
      // should still be the created new log, so the min_log_number_to_keep is
      // not affected.
      autovector<ColumnFamilyData*> empty_cfs;
      for (auto cf : *versions_->GetColumnFamilySet()) {
        if (cf->IsEmpty()) {
          empty_cfs.push_back(cf);
        }
      }

      VersionEdit wal_deletion;
      wal_deletion.DeleteWalsBefore(min_wal_number_to_keep);
      s = versions_->LogAndApplyToDefaultColumnFamily(
          read_options, &wal_deletion, &mutex_, directories_.GetDbDir());
      if (!s.ok() && versions_->io_status().IsIOError()) {
        s = error_handler_.SetBGError(versions_->io_status(),
                                      BackgroundErrorReason::kManifestWrite);
      }
      if (!s.ok()) {
        return s;
      }

      for (auto cf : empty_cfs) {
        if (cf->IsEmpty()) {
          cf->SetLogNumber(logfile_number_);
          // MEMPURGE: No need to change this, because new adds
          // should still receive new sequence numbers.
          cf->mem()->SetCreationSeq(versions_->LastSequence());
        }  // cf may become non-empty.
      }
      empty_cf_updated = true;
    }
  }
  if (!empty_cf_updated) {
    for (auto cf : *versions_->GetColumnFamilySet()) {
      // all this is just optimization to delete logs that
      // are no longer needed -- if CF is empty, that means it
      // doesn't need that particular log to stay alive, so we just
      // advance the log number. no need to persist this in the manifest
      if (cf->IsEmpty()) {
        if (creating_new_log) {
          cf->SetLogNumber(logfile_number_);
        }
        cf->mem()->SetCreationSeq(versions_->LastSequence());
      }
    }
  }

  cfd->mem()->SetNextLogNumber(logfile_number_);
  assert(new_mem != nullptr);
  cfd->imm()->Add(cfd->mem(), &context->memtables_to_free_);
  new_mem->Ref();
  cfd->SetMemtable(new_mem);
  InstallSuperVersionAndScheduleWork(cfd, &context->superversion_context,
                                     mutable_cf_options);

  // Notify client that memtable is sealed, now that we have successfully
  // installed a new memtable
  NotifyOnMemTableSealed(cfd, memtable_info);
  // It is possible that we got here without checking the value of i_os, but
  // that is okay.  If we did, it most likely means that s was already an error.
  // In any case, ignore any unchecked error for i_os here.
  io_s.PermitUncheckedError();
  return s;
}

size_t DBImpl::GetWalPreallocateBlockSize(uint64_t write_buffer_size) const {
  mutex_.AssertHeld();
  size_t bsize =
      static_cast<size_t>(write_buffer_size / 10 + write_buffer_size);
  // Some users might set very high write_buffer_size and rely on
  // max_total_wal_size or other parameters to control the WAL size.
  if (mutable_db_options_.max_total_wal_size > 0) {
    bsize = std::min<size_t>(
        bsize, static_cast<size_t>(mutable_db_options_.max_total_wal_size));
  }
  if (immutable_db_options_.db_write_buffer_size > 0) {
    bsize = std::min<size_t>(bsize, immutable_db_options_.db_write_buffer_size);
  }
  if (immutable_db_options_.write_buffer_manager &&
      immutable_db_options_.write_buffer_manager->enabled()) {
    bsize = std::min<size_t>(
        bsize, immutable_db_options_.write_buffer_manager->buffer_size());
  }

  return bsize;
}

// Default implementations of convenience methods that subclasses of DB
// can call if they wish
Status DB::Put(const WriteOptions& opt, ColumnFamilyHandle* column_family,
               const Slice& key, const Slice& value) {
  // Pre-allocate size of write batch conservatively.
  // 8 bytes are taken by header, 4 bytes for count, 1 byte for type,
  // and we allocate 11 extra bytes for key length, as well as value length.
  WriteBatch batch(key.size() + value.size() + 24, 0 /* max_bytes */,
                   opt.protection_bytes_per_key, 0 /* default_cf_ts_sz */);
  Status s = batch.Put(column_family, key, value);
  if (!s.ok()) {
    return s;
  }
  return Write(opt, &batch);
}

Status DB::Put(const WriteOptions& opt, ColumnFamilyHandle* column_family,
               const Slice& key, const Slice& ts, const Slice& value) {
  ColumnFamilyHandle* default_cf = DefaultColumnFamily();
  assert(default_cf);
  const Comparator* const default_cf_ucmp = default_cf->GetComparator();
  assert(default_cf_ucmp);
  WriteBatch batch(0 /* reserved_bytes */, 0 /* max_bytes */,
                   opt.protection_bytes_per_key,
                   default_cf_ucmp->timestamp_size());
  Status s = batch.Put(column_family, key, ts, value);
  if (!s.ok()) {
    return s;
  }
  return Write(opt, &batch);
}

Status DB::PutEntity(const WriteOptions& options,
                     ColumnFamilyHandle* column_family, const Slice& key,
                     const WideColumns& columns) {
  const ColumnFamilyHandle* const default_cf = DefaultColumnFamily();
  assert(default_cf);

  const Comparator* const default_cf_ucmp = default_cf->GetComparator();
  assert(default_cf_ucmp);

  WriteBatch batch(/* reserved_bytes */ 0, /* max_bytes */ 0,
                   options.protection_bytes_per_key,
                   default_cf_ucmp->timestamp_size());

  const Status s = batch.PutEntity(column_family, key, columns);
  if (!s.ok()) {
    return s;
  }

  return Write(options, &batch);
}

Status DB::PutEntity(const WriteOptions& options, const Slice& key,
                     const AttributeGroups& attribute_groups) {
  ColumnFamilyHandle* default_cf = DefaultColumnFamily();
  assert(default_cf);
  const Comparator* const default_cf_ucmp = default_cf->GetComparator();
  assert(default_cf_ucmp);
  WriteBatch batch(0 /* reserved_bytes */, 0 /* max_bytes */,
                   options.protection_bytes_per_key,
                   default_cf_ucmp->timestamp_size());
  const Status s = batch.PutEntity(key, attribute_groups);
  if (!s.ok()) {
    return s;
  }
  return Write(options, &batch);
}

Status DB::Delete(const WriteOptions& opt, ColumnFamilyHandle* column_family,
                  const Slice& key) {
  WriteBatch batch(0 /* reserved_bytes */, 0 /* max_bytes */,
                   opt.protection_bytes_per_key, 0 /* default_cf_ts_sz */);
  Status s = batch.Delete(column_family, key);
  if (!s.ok()) {
    return s;
  }
  return Write(opt, &batch);
}

Status DB::Delete(const WriteOptions& opt, ColumnFamilyHandle* column_family,
                  const Slice& key, const Slice& ts) {
  ColumnFamilyHandle* default_cf = DefaultColumnFamily();
  assert(default_cf);
  const Comparator* const default_cf_ucmp = default_cf->GetComparator();
  assert(default_cf_ucmp);
  WriteBatch batch(0 /* reserved_bytes */, 0 /* max_bytes */,
                   opt.protection_bytes_per_key,
                   default_cf_ucmp->timestamp_size());
  Status s = batch.Delete(column_family, key, ts);
  if (!s.ok()) {
    return s;
  }
  return Write(opt, &batch);
}

Status DB::SingleDelete(const WriteOptions& opt,
                        ColumnFamilyHandle* column_family, const Slice& key) {
  WriteBatch batch(0 /* reserved_bytes */, 0 /* max_bytes */,
                   opt.protection_bytes_per_key, 0 /* default_cf_ts_sz */);
  Status s = batch.SingleDelete(column_family, key);
  if (!s.ok()) {
    return s;
  }
  return Write(opt, &batch);
}

Status DB::SingleDelete(const WriteOptions& opt,
                        ColumnFamilyHandle* column_family, const Slice& key,
                        const Slice& ts) {
  ColumnFamilyHandle* default_cf = DefaultColumnFamily();
  assert(default_cf);
  const Comparator* const default_cf_ucmp = default_cf->GetComparator();
  assert(default_cf_ucmp);
  WriteBatch batch(0 /* reserved_bytes */, 0 /* max_bytes */,
                   opt.protection_bytes_per_key,
                   default_cf_ucmp->timestamp_size());
  Status s = batch.SingleDelete(column_family, key, ts);
  if (!s.ok()) {
    return s;
  }
  return Write(opt, &batch);
}

Status DB::DeleteRange(const WriteOptions& opt,
                       ColumnFamilyHandle* column_family,
                       const Slice& begin_key, const Slice& end_key) {
  WriteBatch batch(0 /* reserved_bytes */, 0 /* max_bytes */,
                   opt.protection_bytes_per_key, 0 /* default_cf_ts_sz */);
  Status s = batch.DeleteRange(column_family, begin_key, end_key);
  if (!s.ok()) {
    return s;
  }
  return Write(opt, &batch);
}

Status DB::DeleteRange(const WriteOptions& opt,
                       ColumnFamilyHandle* column_family,
                       const Slice& begin_key, const Slice& end_key,
                       const Slice& ts) {
  ColumnFamilyHandle* default_cf = DefaultColumnFamily();
  assert(default_cf);
  const Comparator* const default_cf_ucmp = default_cf->GetComparator();
  assert(default_cf_ucmp);
  WriteBatch batch(0 /* reserved_bytes */, 0 /* max_bytes */,
                   opt.protection_bytes_per_key,
                   default_cf_ucmp->timestamp_size());
  Status s = batch.DeleteRange(column_family, begin_key, end_key, ts);
  if (!s.ok()) {
    return s;
  }
  return Write(opt, &batch);
}

Status DB::Merge(const WriteOptions& opt, ColumnFamilyHandle* column_family,
                 const Slice& key, const Slice& value) {
  WriteBatch batch(0 /* reserved_bytes */, 0 /* max_bytes */,
                   opt.protection_bytes_per_key, 0 /* default_cf_ts_sz */);
  Status s = batch.Merge(column_family, key, value);
  if (!s.ok()) {
    return s;
  }
  return Write(opt, &batch);
}

Status DB::Merge(const WriteOptions& opt, ColumnFamilyHandle* column_family,
                 const Slice& key, const Slice& ts, const Slice& value) {
  ColumnFamilyHandle* default_cf = DefaultColumnFamily();
  assert(default_cf);
  const Comparator* const default_cf_ucmp = default_cf->GetComparator();
  assert(default_cf_ucmp);
  WriteBatch batch(0 /* reserved_bytes */, 0 /* max_bytes */,
                   opt.protection_bytes_per_key,
                   default_cf_ucmp->timestamp_size());
  Status s = batch.Merge(column_family, key, ts, value);
  if (!s.ok()) {
    return s;
  }
  return Write(opt, &batch);
}

}  // namespace ROCKSDB_NAMESPACE<|MERGE_RESOLUTION|>--- conflicted
+++ resolved
@@ -1852,12 +1852,7 @@
       delay = 0;
     }
     TEST_SYNC_POINT("DBImpl::DelayWrite:Start");
-<<<<<<< HEAD
-    start_time = immutable_db_options_.clock->NowMicros();
-
-=======
     start_time = StopWatch::s_now_micros(immutable_db_options_.clock);
->>>>>>> 635250a9
     if (delay > 0) {
       if (write_options.no_slowdown) {
         return Status::Incomplete("Write stall");
@@ -1915,12 +1910,8 @@
   }
   assert(!delayed || !write_options.no_slowdown);
   if (delayed) {
-<<<<<<< HEAD
-    auto time_delayed = immutable_db_options_.clock->NowMicros() - start_time;
-=======
     uint64_t now = StopWatch::s_now_micros(immutable_db_options_.clock);
     uint64_t time_delayed = now - start_time;
->>>>>>> 635250a9
     default_cf_internal_stats_->AddDBStats(
         InternalStats::kIntStatsWriteStallMicros, time_delayed);
     RecordTick(stats_, STALL_MICROS, time_delayed);
