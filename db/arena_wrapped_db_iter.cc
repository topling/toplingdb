--- conflicted
+++ resolved
@@ -77,27 +77,17 @@
   uint64_t cur_sv_number = cfd_->GetSuperVersionNumber();
   TEST_SYNC_POINT("ArenaWrappedDBIter::Refresh:1");
   TEST_SYNC_POINT("ArenaWrappedDBIter::Refresh:2");
-<<<<<<< HEAD
   auto reinit_internal_iter = [&]() {
+    std::string curr_key;
+    bool is_valid = this->Valid();
+    if (is_valid) {
+      curr_key = this->key().ToString();
+    }
     SequenceNumber latest_seq = GetSeqNum(db_impl_, snap, db_iter_);
     Env* env = db_iter_->env();
     db_iter_->~DBIter();
     arena_.~Arena();
     new (&arena_) Arena();
-=======
-  while (true) {
-    if (sv_number_ != cur_sv_number) {
-      std::string curr_key;
-      bool is_valid = this->Valid();
-      if (is_valid) {
-        curr_key = this->key().ToString();
-      }
-      SequenceNumber latest_seq = GetSeqNum(db_impl_, snap, db_iter_);
-      Env* env = db_iter_->env();
-      db_iter_->~DBIter();
-      arena_.~Arena();
-      new (&arena_) Arena();
->>>>>>> 4c5c53bd
 
     SuperVersion* sv = cfd_->GetReferencedSuperVersion(db_impl_);
     if (read_callback_) {
@@ -109,25 +99,18 @@
          cur_sv_number, read_callback_, db_impl_, cfd_, expose_blob_index_,
          allow_refresh_);
 
-<<<<<<< HEAD
     InternalIterator* internal_iter = db_impl_->NewInternalIterator(
         read_options_, cfd_, sv, &arena_, latest_seq,
         /* allow_unprepared_value */ true, /* db_iter */ this);
     SetIterUnderDBIter(internal_iter);
+    if (is_valid) {
+      this->Seek(curr_key);
+      ROCKSDB_VERIFY(this->Valid());
+    }
   };
   while (true) {
     if (sv_number_ != cur_sv_number) {
       reinit_internal_iter();
-=======
-      InternalIterator* internal_iter = db_impl_->NewInternalIterator(
-          read_options_, cfd_, sv, &arena_, db_iter_->GetRangeDelAggregator(),
-          latest_seq, /* allow_unprepared_value */ true);
-      SetIterUnderDBIter(internal_iter);
-      if (is_valid) {
-        this->Seek(curr_key);
-        ROCKSDB_VERIFY(this->Valid());
-      }
->>>>>>> 4c5c53bd
       break;
     } else {
       SequenceNumber latest_seq = GetSeqNum(db_impl_, snap, db_iter_);
