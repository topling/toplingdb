//  Copyright (c) 2011-present, Facebook, Inc.  All rights reserved.
//  This source code is licensed under both the GPLv2 (found in the
//  COPYING file in the root directory) and Apache 2.0 License
//  (found in the LICENSE.Apache file in the root directory).
//
// Copyright (c) 2011 The LevelDB Authors. All rights reserved.
// Use of this source code is governed by a BSD-style license that can be
// found in the LICENSE file. See the AUTHORS file for names of contributors.

#ifdef GFLAGS
#ifdef NUMA
#include <numa.h>
#endif
#ifndef OS_WIN
#include <unistd.h>
#endif
#include <fcntl.h>
#include <stdio.h>
#include <stdlib.h>
#include <sys/types.h>
#ifdef __APPLE__
#include <mach/host_info.h>
#include <mach/mach_host.h>
#include <sys/sysctl.h>
#endif
#ifdef __FreeBSD__
#include <sys/sysctl.h>
#endif
#include <atomic>
#include <cinttypes>
#include <condition_variable>
#include <cstddef>
#include <memory>
#include <mutex>
#include <queue>
#include <thread>
#include <unordered_map>

#include "db/db_impl/db_impl.h"
#include "db/malloc_stats.h"
#include "db/version_set.h"
#include "hdfs/env_hdfs.h"
#include "monitoring/histogram.h"
#include "monitoring/statistics.h"
#include "options/cf_options.h"
#include "port/port.h"
#include "port/stack_trace.h"
#include "rocksdb/cache.h"
#include "rocksdb/convenience.h"
#include "rocksdb/db.h"
#include "rocksdb/env.h"
#include "rocksdb/filter_policy.h"
#include "rocksdb/memtablerep.h"
#include "rocksdb/options.h"
#include "rocksdb/perf_context.h"
#include "rocksdb/persistent_cache.h"
#include "rocksdb/rate_limiter.h"
#include "rocksdb/secondary_cache.h"
#include "rocksdb/slice.h"
#include "rocksdb/slice_transform.h"
#include "rocksdb/stats_history.h"
#include "rocksdb/utilities/object_registry.h"
#include "rocksdb/utilities/optimistic_transaction_db.h"
#include "rocksdb/utilities/options_type.h"
#include "rocksdb/utilities/options_util.h"
#ifndef ROCKSDB_LITE
#include "rocksdb/utilities/replayer.h"
#endif  // ROCKSDB_LITE
#include "rocksdb/utilities/sim_cache.h"
#include "rocksdb/utilities/transaction.h"
#include "rocksdb/utilities/transaction_db.h"
#include "rocksdb/write_batch.h"
#include "test_util/testutil.h"
#include "test_util/transaction_test_util.h"
#include "tools/simulated_hybrid_file_system.h"
#include "util/cast_util.h"
#include "util/compression.h"
#include "util/crc32c.h"
#include "util/gflags_compat.h"
#include "util/mutexlock.h"
#include "util/random.h"
#include "util/stderr_logger.h"
#include "util/string_util.h"
#include "util/xxhash.h"
#include "utilities/blob_db/blob_db.h"
#include "utilities/merge_operators.h"
#include "utilities/merge_operators/bytesxor.h"
#include "utilities/merge_operators/sortlist.h"
#include "utilities/persistent_cache/block_cache_tier.h"

#ifdef MEMKIND
#include "memory/memkind_kmem_allocator.h"
#endif

#ifdef OS_WIN
#include <io.h>  // open/close
#endif

#include "sideplugin/rockside/src/topling/side_plugin_repo.h"

using GFLAGS_NAMESPACE::ParseCommandLineFlags;
using GFLAGS_NAMESPACE::RegisterFlagValidator;
using GFLAGS_NAMESPACE::SetUsageMessage;

#ifdef ROCKSDB_LITE
#define IF_ROCKSDB_LITE(Then, Else) Then
#else
#define IF_ROCKSDB_LITE(Then, Else) Else
#endif

DEFINE_string(
    benchmarks,
    "fillseq,"
    "fillseqdeterministic,"
    "fillsync,"
    "fillrandom,"
    "filluniquerandomdeterministic,"
    "overwrite,"
    "readrandom,"
    "newiterator,"
    "newiteratorwhilewriting,"
    "seekrandom,"
    "seekrandomwhilewriting,"
    "seekrandomwhilemerging,"
    "readseq,"
    "readreverse,"
    "compact,"
    "compactall,"
    "flush,"
IF_ROCKSDB_LITE("",
    "compact0,"
    "compact1,"
    "waitforcompaction,"
)
    "multireadrandom,"
    "mixgraph,"
    "readseq,"
    "readtorowcache,"
    "readtocache,"
    "readreverse,"
    "readwhilewriting,"
    "readwhilemerging,"
    "readwhilescanning,"
    "readrandomwriterandom,"
    "updaterandom,"
    "xorupdaterandom,"
    "approximatesizerandom,"
    "randomwithverify,"
    "fill100K,"
    "crc32c,"
    "xxhash,"
    "compress,"
    "uncompress,"
    "acquireload,"
    "fillseekseq,"
    "randomtransaction,"
    "randomreplacekeys,"
    "timeseries,"
    "getmergeoperands",

    "Comma-separated list of operations to run in the specified"
    " order. Available benchmarks:\n"
    "\tfillseq       -- write N values in sequential key"
    " order in async mode\n"
    "\tfillseqdeterministic       -- write N values in the specified"
    " key order and keep the shape of the LSM tree\n"
    "\tfillrandom    -- write N values in random key order in async"
    " mode\n"
    "\tfilluniquerandomdeterministic       -- write N values in a random"
    " key order and keep the shape of the LSM tree\n"
    "\toverwrite     -- overwrite N values in random key order in"
    " async mode\n"
    "\tfillsync      -- write N/1000 values in random key order in "
    "sync mode\n"
    "\tfill100K      -- write N/1000 100K values in random order in"
    " async mode\n"
    "\tdeleteseq     -- delete N keys in sequential order\n"
    "\tdeleterandom  -- delete N keys in random order\n"
    "\treadseq       -- read N times sequentially\n"
    "\treadtocache   -- 1 thread reading database sequentially\n"
    "\treadreverse   -- read N times in reverse order\n"
    "\treadrandom    -- read N times in random order\n"
    "\treadmissing   -- read N missing keys in random order\n"
    "\treadwhilewriting      -- 1 writer, N threads doing random "
    "reads\n"
    "\treadwhilemerging      -- 1 merger, N threads doing random "
    "reads\n"
    "\treadwhilescanning     -- 1 thread doing full table scan, "
    "N threads doing random reads\n"
    "\treadrandomwriterandom -- N threads doing random-read, "
    "random-write\n"
    "\tupdaterandom  -- N threads doing read-modify-write for random "
    "keys\n"
    "\txorupdaterandom  -- N threads doing read-XOR-write for "
    "random keys\n"
    "\tappendrandom  -- N threads doing read-modify-write with "
    "growing values\n"
    "\tmergerandom   -- same as updaterandom/appendrandom using merge"
    " operator. "
    "Must be used with merge_operator\n"
    "\treadrandommergerandom -- perform N random read-or-merge "
    "operations. Must be used with merge_operator\n"
    "\tnewiterator   -- repeated iterator creation\n"
    "\tseekrandom    -- N random seeks, call Next seek_nexts times "
    "per seek\n"
    "\tseekrandomwhilewriting -- seekrandom and 1 thread doing "
    "overwrite\n"
    "\tseekrandomwhilemerging -- seekrandom and 1 thread doing "
    "merge\n"
    "\tcrc32c        -- repeated crc32c of 4K of data\n"
    "\txxhash        -- repeated xxHash of 4K of data\n"
    "\tacquireload   -- load N*1000 times\n"
    "\tfillseekseq   -- write N values in sequential key, then read "
    "them by seeking to each key\n"
    "\trandomtransaction     -- execute N random transactions and "
    "verify correctness\n"
    "\trandomreplacekeys     -- randomly replaces N keys by deleting "
    "the old version and putting the new version\n\n"
    "\ttimeseries            -- 1 writer generates time series data "
    "and multiple readers doing random reads on id\n\n"
    "Meta operations:\n"
    "\tcompact     -- Compact the entire DB; If multiple, randomly choose one\n"
    "\tcompactall  -- Compact the entire DB\n"
IF_ROCKSDB_LITE("",
    "\tcompact0  -- compact L0 into L1\n"
    "\tcompact1  -- compact L1 into L2\n"
    "\twaitforcompaction - pause until compaction is (probably) done\n"
)
    "\tflush - flush the memtable\n"
    "\tstats       -- Print DB stats\n"
    "\tresetstats  -- Reset DB stats\n"
    "\tlevelstats  -- Print the number of files and bytes per level\n"
    "\tmemstats  -- Print memtable stats\n"
    "\tsstables    -- Print sstable info\n"
    "\theapprofile -- Dump a heap profile (if supported by this port)\n"
#ifndef ROCKSDB_LITE
    "\treplay      -- replay the trace file specified with trace_file\n"
#endif  // ROCKSDB_LITE
    "\tgetmergeoperands -- Insert lots of merge records which are a list of "
    "sorted ints for a key and then compare performance of lookup for another "
    "key "
    "by doing a Get followed by binary searching in the large sorted list vs "
    "doing a GetMergeOperands and binary searching in the operands which are"
    "sorted sub-lists. The MergeOperator used is sortlist.h\n");

DEFINE_int64(num, 1000000, "Number of key/values to place in database");

DEFINE_int64(numdistinct, 1000,
             "Number of distinct keys to use. Used in RandomWithVerify to "
             "read/write on fewer keys so that gets are more likely to find the"
             " key and puts are more likely to update the same key");

DEFINE_int64(merge_keys, -1,
             "Number of distinct keys to use for MergeRandom and "
             "ReadRandomMergeRandom. "
             "If negative, there will be FLAGS_num keys.");
DEFINE_int32(num_column_families, 1, "Number of Column Families to use.");

DEFINE_int32(
    num_hot_column_families, 0,
    "Number of Hot Column Families. If more than 0, only write to this "
    "number of column families. After finishing all the writes to them, "
    "create new set of column families and insert to them. Only used "
    "when num_column_families > 1.");

DEFINE_string(column_family_distribution, "",
              "Comma-separated list of percentages, where the ith element "
              "indicates the probability of an op using the ith column family. "
              "The number of elements must be `num_hot_column_families` if "
              "specified; otherwise, it must be `num_column_families`. The "
              "sum of elements must be 100. E.g., if `num_column_families=4`, "
              "and `num_hot_column_families=0`, a valid list could be "
              "\"10,20,30,40\".");

DEFINE_int64(reads, -1, "Number of read operations to do.  "
             "If negative, do FLAGS_num reads.");

DEFINE_int64(deletes, -1, "Number of delete operations to do.  "
             "If negative, do FLAGS_num deletions.");

DEFINE_int32(bloom_locality, 0, "Control bloom filter probes locality");

DEFINE_int64(seed, 0, "Seed base for random number generators. "
             "When 0 it is deterministic.");

DEFINE_int32(threads, 1, "Number of concurrent threads to run.");

DEFINE_int32(duration, 0, "Time in seconds for the random-ops tests to run."
             " When 0 then num & reads determine the test duration");

DEFINE_string(value_size_distribution_type, "fixed",
              "Value size distribution type: fixed, uniform, normal");

DEFINE_int32(value_size, 100, "Size of each value in fixed distribution");
static unsigned int value_size = 100;

DEFINE_int32(value_size_min, 100, "Min size of random value");

DEFINE_int32(value_size_max, 102400, "Max size of random value");

DEFINE_int32(seek_nexts, 0,
             "How many times to call Next() after Seek() in "
             "fillseekseq, seekrandom, seekrandomwhilewriting and "
             "seekrandomwhilemerging");

DEFINE_bool(reverse_iterator, false,
            "When true use Prev rather than Next for iterators that do "
            "Seek and then Next");

DEFINE_int64(max_scan_distance, 0,
             "Used to define iterate_upper_bound (or iterate_lower_bound "
             "if FLAGS_reverse_iterator is set to true) when value is nonzero");

DEFINE_bool(use_uint64_comparator, false, "use Uint64 user comparator");

DEFINE_int64(batch_size, 1, "Batch size");

static bool ValidateKeySize(const char* /*flagname*/, int32_t /*value*/) {
  return true;
}

static bool ValidateUint32Range(const char* flagname, uint64_t value) {
  if (value > std::numeric_limits<uint32_t>::max()) {
    fprintf(stderr, "Invalid value for --%s: %lu, overflow\n", flagname,
            (unsigned long)value);
    return false;
  }
  return true;
}

DEFINE_int32(key_size, 16, "size of each key");

DEFINE_int32(user_timestamp_size, 0,
             "number of bytes in a user-defined timestamp");

DEFINE_int32(num_multi_db, 0,
             "Number of DBs used in the benchmark. 0 means single DB.");

DEFINE_double(compression_ratio, 0.5, "Arrange to generate values that shrink"
              " to this fraction of their original size after compression");

DEFINE_double(
    overwrite_probability, 0.0,
    "Used in 'filluniquerandom' benchmark: for each write operation, "
    "we give a probability to perform an overwrite instead. The key used for "
    "the overwrite is randomly chosen from the last 'overwrite_window_size' "
    "keys "
    "previously inserted into the DB. "
    "Valid overwrite_probability values: [0.0, 1.0].");

DEFINE_uint32(overwrite_window_size, 1,
              "Used in 'filluniquerandom' benchmark. For each write "
              "operation, when "
              "the overwrite_probability flag is set by the user, the key used "
              "to perform "
              "an overwrite is randomly chosen from the last "
              "'overwrite_window_size' keys "
              "previously inserted into the DB. "
              "Warning: large values can affect throughput. "
              "Valid overwrite_window_size values: [1, kMaxUint32].");

DEFINE_uint64(
    disposable_entries_delete_delay, 0,
    "Minimum delay in microseconds for the series of Deletes "
    "to be issued. When 0 the insertion of the last disposable entry is "
    "immediately followed by the issuance of the Deletes. "
    "(only compatible with fillanddeleteuniquerandom benchmark).");

DEFINE_uint64(disposable_entries_batch_size, 0,
              "Number of consecutively inserted disposable KV entries "
              "that will be deleted after 'delete_delay' microseconds. "
              "A series of Deletes is always issued once all the "
              "disposable KV entries it targets have been inserted "
              "into the DB. When 0 no deletes are issued and a "
              "regular 'filluniquerandom' benchmark occurs. "
              "(only compatible with fillanddeleteuniquerandom benchmark)");

DEFINE_int32(disposable_entries_value_size, 64,
             "Size of the values (in bytes) of the entries targeted by "
             "selective deletes. "
             "(only compatible with fillanddeleteuniquerandom benchmark)");

DEFINE_uint64(
    persistent_entries_batch_size, 0,
    "Number of KV entries being inserted right before the deletes "
    "targeting the disposable KV entries are issued. These "
    "persistent keys are not targeted by the deletes, and will always "
    "remain valid in the DB. (only compatible with "
    "--benchmarks='fillanddeleteuniquerandom' "
    "and used when--disposable_entries_batch_size is > 0).");

DEFINE_int32(persistent_entries_value_size, 64,
             "Size of the values (in bytes) of the entries not targeted by "
             "deletes. (only compatible with "
             "--benchmarks='fillanddeleteuniquerandom' "
             "and used when--disposable_entries_batch_size is > 0).");

DEFINE_double(read_random_exp_range, 0.0,
              "Read random's key will be generated using distribution of "
              "num * exp(-r) where r is uniform number from 0 to this value. "
              "The larger the number is, the more skewed the reads are. "
              "Only used in readrandom and multireadrandom benchmarks.");

DEFINE_bool(histogram, false, "Print histogram of operation timings");

DEFINE_bool(enable_numa, false,
            "Make operations aware of NUMA architecture and bind memory "
            "and cpus corresponding to nodes together. In NUMA, memory "
            "in same node as CPUs are closer when compared to memory in "
            "other nodes. Reads can be faster when the process is bound to "
            "CPU and memory of same node. Use \"$numactl --hardware\" command "
            "to see NUMA memory architecture.");

DEFINE_int64(db_write_buffer_size,
             ROCKSDB_NAMESPACE::Options().db_write_buffer_size,
             "Number of bytes to buffer in all memtables before compacting");

DEFINE_bool(cost_write_buffer_to_cache, false,
            "The usage of memtable is costed to the block cache");

DEFINE_int64(arena_block_size, ROCKSDB_NAMESPACE::Options().arena_block_size,
             "The size, in bytes, of one block in arena memory allocation.");

DEFINE_int64(write_buffer_size, ROCKSDB_NAMESPACE::Options().write_buffer_size,
             "Number of bytes to buffer in memtable before compacting");

DEFINE_int32(max_write_buffer_number,
             ROCKSDB_NAMESPACE::Options().max_write_buffer_number,
             "The number of in-memory memtables. Each memtable is of size"
             " write_buffer_size bytes.");

DEFINE_int32(min_write_buffer_number_to_merge,
             ROCKSDB_NAMESPACE::Options().min_write_buffer_number_to_merge,
             "The minimum number of write buffers that will be merged together"
             "before writing to storage. This is cheap because it is an"
             "in-memory merge. If this feature is not enabled, then all these"
             "write buffers are flushed to L0 as separate files and this "
             "increases read amplification because a get request has to check"
             " in all of these files. Also, an in-memory merge may result in"
             " writing less data to storage if there are duplicate records "
             " in each of these individual write buffers.");

DEFINE_int32(max_write_buffer_number_to_maintain,
             ROCKSDB_NAMESPACE::Options().max_write_buffer_number_to_maintain,
             "The total maximum number of write buffers to maintain in memory "
             "including copies of buffers that have already been flushed. "
             "Unlike max_write_buffer_number, this parameter does not affect "
             "flushing. This controls the minimum amount of write history "
             "that will be available in memory for conflict checking when "
             "Transactions are used. If this value is too low, some "
             "transactions may fail at commit time due to not being able to "
             "determine whether there were any write conflicts. Setting this "
             "value to 0 will cause write buffers to be freed immediately "
             "after they are flushed.  If this value is set to -1, "
             "'max_write_buffer_number' will be used.");

DEFINE_int64(max_write_buffer_size_to_maintain,
             ROCKSDB_NAMESPACE::Options().max_write_buffer_size_to_maintain,
             "The total maximum size of write buffers to maintain in memory "
             "including copies of buffers that have already been flushed. "
             "Unlike max_write_buffer_number, this parameter does not affect "
             "flushing. This controls the minimum amount of write history "
             "that will be available in memory for conflict checking when "
             "Transactions are used. If this value is too low, some "
             "transactions may fail at commit time due to not being able to "
             "determine whether there were any write conflicts. Setting this "
             "value to 0 will cause write buffers to be freed immediately "
             "after they are flushed.  If this value is set to -1, "
             "'max_write_buffer_number' will be used.");

DEFINE_int32(max_background_jobs,
             ROCKSDB_NAMESPACE::Options().max_background_jobs,
             "The maximum number of concurrent background jobs that can occur "
             "in parallel.");

DEFINE_int32(num_bottom_pri_threads, 0,
             "The number of threads in the bottom-priority thread pool (used "
             "by universal compaction only).");

DEFINE_int32(num_high_pri_threads, 0,
             "The maximum number of concurrent background compactions"
             " that can occur in parallel.");

DEFINE_int32(num_low_pri_threads, 0,
             "The maximum number of concurrent background compactions"
             " that can occur in parallel.");

DEFINE_int32(max_background_compactions,
             ROCKSDB_NAMESPACE::Options().max_background_compactions,
             "The maximum number of concurrent background compactions"
             " that can occur in parallel.");

DEFINE_int32(base_background_compactions, -1, "DEPRECATED");

DEFINE_uint64(subcompactions, 1,
              "Maximum number of subcompactions to divide L0-L1 compactions "
              "into.");
static const bool FLAGS_subcompactions_dummy
    __attribute__((__unused__)) = RegisterFlagValidator(&FLAGS_subcompactions,
                                                    &ValidateUint32Range);

DEFINE_int32(max_background_flushes,
             ROCKSDB_NAMESPACE::Options().max_background_flushes,
             "The maximum number of concurrent background flushes"
             " that can occur in parallel.");

static ROCKSDB_NAMESPACE::CompactionStyle FLAGS_compaction_style_e;
DEFINE_int32(compaction_style,
             (int32_t)ROCKSDB_NAMESPACE::Options().compaction_style,
             "style of compaction: level-based, universal and fifo");

static ROCKSDB_NAMESPACE::CompactionPri FLAGS_compaction_pri_e;
DEFINE_int32(compaction_pri,
             (int32_t)ROCKSDB_NAMESPACE::Options().compaction_pri,
             "priority of files to compaction: by size or by data age");

DEFINE_int32(universal_size_ratio, 0,
             "Percentage flexibility while comparing file size"
             " (for universal compaction only).");

DEFINE_int32(universal_min_merge_width, 0, "The minimum number of files in a"
             " single compaction run (for universal compaction only).");

DEFINE_int32(universal_max_merge_width, 0, "The max number of files to compact"
             " in universal style compaction");

DEFINE_int32(universal_max_size_amplification_percent, 0,
             "The max size amplification for universal style compaction");

DEFINE_int32(universal_compression_size_percent, -1,
             "The percentage of the database to compress for universal "
             "compaction. -1 means compress everything.");

DEFINE_bool(universal_allow_trivial_move, false,
            "Allow trivial move in universal compaction.");

DEFINE_int64(cache_size, 8 << 20,  // 8MB
             "Number of bytes to use as a cache of uncompressed data");

DEFINE_int32(cache_numshardbits, 6,
             "Number of shards for the block cache"
             " is 2 ** cache_numshardbits. Negative means use default settings."
             " This is applied only if FLAGS_cache_size is non-negative.");

DEFINE_double(cache_high_pri_pool_ratio, 0.0,
              "Ratio of block cache reserve for high pri blocks. "
              "If > 0.0, we also enable "
              "cache_index_and_filter_blocks_with_high_priority.");

DEFINE_bool(use_clock_cache, false,
            "Replace default LRU block cache with clock cache.");

DEFINE_int64(simcache_size, -1,
             "Number of bytes to use as a simcache of "
             "uncompressed data. Nagative value disables simcache.");

DEFINE_bool(cache_index_and_filter_blocks, false,
            "Cache index/filter blocks in block cache.");

DEFINE_bool(use_cache_memkind_kmem_allocator, false,
            "Use memkind kmem allocator for block cache.");

DEFINE_bool(partition_index_and_filters, false,
            "Partition index and filter blocks.");

DEFINE_bool(partition_index, false, "Partition index blocks");

DEFINE_bool(index_with_first_key, false, "Include first key in the index");

DEFINE_bool(
    optimize_filters_for_memory,
    ROCKSDB_NAMESPACE::BlockBasedTableOptions().optimize_filters_for_memory,
    "Minimize memory footprint of filters");

DEFINE_int64(
    index_shortening_mode, 2,
    "mode to shorten index: 0 for no shortening; 1 for only shortening "
    "separaters; 2 for shortening shortening and successor");

DEFINE_int64(metadata_block_size,
             ROCKSDB_NAMESPACE::BlockBasedTableOptions().metadata_block_size,
             "Max partition size when partitioning index/filters");

// The default reduces the overhead of reading time with flash. With HDD, which
// offers much less throughput, however, this number better to be set to 1.
DEFINE_int32(ops_between_duration_checks, 1000,
             "Check duration limit every x ops");

DEFINE_bool(pin_l0_filter_and_index_blocks_in_cache, false,
            "Pin index/filter blocks of L0 files in block cache.");

DEFINE_bool(
    pin_top_level_index_and_filter, false,
    "Pin top-level index of partitioned index/filter blocks in block cache.");

DEFINE_int32(block_size,
             static_cast<int32_t>(
                 ROCKSDB_NAMESPACE::BlockBasedTableOptions().block_size),
             "Number of bytes in a block.");

DEFINE_int32(format_version,
             static_cast<int32_t>(
                 ROCKSDB_NAMESPACE::BlockBasedTableOptions().format_version),
             "Format version of SST files.");

DEFINE_int32(block_restart_interval,
             ROCKSDB_NAMESPACE::BlockBasedTableOptions().block_restart_interval,
             "Number of keys between restart points "
             "for delta encoding of keys in data block.");

DEFINE_int32(
    index_block_restart_interval,
    ROCKSDB_NAMESPACE::BlockBasedTableOptions().index_block_restart_interval,
    "Number of keys between restart points "
    "for delta encoding of keys in index block.");

DEFINE_int32(read_amp_bytes_per_bit,
             ROCKSDB_NAMESPACE::BlockBasedTableOptions().read_amp_bytes_per_bit,
             "Number of bytes per bit to be used in block read-amp bitmap");

DEFINE_bool(
    enable_index_compression,
    ROCKSDB_NAMESPACE::BlockBasedTableOptions().enable_index_compression,
    "Compress the index block");

DEFINE_bool(block_align,
            ROCKSDB_NAMESPACE::BlockBasedTableOptions().block_align,
            "Align data blocks on page size");

DEFINE_int64(prepopulate_block_cache, 0,
             "Pre-populate hot/warm blocks in block cache. 0 to disable and 1 "
             "to insert during flush");

DEFINE_bool(use_data_block_hash_index, false,
            "if use kDataBlockBinaryAndHash "
            "instead of kDataBlockBinarySearch. "
            "This is valid if only we use BlockTable");

DEFINE_double(data_block_hash_table_util_ratio, 0.75,
              "util ratio for data block hash index table. "
              "This is only valid if use_data_block_hash_index is "
              "set to true");

DEFINE_int64(compressed_cache_size, -1,
             "Number of bytes to use as a cache of compressed data.");

DEFINE_int64(row_cache_size, 0,
             "Number of bytes to use as a cache of individual rows"
             " (0 = disabled).");

DEFINE_int32(open_files, ROCKSDB_NAMESPACE::Options().max_open_files,
             "Maximum number of files to keep open at the same time"
             " (use default if == 0)");

DEFINE_int32(file_opening_threads,
             ROCKSDB_NAMESPACE::Options().max_file_opening_threads,
             "If open_files is set to -1, this option set the number of "
             "threads that will be used to open files during DB::Open()");

DEFINE_bool(new_table_reader_for_compaction_inputs, true,
             "If true, uses a separate file handle for compaction inputs");

DEFINE_int32(compaction_readahead_size, 0, "Compaction readahead size");

DEFINE_int32(log_readahead_size, 0, "WAL and manifest readahead size");

DEFINE_int32(random_access_max_buffer_size, 1024 * 1024,
             "Maximum windows randomaccess buffer size");

DEFINE_int32(writable_file_max_buffer_size, 1024 * 1024,
             "Maximum write buffer for Writable File");

DEFINE_int32(bloom_bits, -1,
             "Bloom filter bits per key. Negative means use default."
             "Zero disables.");

DEFINE_bool(use_ribbon_filter, false, "Use Ribbon instead of Bloom filter");

DEFINE_double(memtable_bloom_size_ratio, 0,
              "Ratio of memtable size used for bloom filter. 0 means no bloom "
              "filter.");
DEFINE_bool(memtable_whole_key_filtering, false,
            "Try to use whole key bloom filter in memtables.");
DEFINE_bool(memtable_use_huge_page, false,
            "Try to use huge page in memtables.");

DEFINE_bool(use_existing_db, false, "If true, do not destroy the existing"
            " database.  If you set this flag and also specify a benchmark that"
            " wants a fresh database, that benchmark will fail.");

DEFINE_bool(use_existing_keys, false,
            "If true, uses existing keys in the DB, "
            "rather than generating new ones. This involves some startup "
            "latency to load all keys into memory. It is supported for the "
            "same read/overwrite benchmarks as `-use_existing_db=true`, which "
            "must also be set for this flag to be enabled. When this flag is "
            "set, the value for `-num` will be ignored.");

DEFINE_bool(show_table_properties, false,
            "If true, then per-level table"
            " properties will be printed on every stats-interval when"
            " stats_interval is set and stats_per_interval is on.");

DEFINE_string(db, "", "Use the db with the following name.");

// Read cache flags

DEFINE_string(read_cache_path, "",
              "If not empty string, a read cache will be used in this path");

DEFINE_int64(read_cache_size, 4LL * 1024 * 1024 * 1024,
             "Maximum size of the read cache");

DEFINE_bool(read_cache_direct_write, true,
            "Whether to use Direct IO for writing to the read cache");

DEFINE_bool(read_cache_direct_read, true,
            "Whether to use Direct IO for reading from read cache");

DEFINE_bool(use_keep_filter, false, "Whether to use a noop compaction filter");

static bool ValidateCacheNumshardbits(const char* flagname, int32_t value) {
  if (value >= 20) {
    fprintf(stderr, "Invalid value for --%s: %d, must be < 20\n",
            flagname, value);
    return false;
  }
  return true;
}

DEFINE_bool(verify_checksum, true,
            "Verify checksum for every block read"
            " from storage");

DEFINE_bool(statistics, false, "Database statistics");
DEFINE_int32(stats_level, ROCKSDB_NAMESPACE::StatsLevel::kExceptDetailedTimers,
             "stats level for statistics");
DEFINE_string(statistics_string, "", "Serialized statistics string");
static class std::shared_ptr<ROCKSDB_NAMESPACE::Statistics> dbstats;

DEFINE_int64(writes, -1, "Number of write operations to do. If negative, do"
             " --num reads.");

DEFINE_bool(finish_after_writes, false, "Write thread terminates after all writes are finished");

DEFINE_bool(sync, false, "Sync all writes to disk");

DEFINE_bool(use_fsync, false, "If true, issue fsync instead of fdatasync");

DEFINE_bool(disable_wal, false, "If true, do not write WAL for write.");

DEFINE_string(wal_dir, "", "If not empty, use the given dir for WAL");

DEFINE_string(truth_db, "/dev/shm/truth_db/dbbench",
              "Truth key/values used when using verify");

DEFINE_int32(num_levels, 7, "The total number of levels");

DEFINE_int64(target_file_size_base,
             ROCKSDB_NAMESPACE::Options().target_file_size_base,
             "Target file size at level-1");

DEFINE_int32(target_file_size_multiplier,
             ROCKSDB_NAMESPACE::Options().target_file_size_multiplier,
             "A multiplier to compute target level-N file size (N >= 2)");

DEFINE_uint64(max_bytes_for_level_base,
              ROCKSDB_NAMESPACE::Options().max_bytes_for_level_base,
              "Max bytes for level-1");

DEFINE_bool(level_compaction_dynamic_level_bytes, false,
            "Whether level size base is dynamic");

DEFINE_double(max_bytes_for_level_multiplier, 10,
              "A multiplier to compute max bytes for level-N (N >= 2)");

static std::vector<int> FLAGS_max_bytes_for_level_multiplier_additional_v;
DEFINE_string(max_bytes_for_level_multiplier_additional, "",
              "A vector that specifies additional fanout per level");

DEFINE_int32(level0_stop_writes_trigger,
             ROCKSDB_NAMESPACE::Options().level0_stop_writes_trigger,
             "Number of files in level-0"
             " that will trigger put stop.");

DEFINE_int32(level0_slowdown_writes_trigger,
             ROCKSDB_NAMESPACE::Options().level0_slowdown_writes_trigger,
             "Number of files in level-0"
             " that will slow down writes.");

DEFINE_int32(level0_file_num_compaction_trigger,
             ROCKSDB_NAMESPACE::Options().level0_file_num_compaction_trigger,
             "Number of files in level-0"
             " when compactions start");

DEFINE_uint64(periodic_compaction_seconds,
              ROCKSDB_NAMESPACE::Options().periodic_compaction_seconds,
              "Files older than this will be picked up for compaction and"
              " rewritten to the same level");

static bool ValidateInt32Percent(const char* flagname, int32_t value) {
  if (value <= 0 || value>=100) {
    fprintf(stderr, "Invalid value for --%s: %d, 0< pct <100 \n",
            flagname, value);
    return false;
  }
  return true;
}
DEFINE_int32(readwritepercent, 90, "Ratio of reads to reads/writes (expressed"
             " as percentage) for the ReadRandomWriteRandom workload. The "
             "default value 90 means 90% operations out of all reads and writes"
             " operations are reads. In other words, 9 gets for every 1 put.");

DEFINE_int32(mergereadpercent, 70, "Ratio of merges to merges&reads (expressed"
             " as percentage) for the ReadRandomMergeRandom workload. The"
             " default value 70 means 70% out of all read and merge operations"
             " are merges. In other words, 7 merges for every 3 gets.");

DEFINE_int32(deletepercent, 2, "Percentage of deletes out of reads/writes/"
             "deletes (used in RandomWithVerify only). RandomWithVerify "
             "calculates writepercent as (100 - FLAGS_readwritepercent - "
             "deletepercent), so deletepercent must be smaller than (100 - "
             "FLAGS_readwritepercent)");

DEFINE_bool(optimize_filters_for_hits, false,
            "Optimizes bloom filters for workloads for most lookups return "
            "a value. For now this doesn't create bloom filters for the max "
            "level of the LSM to reduce metadata that should fit in RAM. ");

DEFINE_uint64(delete_obsolete_files_period_micros, 0,
              "Ignored. Left here for backward compatibility");

DEFINE_int64(writes_before_delete_range, 0,
             "Number of writes before DeleteRange is called regularly.");

DEFINE_int64(writes_per_range_tombstone, 0,
             "Number of writes between range tombstones");

DEFINE_int64(range_tombstone_width, 100, "Number of keys in tombstone's range");

DEFINE_int64(max_num_range_tombstones, 0,
             "Maximum number of range tombstones "
             "to insert.");

DEFINE_bool(expand_range_tombstones, false,
            "Expand range tombstone into sequential regular tombstones.");

#ifndef ROCKSDB_LITE
// Transactions Options
DEFINE_bool(optimistic_transaction_db, false,
            "Open a OptimisticTransactionDB instance. "
            "Required for randomtransaction benchmark.");

DEFINE_bool(transaction_db, false,
            "Open a TransactionDB instance. "
            "Required for randomtransaction benchmark.");

DEFINE_uint64(transaction_sets, 2,
              "Number of keys each transaction will "
              "modify (use in RandomTransaction only).  Max: 9999");

DEFINE_bool(transaction_set_snapshot, false,
            "Setting to true will have each transaction call SetSnapshot()"
            " upon creation.");

DEFINE_int32(transaction_sleep, 0,
             "Max microseconds to sleep in between "
             "reading and writing a value (used in RandomTransaction only). ");

DEFINE_uint64(transaction_lock_timeout, 100,
              "If using a transaction_db, specifies the lock wait timeout in"
              " milliseconds before failing a transaction waiting on a lock");
DEFINE_string(
    options_file, "",
    "The path to a RocksDB options file.  If specified, then db_bench will "
    "run with the RocksDB options in the default column family of the "
    "specified options file. "
    "Note that with this setting, db_bench will ONLY accept the following "
    "RocksDB options related command-line arguments, all other arguments "
    "that are related to RocksDB options will be ignored:\n"
    "\t--use_existing_db\n"
    "\t--use_existing_keys\n"
    "\t--statistics\n"
    "\t--row_cache_size\n"
    "\t--row_cache_numshardbits\n"
    "\t--enable_io_prio\n"
    "\t--dump_malloc_stats\n"
    "\t--num_multi_db\n");

// FIFO Compaction Options
DEFINE_uint64(fifo_compaction_max_table_files_size_mb, 0,
              "The limit of total table file sizes to trigger FIFO compaction");

DEFINE_bool(fifo_compaction_allow_compaction, true,
            "Allow compaction in FIFO compaction.");

DEFINE_uint64(fifo_compaction_ttl, 0, "TTL for the SST Files in seconds.");

DEFINE_uint64(fifo_age_for_warm, 0, "age_for_warm for FIFO compaction.");

// Stacked BlobDB Options
DEFINE_bool(use_blob_db, false, "[Stacked BlobDB] Open a BlobDB instance.");

DEFINE_bool(
    blob_db_enable_gc,
    ROCKSDB_NAMESPACE::blob_db::BlobDBOptions().enable_garbage_collection,
    "[Stacked BlobDB] Enable BlobDB garbage collection.");

DEFINE_double(
    blob_db_gc_cutoff,
    ROCKSDB_NAMESPACE::blob_db::BlobDBOptions().garbage_collection_cutoff,
    "[Stacked BlobDB] Cutoff ratio for BlobDB garbage collection.");

DEFINE_bool(blob_db_is_fifo,
            ROCKSDB_NAMESPACE::blob_db::BlobDBOptions().is_fifo,
            "[Stacked BlobDB] Enable FIFO eviction strategy in BlobDB.");

DEFINE_uint64(blob_db_max_db_size,
              ROCKSDB_NAMESPACE::blob_db::BlobDBOptions().max_db_size,
              "[Stacked BlobDB] Max size limit of the directory where blob "
              "files are stored.");

DEFINE_uint64(blob_db_max_ttl_range, 0,
              "[Stacked BlobDB] TTL range to generate BlobDB data (in "
              "seconds). 0 means no TTL.");

DEFINE_uint64(
    blob_db_ttl_range_secs,
    ROCKSDB_NAMESPACE::blob_db::BlobDBOptions().ttl_range_secs,
    "[Stacked BlobDB] TTL bucket size to use when creating blob files.");

DEFINE_uint64(
    blob_db_min_blob_size,
    ROCKSDB_NAMESPACE::blob_db::BlobDBOptions().min_blob_size,
    "[Stacked BlobDB] Smallest blob to store in a file. Blobs "
    "smaller than this will be inlined with the key in the LSM tree.");

DEFINE_uint64(blob_db_bytes_per_sync,
              ROCKSDB_NAMESPACE::blob_db::BlobDBOptions().bytes_per_sync,
              "[Stacked BlobDB] Bytes to sync blob file at.");

DEFINE_uint64(blob_db_file_size,
              ROCKSDB_NAMESPACE::blob_db::BlobDBOptions().blob_file_size,
              "[Stacked BlobDB] Target size of each blob file.");

DEFINE_string(
    blob_db_compression_type, "snappy",
    "[Stacked BlobDB] Algorithm to use to compress blobs in blob files.");
static enum ROCKSDB_NAMESPACE::CompressionType
    FLAGS_blob_db_compression_type_e = ROCKSDB_NAMESPACE::kSnappyCompression;

#endif  // ROCKSDB_LITE

// Integrated BlobDB options
DEFINE_bool(
    enable_blob_files,
    ROCKSDB_NAMESPACE::AdvancedColumnFamilyOptions().enable_blob_files,
    "[Integrated BlobDB] Enable writing large values to separate blob files.");

DEFINE_uint64(min_blob_size,
              ROCKSDB_NAMESPACE::AdvancedColumnFamilyOptions().min_blob_size,
              "[Integrated BlobDB] The size of the smallest value to be stored "
              "separately in a blob file.");

DEFINE_uint64(blob_file_size,
              ROCKSDB_NAMESPACE::AdvancedColumnFamilyOptions().blob_file_size,
              "[Integrated BlobDB] The size limit for blob files.");

DEFINE_string(blob_compression_type, "none",
              "[Integrated BlobDB] The compression algorithm to use for large "
              "values stored in blob files.");

DEFINE_bool(enable_blob_garbage_collection,
            ROCKSDB_NAMESPACE::AdvancedColumnFamilyOptions()
                .enable_blob_garbage_collection,
            "[Integrated BlobDB] Enable blob garbage collection.");

DEFINE_double(blob_garbage_collection_age_cutoff,
              ROCKSDB_NAMESPACE::AdvancedColumnFamilyOptions()
                  .blob_garbage_collection_age_cutoff,
              "[Integrated BlobDB] The cutoff in terms of blob file age for "
              "garbage collection.");

#ifndef ROCKSDB_LITE

// Secondary DB instance Options
DEFINE_bool(use_secondary_db, false,
            "Open a RocksDB secondary instance. A primary instance can be "
            "running in another db_bench process.");

DEFINE_string(secondary_path, "",
              "Path to a directory used by the secondary instance to store "
              "private files, e.g. info log.");

DEFINE_int32(secondary_update_interval, 5,
             "Secondary instance attempts to catch up with the primary every "
             "secondary_update_interval seconds.");

#endif  // ROCKSDB_LITE

DEFINE_bool(report_bg_io_stats, false,
            "Measure times spents on I/Os while in compactions. ");

DEFINE_bool(use_stderr_info_logger, false,
            "Write info logs to stderr instead of to LOG file. ");

#ifndef ROCKSDB_LITE

DEFINE_string(trace_file, "", "Trace workload to a file. ");

DEFINE_double(trace_replay_fast_forward, 1.0,
              "Fast forward trace replay, must > 0.0.");
DEFINE_int32(block_cache_trace_sampling_frequency, 1,
             "Block cache trace sampling frequency, termed s. It uses spatial "
             "downsampling and samples accesses to one out of s blocks.");
DEFINE_int64(
    block_cache_trace_max_trace_file_size_in_bytes,
    uint64_t{64} * 1024 * 1024 * 1024,
    "The maximum block cache trace file size in bytes. Block cache accesses "
    "will not be logged if the trace file size exceeds this threshold. Default "
    "is 64 GB.");
DEFINE_string(block_cache_trace_file, "", "Block cache trace file path.");
DEFINE_int32(trace_replay_threads, 1,
             "The number of threads to replay, must >=1.");

<<<<<<< HEAD
#endif  // ROCKSDB_LITE
=======
DEFINE_string(json, "", "json config file.");
>>>>>>> 078a2606

static enum ROCKSDB_NAMESPACE::CompressionType StringToCompressionType(
    const char* ctype) {
  assert(ctype);

  if (!strcasecmp(ctype, "none"))
    return ROCKSDB_NAMESPACE::kNoCompression;
  else if (!strcasecmp(ctype, "snappy"))
    return ROCKSDB_NAMESPACE::kSnappyCompression;
  else if (!strcasecmp(ctype, "zlib"))
    return ROCKSDB_NAMESPACE::kZlibCompression;
  else if (!strcasecmp(ctype, "bzip2"))
    return ROCKSDB_NAMESPACE::kBZip2Compression;
  else if (!strcasecmp(ctype, "lz4"))
    return ROCKSDB_NAMESPACE::kLZ4Compression;
  else if (!strcasecmp(ctype, "lz4hc"))
    return ROCKSDB_NAMESPACE::kLZ4HCCompression;
  else if (!strcasecmp(ctype, "xpress"))
    return ROCKSDB_NAMESPACE::kXpressCompression;
  else if (!strcasecmp(ctype, "zstd"))
    return ROCKSDB_NAMESPACE::kZSTD;

  fprintf(stdout, "Cannot parse compression type '%s'\n", ctype);
  return ROCKSDB_NAMESPACE::kSnappyCompression;  // default value
}

static std::string ColumnFamilyName(size_t i) {
  if (i == 0) {
    return ROCKSDB_NAMESPACE::kDefaultColumnFamilyName;
  } else {
    char name[100];
    snprintf(name, sizeof(name), "column_family_name_%06zu", i);
    return std::string(name);
  }
}

DEFINE_string(compression_type, "snappy",
              "Algorithm to use to compress the database");
static enum ROCKSDB_NAMESPACE::CompressionType FLAGS_compression_type_e =
    ROCKSDB_NAMESPACE::kSnappyCompression;

DEFINE_int64(sample_for_compression, 0, "Sample every N block for compression");

DEFINE_int32(compression_level, ROCKSDB_NAMESPACE::CompressionOptions().level,
             "Compression level. The meaning of this value is library-"
             "dependent. If unset, we try to use the default for the library "
             "specified in `--compression_type`");

DEFINE_int32(compression_max_dict_bytes,
             ROCKSDB_NAMESPACE::CompressionOptions().max_dict_bytes,
             "Maximum size of dictionary used to prime the compression "
             "library.");

DEFINE_int32(compression_zstd_max_train_bytes,
             ROCKSDB_NAMESPACE::CompressionOptions().zstd_max_train_bytes,
             "Maximum size of training data passed to zstd's dictionary "
             "trainer.");

DEFINE_int32(min_level_to_compress, -1, "If non-negative, compression starts"
             " from this level. Levels with number < min_level_to_compress are"
             " not compressed. Otherwise, apply compression_type to "
             "all levels.");

DEFINE_int32(compression_parallel_threads, 1,
             "Number of threads for parallel compression.");

DEFINE_uint64(compression_max_dict_buffer_bytes,
              ROCKSDB_NAMESPACE::CompressionOptions().max_dict_buffer_bytes,
              "Maximum bytes to buffer to collect samples for dictionary.");

static bool ValidateTableCacheNumshardbits(const char* flagname,
                                           int32_t value) {
  if (0 >= value || value >= 20) {
    fprintf(stderr, "Invalid value for --%s: %d, must be  0 < val < 20\n",
            flagname, value);
    return false;
  }
  return true;
}
DEFINE_int32(table_cache_numshardbits, 4, "");

#ifndef ROCKSDB_LITE
DEFINE_string(env_uri, "",
              "URI for registry Env lookup. Mutually exclusive"
              " with --hdfs and --fs_uri");
DEFINE_string(fs_uri, "",
              "URI for registry Filesystem lookup. Mutually exclusive"
              " with --hdfs and --env_uri."
              " Creates a default environment with the specified filesystem.");
#endif  // ROCKSDB_LITE
DEFINE_string(hdfs, "",
              "Name of hdfs environment. Mutually exclusive with"
              " --env_uri and --fs_uri");
DEFINE_string(simulate_hybrid_fs_file, "",
              "File for Store Metadata for Simulate hybrid FS. Empty means "
              "disable the feature. Now, if it is set, "
              "bottommost_temperature is set to kWarm.");

static std::shared_ptr<ROCKSDB_NAMESPACE::Env> env_guard;

static ROCKSDB_NAMESPACE::Env* FLAGS_env = ROCKSDB_NAMESPACE::Env::Default();

DEFINE_int64(stats_interval, 0, "Stats are reported every N operations when "
             "this is greater than zero. When 0 the interval grows over time.");

DEFINE_int64(stats_interval_seconds, 0, "Report stats every N seconds. This "
             "overrides stats_interval when both are > 0.");

DEFINE_int32(stats_per_interval, 0, "Reports additional stats per interval when"
             " this is greater than 0.");

DEFINE_int64(report_interval_seconds, 0,
             "If greater than zero, it will write simple stats in CSV format "
             "to --report_file every N seconds");

DEFINE_string(report_file, "report.csv",
              "Filename where some simple stats are reported to (if "
              "--report_interval_seconds is bigger than 0)");

DEFINE_int32(thread_status_per_interval, 0,
             "Takes and report a snapshot of the current status of each thread"
             " when this is greater than 0.");

DEFINE_int32(perf_level, ROCKSDB_NAMESPACE::PerfLevel::kDisable,
             "Level of perf collection");

static bool ValidateRateLimit(const char* flagname, double value) {
  const double EPSILON = 1e-10;
  if ( value < -EPSILON ) {
    fprintf(stderr, "Invalid value for --%s: %12.6f, must be >= 0.0\n",
            flagname, value);
    return false;
  }
  return true;
}
DEFINE_double(soft_rate_limit, 0.0, "DEPRECATED");

DEFINE_double(hard_rate_limit, 0.0, "DEPRECATED");

DEFINE_uint64(soft_pending_compaction_bytes_limit, 64ull * 1024 * 1024 * 1024,
              "Slowdown writes if pending compaction bytes exceed this number");

DEFINE_uint64(hard_pending_compaction_bytes_limit, 128ull * 1024 * 1024 * 1024,
              "Stop writes if pending compaction bytes exceed this number");

DEFINE_uint64(delayed_write_rate, 8388608u,
              "Limited bytes allowed to DB when soft_rate_limit or "
              "level0_slowdown_writes_trigger triggers");

DEFINE_bool(enable_pipelined_write, true,
            "Allow WAL and memtable writes to be pipelined");

DEFINE_bool(
    unordered_write, false,
    "Enable the unordered write feature, which provides higher throughput but "
    "relaxes the guarantees around atomic reads and immutable snapshots");

DEFINE_bool(allow_concurrent_memtable_write, true,
            "Allow multi-writers to update mem tables in parallel.");

DEFINE_double(experimental_mempurge_threshold, 0.0,
              "Maximum useful payload ratio estimate that triggers a mempurge "
              "(memtable garbage collection).");

DEFINE_bool(inplace_update_support,
            ROCKSDB_NAMESPACE::Options().inplace_update_support,
            "Support in-place memtable update for smaller or same-size values");

DEFINE_uint64(inplace_update_num_locks,
              ROCKSDB_NAMESPACE::Options().inplace_update_num_locks,
              "Number of RW locks to protect in-place memtable updates");

DEFINE_bool(enable_write_thread_adaptive_yield, true,
            "Use a yielding spin loop for brief writer thread waits.");

DEFINE_uint64(
    write_thread_max_yield_usec, 100,
    "Maximum microseconds for enable_write_thread_adaptive_yield operation.");

DEFINE_uint64(write_thread_slow_yield_usec, 3,
              "The threshold at which a slow yield is considered a signal that "
              "other processes or threads want the core.");

DEFINE_int32(rate_limit_delay_max_milliseconds, 1000,
             "When hard_rate_limit is set then this is the max time a put will"
             " be stalled.");

DEFINE_uint64(rate_limiter_bytes_per_sec, 0, "Set options.rate_limiter value.");

DEFINE_int64(rate_limiter_refill_period_us, 100 * 1000,
             "Set refill period on "
             "rate limiter.");

DEFINE_bool(rate_limiter_auto_tuned, false,
            "Enable dynamic adjustment of rate limit according to demand for "
            "background I/O");


DEFINE_bool(sine_write_rate, false,
            "Use a sine wave write_rate_limit");

DEFINE_uint64(sine_write_rate_interval_milliseconds, 10000,
              "Interval of which the sine wave write_rate_limit is recalculated");

DEFINE_double(sine_a, 1,
             "A in f(x) = A sin(bx + c) + d");

DEFINE_double(sine_b, 1,
             "B in f(x) = A sin(bx + c) + d");

DEFINE_double(sine_c, 0,
             "C in f(x) = A sin(bx + c) + d");

DEFINE_double(sine_d, 1,
             "D in f(x) = A sin(bx + c) + d");

DEFINE_bool(rate_limit_bg_reads, false,
            "Use options.rate_limiter on compaction reads");

DEFINE_uint64(
    benchmark_write_rate_limit, 0,
    "If non-zero, db_bench will rate-limit the writes going into RocksDB. This "
    "is the global rate in bytes/second.");

// the parameters of mix_graph
DEFINE_double(keyrange_dist_a, 0.0,
              "The parameter 'a' of prefix average access distribution "
              "f(x)=a*exp(b*x)+c*exp(d*x)");
DEFINE_double(keyrange_dist_b, 0.0,
              "The parameter 'b' of prefix average access distribution "
              "f(x)=a*exp(b*x)+c*exp(d*x)");
DEFINE_double(keyrange_dist_c, 0.0,
              "The parameter 'c' of prefix average access distribution"
              "f(x)=a*exp(b*x)+c*exp(d*x)");
DEFINE_double(keyrange_dist_d, 0.0,
              "The parameter 'd' of prefix average access distribution"
              "f(x)=a*exp(b*x)+c*exp(d*x)");
DEFINE_int64(keyrange_num, 1,
             "The number of key ranges that are in the same prefix "
             "group, each prefix range will have its key access "
             "distribution");
DEFINE_double(key_dist_a, 0.0,
              "The parameter 'a' of key access distribution model "
              "f(x)=a*x^b");
DEFINE_double(key_dist_b, 0.0,
              "The parameter 'b' of key access distribution model "
              "f(x)=a*x^b");
DEFINE_double(value_theta, 0.0,
              "The parameter 'theta' of Generized Pareto Distribution "
              "f(x)=(1/sigma)*(1+k*(x-theta)/sigma)^-(1/k+1)");
DEFINE_double(value_k, 0.0,
              "The parameter 'k' of Generized Pareto Distribution "
              "f(x)=(1/sigma)*(1+k*(x-theta)/sigma)^-(1/k+1)");
DEFINE_double(value_sigma, 0.0,
              "The parameter 'theta' of Generized Pareto Distribution "
              "f(x)=(1/sigma)*(1+k*(x-theta)/sigma)^-(1/k+1)");
DEFINE_double(iter_theta, 0.0,
              "The parameter 'theta' of Generized Pareto Distribution "
              "f(x)=(1/sigma)*(1+k*(x-theta)/sigma)^-(1/k+1)");
DEFINE_double(iter_k, 0.0,
              "The parameter 'k' of Generized Pareto Distribution "
              "f(x)=(1/sigma)*(1+k*(x-theta)/sigma)^-(1/k+1)");
DEFINE_double(iter_sigma, 0.0,
              "The parameter 'sigma' of Generized Pareto Distribution "
              "f(x)=(1/sigma)*(1+k*(x-theta)/sigma)^-(1/k+1)");
DEFINE_double(mix_get_ratio, 1.0,
              "The ratio of Get queries of mix_graph workload");
DEFINE_double(mix_put_ratio, 0.0,
              "The ratio of Put queries of mix_graph workload");
DEFINE_double(mix_seek_ratio, 0.0,
              "The ratio of Seek queries of mix_graph workload");
DEFINE_int64(mix_max_scan_len, 10000, "The max scan length of Iterator");
DEFINE_int64(mix_ave_kv_size, 512,
             "The average key-value size of this workload");
DEFINE_int64(mix_max_value_size, 1024, "The max value size of this workload");
DEFINE_double(
    sine_mix_rate_noise, 0.0,
    "Add the noise ratio to the sine rate, it is between 0.0 and 1.0");
DEFINE_bool(sine_mix_rate, false,
            "Enable the sine QPS control on the mix workload");
DEFINE_uint64(
    sine_mix_rate_interval_milliseconds, 10000,
    "Interval of which the sine wave read_rate_limit is recalculated");
DEFINE_int64(mix_accesses, -1,
             "The total query accesses of mix_graph workload");

DEFINE_uint64(
    benchmark_read_rate_limit, 0,
    "If non-zero, db_bench will rate-limit the reads from RocksDB. This "
    "is the global rate in ops/second.");

DEFINE_uint64(max_compaction_bytes,
              ROCKSDB_NAMESPACE::Options().max_compaction_bytes,
              "Max bytes allowed in one compaction");

#ifndef ROCKSDB_LITE
DEFINE_bool(readonly, false, "Run read only benchmarks.");

DEFINE_bool(print_malloc_stats, false,
            "Print malloc stats to stdout after benchmarks finish.");
#endif  // ROCKSDB_LITE

DEFINE_bool(disable_auto_compactions, false, "Do not auto trigger compactions");

DEFINE_uint64(wal_ttl_seconds, 0, "Set the TTL for the WAL Files in seconds.");
DEFINE_uint64(wal_size_limit_MB, 0, "Set the size limit for the WAL Files"
              " in MB.");
DEFINE_uint64(max_total_wal_size, 0, "Set total max WAL size");

DEFINE_bool(mmap_read, ROCKSDB_NAMESPACE::Options().allow_mmap_reads,
            "Allow reads to occur via mmap-ing files");

DEFINE_bool(mmap_write, ROCKSDB_NAMESPACE::Options().allow_mmap_writes,
            "Allow writes to occur via mmap-ing files");

DEFINE_bool(use_direct_reads, ROCKSDB_NAMESPACE::Options().use_direct_reads,
            "Use O_DIRECT for reading data");

DEFINE_bool(use_direct_io_for_flush_and_compaction,
            ROCKSDB_NAMESPACE::Options().use_direct_io_for_flush_and_compaction,
            "Use O_DIRECT for background flush and compaction writes");

DEFINE_bool(advise_random_on_open,
            ROCKSDB_NAMESPACE::Options().advise_random_on_open,
            "Advise random access on table file open");

DEFINE_string(compaction_fadvice, "NORMAL",
              "Access pattern advice when a file is compacted");
static auto FLAGS_compaction_fadvice_e =
    ROCKSDB_NAMESPACE::Options().access_hint_on_compaction_start;

DEFINE_bool(use_tailing_iterator, false,
            "Use tailing iterator to access a series of keys instead of get");

DEFINE_bool(use_adaptive_mutex, ROCKSDB_NAMESPACE::Options().use_adaptive_mutex,
            "Use adaptive mutex");

DEFINE_uint64(bytes_per_sync, ROCKSDB_NAMESPACE::Options().bytes_per_sync,
              "Allows OS to incrementally sync SST files to disk while they are"
              " being written, in the background. Issue one request for every"
              " bytes_per_sync written. 0 turns it off.");

DEFINE_uint64(wal_bytes_per_sync,
              ROCKSDB_NAMESPACE::Options().wal_bytes_per_sync,
              "Allows OS to incrementally sync WAL files to disk while they are"
              " being written, in the background. Issue one request for every"
              " wal_bytes_per_sync written. 0 turns it off.");

DEFINE_bool(use_single_deletes, true,
            "Use single deletes (used in RandomReplaceKeys only).");

DEFINE_double(stddev, 2000.0,
              "Standard deviation of normal distribution used for picking keys"
              " (used in RandomReplaceKeys only).");

DEFINE_int32(key_id_range, 100000,
             "Range of possible value of key id (used in TimeSeries only).");

DEFINE_string(expire_style, "none",
              "Style to remove expired time entries. Can be one of the options "
              "below: none (do not expired data), compaction_filter (use a "
              "compaction filter to remove expired data), delete (seek IDs and "
              "remove expired data) (used in TimeSeries only).");

DEFINE_uint64(
    time_range, 100000,
    "Range of timestamp that store in the database (used in TimeSeries"
    " only).");

DEFINE_int32(num_deletion_threads, 1,
             "Number of threads to do deletion (used in TimeSeries and delete "
             "expire_style only).");

DEFINE_int32(max_successive_merges, 0, "Maximum number of successive merge"
             " operations on a key in the memtable");

static bool ValidatePrefixSize(const char* flagname, int32_t value) {
  if (value < 0 || value>=2000000000) {
    fprintf(stderr, "Invalid value for --%s: %d. 0<= PrefixSize <=2000000000\n",
            flagname, value);
    return false;
  }
  return true;
}

DEFINE_int32(prefix_size, 0, "control the prefix size for HashSkipList and "
             "plain table");
DEFINE_int64(keys_per_prefix, 0, "control average number of keys generated "
             "per prefix, 0 means no special handling of the prefix, "
             "i.e. use the prefix comes with the generated random number.");
DEFINE_bool(total_order_seek, false,
            "Enable total order seek regardless of index format.");
DEFINE_bool(prefix_same_as_start, false,
            "Enforce iterator to return keys with prefix same as seek key.");
DEFINE_bool(
    seek_missing_prefix, false,
    "Iterator seek to keys with non-exist prefixes. Require prefix_size > 8");

DEFINE_int32(memtable_insert_with_hint_prefix_size, 0,
             "If non-zero, enable "
             "memtable insert with hint with the given prefix size.");
DEFINE_bool(enable_io_prio, false, "Lower the background flush/compaction "
            "threads' IO priority");
DEFINE_bool(enable_cpu_prio, false, "Lower the background flush/compaction "
            "threads' CPU priority");
DEFINE_bool(identity_as_first_hash, false, "the first hash function of cuckoo "
            "table becomes an identity function. This is only valid when key "
            "is 8 bytes");
DEFINE_bool(dump_malloc_stats, true, "Dump malloc stats in LOG ");
DEFINE_uint64(stats_dump_period_sec,
              ROCKSDB_NAMESPACE::Options().stats_dump_period_sec,
              "Gap between printing stats to log in seconds");
DEFINE_uint64(stats_persist_period_sec,
              ROCKSDB_NAMESPACE::Options().stats_persist_period_sec,
              "Gap between persisting stats in seconds");
DEFINE_bool(persist_stats_to_disk,
            ROCKSDB_NAMESPACE::Options().persist_stats_to_disk,
            "whether to persist stats to disk");
DEFINE_uint64(stats_history_buffer_size,
              ROCKSDB_NAMESPACE::Options().stats_history_buffer_size,
              "Max number of stats snapshots to keep in memory");
DEFINE_int64(multiread_stride, 0,
             "Stride length for the keys in a MultiGet batch");
DEFINE_bool(multiread_batched, false, "Use the new MultiGet API");

enum RepFactory {
  kSkipList,
  kPrefixHash,
  kVectorRep,
  kHashLinkedList,
};

static enum RepFactory StringToRepFactory(const char* ctype) {
  assert(ctype);

  if (!strcasecmp(ctype, "skip_list"))
    return kSkipList;
  else if (!strcasecmp(ctype, "prefix_hash"))
    return kPrefixHash;
  else if (!strcasecmp(ctype, "vector"))
    return kVectorRep;
  else if (!strcasecmp(ctype, "hash_linkedlist"))
    return kHashLinkedList;

  fprintf(stdout, "Cannot parse memreptable %s\n", ctype);
  return kSkipList;
}

static enum RepFactory FLAGS_rep_factory;
DEFINE_string(memtablerep, "skip_list", "");
DEFINE_int64(hash_bucket_count, 1024 * 1024, "hash bucket count");
DEFINE_bool(use_plain_table, false, "if use plain table "
            "instead of block-based table format");
DEFINE_bool(use_cuckoo_table, false, "if use cuckoo table format");
DEFINE_double(cuckoo_hash_ratio, 0.9, "Hash ratio for Cuckoo SST table.");
DEFINE_bool(use_hash_search, false, "if use kHashSearch "
            "instead of kBinarySearch. "
            "This is valid if only we use BlockTable");
DEFINE_bool(use_block_based_filter, false, "if use kBlockBasedFilter "
            "instead of kFullFilter for filter block. "
            "This is valid if only we use BlockTable");
DEFINE_string(merge_operator, "", "The merge operator to use with the database."
              "If a new merge operator is specified, be sure to use fresh"
              " database The possible merge operators are defined in"
              " utilities/merge_operators.h");
DEFINE_int32(skip_list_lookahead, 0, "Used with skip_list memtablerep; try "
             "linear search first for this many steps from the previous "
             "position");
DEFINE_bool(report_file_operations, false, "if report number of file "
            "operations");
DEFINE_bool(report_open_timing, false, "if report open timing");
DEFINE_int32(readahead_size, 0, "Iterator readahead size");

DEFINE_bool(read_with_latest_user_timestamp, true,
            "If true, always use the current latest timestamp for read. If "
            "false, choose a random timestamp from the past.");

#ifndef ROCKSDB_LITE
DEFINE_string(secondary_cache_uri, "",
              "Full URI for creating a custom secondary cache object");
static class std::shared_ptr<ROCKSDB_NAMESPACE::SecondaryCache> secondary_cache;
#endif  // ROCKSDB_LITE

static const bool FLAGS_soft_rate_limit_dummy __attribute__((__unused__)) =
    RegisterFlagValidator(&FLAGS_soft_rate_limit, &ValidateRateLimit);

static const bool FLAGS_hard_rate_limit_dummy __attribute__((__unused__)) =
    RegisterFlagValidator(&FLAGS_hard_rate_limit, &ValidateRateLimit);

static const bool FLAGS_prefix_size_dummy __attribute__((__unused__)) =
    RegisterFlagValidator(&FLAGS_prefix_size, &ValidatePrefixSize);

static const bool FLAGS_key_size_dummy __attribute__((__unused__)) =
    RegisterFlagValidator(&FLAGS_key_size, &ValidateKeySize);

static const bool FLAGS_cache_numshardbits_dummy __attribute__((__unused__)) =
    RegisterFlagValidator(&FLAGS_cache_numshardbits,
                          &ValidateCacheNumshardbits);

static const bool FLAGS_readwritepercent_dummy __attribute__((__unused__)) =
    RegisterFlagValidator(&FLAGS_readwritepercent, &ValidateInt32Percent);

DEFINE_int32(disable_seek_compaction, false,
             "Not used, left here for backwards compatibility");

static const bool FLAGS_deletepercent_dummy __attribute__((__unused__)) =
    RegisterFlagValidator(&FLAGS_deletepercent, &ValidateInt32Percent);
static const bool FLAGS_table_cache_numshardbits_dummy __attribute__((__unused__)) =
    RegisterFlagValidator(&FLAGS_table_cache_numshardbits,
                          &ValidateTableCacheNumshardbits);

namespace ROCKSDB_NAMESPACE {

namespace {
struct ReportFileOpCounters {
  std::atomic<int> open_counter_;
  std::atomic<int> delete_counter_;
  std::atomic<int> rename_counter_;
  std::atomic<int> flush_counter_;
  std::atomic<int> sync_counter_;
  std::atomic<int> fsync_counter_;
  std::atomic<int> close_counter_;
  std::atomic<int> read_counter_;
  std::atomic<int> append_counter_;
  std::atomic<uint64_t> bytes_read_;
  std::atomic<uint64_t> bytes_written_;
};

// A special Env to records and report file operations in db_bench
class ReportFileOpEnv : public EnvWrapper {
 public:
  explicit ReportFileOpEnv(Env* base) : EnvWrapper(base) { reset(); }

  void reset() {
    counters_.open_counter_ = 0;
    counters_.delete_counter_ = 0;
    counters_.rename_counter_ = 0;
    counters_.flush_counter_ = 0;
    counters_.sync_counter_ = 0;
    counters_.fsync_counter_ = 0;
    counters_.close_counter_ = 0;
    counters_.read_counter_ = 0;
    counters_.append_counter_ = 0;
    counters_.bytes_read_ = 0;
    counters_.bytes_written_ = 0;
  }

  Status NewSequentialFile(const std::string& f,
                           std::unique_ptr<SequentialFile>* r,
                           const EnvOptions& soptions) override {
    class CountingFile : public SequentialFile {
     private:
      std::unique_ptr<SequentialFile> target_;
      ReportFileOpCounters* counters_;

     public:
      CountingFile(std::unique_ptr<SequentialFile>&& target,
                   ReportFileOpCounters* counters)
          : target_(std::move(target)), counters_(counters) {}

      Status Read(size_t n, Slice* result, char* scratch) override {
        counters_->read_counter_.fetch_add(1, std::memory_order_relaxed);
        Status rv = target_->Read(n, result, scratch);
        counters_->bytes_read_.fetch_add(result->size(),
                                         std::memory_order_relaxed);
        return rv;
      }

      Status Skip(uint64_t n) override { return target_->Skip(n); }
    };

    Status s = target()->NewSequentialFile(f, r, soptions);
    if (s.ok()) {
      counters()->open_counter_.fetch_add(1, std::memory_order_relaxed);
      r->reset(new CountingFile(std::move(*r), counters()));
    }
    return s;
  }

  Status DeleteFile(const std::string& fname) override {
    Status s = target()->DeleteFile(fname);
    if (s.ok()) {
      counters()->delete_counter_.fetch_add(1, std::memory_order_relaxed);
    }
    return s;
  }

  Status RenameFile(const std::string& s, const std::string& t) override {
    Status st = target()->RenameFile(s, t);
    if (st.ok()) {
      counters()->rename_counter_.fetch_add(1, std::memory_order_relaxed);
    }
    return st;
  }

  Status NewRandomAccessFile(const std::string& f,
                             std::unique_ptr<RandomAccessFile>* r,
                             const EnvOptions& soptions) override {
    class CountingFile : public RandomAccessFile {
     private:
      std::unique_ptr<RandomAccessFile> target_;
      ReportFileOpCounters* counters_;

     public:
      CountingFile(std::unique_ptr<RandomAccessFile>&& target,
                   ReportFileOpCounters* counters)
          : target_(std::move(target)), counters_(counters) {}
      Status Read(uint64_t offset, size_t n, Slice* result,
                  char* scratch) const override {
        counters_->read_counter_.fetch_add(1, std::memory_order_relaxed);
        Status rv = target_->Read(offset, n, result, scratch);
        counters_->bytes_read_.fetch_add(result->size(),
                                         std::memory_order_relaxed);
        return rv;
      }
    };

    Status s = target()->NewRandomAccessFile(f, r, soptions);
    if (s.ok()) {
      counters()->open_counter_.fetch_add(1, std::memory_order_relaxed);
      r->reset(new CountingFile(std::move(*r), counters()));
    }
    return s;
  }

  Status NewWritableFile(const std::string& f, std::unique_ptr<WritableFile>* r,
                         const EnvOptions& soptions) override {
    class CountingFile : public WritableFile {
     private:
      std::unique_ptr<WritableFile> target_;
      ReportFileOpCounters* counters_;

     public:
      CountingFile(std::unique_ptr<WritableFile>&& target,
                   ReportFileOpCounters* counters)
          : target_(std::move(target)), counters_(counters) {}

      Status Append(const Slice& data) override {
        counters_->append_counter_.fetch_add(1, std::memory_order_relaxed);
        Status rv = target_->Append(data);
        counters_->bytes_written_.fetch_add(data.size(),
                                            std::memory_order_relaxed);
        return rv;
      }

      Status Append(
          const Slice& data,
          const DataVerificationInfo& /* verification_info */) override {
        return Append(data);
      }

      Status Truncate(uint64_t size) override {
        return target_->Truncate(size);
      }
      Status Close() override {
        Status s = target_->Close();
        if (s.ok()) {
          counters_->close_counter_.fetch_add(1, std::memory_order_relaxed);
        }
        return s;
      }
      Status Flush() override {
        Status s = target_->Flush();
        if (s.ok()) {
          counters_->flush_counter_.fetch_add(1, std::memory_order_relaxed);
        }
        return s;
      }
      Status Sync() override {
        Status s = target_->Sync();
        if (s.ok()) {
          counters_->sync_counter_.fetch_add(1, std::memory_order_relaxed);
        }
        return s;
      }
      Status Fsync() override {
        Status s = target_->Fsync();
        if (s.ok()) {
          counters_->fsync_counter_.fetch_add(1, std::memory_order_relaxed);
        }
        return s;
      }
    };

    Status s = target()->NewWritableFile(f, r, soptions);
    if (s.ok()) {
      counters()->open_counter_.fetch_add(1, std::memory_order_relaxed);
      r->reset(new CountingFile(std::move(*r), counters()));
    }
    return s;
  }

  // getter
  ReportFileOpCounters* counters() { return &counters_; }

 private:
  ReportFileOpCounters counters_;
};

}  // namespace

enum DistributionType : unsigned char {
  kFixed = 0,
  kUniform,
  kNormal
};

static enum DistributionType FLAGS_value_size_distribution_type_e = kFixed;

static enum DistributionType StringToDistributionType(const char* ctype) {
  assert(ctype);

  if (!strcasecmp(ctype, "fixed"))
    return kFixed;
  else if (!strcasecmp(ctype, "uniform"))
    return kUniform;
  else if (!strcasecmp(ctype, "normal"))
    return kNormal;

  fprintf(stdout, "Cannot parse distribution type '%s'\n", ctype);
  return kFixed;  // default value
}

class BaseDistribution {
 public:
  BaseDistribution(unsigned int _min, unsigned int _max)
      : min_value_size_(_min), max_value_size_(_max) {}
  virtual ~BaseDistribution() {}

  unsigned int Generate() {
    auto val = Get();
    if (NeedTruncate()) {
      val = std::max(min_value_size_, val);
      val = std::min(max_value_size_, val);
    }
    return val;
  }
 private:
  virtual unsigned int Get() = 0;
  virtual bool NeedTruncate() {
    return true;
  }
  unsigned int min_value_size_;
  unsigned int max_value_size_;
};

class FixedDistribution : public BaseDistribution
{
 public:
  FixedDistribution(unsigned int size) :
    BaseDistribution(size, size),
    size_(size) {}
 private:
  virtual unsigned int Get() override {
    return size_;
  }
  virtual bool NeedTruncate() override {
    return false;
  }
  unsigned int size_;
};

class NormalDistribution
    : public BaseDistribution, public std::normal_distribution<double> {
 public:
  NormalDistribution(unsigned int _min, unsigned int _max)
      : BaseDistribution(_min, _max),
        // 99.7% values within the range [min, max].
        std::normal_distribution<double>(
            (double)(_min + _max) / 2.0 /*mean*/,
            (double)(_max - _min) / 6.0 /*stddev*/),
        gen_(rd_()) {}

 private:
  virtual unsigned int Get() override {
    return static_cast<unsigned int>((*this)(gen_));
  }
  std::random_device rd_;
  std::mt19937 gen_;
};

class UniformDistribution
    : public BaseDistribution,
      public std::uniform_int_distribution<unsigned int> {
 public:
  UniformDistribution(unsigned int _min, unsigned int _max)
      : BaseDistribution(_min, _max),
        std::uniform_int_distribution<unsigned int>(_min, _max),
        gen_(rd_()) {}

 private:
  virtual unsigned int Get() override {
    return (*this)(gen_);
  }
  virtual bool NeedTruncate() override {
    return false;
  }
  std::random_device rd_;
  std::mt19937 gen_;
};

// Helper for quickly generating random data.
class RandomGenerator {
 private:
  std::string data_;
  unsigned int pos_;
  std::unique_ptr<BaseDistribution> dist_;

 public:

  RandomGenerator() {
    auto max_value_size = FLAGS_value_size_max;
    switch (FLAGS_value_size_distribution_type_e) {
      case kUniform:
        dist_.reset(new UniformDistribution(FLAGS_value_size_min,
                                            FLAGS_value_size_max));
        break;
      case kNormal:
        dist_.reset(new NormalDistribution(FLAGS_value_size_min,
                                           FLAGS_value_size_max));
        break;
      case kFixed:
      default:
        dist_.reset(new FixedDistribution(value_size));
        max_value_size = value_size;
    }
    // We use a limited amount of data over and over again and ensure
    // that it is larger than the compression window (32KB), and also
    // large enough to serve all typical value sizes we want to write.
    Random rnd(301);
    std::string piece;
    while (data_.size() < (unsigned)std::max(1048576, max_value_size)) {
      // Add a short fragment that is as compressible as specified
      // by FLAGS_compression_ratio.
      test::CompressibleString(&rnd, FLAGS_compression_ratio, 100, &piece);
      data_.append(piece);
    }
    pos_ = 0;
  }

  Slice Generate(unsigned int len) {
    assert(len <= data_.size());
    if (pos_ + len > data_.size()) {
      pos_ = 0;
    }
    pos_ += len;
    return Slice(data_.data() + pos_ - len, len);
  }

  Slice Generate() {
    auto len = dist_->Generate();
    return Generate(len);
  }
};

static void AppendWithSpace(std::string* str, Slice msg) {
  if (msg.empty()) return;
  if (!str->empty()) {
    str->push_back(' ');
  }
  str->append(msg.data(), msg.size());
}

struct DBWithColumnFamilies {
  std::vector<ColumnFamilyHandle*> cfh;
  DB* db;
#ifndef ROCKSDB_LITE
  OptimisticTransactionDB* opt_txn_db;
#endif  // ROCKSDB_LITE
  std::atomic<size_t> num_created;  // Need to be updated after all the
                                    // new entries in cfh are set.
  size_t num_hot;  // Number of column families to be queried at each moment.
                   // After each CreateNewCf(), another num_hot number of new
                   // Column families will be created and used to be queried.
  port::Mutex create_cf_mutex;  // Only one thread can execute CreateNewCf()
  std::vector<int> cfh_idx_to_prob;  // ith index holds probability of operating
                                     // on cfh[i].

  DBWithColumnFamilies()
      : db(nullptr)
#ifndef ROCKSDB_LITE
        , opt_txn_db(nullptr)
#endif  // ROCKSDB_LITE
  {
    cfh.clear();
    num_created = 0;
    num_hot = 0;
  }

  DBWithColumnFamilies(const DBWithColumnFamilies& other)
      : cfh(other.cfh),
        db(other.db),
#ifndef ROCKSDB_LITE
        opt_txn_db(other.opt_txn_db),
#endif  // ROCKSDB_LITE
        num_created(other.num_created.load()),
        num_hot(other.num_hot),
        cfh_idx_to_prob(other.cfh_idx_to_prob) {
  }

  void DeleteDBs() {
    std::for_each(cfh.begin(), cfh.end(),
                  [](ColumnFamilyHandle* cfhi) { delete cfhi; });
    cfh.clear();
#ifndef ROCKSDB_LITE
    if (opt_txn_db) {
      delete opt_txn_db;
      opt_txn_db = nullptr;
    } else {
      delete db;
      db = nullptr;
    }
#else
    delete db;
    db = nullptr;
#endif  // ROCKSDB_LITE
  }

  ColumnFamilyHandle* GetCfh(int64_t rand_num) {
    assert(num_hot > 0);
    size_t rand_offset = 0;
    if (!cfh_idx_to_prob.empty()) {
      assert(cfh_idx_to_prob.size() == num_hot);
      int sum = 0;
      while (sum + cfh_idx_to_prob[rand_offset] < rand_num % 100) {
        sum += cfh_idx_to_prob[rand_offset];
        ++rand_offset;
      }
      assert(rand_offset < cfh_idx_to_prob.size());
    } else {
      rand_offset = rand_num % num_hot;
    }
    return cfh[num_created.load(std::memory_order_acquire) - num_hot +
               rand_offset];
  }

  // stage: assume CF from 0 to stage * num_hot has be created. Need to create
  //        stage * num_hot + 1 to stage * (num_hot + 1).
  void CreateNewCf(ColumnFamilyOptions options, int64_t stage) {
    MutexLock l(&create_cf_mutex);
    if ((stage + 1) * num_hot <= num_created) {
      // Already created.
      return;
    }
    auto new_num_created = num_created + num_hot;
    assert(new_num_created <= cfh.size());
    for (size_t i = num_created; i < new_num_created; i++) {
      Status s =
          db->CreateColumnFamily(options, ColumnFamilyName(i), &(cfh[i]));
      if (!s.ok()) {
        fprintf(stderr, "create column family error: %s\n",
                s.ToString().c_str());
        abort();
      }
    }
    num_created.store(new_num_created, std::memory_order_release);
  }
};

// a class that reports stats to CSV file
class ReporterAgent {
 public:
  ReporterAgent(Env* env, const std::string& fname,
                uint64_t report_interval_secs)
      : env_(env),
        total_ops_done_(0),
        last_report_(0),
        report_interval_secs_(report_interval_secs),
        stop_(false) {
    auto s = env_->NewWritableFile(fname, &report_file_, EnvOptions());
    if (s.ok()) {
      s = report_file_->Append(Header() + "\n");
    }
    if (s.ok()) {
      s = report_file_->Flush();
    }
    if (!s.ok()) {
      fprintf(stderr, "Can't open %s: %s\n", fname.c_str(),
              s.ToString().c_str());
      abort();
    }

    reporting_thread_ = port::Thread([&]() { SleepAndReport(); });
  }

  ~ReporterAgent() {
    {
      std::unique_lock<std::mutex> lk(mutex_);
      stop_ = true;
      stop_cv_.notify_all();
    }
    reporting_thread_.join();
  }

  // thread safe
  void ReportFinishedOps(int64_t num_ops) {
    total_ops_done_.fetch_add(num_ops);
  }

 private:
  std::string Header() const { return "secs_elapsed,interval_qps"; }
  void SleepAndReport() {
    auto* clock = env_->GetSystemClock().get();
    auto time_started = clock->NowMicros();
    while (true) {
      {
        std::unique_lock<std::mutex> lk(mutex_);
        if (stop_ ||
            stop_cv_.wait_for(lk, std::chrono::seconds(report_interval_secs_),
                              [&]() { return stop_; })) {
          // stopping
          break;
        }
        // else -> timeout, which means time for a report!
      }
      auto total_ops_done_snapshot = total_ops_done_.load();
      // round the seconds elapsed
      auto secs_elapsed =
          (clock->NowMicros() - time_started + kMicrosInSecond / 2) /
          kMicrosInSecond;
      std::string report = ToString(secs_elapsed) + "," +
                           ToString(total_ops_done_snapshot - last_report_) +
                           "\n";
      auto s = report_file_->Append(report);
      if (s.ok()) {
        s = report_file_->Flush();
      }
      if (!s.ok()) {
        fprintf(stderr,
                "Can't write to report file (%s), stopping the reporting\n",
                s.ToString().c_str());
        break;
      }
      last_report_ = total_ops_done_snapshot;
    }
  }

  Env* env_;
  std::unique_ptr<WritableFile> report_file_;
  std::atomic<int64_t> total_ops_done_;
  int64_t last_report_;
  const uint64_t report_interval_secs_;
  ROCKSDB_NAMESPACE::port::Thread reporting_thread_;
  std::mutex mutex_;
  // will notify on stop
  std::condition_variable stop_cv_;
  bool stop_;
};

enum OperationType : unsigned char {
  kRead = 0,
  kWrite,
  kDelete,
  kSeek,
  kMerge,
  kUpdate,
  kCompress,
  kUncompress,
  kCrc,
  kHash,
  kOthers
};

static std::unordered_map<OperationType, std::string, std::hash<unsigned char>>
                          OperationTypeString = {
  {kRead, "read"},
  {kWrite, "write"},
  {kDelete, "delete"},
  {kSeek, "seek"},
  {kMerge, "merge"},
  {kUpdate, "update"},
  {kCompress, "compress"},
  {kCompress, "uncompress"},
  {kCrc, "crc"},
  {kHash, "hash"},
  {kOthers, "op"}
};

class CombinedStats;
class Stats {
 private:
  SystemClock* clock_;
  int id_;
  uint64_t start_ = 0;
  uint64_t sine_interval_;
  uint64_t finish_;
  double seconds_;
  uint64_t done_;
  uint64_t last_report_done_;
  uint64_t next_report_;
  uint64_t bytes_;
  uint64_t last_op_finish_;
  uint64_t last_report_finish_;
  std::unordered_map<OperationType, std::shared_ptr<HistogramImpl>,
                     std::hash<unsigned char>> hist_;
  std::string message_;
  bool exclude_from_merge_;
  ReporterAgent* reporter_agent_;  // does not own
  friend class CombinedStats;

 public:
  Stats() : clock_(FLAGS_env->GetSystemClock().get()) { Start(-1); }

  void SetReporterAgent(ReporterAgent* reporter_agent) {
    reporter_agent_ = reporter_agent;
  }

  void Start(int id) {
    id_ = id;
    next_report_ = FLAGS_stats_interval ? FLAGS_stats_interval : 100;
    last_op_finish_ = start_;
    hist_.clear();
    done_ = 0;
    last_report_done_ = 0;
    bytes_ = 0;
    seconds_ = 0;
    start_ = clock_->NowMicros();
    sine_interval_ = clock_->NowMicros();
    finish_ = start_;
    last_report_finish_ = start_;
    message_.clear();
    // When set, stats from this thread won't be merged with others.
    exclude_from_merge_ = false;
  }

  void Merge(const Stats& other) {
    if (other.exclude_from_merge_)
      return;

    for (auto it = other.hist_.begin(); it != other.hist_.end(); ++it) {
      auto this_it = hist_.find(it->first);
      if (this_it != hist_.end()) {
        this_it->second->Merge(*(other.hist_.at(it->first)));
      } else {
        hist_.insert({ it->first, it->second });
      }
    }

    done_ += other.done_;
    bytes_ += other.bytes_;
    seconds_ += other.seconds_;
    if (other.start_ < start_) start_ = other.start_;
    if (other.finish_ > finish_) finish_ = other.finish_;

    // Just keep the messages from one thread
    if (message_.empty()) message_ = other.message_;
  }

  void Stop() {
    finish_ = clock_->NowMicros();
    seconds_ = (finish_ - start_) * 1e-6;
  }

  void AddMessage(Slice msg) {
    AppendWithSpace(&message_, msg);
  }

  void SetId(int id) { id_ = id; }
  void SetExcludeFromMerge() { exclude_from_merge_ = true; }

  void PrintThreadStatus() {
    std::vector<ThreadStatus> thread_list;
    FLAGS_env->GetThreadList(&thread_list);

    fprintf(stderr, "\n%18s %10s %12s %20s %13s %45s %12s %s\n",
        "ThreadID", "ThreadType", "cfName", "Operation",
        "ElapsedTime", "Stage", "State", "OperationProperties");

    int64_t current_time = 0;
    clock_->GetCurrentTime(&current_time).PermitUncheckedError();
    for (auto ts : thread_list) {
      fprintf(stderr, "%18" PRIu64 " %10s %12s %20s %13s %45s %12s",
          ts.thread_id,
          ThreadStatus::GetThreadTypeName(ts.thread_type).c_str(),
          ts.cf_name.c_str(),
          ThreadStatus::GetOperationName(ts.operation_type).c_str(),
          ThreadStatus::MicrosToString(ts.op_elapsed_micros).c_str(),
          ThreadStatus::GetOperationStageName(ts.operation_stage).c_str(),
          ThreadStatus::GetStateName(ts.state_type).c_str());

      auto op_properties = ThreadStatus::InterpretOperationProperties(
          ts.operation_type, ts.op_properties);
      for (const auto& op_prop : op_properties) {
        fprintf(stderr, " %s %" PRIu64" |",
            op_prop.first.c_str(), op_prop.second);
      }
      fprintf(stderr, "\n");
    }
  }

  void ResetSineInterval() { sine_interval_ = clock_->NowMicros(); }

  uint64_t GetSineInterval() {
    return sine_interval_;
  }

  uint64_t GetStart() {
    return start_;
  }

  void ResetLastOpTime() {
    // Set to now to avoid latency from calls to SleepForMicroseconds
    last_op_finish_ = clock_->NowMicros();
  }

  void FinishedOps(DBWithColumnFamilies* db_with_cfh, DB* db, int64_t num_ops,
                   enum OperationType op_type = kOthers) {
    if (reporter_agent_) {
      reporter_agent_->ReportFinishedOps(num_ops);
    }
    if (FLAGS_histogram) {
      uint64_t now = clock_->NowMicros();
      uint64_t micros = now - last_op_finish_;

      if (hist_.find(op_type) == hist_.end())
      {
        auto hist_temp = std::make_shared<HistogramImpl>();
        hist_.insert({op_type, std::move(hist_temp)});
      }
      hist_[op_type]->Add(micros);

      if (micros > 20000 && !FLAGS_stats_interval) {
        fprintf(stderr, "long op: %" PRIu64 " micros%30s\r", micros, "");
        fflush(stderr);
      }
      last_op_finish_ = now;
    }

    done_ += num_ops;
    if (done_ >= next_report_) {
      if (!FLAGS_stats_interval) {
        if      (next_report_ < 1000)   next_report_ += 100;
        else if (next_report_ < 5000)   next_report_ += 500;
        else if (next_report_ < 10000)  next_report_ += 1000;
        else if (next_report_ < 50000)  next_report_ += 5000;
        else if (next_report_ < 100000) next_report_ += 10000;
        else if (next_report_ < 500000) next_report_ += 50000;
        else                            next_report_ += 100000;
        fprintf(stderr, "... finished %" PRIu64 " ops%30s\r", done_, "");
      } else {
        uint64_t now = clock_->NowMicros();
        int64_t usecs_since_last = now - last_report_finish_;

        // Determine whether to print status where interval is either
        // each N operations or each N seconds.

        if (FLAGS_stats_interval_seconds &&
            usecs_since_last < (FLAGS_stats_interval_seconds * 1000000)) {
          // Don't check again for this many operations
          next_report_ += FLAGS_stats_interval;

        } else {
          fprintf(stderr,
                  "%s ... thread %d: (%" PRIu64 ",%" PRIu64
                  ") ops and "
                  "(%.1f,%.1f) ops/second in (%.6f,%.6f) seconds\n",
                  clock_->TimeToString(now / 1000000).c_str(), id_,
                  done_ - last_report_done_, done_,
                  (done_ - last_report_done_) / (usecs_since_last / 1000000.0),
                  done_ / ((now - start_) / 1000000.0),
                  (now - last_report_finish_) / 1000000.0,
                  (now - start_) / 1000000.0);

          if (id_ == 0 && FLAGS_stats_per_interval) {
            std::string stats;

            if (db_with_cfh && db_with_cfh->num_created.load()) {
              for (size_t i = 0; i < db_with_cfh->num_created.load(); ++i) {
                if (db->GetProperty(db_with_cfh->cfh[i], "rocksdb.cfstats",
                                    &stats))
                  fprintf(stderr, "%s\n", stats.c_str());
                if (FLAGS_show_table_properties) {
                  for (int level = 0; level < FLAGS_num_levels; ++level) {
                    if (db->GetProperty(
                            db_with_cfh->cfh[i],
                            "rocksdb.aggregated-table-properties-at-level" +
                                ToString(level),
                            &stats)) {
                      if (stats.find("# entries=0") == std::string::npos) {
                        fprintf(stderr, "Level[%d]: %s\n", level,
                                stats.c_str());
                      }
                    }
                  }
                }
              }
            } else if (db) {
              if (db->GetProperty("rocksdb.stats", &stats)) {
                fprintf(stderr, "%s\n", stats.c_str());
              }
              if (FLAGS_show_table_properties) {
                for (int level = 0; level < FLAGS_num_levels; ++level) {
                  if (db->GetProperty(
                          "rocksdb.aggregated-table-properties-at-level" +
                              ToString(level),
                          &stats)) {
                    if (stats.find("# entries=0") == std::string::npos) {
                      fprintf(stderr, "Level[%d]: %s\n", level, stats.c_str());
                    }
                  }
                }
              }
            }
          }

          next_report_ += FLAGS_stats_interval;
          last_report_finish_ = now;
          last_report_done_ = done_;
        }
      }
      if (id_ == 0 && FLAGS_thread_status_per_interval) {
        PrintThreadStatus();
      }
      fflush(stderr);
    }
  }

  void AddBytes(int64_t n) {
    bytes_ += n;
  }

  void Report(const Slice& name) {
    // Pretend at least one op was done in case we are running a benchmark
    // that does not call FinishedOps().
    if (done_ < 1) done_ = 1;

    std::string extra;
    if (bytes_ > 0) {
      // Rate is computed on actual elapsed time, not the sum of per-thread
      // elapsed times.
      double elapsed = (finish_ - start_) * 1e-6;
      char rate[100];
      snprintf(rate, sizeof(rate), "%6.1f MB/s",
               (bytes_ / 1048576.0) / elapsed);
      extra = rate;
    }
    AppendWithSpace(&extra, message_);
    double elapsed = (finish_ - start_) * 1e-6;
    double throughput = (double)done_/elapsed;

    fprintf(stdout, "%-12s : %11.3f micros/op %ld ops/sec;%s%s\n",
            name.ToString().c_str(),
            seconds_ * 1e6 / done_,
            (long)throughput,
            (extra.empty() ? "" : " "),
            extra.c_str());
    if (FLAGS_histogram) {
      for (auto it = hist_.begin(); it != hist_.end(); ++it) {
        fprintf(stdout, "Microseconds per %s:\n%s\n",
                OperationTypeString[it->first].c_str(),
                it->second->ToString().c_str());
      }
    }
    if (FLAGS_report_file_operations) {
      ReportFileOpEnv* env = static_cast<ReportFileOpEnv*>(FLAGS_env);
      ReportFileOpCounters* counters = env->counters();
      fprintf(stdout, "Num files opened: %d\n",
              counters->open_counter_.load(std::memory_order_relaxed));
      fprintf(stdout, "Num files deleted: %d\n",
              counters->delete_counter_.load(std::memory_order_relaxed));
      fprintf(stdout, "Num files renamed: %d\n",
              counters->rename_counter_.load(std::memory_order_relaxed));
      fprintf(stdout, "Num Flush(): %d\n",
              counters->flush_counter_.load(std::memory_order_relaxed));
      fprintf(stdout, "Num Sync(): %d\n",
              counters->sync_counter_.load(std::memory_order_relaxed));
      fprintf(stdout, "Num Fsync(): %d\n",
              counters->fsync_counter_.load(std::memory_order_relaxed));
      fprintf(stdout, "Num Close(): %d\n",
              counters->close_counter_.load(std::memory_order_relaxed));
      fprintf(stdout, "Num Read(): %d\n",
              counters->read_counter_.load(std::memory_order_relaxed));
      fprintf(stdout, "Num Append(): %d\n",
              counters->append_counter_.load(std::memory_order_relaxed));
      fprintf(stdout, "Num bytes read: %" PRIu64 "\n",
              counters->bytes_read_.load(std::memory_order_relaxed));
      fprintf(stdout, "Num bytes written: %" PRIu64 "\n",
              counters->bytes_written_.load(std::memory_order_relaxed));
      env->reset();
    }
    fflush(stdout);
  }
};

class CombinedStats {
 public:
  void AddStats(const Stats& stat) {
    uint64_t total_ops = stat.done_;
    uint64_t total_bytes_ = stat.bytes_;
    double elapsed;

    if (total_ops < 1) {
      total_ops = 1;
    }

    elapsed = (stat.finish_ - stat.start_) * 1e-6;
    throughput_ops_.emplace_back(total_ops / elapsed);

    if (total_bytes_ > 0) {
      double mbs = (total_bytes_ / 1048576.0);
      throughput_mbs_.emplace_back(mbs / elapsed);
    }
  }

  void Report(const std::string& bench_name) {
    const char* name = bench_name.c_str();
    int num_runs = static_cast<int>(throughput_ops_.size());

    if (throughput_mbs_.size() == throughput_ops_.size()) {
      fprintf(stdout,
              "%s [AVG    %d runs] : %d ops/sec; %6.1f MB/sec\n"
              "%s [MEDIAN %d runs] : %d ops/sec; %6.1f MB/sec\n",
              name, num_runs, static_cast<int>(CalcAvg(throughput_ops_)),
              CalcAvg(throughput_mbs_), name, num_runs,
              static_cast<int>(CalcMedian(throughput_ops_)),
              CalcMedian(throughput_mbs_));
    } else {
      fprintf(stdout,
              "%s [AVG    %d runs] : %d ops/sec\n"
              "%s [MEDIAN %d runs] : %d ops/sec\n",
              name, num_runs, static_cast<int>(CalcAvg(throughput_ops_)), name,
              num_runs, static_cast<int>(CalcMedian(throughput_ops_)));
    }
  }

 private:
  double CalcAvg(std::vector<double> data) {
    double avg = 0;
    for (double x : data) {
      avg += x;
    }
    avg = avg / data.size();
    return avg;
  }

  double CalcMedian(std::vector<double> data) {
    assert(data.size() > 0);
    std::sort(data.begin(), data.end());

    size_t mid = data.size() / 2;
    if (data.size() % 2 == 1) {
      // Odd number of entries
      return data[mid];
    } else {
      // Even number of entries
      return (data[mid] + data[mid - 1]) / 2;
    }
  }

  std::vector<double> throughput_ops_;
  std::vector<double> throughput_mbs_;
};

class TimestampEmulator {
 private:
  std::atomic<uint64_t> timestamp_;

 public:
  TimestampEmulator() : timestamp_(0) {}
  uint64_t Get() const { return timestamp_.load(); }
  void Inc() { timestamp_++; }
  Slice Allocate(char* scratch) {
    // TODO: support larger timestamp sizes
    assert(FLAGS_user_timestamp_size == 8);
    assert(scratch);
    uint64_t ts = timestamp_.fetch_add(1);
    EncodeFixed64(scratch, ts);
    return Slice(scratch, FLAGS_user_timestamp_size);
  }
  Slice GetTimestampForRead(Random64& rand, char* scratch) {
    assert(FLAGS_user_timestamp_size == 8);
    assert(scratch);
    if (FLAGS_read_with_latest_user_timestamp) {
      return Allocate(scratch);
    }
    // Choose a random timestamp from the past.
    uint64_t ts = rand.Next() % Get();
    EncodeFixed64(scratch, ts);
    return Slice(scratch, FLAGS_user_timestamp_size);
  }
};

// State shared by all concurrent executions of the same benchmark.
struct SharedState {
  port::Mutex mu;
  port::CondVar cv;
  int total;
  int perf_level;
  std::shared_ptr<RateLimiter> write_rate_limiter;
  std::shared_ptr<RateLimiter> read_rate_limiter;

  // Each thread goes through the following states:
  //    (1) initializing
  //    (2) waiting for others to be initialized
  //    (3) running
  //    (4) done

  long num_initialized;
  long num_done;
  bool start;

  SharedState() : cv(&mu), perf_level(FLAGS_perf_level) { }
};

// Per-thread state for concurrent executions of the same benchmark.
struct ThreadState {
  int tid;             // 0..n-1 when running in n threads
  Random64 rand;         // Has different seeds for different threads
  Stats stats;
  SharedState* shared;

  explicit ThreadState(int index)
      : tid(index), rand((FLAGS_seed ? FLAGS_seed : 1000) + index) {}
};

class Duration {
 public:
  Duration(uint64_t max_seconds, int64_t max_ops, int64_t ops_per_stage = 0) {
    max_seconds_ = max_seconds;
    max_ops_= max_ops;
    ops_per_stage_ = (ops_per_stage > 0) ? ops_per_stage : max_ops;
    ops_ = 0;
    start_at_ = FLAGS_env->NowMicros();
  }

  int64_t GetStage() { return std::min(ops_, max_ops_ - 1) / ops_per_stage_; }

  bool Done(int64_t increment) {
    if (increment <= 0) increment = 1;    // avoid Done(0) and infinite loops
    ops_ += increment;

    if (max_seconds_) {
      // Recheck every appx 1000 ops (exact iff increment is factor of 1000)
      auto granularity = FLAGS_ops_between_duration_checks;
      if ((ops_ / granularity) != ((ops_ - increment) / granularity)) {
        uint64_t now = FLAGS_env->NowMicros();
        return ((now - start_at_) / 1000000) >= max_seconds_;
      } else {
        return false;
      }
    } else {
      return ops_ > max_ops_;
    }
  }

 private:
  uint64_t max_seconds_;
  int64_t max_ops_;
  int64_t ops_per_stage_;
  int64_t ops_;
  uint64_t start_at_;
};

class Benchmark {
 private:
  std::shared_ptr<Cache> cache_;
  std::shared_ptr<Cache> compressed_cache_;
  const SliceTransform* prefix_extractor_;
  DBWithColumnFamilies db_;
  std::vector<DBWithColumnFamilies> multi_dbs_;
  int64_t num_;
  int key_size_;
  int user_timestamp_size_;
  int prefix_size_;
  int64_t keys_per_prefix_;
  int64_t entries_per_batch_;
  int64_t writes_before_delete_range_;
  int64_t writes_per_range_tombstone_;
  int64_t range_tombstone_width_;
  int64_t max_num_range_tombstones_;
  WriteOptions write_options_;
  Options open_options_;  // keep options around to properly destroy db later
#ifndef ROCKSDB_LITE
  TraceOptions trace_options_;
  TraceOptions block_cache_trace_options_;
#endif
  int64_t reads_;
  int64_t deletes_;
  double read_random_exp_range_;
  int64_t writes_;
  int64_t readwrites_;
  int64_t merge_keys_;
  bool report_file_operations_;
  bool use_blob_db_;  // Stacked BlobDB
  std::vector<std::string> keys_;

  class ErrorHandlerListener : public EventListener {
   public:
#ifndef ROCKSDB_LITE
    ErrorHandlerListener()
        : mutex_(),
          cv_(&mutex_),
          no_auto_recovery_(false),
          recovery_complete_(false) {}

    ~ErrorHandlerListener() override {}

    const char* Name() const override { return kClassName(); }
    static const char* kClassName() { return "ErrorHandlerListener"; }

    void OnErrorRecoveryBegin(BackgroundErrorReason /*reason*/,
                              Status /*bg_error*/,
                              bool* auto_recovery) override {
      if (*auto_recovery && no_auto_recovery_) {
        *auto_recovery = false;
      }
    }

    void OnErrorRecoveryCompleted(Status /*old_bg_error*/) override {
      InstrumentedMutexLock l(&mutex_);
      recovery_complete_ = true;
      cv_.SignalAll();
    }

    bool WaitForRecovery(uint64_t abs_time_us) {
      InstrumentedMutexLock l(&mutex_);
      if (!recovery_complete_) {
        cv_.TimedWait(abs_time_us);
      }
      if (recovery_complete_) {
        recovery_complete_ = false;
        return true;
      }
      return false;
    }

    void EnableAutoRecovery(bool enable = true) { no_auto_recovery_ = !enable; }

   private:
    InstrumentedMutex mutex_;
    InstrumentedCondVar cv_;
    bool no_auto_recovery_;
    bool recovery_complete_;
#else   // ROCKSDB_LITE
    bool WaitForRecovery(uint64_t /*abs_time_us*/) { return true; }
    void EnableAutoRecovery(bool /*enable*/) {}
#endif  // ROCKSDB_LITE
  };

  std::shared_ptr<ErrorHandlerListener> listener_;

  std::unique_ptr<TimestampEmulator> mock_app_clock_;

  bool SanityCheck() {
    if (FLAGS_compression_ratio > 1) {
      fprintf(stderr, "compression_ratio should be between 0 and 1\n");
      return false;
    }
    return true;
  }

  inline bool CompressSlice(const CompressionInfo& compression_info,
                            const Slice& input, std::string* compressed) {
    constexpr uint32_t compress_format_version = 2;

    return CompressData(input, compression_info, compress_format_version,
                        compressed);
  }

  void PrintHeader() {
    PrintEnvironment();
    fprintf(stdout,
            "Keys:       %d bytes each (+ %d bytes user-defined timestamp)\n",
            FLAGS_key_size, FLAGS_user_timestamp_size);
    auto avg_value_size = FLAGS_value_size;
    if (FLAGS_value_size_distribution_type_e == kFixed) {
      fprintf(stdout, "Values:     %d bytes each (%d bytes after compression)\n",
              avg_value_size,
              static_cast<int>(avg_value_size * FLAGS_compression_ratio + 0.5));
    } else {
      avg_value_size = (FLAGS_value_size_min + FLAGS_value_size_max) / 2;
      fprintf(stdout, "Values:     %d avg bytes each (%d bytes after compression)\n",
              avg_value_size,
              static_cast<int>(avg_value_size * FLAGS_compression_ratio + 0.5));
      fprintf(stdout, "Values Distribution: %s (min: %d, max: %d)\n",
              FLAGS_value_size_distribution_type.c_str(),
              FLAGS_value_size_min, FLAGS_value_size_max);
    }
    fprintf(stdout, "Entries:    %" PRIu64 "\n", num_);
    fprintf(stdout, "Prefix:    %d bytes\n", FLAGS_prefix_size);
    fprintf(stdout, "Keys per prefix:    %" PRIu64 "\n", keys_per_prefix_);
    fprintf(stdout, "RawSize:    %.1f MB (estimated)\n",
            ((static_cast<int64_t>(FLAGS_key_size + avg_value_size) * num_)
             / 1048576.0));
    fprintf(stdout, "FileSize:   %.1f MB (estimated)\n",
            (((FLAGS_key_size + avg_value_size * FLAGS_compression_ratio)
              * num_)
             / 1048576.0));
    fprintf(stdout, "Write rate: %" PRIu64 " bytes/second\n",
            FLAGS_benchmark_write_rate_limit);
    fprintf(stdout, "Read rate: %" PRIu64 " ops/second\n",
            FLAGS_benchmark_read_rate_limit);
    if (FLAGS_enable_numa) {
      fprintf(stderr, "Running in NUMA enabled mode.\n");
#ifndef NUMA
      fprintf(stderr, "NUMA is not defined in the system.\n");
      exit(1);
#else
      if (numa_available() == -1) {
        fprintf(stderr, "NUMA is not supported by the system.\n");
        exit(1);
      }
#endif
    }

    auto compression = CompressionTypeToString(FLAGS_compression_type_e);
    fprintf(stdout, "Compression: %s\n", compression.c_str());
    fprintf(stdout, "Compression sampling rate: %" PRId64 "\n",
            FLAGS_sample_for_compression);

    switch (FLAGS_rep_factory) {
      case kPrefixHash:
        fprintf(stdout, "Memtablerep: prefix_hash\n");
        break;
      case kSkipList:
        fprintf(stdout, "Memtablerep: skip_list\n");
        break;
      case kVectorRep:
        fprintf(stdout, "Memtablerep: vector\n");
        break;
      case kHashLinkedList:
        fprintf(stdout, "Memtablerep: hash_linkedlist\n");
        break;
    }
    fprintf(stdout, "Perf Level: %d\n", FLAGS_perf_level);

    PrintWarnings(compression.c_str());
    fprintf(stdout, "------------------------------------------------\n");
  }

  void PrintWarnings(const char* compression) {
#if defined(__GNUC__) && !defined(__OPTIMIZE__)
    fprintf(stdout,
            "WARNING: Optimization is disabled: benchmarks unnecessarily slow\n"
            );
#endif
#ifndef NDEBUG
    fprintf(stdout,
            "WARNING: Assertions are enabled; benchmarks unnecessarily slow\n");
#endif
    if (FLAGS_compression_type_e != ROCKSDB_NAMESPACE::kNoCompression) {
      // The test string should not be too small.
      const int len = FLAGS_block_size;
      std::string input_str(len, 'y');
      std::string compressed;
      CompressionOptions opts;
      CompressionContext context(FLAGS_compression_type_e);
      CompressionInfo info(opts, context, CompressionDict::GetEmptyDict(),
                           FLAGS_compression_type_e,
                           FLAGS_sample_for_compression);
      bool result = CompressSlice(info, Slice(input_str), &compressed);

      if (!result) {
        fprintf(stdout, "WARNING: %s compression is not enabled\n",
                compression);
      } else if (compressed.size() >= input_str.size()) {
        fprintf(stdout, "WARNING: %s compression is not effective\n",
                compression);
      }
    }
  }

// Current the following isn't equivalent to OS_LINUX.
#if defined(__linux)
  static Slice TrimSpace(Slice s) {
    unsigned int start = 0;
    while (start < s.size() && isspace(s[start])) {
      start++;
    }
    unsigned int limit = static_cast<unsigned int>(s.size());
    while (limit > start && isspace(s[limit-1])) {
      limit--;
    }
    return Slice(s.data() + start, limit - start);
  }
#endif

  void PrintEnvironment() {
    fprintf(stderr, "RocksDB:    version %d.%d\n",
            kMajorVersion, kMinorVersion);

#if defined(__linux) || defined(__APPLE__) || defined(__FreeBSD__)
    time_t now = time(nullptr);
    char buf[52];
    // Lint complains about ctime() usage, so replace it with ctime_r(). The
    // requirement is to provide a buffer which is at least 26 bytes.
    fprintf(stderr, "Date:       %s",
            ctime_r(&now, buf));  // ctime_r() adds newline

#if defined(__linux)
    FILE* cpuinfo = fopen("/proc/cpuinfo", "r");
    if (cpuinfo != nullptr) {
      char line[1000];
      int num_cpus = 0;
      std::string cpu_type;
      std::string cache_size;
      while (fgets(line, sizeof(line), cpuinfo) != nullptr) {
        const char* sep = strchr(line, ':');
        if (sep == nullptr) {
          continue;
        }
        Slice key = TrimSpace(Slice(line, sep - 1 - line));
        Slice val = TrimSpace(Slice(sep + 1));
        if (key == "model name") {
          ++num_cpus;
          cpu_type = val.ToString();
        } else if (key == "cache size") {
          cache_size = val.ToString();
        }
      }
      fclose(cpuinfo);
      fprintf(stderr, "CPU:        %d * %s\n", num_cpus, cpu_type.c_str());
      fprintf(stderr, "CPUCache:   %s\n", cache_size.c_str());
    }
#elif defined(__APPLE__)
    struct host_basic_info h;
    size_t hlen = HOST_BASIC_INFO_COUNT;
    if (host_info(mach_host_self(), HOST_BASIC_INFO, (host_info_t)&h,
                  (uint32_t*)&hlen) == KERN_SUCCESS) {
      std::string cpu_type;
      std::string cache_size;
      size_t hcache_size;
      hlen = sizeof(hcache_size);
      if (sysctlbyname("hw.cachelinesize", &hcache_size, &hlen, NULL, 0) == 0) {
        cache_size = std::to_string(hcache_size);
      }
      switch (h.cpu_type) {
        case CPU_TYPE_X86_64:
          cpu_type = "x86_64";
          break;
        case CPU_TYPE_ARM64:
          cpu_type = "arm64";
          break;
        default:
          break;
      }
      fprintf(stderr, "CPU:        %d * %s\n", h.max_cpus, cpu_type.c_str());
      fprintf(stderr, "CPUCache:   %s\n", cache_size.c_str());
    }
#elif defined(__FreeBSD__)
    int ncpus;
    size_t len = sizeof(ncpus);
    int mib[2] = {CTL_HW, HW_NCPU};
    if (sysctl(mib, 2, &ncpus, &len, nullptr, 0) == 0) {
      char cpu_type[16];
      len = sizeof(cpu_type) - 1;
      mib[1] = HW_MACHINE;
      if (sysctl(mib, 2, cpu_type, &len, nullptr, 0) == 0) cpu_type[len] = 0;

      fprintf(stderr, "CPU:        %d * %s\n", ncpus, cpu_type);
      // no programmatic way to get the cache line size except on PPC
    }
#endif
#endif
  }

  static bool KeyExpired(const TimestampEmulator* timestamp_emulator,
                         const Slice& key) {
    const char* pos = key.data();
    pos += 8;
    uint64_t timestamp = 0;
    if (port::kLittleEndian) {
      int bytes_to_fill = 8;
      for (int i = 0; i < bytes_to_fill; ++i) {
        timestamp |= (static_cast<uint64_t>(static_cast<unsigned char>(pos[i]))
                      << ((bytes_to_fill - i - 1) << 3));
      }
    } else {
      memcpy(&timestamp, pos, sizeof(timestamp));
    }
    return timestamp_emulator->Get() - timestamp > FLAGS_time_range;
  }

  class ExpiredTimeFilter : public CompactionFilter {
   public:
    explicit ExpiredTimeFilter(
        const std::shared_ptr<TimestampEmulator>& timestamp_emulator)
        : timestamp_emulator_(timestamp_emulator) {}
    bool Filter(int /*level*/, const Slice& key,
                const Slice& /*existing_value*/, std::string* /*new_value*/,
                bool* /*value_changed*/) const override {
      return KeyExpired(timestamp_emulator_.get(), key);
    }
    const char* Name() const override { return "ExpiredTimeFilter"; }

   private:
    std::shared_ptr<TimestampEmulator> timestamp_emulator_;
  };

  class KeepFilter : public CompactionFilter {
   public:
    bool Filter(int /*level*/, const Slice& /*key*/, const Slice& /*value*/,
                std::string* /*new_value*/,
                bool* /*value_changed*/) const override {
      return false;
    }

    const char* Name() const override { return "KeepFilter"; }
  };

  std::shared_ptr<Cache> NewCache(int64_t capacity) {
    if (capacity <= 0) {
      return nullptr;
    }
    if (FLAGS_use_clock_cache) {
      auto cache = NewClockCache(static_cast<size_t>(capacity),
                                 FLAGS_cache_numshardbits);
      if (!cache) {
        fprintf(stderr, "Clock cache not supported.");
        exit(1);
      }
      return cache;
    } else {
      LRUCacheOptions opts(
          static_cast<size_t>(capacity), FLAGS_cache_numshardbits,
          false /*strict_capacity_limit*/, FLAGS_cache_high_pri_pool_ratio,
#ifdef MEMKIND
          FLAGS_use_cache_memkind_kmem_allocator
              ? std::make_shared<MemkindKmemAllocator>()
              : nullptr
#else
          nullptr
#endif
      );
      if (FLAGS_use_cache_memkind_kmem_allocator) {
#ifndef MEMKIND
        fprintf(stderr, "Memkind library is not linked with the binary.");
        exit(1);
#endif
      }
#ifndef ROCKSDB_LITE
      if (!FLAGS_secondary_cache_uri.empty()) {
        Status s = SecondaryCache::CreateFromString(
            ConfigOptions(), FLAGS_secondary_cache_uri, &secondary_cache);
        if (secondary_cache == nullptr) {
          fprintf(
              stderr,
              "No secondary cache registered matching string: %s status=%s\n",
              FLAGS_secondary_cache_uri.c_str(), s.ToString().c_str());
          exit(1);
        }
        opts.secondary_cache = secondary_cache;
      }
#endif  // ROCKSDB_LITE
      return NewLRUCache(opts);
    }
    return nullptr;
  }

 public:
  Benchmark()
      : cache_(NewCache(FLAGS_cache_size)),
        compressed_cache_(NewCache(FLAGS_compressed_cache_size)),
        prefix_extractor_(NewFixedPrefixTransform(FLAGS_prefix_size)),
        num_(FLAGS_num),
        key_size_(FLAGS_key_size),
        user_timestamp_size_(FLAGS_user_timestamp_size),
        prefix_size_(FLAGS_prefix_size),
        keys_per_prefix_(FLAGS_keys_per_prefix),
        entries_per_batch_(1),
        reads_(FLAGS_reads < 0 ? FLAGS_num : FLAGS_reads),
        read_random_exp_range_(0.0),
        writes_(FLAGS_writes < 0 ? FLAGS_num : FLAGS_writes),
        readwrites_(
            (FLAGS_writes < 0 && FLAGS_reads < 0)
                ? FLAGS_num
                : ((FLAGS_writes > FLAGS_reads) ? FLAGS_writes : FLAGS_reads)),
        merge_keys_(FLAGS_merge_keys < 0 ? FLAGS_num : FLAGS_merge_keys),
        report_file_operations_(FLAGS_report_file_operations),
#ifndef ROCKSDB_LITE
        use_blob_db_(FLAGS_use_blob_db)  // Stacked BlobDB
#else
        use_blob_db_(false)  // Stacked BlobDB
#endif  // !ROCKSDB_LITE
  {
    // use simcache instead of cache
    if (FLAGS_simcache_size >= 0) {
      if (FLAGS_cache_numshardbits >= 1) {
        cache_ =
            NewSimCache(cache_, FLAGS_simcache_size, FLAGS_cache_numshardbits);
      } else {
        cache_ = NewSimCache(cache_, FLAGS_simcache_size, 0);
      }
    }

    if (report_file_operations_) {
      if (!FLAGS_hdfs.empty()) {
        fprintf(stderr,
                "--hdfs and --report_file_operations cannot be enabled "
                "at the same time");
        exit(1);
      }
      FLAGS_env = new ReportFileOpEnv(FLAGS_env);
    }

    if (FLAGS_prefix_size > FLAGS_key_size) {
      fprintf(stderr, "prefix size is larger than key size");
      exit(1);
    }

    std::vector<std::string> files;
    FLAGS_env->GetChildren(FLAGS_db, &files);
    for (size_t i = 0; i < files.size(); i++) {
      if (Slice(files[i]).starts_with("heap-")) {
        FLAGS_env->DeleteFile(FLAGS_db + "/" + files[i]);
      }
    }
    if (!FLAGS_use_existing_db) {
      Options options;
      options.env = FLAGS_env;
      if (!FLAGS_wal_dir.empty()) {
        options.wal_dir = FLAGS_wal_dir;
      }
#ifndef ROCKSDB_LITE
      if (use_blob_db_) {
        // Stacked BlobDB
        blob_db::DestroyBlobDB(FLAGS_db, options, blob_db::BlobDBOptions());
      }
#endif  // !ROCKSDB_LITE
      DestroyDB(FLAGS_db, options);
      if (!FLAGS_wal_dir.empty()) {
        FLAGS_env->DeleteDir(FLAGS_wal_dir);
      }

      if (FLAGS_num_multi_db > 1) {
        FLAGS_env->CreateDir(FLAGS_db);
        if (!FLAGS_wal_dir.empty()) {
          FLAGS_env->CreateDir(FLAGS_wal_dir);
        }
      }
    }

    listener_.reset(new ErrorHandlerListener());
    if (user_timestamp_size_ > 0) {
      mock_app_clock_.reset(new TimestampEmulator());
    }
  }

<<<<<<< HEAD
  void DeleteDBs() {
=======
  ~Benchmark() {
    repo_.CloseHttpServer();
>>>>>>> 078a2606
    db_.DeleteDBs();
    for (const DBWithColumnFamilies& dbwcf : multi_dbs_) {
      delete dbwcf.db;
    }
  }

  ~Benchmark() {
    DeleteDBs();
    delete prefix_extractor_;
    if (cache_.get() != nullptr) {
      // Clear cache reference first
      open_options_.write_buffer_manager.reset();
      // this will leak, but we're shutting down so nobody cares
      cache_->DisownData();
    }
  }

  void exit(int code) {
    this->~Benchmark();
    ::exit(code);
  }

  Slice AllocateKey(std::unique_ptr<const char[]>* key_guard) {
    char* data = new char[key_size_];
    const char* const_data = data;
    key_guard->reset(const_data);
    return Slice(key_guard->get(), key_size_);
  }

  // Generate key according to the given specification and random number.
  // The resulting key will have the following format:
  //   - If keys_per_prefix_ is positive, extra trailing bytes are either cut
  //     off or padded with '0'.
  //     The prefix value is derived from key value.
  //     ----------------------------
  //     | prefix 00000 | key 00000 |
  //     ----------------------------
  //
  //   - If keys_per_prefix_ is 0, the key is simply a binary representation of
  //     random number followed by trailing '0's
  //     ----------------------------
  //     |        key 00000         |
  //     ----------------------------
  void GenerateKeyFromInt(uint64_t v, int64_t num_keys, Slice* key) {
    if (!keys_.empty()) {
      assert(FLAGS_use_existing_keys);
      assert(keys_.size() == static_cast<size_t>(num_keys));
      assert(v < static_cast<uint64_t>(num_keys));
      *key = keys_[v];
      return;
    }
    char* start = const_cast<char*>(key->data());
    char* pos = start;
    if (keys_per_prefix_ > 0) {
      int64_t num_prefix = num_keys / keys_per_prefix_;
      int64_t prefix = v % num_prefix;
      int bytes_to_fill = std::min(prefix_size_, 8);
      if (port::kLittleEndian) {
        for (int i = 0; i < bytes_to_fill; ++i) {
          pos[i] = (prefix >> ((bytes_to_fill - i - 1) << 3)) & 0xFF;
        }
      } else {
        memcpy(pos, static_cast<void*>(&prefix), bytes_to_fill);
      }
      if (prefix_size_ > 8) {
        // fill the rest with 0s
        memset(pos + 8, '0', prefix_size_ - 8);
      }
      pos += prefix_size_;
    }

    int bytes_to_fill = std::min(key_size_ - static_cast<int>(pos - start), 8);
    if (port::kLittleEndian) {
      for (int i = 0; i < bytes_to_fill; ++i) {
        pos[i] = (v >> ((bytes_to_fill - i - 1) << 3)) & 0xFF;
      }
    } else {
      memcpy(pos, static_cast<void*>(&v), bytes_to_fill);
    }
    pos += bytes_to_fill;
    if (key_size_ > pos - start) {
      memset(pos, '0', key_size_ - (pos - start));
    }
  }

  void GenerateKeyFromIntForSeek(uint64_t v, int64_t num_keys, Slice* key) {
    GenerateKeyFromInt(v, num_keys, key);
    if (FLAGS_seek_missing_prefix) {
      assert(prefix_size_ > 8);
      char* key_ptr = const_cast<char*>(key->data());
      // This rely on GenerateKeyFromInt filling paddings with '0's.
      // Putting a '1' will create a non-existing prefix.
      key_ptr[8] = '1';
    }
  }

  std::string GetPathForMultiple(std::string base_name, size_t id) {
    if (!base_name.empty()) {
#ifndef OS_WIN
      if (base_name.back() != '/') {
        base_name += '/';
      }
#else
      if (base_name.back() != '\\') {
        base_name += '\\';
      }
#endif
    }
    return base_name + ToString(id);
  }

  void VerifyDBFromDB(std::string& truth_db_name) {
    DBWithColumnFamilies truth_db;
    auto s = DB::OpenForReadOnly(open_options_, truth_db_name, &truth_db.db);
    if (!s.ok()) {
      fprintf(stderr, "open error: %s\n", s.ToString().c_str());
      exit(1);
    }
    ReadOptions ro;
    ro.total_order_seek = true;
    std::unique_ptr<Iterator> truth_iter(truth_db.db->NewIterator(ro));
    std::unique_ptr<Iterator> db_iter(db_.db->NewIterator(ro));
    // Verify that all the key/values in truth_db are retrivable in db with
    // ::Get
    fprintf(stderr, "Verifying db >= truth_db with ::Get...\n");
    for (truth_iter->SeekToFirst(); truth_iter->Valid(); truth_iter->Next()) {
      std::string value;
      s = db_.db->Get(ro, truth_iter->key(), &value);
      assert(s.ok());
      // TODO(myabandeh): provide debugging hints
      assert(Slice(value) == truth_iter->value());
    }
    // Verify that the db iterator does not give any extra key/value
    fprintf(stderr, "Verifying db == truth_db...\n");
    for (db_iter->SeekToFirst(), truth_iter->SeekToFirst(); db_iter->Valid();
         db_iter->Next(), truth_iter->Next()) {
      assert(truth_iter->Valid());
      assert(truth_iter->value() == db_iter->value());
    }
    // No more key should be left unchecked in truth_db
    assert(!truth_iter->Valid());
    fprintf(stderr, "...Verified\n");
  }

  void ErrorExit() {
    DeleteDBs();
    exit(1);
  }

  void Run() {
    if (!SanityCheck()) {
      ErrorExit();
    }
    Open(&open_options_);
    PrintHeader();
    std::stringstream benchmark_stream(FLAGS_benchmarks);
    std::string name;
    std::unique_ptr<ExpiredTimeFilter> filter;
    while (std::getline(benchmark_stream, name, ',')) {
      // Sanitize parameters
      num_ = FLAGS_num;
      reads_ = (FLAGS_reads < 0 ? FLAGS_num : FLAGS_reads);
      writes_ = (FLAGS_writes < 0 ? FLAGS_num : FLAGS_writes);
      deletes_ = (FLAGS_deletes < 0 ? FLAGS_num : FLAGS_deletes);
      value_size = FLAGS_value_size;
      key_size_ = FLAGS_key_size;
      entries_per_batch_ = FLAGS_batch_size;
      writes_before_delete_range_ = FLAGS_writes_before_delete_range;
      writes_per_range_tombstone_ = FLAGS_writes_per_range_tombstone;
      range_tombstone_width_ = FLAGS_range_tombstone_width;
      max_num_range_tombstones_ = FLAGS_max_num_range_tombstones;
      write_options_ = WriteOptions();
      read_random_exp_range_ = FLAGS_read_random_exp_range;
      if (FLAGS_sync) {
        write_options_.sync = true;
      }
      write_options_.disableWAL = FLAGS_disable_wal;

      void (Benchmark::*method)(ThreadState*) = nullptr;
      void (Benchmark::*post_process_method)() = nullptr;

      bool fresh_db = false;
      int num_threads = FLAGS_threads;

      int num_repeat = 1;
      int num_warmup = 0;
      if (!name.empty() && *name.rbegin() == ']') {
        auto it = name.find('[');
        if (it == std::string::npos) {
          fprintf(stderr, "unknown benchmark arguments '%s'\n", name.c_str());
          ErrorExit();
        }
        std::string args = name.substr(it + 1);
        args.resize(args.size() - 1);
        name.resize(it);

        std::string bench_arg;
        std::stringstream args_stream(args);
        while (std::getline(args_stream, bench_arg, '-')) {
          if (bench_arg.empty()) {
            continue;
          }
          if (bench_arg[0] == 'X') {
            // Repeat the benchmark n times
            std::string num_str = bench_arg.substr(1);
            num_repeat = std::stoi(num_str);
          } else if (bench_arg[0] == 'W') {
            // Warm up the benchmark for n times
            std::string num_str = bench_arg.substr(1);
            num_warmup = std::stoi(num_str);
          }
        }
      }

      // Both fillseqdeterministic and filluniquerandomdeterministic
      // fill the levels except the max level with UNIQUE_RANDOM
      // and fill the max level with fillseq and filluniquerandom, respectively
      if (name == "fillseqdeterministic" ||
          name == "filluniquerandomdeterministic") {
        if (!FLAGS_disable_auto_compactions) {
          fprintf(stderr,
                  "Please disable_auto_compactions in FillDeterministic "
                  "benchmark\n");
          ErrorExit();
        }
        if (num_threads > 1) {
          fprintf(stderr,
                  "filldeterministic multithreaded not supported"
                  ", use 1 thread\n");
          num_threads = 1;
        }
        fresh_db = true;
        if (name == "fillseqdeterministic") {
          method = &Benchmark::WriteSeqDeterministic;
        } else {
          method = &Benchmark::WriteUniqueRandomDeterministic;
        }
      } else if (name == "fillseq") {
        fresh_db = true;
        method = &Benchmark::WriteSeq;
      } else if (name == "fillbatch") {
        fresh_db = true;
        entries_per_batch_ = 1000;
        method = &Benchmark::WriteSeq;
      } else if (name == "fillrandom") {
        fresh_db = true;
        method = &Benchmark::WriteRandom;
      } else if (name == "filluniquerandom" ||
                 name == "fillanddeleteuniquerandom") {
        fresh_db = true;
        if (num_threads > 1) {
          fprintf(stderr,
                  "filluniquerandom and fillanddeleteuniquerandom "
                  "multithreaded not supported, use 1 thread");
          num_threads = 1;
        }
        method = &Benchmark::WriteUniqueRandom;
      } else if (name == "overwrite") {
        method = &Benchmark::WriteRandom;
      } else if (name == "fillsync") {
        fresh_db = true;
        num_ /= 1000;
        write_options_.sync = true;
        method = &Benchmark::WriteRandom;
      } else if (name == "fill100K") {
        fresh_db = true;
        num_ /= 1000;
        value_size = 100 * 1000;
        method = &Benchmark::WriteRandom;
      } else if (name == "readseq") {
        method = &Benchmark::ReadSequential;
      } else if (name == "readtorowcache") {
        if (!FLAGS_use_existing_keys || !FLAGS_row_cache_size) {
          fprintf(stderr,
                  "Please set use_existing_keys to true and specify a "
                  "row cache size in readtorowcache benchmark\n");
          ErrorExit();
        }
        method = &Benchmark::ReadToRowCache;
      } else if (name == "readtocache") {
        method = &Benchmark::ReadSequential;
        num_threads = 1;
        reads_ = num_;
      } else if (name == "readreverse") {
        method = &Benchmark::ReadReverse;
      } else if (name == "readrandom") {
        if (FLAGS_multiread_stride) {
          fprintf(stderr, "entries_per_batch = %" PRIi64 "\n",
                  entries_per_batch_);
        }
        method = &Benchmark::ReadRandom;
      } else if (name == "readrandomfast") {
        method = &Benchmark::ReadRandomFast;
      } else if (name == "multireadrandom") {
        fprintf(stderr, "entries_per_batch = %" PRIi64 "\n",
                entries_per_batch_);
        method = &Benchmark::MultiReadRandom;
      } else if (name == "approximatesizerandom") {
        fprintf(stderr, "entries_per_batch = %" PRIi64 "\n",
                entries_per_batch_);
        method = &Benchmark::ApproximateSizeRandom;
      } else if (name == "mixgraph") {
        method = &Benchmark::MixGraph;
      } else if (name == "readmissing") {
        ++key_size_;
        method = &Benchmark::ReadRandom;
      } else if (name == "newiterator") {
        method = &Benchmark::IteratorCreation;
      } else if (name == "newiteratorwhilewriting") {
        num_threads++;  // Add extra thread for writing
        method = &Benchmark::IteratorCreationWhileWriting;
      } else if (name == "seekrandom") {
        method = &Benchmark::SeekRandom;
      } else if (name == "seekrandomwhilewriting") {
        num_threads++;  // Add extra thread for writing
        method = &Benchmark::SeekRandomWhileWriting;
      } else if (name == "seekrandomwhilemerging") {
        num_threads++;  // Add extra thread for merging
        method = &Benchmark::SeekRandomWhileMerging;
      } else if (name == "readrandomsmall") {
        reads_ /= 1000;
        method = &Benchmark::ReadRandom;
      } else if (name == "deleteseq") {
        method = &Benchmark::DeleteSeq;
      } else if (name == "deleterandom") {
        method = &Benchmark::DeleteRandom;
      } else if (name == "readwhilewriting") {
        num_threads++;  // Add extra thread for writing
        method = &Benchmark::ReadWhileWriting;
      } else if (name == "readwhilemerging") {
        num_threads++;  // Add extra thread for writing
        method = &Benchmark::ReadWhileMerging;
      } else if (name == "readwhilescanning") {
        num_threads++;  // Add extra thread for scaning
        method = &Benchmark::ReadWhileScanning;
      } else if (name == "readrandomwriterandom") {
        method = &Benchmark::ReadRandomWriteRandom;
      } else if (name == "readrandommergerandom") {
        if (FLAGS_merge_operator.empty()) {
          fprintf(stdout, "%-12s : skipped (--merge_operator is unknown)\n",
                  name.c_str());
          ErrorExit();
        }
        method = &Benchmark::ReadRandomMergeRandom;
      } else if (name == "updaterandom") {
        method = &Benchmark::UpdateRandom;
      } else if (name == "xorupdaterandom") {
        method = &Benchmark::XORUpdateRandom;
      } else if (name == "appendrandom") {
        method = &Benchmark::AppendRandom;
      } else if (name == "mergerandom") {
        if (FLAGS_merge_operator.empty()) {
          fprintf(stdout, "%-12s : skipped (--merge_operator is unknown)\n",
                  name.c_str());
          exit(1);
        }
        method = &Benchmark::MergeRandom;
      } else if (name == "randomwithverify") {
        method = &Benchmark::RandomWithVerify;
      } else if (name == "fillseekseq") {
        method = &Benchmark::WriteSeqSeekSeq;
      } else if (name == "compact") {
        method = &Benchmark::Compact;
      } else if (name == "compactall") {
        CompactAll();
#ifndef ROCKSDB_LITE
      } else if (name == "compact0") {
        CompactLevel(0);
      } else if (name == "compact1") {
        CompactLevel(1);
      } else if (name == "waitforcompaction") {
        WaitForCompaction();
#endif
      } else if (name == "flush") {
        Flush();
      } else if (name == "crc32c") {
        method = &Benchmark::Crc32c;
      } else if (name == "xxhash") {
        method = &Benchmark::xxHash;
      } else if (name == "acquireload") {
        method = &Benchmark::AcquireLoad;
      } else if (name == "compress") {
        method = &Benchmark::Compress;
      } else if (name == "uncompress") {
        method = &Benchmark::Uncompress;
#ifndef ROCKSDB_LITE
      } else if (name == "randomtransaction") {
        method = &Benchmark::RandomTransaction;
        post_process_method = &Benchmark::RandomTransactionVerify;
#endif  // ROCKSDB_LITE
      } else if (name == "randomreplacekeys") {
        fresh_db = true;
        method = &Benchmark::RandomReplaceKeys;
      } else if (name == "timeseries") {
        timestamp_emulator_.reset(new TimestampEmulator());
        if (FLAGS_expire_style == "compaction_filter") {
          filter.reset(new ExpiredTimeFilter(timestamp_emulator_));
          fprintf(stdout, "Compaction filter is used to remove expired data");
          open_options_.compaction_filter = filter.get();
        }
        fresh_db = true;
        method = &Benchmark::TimeSeries;
      } else if (name == "stats") {
        PrintStats("rocksdb.stats");
      } else if (name == "resetstats") {
        ResetStats();
      } else if (name == "verify") {
        VerifyDBFromDB(FLAGS_truth_db);
      } else if (name == "levelstats") {
        PrintStats("rocksdb.levelstats");
      } else if (name == "memstats") {
        std::vector<std::string> keys{"rocksdb.num-immutable-mem-table",
                                      "rocksdb.cur-size-active-mem-table",
                                      "rocksdb.cur-size-all-mem-tables",
                                      "rocksdb.size-all-mem-tables",
                                      "rocksdb.num-entries-active-mem-table",
                                      "rocksdb.num-entries-imm-mem-tables"};
        PrintStats(keys);
      } else if (name == "sstables") {
        PrintStats("rocksdb.sstables");
      } else if (name == "stats_history") {
        PrintStatsHistory();
#ifndef ROCKSDB_LITE
      } else if (name == "replay") {
        if (num_threads > 1) {
          fprintf(stderr, "Multi-threaded replay is not yet supported\n");
          ErrorExit();
        }
        if (FLAGS_trace_file == "") {
          fprintf(stderr, "Please set --trace_file to be replayed from\n");
          ErrorExit();
        }
        method = &Benchmark::Replay;
#endif  // ROCKSDB_LITE
      } else if (name == "getmergeoperands") {
        method = &Benchmark::GetMergeOperands;
      } else if (!name.empty()) {  // No error message for empty name
        fprintf(stderr, "unknown benchmark '%s'\n", name.c_str());
        ErrorExit();
      }

      if (fresh_db) {
        if (FLAGS_use_existing_db) {
          fprintf(stdout, "%-12s : skipped (--use_existing_db is true)\n",
                  name.c_str());
          method = nullptr;
        } else {
          if (db_.db != nullptr) {
            db_.DeleteDBs();
            DestroyDB(FLAGS_db, open_options_);
          }
          Options options = open_options_;
          for (size_t i = 0; i < multi_dbs_.size(); i++) {
            delete multi_dbs_[i].db;
            if (!open_options_.wal_dir.empty()) {
              options.wal_dir = GetPathForMultiple(open_options_.wal_dir, i);
            }
            DestroyDB(GetPathForMultiple(FLAGS_db, i), options);
          }
          multi_dbs_.clear();
        }
        Open(&open_options_);  // use open_options for the last accessed
      }

      if (method != nullptr) {
        fprintf(stdout, "DB path: [%s]\n", FLAGS_db.c_str());

#ifndef ROCKSDB_LITE
        // A trace_file option can be provided both for trace and replay
        // operations. But db_bench does not support tracing and replaying at
        // the same time, for now. So, start tracing only when it is not a
        // replay.
        if (FLAGS_trace_file != "" && name != "replay") {
          std::unique_ptr<TraceWriter> trace_writer;
          Status s = NewFileTraceWriter(FLAGS_env, EnvOptions(),
                                        FLAGS_trace_file, &trace_writer);
          if (!s.ok()) {
            fprintf(stderr, "Encountered an error starting a trace, %s\n",
                    s.ToString().c_str());
            ErrorExit();
          }
          s = db_.db->StartTrace(trace_options_, std::move(trace_writer));
          if (!s.ok()) {
            fprintf(stderr, "Encountered an error starting a trace, %s\n",
                    s.ToString().c_str());
            ErrorExit();
          }
          fprintf(stdout, "Tracing the workload to: [%s]\n",
                  FLAGS_trace_file.c_str());
        }
        // Start block cache tracing.
        if (!FLAGS_block_cache_trace_file.empty()) {
          // Sanity checks.
          if (FLAGS_block_cache_trace_sampling_frequency <= 0) {
            fprintf(stderr,
                    "Block cache trace sampling frequency must be higher than "
                    "0.\n");
            ErrorExit();
          }
          if (FLAGS_block_cache_trace_max_trace_file_size_in_bytes <= 0) {
            fprintf(stderr,
                    "The maximum file size for block cache tracing must be "
                    "higher than 0.\n");
            ErrorExit();
          }
          block_cache_trace_options_.max_trace_file_size =
              FLAGS_block_cache_trace_max_trace_file_size_in_bytes;
          block_cache_trace_options_.sampling_frequency =
              FLAGS_block_cache_trace_sampling_frequency;
          std::unique_ptr<TraceWriter> block_cache_trace_writer;
          Status s = NewFileTraceWriter(FLAGS_env, EnvOptions(),
                                        FLAGS_block_cache_trace_file,
                                        &block_cache_trace_writer);
          if (!s.ok()) {
            fprintf(stderr,
                    "Encountered an error when creating trace writer, %s\n",
                    s.ToString().c_str());
            ErrorExit();
          }
          s = db_.db->StartBlockCacheTrace(block_cache_trace_options_,
                                           std::move(block_cache_trace_writer));
          if (!s.ok()) {
            fprintf(
                stderr,
                "Encountered an error when starting block cache tracing, %s\n",
                s.ToString().c_str());
            ErrorExit();
          }
          fprintf(stdout, "Tracing block cache accesses to: [%s]\n",
                  FLAGS_block_cache_trace_file.c_str());
        }
#endif  // ROCKSDB_LITE

        if (num_warmup > 0) {
          printf("Warming up benchmark by running %d times\n", num_warmup);
        }

        for (int i = 0; i < num_warmup; i++) {
          RunBenchmark(num_threads, name, method);
        }

        if (num_repeat > 1) {
          printf("Running benchmark for %d times\n", num_repeat);
        }

        CombinedStats combined_stats;
        for (int i = 0; i < num_repeat; i++) {
          Stats stats = RunBenchmark(num_threads, name, method);
          combined_stats.AddStats(stats);
        }
        if (num_repeat > 1) {
          combined_stats.Report(name);
        }
      }
      if (post_process_method != nullptr) {
        (this->*post_process_method)();
      }
    }

    if (secondary_update_thread_) {
      secondary_update_stopped_.store(1, std::memory_order_relaxed);
      secondary_update_thread_->join();
      secondary_update_thread_.reset();
    }

#ifndef ROCKSDB_LITE
    if (name != "replay" && FLAGS_trace_file != "") {
      Status s = db_.db->EndTrace();
      if (!s.ok()) {
        fprintf(stderr, "Encountered an error ending the trace, %s\n",
                s.ToString().c_str());
      }
    }
    if (!FLAGS_block_cache_trace_file.empty()) {
      Status s = db_.db->EndBlockCacheTrace();
      if (!s.ok()) {
        fprintf(stderr,
                "Encountered an error ending the block cache tracing, %s\n",
                s.ToString().c_str());
      }
    }
#endif  // ROCKSDB_LITE

    if (FLAGS_statistics) {
      fprintf(stdout, "STATISTICS:\n%s\n", dbstats->ToString().c_str());
    }
    if (FLAGS_simcache_size >= 0) {
      fprintf(
          stdout, "SIMULATOR CACHE STATISTICS:\n%s\n",
          static_cast_with_check<SimCache>(cache_.get())->ToString().c_str());
    }

#ifndef ROCKSDB_LITE
    if (FLAGS_use_secondary_db) {
      fprintf(stdout, "Secondary instance updated  %" PRIu64 " times.\n",
              secondary_db_updates_);
    }
#endif  // ROCKSDB_LITE
  }

 private:
  std::shared_ptr<TimestampEmulator> timestamp_emulator_;
  std::unique_ptr<port::Thread> secondary_update_thread_;
  std::atomic<int> secondary_update_stopped_{0};
#ifndef ROCKSDB_LITE
  uint64_t secondary_db_updates_ = 0;
#endif  // ROCKSDB_LITE
  struct ThreadArg {
    Benchmark* bm;
    SharedState* shared;
    ThreadState* thread;
    void (Benchmark::*method)(ThreadState*);
  };

  static void ThreadBody(void* v) {
    ThreadArg* arg = reinterpret_cast<ThreadArg*>(v);
    SharedState* shared = arg->shared;
    ThreadState* thread = arg->thread;
    {
      MutexLock l(&shared->mu);
      shared->num_initialized++;
      if (shared->num_initialized >= shared->total) {
        shared->cv.SignalAll();
      }
      while (!shared->start) {
        shared->cv.Wait();
      }
    }

    SetPerfLevel(static_cast<PerfLevel> (shared->perf_level));
    perf_context.EnablePerLevelPerfContext();
    thread->stats.Start(thread->tid);
    (arg->bm->*(arg->method))(thread);
    thread->stats.Stop();

    {
      MutexLock l(&shared->mu);
      shared->num_done++;
      if (shared->num_done >= shared->total) {
        shared->cv.SignalAll();
      }
    }
  }

  Stats RunBenchmark(int n, Slice name,
                     void (Benchmark::*method)(ThreadState*)) {
    SharedState shared;
    shared.total = n;
    shared.num_initialized = 0;
    shared.num_done = 0;
    shared.start = false;
    if (FLAGS_benchmark_write_rate_limit > 0) {
      shared.write_rate_limiter.reset(
          NewGenericRateLimiter(FLAGS_benchmark_write_rate_limit));
    }
    if (FLAGS_benchmark_read_rate_limit > 0) {
      shared.read_rate_limiter.reset(NewGenericRateLimiter(
          FLAGS_benchmark_read_rate_limit, 100000 /* refill_period_us */,
          10 /* fairness */, RateLimiter::Mode::kReadsOnly));
    }

    std::unique_ptr<ReporterAgent> reporter_agent;
    if (FLAGS_report_interval_seconds > 0) {
      reporter_agent.reset(new ReporterAgent(FLAGS_env, FLAGS_report_file,
                                             FLAGS_report_interval_seconds));
    }

    ThreadArg* arg = new ThreadArg[n];

    for (int i = 0; i < n; i++) {
#ifdef NUMA
      if (FLAGS_enable_numa) {
        // Performs a local allocation of memory to threads in numa node.
        int n_nodes = numa_num_task_nodes();  // Number of nodes in NUMA.
        numa_exit_on_error = 1;
        int numa_node = i % n_nodes;
        bitmask* nodes = numa_allocate_nodemask();
        numa_bitmask_clearall(nodes);
        numa_bitmask_setbit(nodes, numa_node);
        // numa_bind() call binds the process to the node and these
        // properties are passed on to the thread that is created in
        // StartThread method called later in the loop.
        numa_bind(nodes);
        numa_set_strict(1);
        numa_free_nodemask(nodes);
      }
#endif
      arg[i].bm = this;
      arg[i].method = method;
      arg[i].shared = &shared;
      arg[i].thread = new ThreadState(i);
      arg[i].thread->stats.SetReporterAgent(reporter_agent.get());
      arg[i].thread->shared = &shared;
      FLAGS_env->StartThread(ThreadBody, &arg[i]);
    }

    shared.mu.Lock();
    while (shared.num_initialized < n) {
      shared.cv.Wait();
    }

    shared.start = true;
    shared.cv.SignalAll();
    while (shared.num_done < n) {
      shared.cv.Wait();
    }
    shared.mu.Unlock();

    // Stats for some threads can be excluded.
    Stats merge_stats;
    for (int i = 0; i < n; i++) {
      merge_stats.Merge(arg[i].thread->stats);
    }
    merge_stats.Report(name);

    for (int i = 0; i < n; i++) {
      delete arg[i].thread;
    }
    delete[] arg;

    return merge_stats;
  }

  void Crc32c(ThreadState* thread) {
    // Checksum about 500MB of data total
    const int size = FLAGS_block_size; // use --block_size option for db_bench
    std::string labels = "(" + ToString(FLAGS_block_size) + " per op)";
    const char* label = labels.c_str();

    std::string data(size, 'x');
    int64_t bytes = 0;
    uint32_t crc = 0;
    while (bytes < 500 * 1048576) {
      crc = crc32c::Value(data.data(), size);
      thread->stats.FinishedOps(nullptr, nullptr, 1, kCrc);
      bytes += size;
    }
    // Print so result is not dead
    fprintf(stderr, "... crc=0x%x\r", static_cast<unsigned int>(crc));

    thread->stats.AddBytes(bytes);
    thread->stats.AddMessage(label);
  }

  void xxHash(ThreadState* thread) {
    // Checksum about 500MB of data total
    const int size = 4096;
    const char* label = "(4K per op)";
    std::string data(size, 'x');
    int64_t bytes = 0;
    unsigned int xxh32 = 0;
    while (bytes < 500 * 1048576) {
      xxh32 = XXH32(data.data(), size, 0);
      thread->stats.FinishedOps(nullptr, nullptr, 1, kHash);
      bytes += size;
    }
    // Print so result is not dead
    fprintf(stderr, "... xxh32=0x%x\r", static_cast<unsigned int>(xxh32));

    thread->stats.AddBytes(bytes);
    thread->stats.AddMessage(label);
  }

  void AcquireLoad(ThreadState* thread) {
    int dummy;
    std::atomic<void*> ap(&dummy);
    int count = 0;
    void *ptr = nullptr;
    thread->stats.AddMessage("(each op is 1000 loads)");
    while (count < 100000) {
      for (int i = 0; i < 1000; i++) {
        ptr = ap.load(std::memory_order_acquire);
      }
      count++;
      thread->stats.FinishedOps(nullptr, nullptr, 1, kOthers);
    }
    if (ptr == nullptr) exit(1);  // Disable unused variable warning.
  }

  void Compress(ThreadState *thread) {
    RandomGenerator gen;
    Slice input = gen.Generate(FLAGS_block_size);
    int64_t bytes = 0;
    int64_t produced = 0;
    bool ok = true;
    std::string compressed;
    CompressionOptions opts;
    CompressionContext context(FLAGS_compression_type_e);
    CompressionInfo info(opts, context, CompressionDict::GetEmptyDict(),
                         FLAGS_compression_type_e,
                         FLAGS_sample_for_compression);
    // Compress 1G
    while (ok && bytes < int64_t(1) << 30) {
      compressed.clear();
      ok = CompressSlice(info, input, &compressed);
      produced += compressed.size();
      bytes += input.size();
      thread->stats.FinishedOps(nullptr, nullptr, 1, kCompress);
    }

    if (!ok) {
      thread->stats.AddMessage("(compression failure)");
    } else {
      char buf[340];
      snprintf(buf, sizeof(buf), "(output: %.1f%%)",
               (produced * 100.0) / bytes);
      thread->stats.AddMessage(buf);
      thread->stats.AddBytes(bytes);
    }
  }

  void Uncompress(ThreadState *thread) {
    RandomGenerator gen;
    Slice input = gen.Generate(FLAGS_block_size);
    std::string compressed;

    CompressionContext compression_ctx(FLAGS_compression_type_e);
    CompressionOptions compression_opts;
    CompressionInfo compression_info(
        compression_opts, compression_ctx, CompressionDict::GetEmptyDict(),
        FLAGS_compression_type_e, FLAGS_sample_for_compression);
    UncompressionContext uncompression_ctx(FLAGS_compression_type_e);
    UncompressionInfo uncompression_info(uncompression_ctx,
                                         UncompressionDict::GetEmptyDict(),
                                         FLAGS_compression_type_e);

    bool ok = CompressSlice(compression_info, input, &compressed);
    int64_t bytes = 0;
    size_t uncompressed_size = 0;
    while (ok && bytes < 1024 * 1048576) {
      constexpr uint32_t compress_format_version = 2;

      CacheAllocationPtr uncompressed = UncompressData(
          uncompression_info, compressed.data(), compressed.size(),
          &uncompressed_size, compress_format_version);

      ok = uncompressed.get() != nullptr;
      bytes += input.size();
      thread->stats.FinishedOps(nullptr, nullptr, 1, kUncompress);
    }

    if (!ok) {
      thread->stats.AddMessage("(compression failure)");
    } else {
      thread->stats.AddBytes(bytes);
    }
  }

  // Returns true if the options is initialized from the specified
  // options file.
  bool InitializeOptionsFromFile(Options* opts) {
#ifndef ROCKSDB_LITE
    printf("Initializing RocksDB Options from the specified file\n");
    DBOptions db_opts;
    std::vector<ColumnFamilyDescriptor> cf_descs;
    if (FLAGS_options_file != "") {
      auto s = LoadOptionsFromFile(FLAGS_options_file, FLAGS_env, &db_opts,
                                   &cf_descs);
      db_opts.env = FLAGS_env;
      if (s.ok()) {
        *opts = Options(db_opts, cf_descs[0].options);
        return true;
      }
      fprintf(stderr, "Unable to load options file %s --- %s\n",
              FLAGS_options_file.c_str(), s.ToString().c_str());
      exit(1);
    }
#else
    (void)opts;
#endif
    return false;
  }

  void InitializeOptionsFromFlags(Options* opts) {
    printf("Initializing RocksDB Options from command-line flags\n");
    Options& options = *opts;
    ConfigOptions config_options(options);

    assert(db_.db == nullptr);

    options.env = FLAGS_env;
    options.max_open_files = FLAGS_open_files;
    if (FLAGS_cost_write_buffer_to_cache || FLAGS_db_write_buffer_size != 0) {
      options.write_buffer_manager.reset(
          new WriteBufferManager(FLAGS_db_write_buffer_size, cache_));
    }
    options.arena_block_size = FLAGS_arena_block_size;
    options.write_buffer_size = FLAGS_write_buffer_size;
    options.max_write_buffer_number = FLAGS_max_write_buffer_number;
    options.min_write_buffer_number_to_merge =
      FLAGS_min_write_buffer_number_to_merge;
    options.max_write_buffer_number_to_maintain =
        FLAGS_max_write_buffer_number_to_maintain;
    options.max_write_buffer_size_to_maintain =
        FLAGS_max_write_buffer_size_to_maintain;
    options.max_background_jobs = FLAGS_max_background_jobs;
    options.max_background_compactions = FLAGS_max_background_compactions;
    options.max_subcompactions = static_cast<uint32_t>(FLAGS_subcompactions);
    options.max_background_flushes = FLAGS_max_background_flushes;
    options.compaction_style = FLAGS_compaction_style_e;
    options.compaction_pri = FLAGS_compaction_pri_e;
    options.allow_mmap_reads = FLAGS_mmap_read;
    options.allow_mmap_writes = FLAGS_mmap_write;
    options.use_direct_reads = FLAGS_use_direct_reads;
    options.use_direct_io_for_flush_and_compaction =
        FLAGS_use_direct_io_for_flush_and_compaction;
#ifndef ROCKSDB_LITE
    options.ttl = FLAGS_fifo_compaction_ttl;
    options.compaction_options_fifo = CompactionOptionsFIFO(
        FLAGS_fifo_compaction_max_table_files_size_mb * 1024 * 1024,
        FLAGS_fifo_compaction_allow_compaction);
    options.compaction_options_fifo.age_for_warm = FLAGS_fifo_age_for_warm;
#endif  // ROCKSDB_LITE
    if (FLAGS_prefix_size != 0) {
      options.prefix_extractor.reset(
          NewFixedPrefixTransform(FLAGS_prefix_size));
    }
    if (FLAGS_use_uint64_comparator) {
      options.comparator = test::Uint64Comparator();
      if (FLAGS_key_size != 8) {
        fprintf(stderr, "Using Uint64 comparator but key size is not 8.\n");
        exit(1);
      }
    }
    if (FLAGS_use_stderr_info_logger) {
      options.info_log.reset(new StderrLogger());
    }
    options.memtable_huge_page_size = FLAGS_memtable_use_huge_page ? 2048 : 0;
    options.memtable_prefix_bloom_size_ratio = FLAGS_memtable_bloom_size_ratio;
    options.memtable_whole_key_filtering = FLAGS_memtable_whole_key_filtering;
    if (FLAGS_memtable_insert_with_hint_prefix_size > 0) {
      options.memtable_insert_with_hint_prefix_extractor.reset(
          NewCappedPrefixTransform(
              FLAGS_memtable_insert_with_hint_prefix_size));
    }
    options.bloom_locality = FLAGS_bloom_locality;
    options.max_file_opening_threads = FLAGS_file_opening_threads;
    options.new_table_reader_for_compaction_inputs =
        FLAGS_new_table_reader_for_compaction_inputs;
    options.compaction_readahead_size = FLAGS_compaction_readahead_size;
    options.log_readahead_size = FLAGS_log_readahead_size;
    options.random_access_max_buffer_size = FLAGS_random_access_max_buffer_size;
    options.writable_file_max_buffer_size = FLAGS_writable_file_max_buffer_size;
    options.use_fsync = FLAGS_use_fsync;
    options.num_levels = FLAGS_num_levels;
    options.target_file_size_base = FLAGS_target_file_size_base;
    options.target_file_size_multiplier = FLAGS_target_file_size_multiplier;
    options.max_bytes_for_level_base = FLAGS_max_bytes_for_level_base;
    options.level_compaction_dynamic_level_bytes =
        FLAGS_level_compaction_dynamic_level_bytes;
    options.max_bytes_for_level_multiplier =
        FLAGS_max_bytes_for_level_multiplier;
    if ((FLAGS_prefix_size == 0) && (FLAGS_rep_factory == kPrefixHash ||
                                     FLAGS_rep_factory == kHashLinkedList)) {
      fprintf(stderr, "prefix_size should be non-zero if PrefixHash or "
                      "HashLinkedList memtablerep is used\n");
      exit(1);
    }
    switch (FLAGS_rep_factory) {
      case kSkipList:
        options.memtable_factory.reset(new SkipListFactory(
            FLAGS_skip_list_lookahead));
        break;
#ifndef ROCKSDB_LITE
      case kPrefixHash:
        options.memtable_factory.reset(
            NewHashSkipListRepFactory(FLAGS_hash_bucket_count));
        break;
      case kHashLinkedList:
        options.memtable_factory.reset(NewHashLinkListRepFactory(
            FLAGS_hash_bucket_count));
        break;
      case kVectorRep:
        options.memtable_factory.reset(
          new VectorRepFactory
        );
        break;
#else
      default:
        fprintf(stderr, "Only skip list is supported in lite mode\n");
        exit(1);
#endif  // ROCKSDB_LITE
    }
    if (FLAGS_use_plain_table) {
#ifndef ROCKSDB_LITE
      if (FLAGS_rep_factory != kPrefixHash &&
          FLAGS_rep_factory != kHashLinkedList) {
        fprintf(stderr, "Waring: plain table is used with skipList\n");
      }

      int bloom_bits_per_key = FLAGS_bloom_bits;
      if (bloom_bits_per_key < 0) {
        bloom_bits_per_key = PlainTableOptions().bloom_bits_per_key;
      }

      PlainTableOptions plain_table_options;
      plain_table_options.user_key_len = FLAGS_key_size;
      plain_table_options.bloom_bits_per_key = bloom_bits_per_key;
      plain_table_options.hash_table_ratio = 0.75;
      options.table_factory = std::shared_ptr<TableFactory>(
          NewPlainTableFactory(plain_table_options));
#else
      fprintf(stderr, "Plain table is not supported in lite mode\n");
      exit(1);
#endif  // ROCKSDB_LITE
    } else if (FLAGS_use_cuckoo_table) {
#ifndef ROCKSDB_LITE
      if (FLAGS_cuckoo_hash_ratio > 1 || FLAGS_cuckoo_hash_ratio < 0) {
        fprintf(stderr, "Invalid cuckoo_hash_ratio\n");
        exit(1);
      }

      if (!FLAGS_mmap_read) {
        fprintf(stderr, "cuckoo table format requires mmap read to operate\n");
        exit(1);
      }

      ROCKSDB_NAMESPACE::CuckooTableOptions table_options;
      table_options.hash_table_ratio = FLAGS_cuckoo_hash_ratio;
      table_options.identity_as_first_hash = FLAGS_identity_as_first_hash;
      options.table_factory = std::shared_ptr<TableFactory>(
          NewCuckooTableFactory(table_options));
#else
      fprintf(stderr, "Cuckoo table is not supported in lite mode\n");
      exit(1);
#endif  // ROCKSDB_LITE
    } else {
      BlockBasedTableOptions block_based_options;
      if (FLAGS_use_hash_search) {
        if (FLAGS_prefix_size == 0) {
          fprintf(stderr,
              "prefix_size not assigned when enable use_hash_search \n");
          exit(1);
        }
        block_based_options.index_type = BlockBasedTableOptions::kHashSearch;
      } else {
        block_based_options.index_type = BlockBasedTableOptions::kBinarySearch;
      }
      if (FLAGS_partition_index_and_filters || FLAGS_partition_index) {
        if (FLAGS_index_with_first_key) {
          fprintf(stderr,
                  "--index_with_first_key is not compatible with"
                  " partition index.");
        }
        if (FLAGS_use_hash_search) {
          fprintf(stderr,
                  "use_hash_search is incompatible with "
                  "partition index and is ignored");
        }
        block_based_options.index_type =
            BlockBasedTableOptions::kTwoLevelIndexSearch;
        block_based_options.metadata_block_size = FLAGS_metadata_block_size;
        if (FLAGS_partition_index_and_filters) {
          block_based_options.partition_filters = true;
        }
      } else if (FLAGS_index_with_first_key) {
        block_based_options.index_type =
            BlockBasedTableOptions::kBinarySearchWithFirstKey;
      }
      BlockBasedTableOptions::IndexShorteningMode index_shortening =
          block_based_options.index_shortening;
      switch (FLAGS_index_shortening_mode) {
        case 0:
          index_shortening =
              BlockBasedTableOptions::IndexShorteningMode::kNoShortening;
          break;
        case 1:
          index_shortening =
              BlockBasedTableOptions::IndexShorteningMode::kShortenSeparators;
          break;
        case 2:
          index_shortening = BlockBasedTableOptions::IndexShorteningMode::
              kShortenSeparatorsAndSuccessor;
          break;
        default:
          fprintf(stderr, "Unknown key shortening mode\n");
      }
      block_based_options.optimize_filters_for_memory =
          FLAGS_optimize_filters_for_memory;
      block_based_options.index_shortening = index_shortening;
      if (cache_ == nullptr) {
        block_based_options.no_block_cache = true;
      }
      block_based_options.cache_index_and_filter_blocks =
          FLAGS_cache_index_and_filter_blocks;
      block_based_options.pin_l0_filter_and_index_blocks_in_cache =
          FLAGS_pin_l0_filter_and_index_blocks_in_cache;
      block_based_options.pin_top_level_index_and_filter =
          FLAGS_pin_top_level_index_and_filter;
      if (FLAGS_cache_high_pri_pool_ratio > 1e-6) {  // > 0.0 + eps
        block_based_options.cache_index_and_filter_blocks_with_high_priority =
            true;
      }
      block_based_options.block_cache = cache_;
      block_based_options.block_cache_compressed = compressed_cache_;
      block_based_options.block_size = FLAGS_block_size;
      block_based_options.block_restart_interval = FLAGS_block_restart_interval;
      block_based_options.index_block_restart_interval =
          FLAGS_index_block_restart_interval;
      block_based_options.format_version =
          static_cast<uint32_t>(FLAGS_format_version);
      block_based_options.read_amp_bytes_per_bit = FLAGS_read_amp_bytes_per_bit;
      block_based_options.enable_index_compression =
          FLAGS_enable_index_compression;
      block_based_options.block_align = FLAGS_block_align;
      BlockBasedTableOptions::PrepopulateBlockCache prepopulate_block_cache =
          block_based_options.prepopulate_block_cache;
      switch (FLAGS_prepopulate_block_cache) {
        case 0:
          prepopulate_block_cache =
              BlockBasedTableOptions::PrepopulateBlockCache::kDisable;
          break;
        case 1:
          prepopulate_block_cache =
              BlockBasedTableOptions::PrepopulateBlockCache::kFlushOnly;
          break;
        default:
          fprintf(stderr, "Unknown prepopulate block cache mode\n");
      }
      block_based_options.prepopulate_block_cache = prepopulate_block_cache;
      if (FLAGS_use_data_block_hash_index) {
        block_based_options.data_block_index_type =
            ROCKSDB_NAMESPACE::BlockBasedTableOptions::kDataBlockBinaryAndHash;
      } else {
        block_based_options.data_block_index_type =
            ROCKSDB_NAMESPACE::BlockBasedTableOptions::kDataBlockBinarySearch;
      }
      block_based_options.data_block_hash_table_util_ratio =
          FLAGS_data_block_hash_table_util_ratio;
      if (FLAGS_read_cache_path != "") {
#ifndef ROCKSDB_LITE
        Status rc_status;

        // Read cache need to be provided with a the Logger, we will put all
        // reac cache logs in the read cache path in a file named rc_LOG
        rc_status = FLAGS_env->CreateDirIfMissing(FLAGS_read_cache_path);
        std::shared_ptr<Logger> read_cache_logger;
        if (rc_status.ok()) {
          rc_status = FLAGS_env->NewLogger(FLAGS_read_cache_path + "/rc_LOG",
                                           &read_cache_logger);
        }

        if (rc_status.ok()) {
          PersistentCacheConfig rc_cfg(FLAGS_env, FLAGS_read_cache_path,
                                       FLAGS_read_cache_size,
                                       read_cache_logger);

          rc_cfg.enable_direct_reads = FLAGS_read_cache_direct_read;
          rc_cfg.enable_direct_writes = FLAGS_read_cache_direct_write;
          rc_cfg.writer_qdepth = 4;
          rc_cfg.writer_dispatch_size = 4 * 1024;

          auto pcache = std::make_shared<BlockCacheTier>(rc_cfg);
          block_based_options.persistent_cache = pcache;
          rc_status = pcache->Open();
        }

        if (!rc_status.ok()) {
          fprintf(stderr, "Error initializing read cache, %s\n",
                  rc_status.ToString().c_str());
          exit(1);
        }
#else
        fprintf(stderr, "Read cache is not supported in LITE\n");
        exit(1);

#endif
      }
      options.table_factory.reset(
          NewBlockBasedTableFactory(block_based_options));
    }
    if (FLAGS_max_bytes_for_level_multiplier_additional_v.size() > 0) {
      if (FLAGS_max_bytes_for_level_multiplier_additional_v.size() !=
          static_cast<unsigned int>(FLAGS_num_levels)) {
        fprintf(stderr, "Insufficient number of fanouts specified %d\n",
                static_cast<int>(
                    FLAGS_max_bytes_for_level_multiplier_additional_v.size()));
        exit(1);
      }
      options.max_bytes_for_level_multiplier_additional =
        FLAGS_max_bytes_for_level_multiplier_additional_v;
    }
    options.level0_stop_writes_trigger = FLAGS_level0_stop_writes_trigger;
    options.level0_file_num_compaction_trigger =
        FLAGS_level0_file_num_compaction_trigger;
    options.level0_slowdown_writes_trigger =
      FLAGS_level0_slowdown_writes_trigger;
    options.compression = FLAGS_compression_type_e;
    if (FLAGS_simulate_hybrid_fs_file != "") {
      options.bottommost_temperature = Temperature::kWarm;
    }
    options.sample_for_compression = FLAGS_sample_for_compression;
    options.WAL_ttl_seconds = FLAGS_wal_ttl_seconds;
    options.WAL_size_limit_MB = FLAGS_wal_size_limit_MB;
    options.max_total_wal_size = FLAGS_max_total_wal_size;

    if (FLAGS_min_level_to_compress >= 0) {
      assert(FLAGS_min_level_to_compress <= FLAGS_num_levels);
      options.compression_per_level.resize(FLAGS_num_levels);
      for (int i = 0; i < FLAGS_min_level_to_compress; i++) {
        options.compression_per_level[i] = kNoCompression;
      }
      for (int i = FLAGS_min_level_to_compress;
           i < FLAGS_num_levels; i++) {
        options.compression_per_level[i] = FLAGS_compression_type_e;
      }
    }
    options.soft_rate_limit = FLAGS_soft_rate_limit;
    options.hard_rate_limit = FLAGS_hard_rate_limit;
    options.soft_pending_compaction_bytes_limit =
        FLAGS_soft_pending_compaction_bytes_limit;
    options.hard_pending_compaction_bytes_limit =
        FLAGS_hard_pending_compaction_bytes_limit;
    options.delayed_write_rate = FLAGS_delayed_write_rate;
    options.allow_concurrent_memtable_write =
        FLAGS_allow_concurrent_memtable_write;
    options.experimental_mempurge_threshold =
        FLAGS_experimental_mempurge_threshold;
    options.inplace_update_support = FLAGS_inplace_update_support;
    options.inplace_update_num_locks = FLAGS_inplace_update_num_locks;
    options.enable_write_thread_adaptive_yield =
        FLAGS_enable_write_thread_adaptive_yield;
    options.enable_pipelined_write = FLAGS_enable_pipelined_write;
    options.unordered_write = FLAGS_unordered_write;
    options.write_thread_max_yield_usec = FLAGS_write_thread_max_yield_usec;
    options.write_thread_slow_yield_usec = FLAGS_write_thread_slow_yield_usec;
    options.rate_limit_delay_max_milliseconds =
      FLAGS_rate_limit_delay_max_milliseconds;
    options.table_cache_numshardbits = FLAGS_table_cache_numshardbits;
    options.max_compaction_bytes = FLAGS_max_compaction_bytes;
    options.disable_auto_compactions = FLAGS_disable_auto_compactions;
    options.optimize_filters_for_hits = FLAGS_optimize_filters_for_hits;
    options.periodic_compaction_seconds = FLAGS_periodic_compaction_seconds;

    // fill storage options
    options.advise_random_on_open = FLAGS_advise_random_on_open;
    options.access_hint_on_compaction_start = FLAGS_compaction_fadvice_e;
    options.use_adaptive_mutex = FLAGS_use_adaptive_mutex;
    options.bytes_per_sync = FLAGS_bytes_per_sync;
    options.wal_bytes_per_sync = FLAGS_wal_bytes_per_sync;

    // merge operator options
    if (!FLAGS_merge_operator.empty()) {
      Status s = MergeOperator::CreateFromString(
          config_options, FLAGS_merge_operator, &options.merge_operator);
      if (!s.ok()) {
        fprintf(stderr, "invalid merge operator[%s]: %s\n",
                FLAGS_merge_operator.c_str(), s.ToString().c_str());
        exit(1);
      }
    }
    options.max_successive_merges = FLAGS_max_successive_merges;
    options.report_bg_io_stats = FLAGS_report_bg_io_stats;

    // set universal style compaction configurations, if applicable
    if (FLAGS_universal_size_ratio != 0) {
      options.compaction_options_universal.size_ratio =
        FLAGS_universal_size_ratio;
    }
    if (FLAGS_universal_min_merge_width != 0) {
      options.compaction_options_universal.min_merge_width =
        FLAGS_universal_min_merge_width;
    }
    if (FLAGS_universal_max_merge_width != 0) {
      options.compaction_options_universal.max_merge_width =
        FLAGS_universal_max_merge_width;
    }
    if (FLAGS_universal_max_size_amplification_percent != 0) {
      options.compaction_options_universal.max_size_amplification_percent =
        FLAGS_universal_max_size_amplification_percent;
    }
    if (FLAGS_universal_compression_size_percent != -1) {
      options.compaction_options_universal.compression_size_percent =
        FLAGS_universal_compression_size_percent;
    }
    options.compaction_options_universal.allow_trivial_move =
        FLAGS_universal_allow_trivial_move;
    if (FLAGS_thread_status_per_interval > 0) {
      options.enable_thread_tracking = true;
    }

    if (FLAGS_user_timestamp_size > 0) {
      if (FLAGS_user_timestamp_size != 8) {
        fprintf(stderr, "Only 64 bits timestamps are supported.\n");
        exit(1);
      }
      options.comparator = ROCKSDB_NAMESPACE::test::ComparatorWithU64Ts();
    }

    // Integrated BlobDB
    options.enable_blob_files = FLAGS_enable_blob_files;
    options.min_blob_size = FLAGS_min_blob_size;
    options.blob_file_size = FLAGS_blob_file_size;
    options.blob_compression_type =
        StringToCompressionType(FLAGS_blob_compression_type.c_str());
    options.enable_blob_garbage_collection =
        FLAGS_enable_blob_garbage_collection;
    options.blob_garbage_collection_age_cutoff =
        FLAGS_blob_garbage_collection_age_cutoff;

#ifndef ROCKSDB_LITE
    if (FLAGS_readonly && FLAGS_transaction_db) {
      fprintf(stderr, "Cannot use readonly flag with transaction_db\n");
      exit(1);
    }
    if (FLAGS_use_secondary_db &&
        (FLAGS_transaction_db || FLAGS_optimistic_transaction_db)) {
      fprintf(stderr, "Cannot use use_secondary_db flag with transaction_db\n");
      exit(1);
    }
#endif  // ROCKSDB_LITE

  }

  void InitializeOptionsGeneral(Options* opts) {
    Options& options = *opts;

    options.create_missing_column_families = FLAGS_num_column_families > 1;
    options.statistics = dbstats;
    options.wal_dir = FLAGS_wal_dir;
    options.create_if_missing = !FLAGS_use_existing_db;
    options.dump_malloc_stats = FLAGS_dump_malloc_stats;
    options.stats_dump_period_sec =
        static_cast<unsigned int>(FLAGS_stats_dump_period_sec);
    options.stats_persist_period_sec =
        static_cast<unsigned int>(FLAGS_stats_persist_period_sec);
    options.persist_stats_to_disk = FLAGS_persist_stats_to_disk;
    options.stats_history_buffer_size =
        static_cast<size_t>(FLAGS_stats_history_buffer_size);

    options.compression_opts.level = FLAGS_compression_level;
    options.compression_opts.max_dict_bytes = FLAGS_compression_max_dict_bytes;
    options.compression_opts.zstd_max_train_bytes =
        FLAGS_compression_zstd_max_train_bytes;
    options.compression_opts.parallel_threads =
        FLAGS_compression_parallel_threads;
    options.compression_opts.max_dict_buffer_bytes =
        FLAGS_compression_max_dict_buffer_bytes;
    // If this is a block based table, set some related options
    auto table_options =
        options.table_factory->GetOptions<BlockBasedTableOptions>();
    if (table_options != nullptr) {
      if (FLAGS_cache_size) {
        table_options->block_cache = cache_;
      }
      if (FLAGS_bloom_bits < 0) {
        table_options->filter_policy = BlockBasedTableOptions().filter_policy;
      } else if (FLAGS_bloom_bits == 0) {
        table_options->filter_policy.reset();
      } else {
        table_options->filter_policy.reset(
            FLAGS_use_ribbon_filter
                ? NewRibbonFilterPolicy(FLAGS_bloom_bits)
                : NewBloomFilterPolicy(FLAGS_bloom_bits,
                                       FLAGS_use_block_based_filter));
      }
    }
    if (FLAGS_row_cache_size) {
      if (FLAGS_cache_numshardbits >= 1) {
        options.row_cache =
            NewLRUCache(FLAGS_row_cache_size, FLAGS_cache_numshardbits);
      } else {
        options.row_cache = NewLRUCache(FLAGS_row_cache_size);
      }
    }
    if (FLAGS_enable_io_prio) {
      FLAGS_env->LowerThreadPoolIOPriority(Env::LOW);
      FLAGS_env->LowerThreadPoolIOPriority(Env::HIGH);
    }
    if (FLAGS_enable_cpu_prio) {
      FLAGS_env->LowerThreadPoolCPUPriority(Env::LOW);
      FLAGS_env->LowerThreadPoolCPUPriority(Env::HIGH);
    }
    options.env = FLAGS_env;
    if (FLAGS_sine_write_rate) {
      FLAGS_benchmark_write_rate_limit = static_cast<uint64_t>(SineRate(0));
    }

    if (FLAGS_rate_limiter_bytes_per_sec > 0) {
      if (FLAGS_rate_limit_bg_reads &&
          !FLAGS_new_table_reader_for_compaction_inputs) {
        fprintf(stderr,
                "rate limit compaction reads must have "
                "new_table_reader_for_compaction_inputs set\n");
        exit(1);
      }
      options.rate_limiter.reset(NewGenericRateLimiter(
          FLAGS_rate_limiter_bytes_per_sec, FLAGS_rate_limiter_refill_period_us,
          10 /* fairness */,
          FLAGS_rate_limit_bg_reads ? RateLimiter::Mode::kReadsOnly
                                    : RateLimiter::Mode::kWritesOnly,
          FLAGS_rate_limiter_auto_tuned));
    }

    options.listeners.emplace_back(listener_);

    if (FLAGS_num_multi_db <= 1) {
      OpenDb(options, FLAGS_db, &db_);
    } else {
      multi_dbs_.clear();
      multi_dbs_.resize(FLAGS_num_multi_db);
      auto wal_dir = options.wal_dir;
      for (int i = 0; i < FLAGS_num_multi_db; i++) {
        if (!wal_dir.empty()) {
          options.wal_dir = GetPathForMultiple(wal_dir, i);
        }
        OpenDb(options, GetPathForMultiple(FLAGS_db, i), &multi_dbs_[i]);
      }
      options.wal_dir = wal_dir;
    }

    // KeepFilter is a noop filter, this can be used to test compaction filter
    if (FLAGS_use_keep_filter) {
      options.compaction_filter = new KeepFilter();
      fprintf(stdout, "A noop compaction filter is used\n");
    }

    if (FLAGS_use_existing_keys) {
      // Only work on single database
      assert(db_.db != nullptr);
      ReadOptions read_opts;
      read_opts.total_order_seek = true;
      Iterator* iter = db_.db->NewIterator(read_opts);
      for (iter->SeekToFirst(); iter->Valid(); iter->Next()) {
        keys_.emplace_back(iter->key().ToString());
      }
      delete iter;
      FLAGS_num = keys_.size();
    }
  }

  void Open(Options* opts) {
    if (!InitializeOptionsFromFile(opts)) {
      InitializeOptionsFromFlags(opts);
    }

    InitializeOptionsGeneral(opts);
  }

  SidePluginRepo repo_;
  void OpenDb(Options options, const std::string& db_name,
      DBWithColumnFamilies* db) {
    uint64_t open_start = FLAGS_report_open_timing ? FLAGS_env->NowNanos() : 0;
    if (!FLAGS_json.empty()) {
      repo_.CloseAllDB(false);
      repo_.CleanResetRepo();
      DB_MultiCF* dbmcf = nullptr;
      Status s = repo_.ImportJsonFile(FLAGS_json);
      if (!s.ok()) {
        fprintf(stderr, "ERROR: ImportJsonFile(%s): %s\n",
                FLAGS_json.c_str(), s.ToString().c_str());
        exit(1);
      }
      s = repo_.OpenDB(&dbmcf);
      if (!s.ok()) {
        fprintf(stderr, "ERROR: OpenDB(): JsonFile=%s: %s\n",
                FLAGS_json.c_str(), s.ToString().c_str());
        exit(1);
      }
      s = repo_.StartHttpServer();
      if (!s.ok()) {
        fprintf(stderr, "ERROR: StartHttpServer(): JsonFile=%s: %s\n",
                FLAGS_json.c_str(), s.ToString().c_str());
        exit(1);
      }
      db->cfh = dbmcf->cf_handles;
      db->db = dbmcf->db;
      if (auto tdb = dynamic_cast<OptimisticTransactionDB*>(dbmcf->db)) {
        db->opt_txn_db = tdb;
        db->db = tdb->GetBaseDB();
      }
      db->num_created = FLAGS_num_column_families;
      db->num_hot = FLAGS_num_column_families;
      DBOptions dbo = db->db->GetDBOptions();
      dbstats = dbo.statistics;
      FLAGS_db = db->db->GetName();
      return;
    }
    Status s;
    // Open with column families if necessary.
    if (FLAGS_num_column_families > 1) {
      size_t num_hot = FLAGS_num_column_families;
      if (FLAGS_num_hot_column_families > 0 &&
          FLAGS_num_hot_column_families < FLAGS_num_column_families) {
        num_hot = FLAGS_num_hot_column_families;
      } else {
        FLAGS_num_hot_column_families = FLAGS_num_column_families;
      }
      std::vector<ColumnFamilyDescriptor> column_families;
      for (size_t i = 0; i < num_hot; i++) {
        column_families.push_back(ColumnFamilyDescriptor(
              ColumnFamilyName(i), ColumnFamilyOptions(options)));
      }
      std::vector<int> cfh_idx_to_prob;
      if (!FLAGS_column_family_distribution.empty()) {
        std::stringstream cf_prob_stream(FLAGS_column_family_distribution);
        std::string cf_prob;
        int sum = 0;
        while (std::getline(cf_prob_stream, cf_prob, ',')) {
          cfh_idx_to_prob.push_back(std::stoi(cf_prob));
          sum += cfh_idx_to_prob.back();
        }
        if (sum != 100) {
          fprintf(stderr, "column_family_distribution items must sum to 100\n");
          exit(1);
        }
        if (cfh_idx_to_prob.size() != num_hot) {
          fprintf(stderr,
                  "got %" ROCKSDB_PRIszt
                  " column_family_distribution items; expected "
                  "%" ROCKSDB_PRIszt "\n",
                  cfh_idx_to_prob.size(), num_hot);
          exit(1);
        }
      }
#ifndef ROCKSDB_LITE
      if (FLAGS_readonly) {
        s = DB::OpenForReadOnly(options, db_name, column_families,
            &db->cfh, &db->db);
      } else if (FLAGS_optimistic_transaction_db) {
        s = OptimisticTransactionDB::Open(options, db_name, column_families,
                                          &db->cfh, &db->opt_txn_db);
        if (s.ok()) {
          db->db = db->opt_txn_db->GetBaseDB();
        }
      } else if (FLAGS_transaction_db) {
        TransactionDB* ptr;
        TransactionDBOptions txn_db_options;
        if (options.unordered_write) {
          options.two_write_queues = true;
          txn_db_options.skip_concurrency_control = true;
          txn_db_options.write_policy = WRITE_PREPARED;
        }
        s = TransactionDB::Open(options, txn_db_options, db_name,
                                column_families, &db->cfh, &ptr);
        if (s.ok()) {
          db->db = ptr;
        }
      } else {
        s = DB::Open(options, db_name, column_families, &db->cfh, &db->db);
      }
#else
      s = DB::Open(options, db_name, column_families, &db->cfh, &db->db);
#endif  // ROCKSDB_LITE
      db->cfh.resize(FLAGS_num_column_families);
      db->num_created = num_hot;
      db->num_hot = num_hot;
      db->cfh_idx_to_prob = std::move(cfh_idx_to_prob);
#ifndef ROCKSDB_LITE
    } else if (FLAGS_readonly) {
      s = DB::OpenForReadOnly(options, db_name, &db->db);
    } else if (FLAGS_optimistic_transaction_db) {
      s = OptimisticTransactionDB::Open(options, db_name, &db->opt_txn_db);
      if (s.ok()) {
        db->db = db->opt_txn_db->GetBaseDB();
      }
    } else if (FLAGS_transaction_db) {
      TransactionDB* ptr = nullptr;
      TransactionDBOptions txn_db_options;
      if (options.unordered_write) {
        options.two_write_queues = true;
        txn_db_options.skip_concurrency_control = true;
        txn_db_options.write_policy = WRITE_PREPARED;
      }
      s = CreateLoggerFromOptions(db_name, options, &options.info_log);
      if (s.ok()) {
        s = TransactionDB::Open(options, txn_db_options, db_name, &ptr);
      }
      if (s.ok()) {
        db->db = ptr;
      }
    } else if (FLAGS_use_blob_db) {
      // Stacked BlobDB
      blob_db::BlobDBOptions blob_db_options;
      blob_db_options.enable_garbage_collection = FLAGS_blob_db_enable_gc;
      blob_db_options.garbage_collection_cutoff = FLAGS_blob_db_gc_cutoff;
      blob_db_options.is_fifo = FLAGS_blob_db_is_fifo;
      blob_db_options.max_db_size = FLAGS_blob_db_max_db_size;
      blob_db_options.ttl_range_secs = FLAGS_blob_db_ttl_range_secs;
      blob_db_options.min_blob_size = FLAGS_blob_db_min_blob_size;
      blob_db_options.bytes_per_sync = FLAGS_blob_db_bytes_per_sync;
      blob_db_options.blob_file_size = FLAGS_blob_db_file_size;
      blob_db_options.compression = FLAGS_blob_db_compression_type_e;
      blob_db::BlobDB* ptr = nullptr;
      s = blob_db::BlobDB::Open(options, blob_db_options, db_name, &ptr);
      if (s.ok()) {
        db->db = ptr;
      }
    } else if (FLAGS_use_secondary_db) {
      if (FLAGS_secondary_path.empty()) {
        std::string default_secondary_path;
        FLAGS_env->GetTestDirectory(&default_secondary_path);
        default_secondary_path += "/dbbench_secondary";
        FLAGS_secondary_path = default_secondary_path;
      }
      s = DB::OpenAsSecondary(options, db_name, FLAGS_secondary_path, &db->db);
      if (s.ok() && FLAGS_secondary_update_interval > 0) {
        secondary_update_thread_.reset(new port::Thread(
            [this](int interval, DBWithColumnFamilies* _db) {
              while (0 == secondary_update_stopped_.load(
                              std::memory_order_relaxed)) {
                Status secondary_update_status =
                    _db->db->TryCatchUpWithPrimary();
                if (!secondary_update_status.ok()) {
                  fprintf(stderr, "Failed to catch up with primary: %s\n",
                          secondary_update_status.ToString().c_str());
                  break;
                }
                ++secondary_db_updates_;
                FLAGS_env->SleepForMicroseconds(interval * 1000000);
              }
            },
            FLAGS_secondary_update_interval, db));
      }
#endif  // ROCKSDB_LITE
    } else {
      s = DB::Open(options, db_name, &db->db);
    }
    if (FLAGS_report_open_timing) {
      std::cout << "OpenDb:     "
                << (FLAGS_env->NowNanos() - open_start) / 1000000.0
                << " milliseconds\n";
    }
    if (!s.ok()) {
      fprintf(stderr, "open error: %s\n", s.ToString().c_str());
      exit(1);
    }
  }

  enum WriteMode {
    RANDOM, SEQUENTIAL, UNIQUE_RANDOM
  };

  void WriteSeqDeterministic(ThreadState* thread) {
    DoDeterministicCompact(thread, open_options_.compaction_style, SEQUENTIAL);
  }

  void WriteUniqueRandomDeterministic(ThreadState* thread) {
    DoDeterministicCompact(thread, open_options_.compaction_style,
                           UNIQUE_RANDOM);
  }

  void WriteSeq(ThreadState* thread) {
    DoWrite(thread, SEQUENTIAL);
  }

  void WriteRandom(ThreadState* thread) {
    DoWrite(thread, RANDOM);
  }

  void WriteUniqueRandom(ThreadState* thread) {
    DoWrite(thread, UNIQUE_RANDOM);
  }

  class KeyGenerator {
   public:
    KeyGenerator(Random64* rand, WriteMode mode, uint64_t num,
                 uint64_t /*num_per_set*/ = 64 * 1024)
        : rand_(rand), mode_(mode), num_(num), next_(0) {
      if (mode_ == UNIQUE_RANDOM) {
        // NOTE: if memory consumption of this approach becomes a concern,
        // we can either break it into pieces and only random shuffle a section
        // each time. Alternatively, use a bit map implementation
        // (https://reviews.facebook.net/differential/diff/54627/)
        values_.resize(num_);
        for (uint64_t i = 0; i < num_; ++i) {
          values_[i] = i;
        }
        RandomShuffle(values_.begin(), values_.end(),
                      static_cast<uint32_t>(FLAGS_seed));
      }
    }

    uint64_t Next() {
      switch (mode_) {
        case SEQUENTIAL:
          return next_++;
        case RANDOM:
          return rand_->Next() % num_;
        case UNIQUE_RANDOM:
          assert(next_ < num_);
          return values_[next_++];
      }
      assert(false);
      return std::numeric_limits<uint64_t>::max();
    }

    // Only available for UNIQUE_RANDOM mode.
    uint64_t Fetch(uint64_t index) {
      assert(mode_ == UNIQUE_RANDOM);
      assert(index < values_.size());
      return values_[index];
    }

   private:
    Random64* rand_;
    WriteMode mode_;
    const uint64_t num_;
    uint64_t next_;
    std::vector<uint64_t> values_;
  };

  DB* SelectDB(ThreadState* thread) {
    return SelectDBWithCfh(thread)->db;
  }

  DBWithColumnFamilies* SelectDBWithCfh(ThreadState* thread) {
    return SelectDBWithCfh(thread->rand.Next());
  }

  DBWithColumnFamilies* SelectDBWithCfh(uint64_t rand_int) {
    if (db_.db != nullptr) {
      return &db_;
    } else  {
      return &multi_dbs_[rand_int % multi_dbs_.size()];
    }
  }

  double SineRate(double x) {
    return FLAGS_sine_a*sin((FLAGS_sine_b*x) + FLAGS_sine_c) + FLAGS_sine_d;
  }

  void DoWrite(ThreadState* thread, WriteMode write_mode) {
    const int test_duration = write_mode == RANDOM ? FLAGS_duration : 0;
    const int64_t num_ops = writes_ == 0 ? num_ : writes_;

    size_t num_key_gens = 1;
    if (db_.db == nullptr) {
      num_key_gens = multi_dbs_.size();
    }
    std::vector<std::unique_ptr<KeyGenerator>> key_gens(num_key_gens);
    int64_t max_ops = num_ops * num_key_gens;
    int64_t ops_per_stage = max_ops;
    if (FLAGS_num_column_families > 1 && FLAGS_num_hot_column_families > 0) {
      ops_per_stage = (max_ops - 1) / (FLAGS_num_column_families /
                                       FLAGS_num_hot_column_families) +
                      1;
    }

    Duration duration(test_duration, max_ops, ops_per_stage);
    for (size_t i = 0; i < num_key_gens; i++) {
      key_gens[i].reset(new KeyGenerator(&(thread->rand), write_mode,
                                         num_ + max_num_range_tombstones_,
                                         ops_per_stage));
    }

    if (num_ != FLAGS_num) {
      char msg[100];
      snprintf(msg, sizeof(msg), "(%" PRIu64 " ops)", num_);
      thread->stats.AddMessage(msg);
    }

    RandomGenerator gen;
    WriteBatch batch(/*reserved_bytes=*/0, /*max_bytes=*/0,
                     user_timestamp_size_);
    Status s;
    int64_t bytes = 0;

    std::unique_ptr<const char[]> key_guard;
    Slice key = AllocateKey(&key_guard);
    std::unique_ptr<const char[]> begin_key_guard;
    Slice begin_key = AllocateKey(&begin_key_guard);
    std::unique_ptr<const char[]> end_key_guard;
    Slice end_key = AllocateKey(&end_key_guard);
    double p = 0.0;
    uint64_t num_overwrites = 0, num_unique_keys = 0, num_selective_deletes = 0;
    // If user set overwrite_probability flag,
    // check if value is in [0.0,1.0].
    if (FLAGS_overwrite_probability > 0.0) {
      p = FLAGS_overwrite_probability > 1.0 ? 1.0 : FLAGS_overwrite_probability;
      // If overwrite set by user, and UNIQUE_RANDOM mode on,
      // the overwrite_window_size must be > 0.
      if (write_mode == UNIQUE_RANDOM && FLAGS_overwrite_window_size == 0) {
        fprintf(stderr,
                "Overwrite_window_size must be  strictly greater than 0.\n");
        ErrorExit();
      }
    }

    // Default_random_engine provides slightly
    // improved throughput over mt19937.
    std::default_random_engine overwrite_gen{
        static_cast<unsigned int>(FLAGS_seed)};
    std::bernoulli_distribution overwrite_decider(p);

    // Inserted key window is filled with the last N
    // keys previously inserted into the DB (with
    // N=FLAGS_overwrite_window_size).
    // We use a deque struct because:
    // - random access is O(1)
    // - insertion/removal at beginning/end is also O(1).
    std::deque<int64_t> inserted_key_window;
    Random64 reservoir_id_gen(FLAGS_seed);

    // --- Variables used in disposable/persistent keys simulation:
    // The following variables are used when
    // disposable_entries_batch_size is >0. We simualte a workload
    // where the following sequence is repeated multiple times:
    // "A set of keys S1 is inserted ('disposable entries'), then after
    // some delay another set of keys S2 is inserted ('persistent entries')
    // and the first set of keys S1 is deleted. S2 artificially represents
    // the insertion of hypothetical results from some undefined computation
    // done on the first set of keys S1. The next sequence can start as soon
    // as the last disposable entry in the set S1 of this sequence is
    // inserted, if the delay is non negligible"
    bool skip_for_loop = false, is_disposable_entry = true;
    std::vector<uint64_t> disposable_entries_index(num_key_gens, 0);
    std::vector<uint64_t> persistent_ent_and_del_index(num_key_gens, 0);
    const uint64_t kNumDispAndPersEntries =
        FLAGS_disposable_entries_batch_size +
        FLAGS_persistent_entries_batch_size;
    if (kNumDispAndPersEntries > 0) {
      if ((write_mode != UNIQUE_RANDOM) || (writes_per_range_tombstone_ > 0) ||
          (p > 0.0)) {
        fprintf(
            stderr,
            "Disposable/persistent deletes are not compatible with overwrites "
            "and DeleteRanges; and are only supported in filluniquerandom.\n");
        ErrorExit();
      }
      if (FLAGS_disposable_entries_value_size < 0 ||
          FLAGS_persistent_entries_value_size < 0) {
        fprintf(
            stderr,
            "disposable_entries_value_size and persistent_entries_value_size"
            "have to be positive.\n");
        ErrorExit();
      }
    }
    Random rnd_disposable_entry(static_cast<uint32_t>(FLAGS_seed));
    std::string random_value;
    // Queue that stores scheduled timestamp of disposable entries deletes,
    // along with starting index of disposable entry keys to delete.
    std::vector<std::queue<std::pair<uint64_t, uint64_t>>> disposable_entries_q(
        num_key_gens);
    // --- End of variables used in disposable/persistent keys simulation.

    std::vector<std::unique_ptr<const char[]>> expanded_key_guards;
    std::vector<Slice> expanded_keys;
    if (FLAGS_expand_range_tombstones) {
      expanded_key_guards.resize(range_tombstone_width_);
      for (auto& expanded_key_guard : expanded_key_guards) {
        expanded_keys.emplace_back(AllocateKey(&expanded_key_guard));
      }
    }

    std::unique_ptr<char[]> ts_guard;
    if (user_timestamp_size_ > 0) {
      ts_guard.reset(new char[user_timestamp_size_]);
    }

    int64_t stage = 0;
    int64_t num_written = 0;
    while (!duration.Done(entries_per_batch_)) {
      if (duration.GetStage() != stage) {
        stage = duration.GetStage();
        if (db_.db != nullptr) {
          db_.CreateNewCf(open_options_, stage);
        } else {
          for (auto& db : multi_dbs_) {
            db.CreateNewCf(open_options_, stage);
          }
        }
      }

      size_t id = thread->rand.Next() % num_key_gens;
      DBWithColumnFamilies* db_with_cfh = SelectDBWithCfh(id);
      batch.Clear();
      int64_t batch_bytes = 0;

      for (int64_t j = 0; j < entries_per_batch_; j++) {
        int64_t rand_num = 0;
        if ((write_mode == UNIQUE_RANDOM) && (p > 0.0)) {
          if ((inserted_key_window.size() > 0) &&
              overwrite_decider(overwrite_gen)) {
            num_overwrites++;
            rand_num = inserted_key_window[reservoir_id_gen.Next() %
                                           inserted_key_window.size()];
          } else {
            num_unique_keys++;
            rand_num = key_gens[id]->Next();
            if (inserted_key_window.size() < FLAGS_overwrite_window_size) {
              inserted_key_window.push_back(rand_num);
            } else {
              inserted_key_window.pop_front();
              inserted_key_window.push_back(rand_num);
            }
          }
        } else if (kNumDispAndPersEntries > 0) {
          // Check if queue is non-empty and if we need to insert
          // 'persistent' KV entries (KV entries that are never deleted)
          // and delete disposable entries previously inserted.
          if (!disposable_entries_q[id].empty() &&
              (disposable_entries_q[id].front().first <
               FLAGS_env->NowMicros())) {
            // If we need to perform a "merge op" pattern,
            // we first write all the persistent KV entries not targeted
            // by deletes, and then we write the disposable entries deletes.
            if (persistent_ent_and_del_index[id] <
                FLAGS_persistent_entries_batch_size) {
              // Generate key to insert.
              rand_num =
                  key_gens[id]->Fetch(disposable_entries_q[id].front().second +
                                      FLAGS_disposable_entries_batch_size +
                                      persistent_ent_and_del_index[id]);
              persistent_ent_and_del_index[id]++;
              is_disposable_entry = false;
              skip_for_loop = false;
            } else if (persistent_ent_and_del_index[id] <
                       kNumDispAndPersEntries) {
              // Find key of the entry to delete.
              rand_num =
                  key_gens[id]->Fetch(disposable_entries_q[id].front().second +
                                      (persistent_ent_and_del_index[id] -
                                       FLAGS_persistent_entries_batch_size));
              persistent_ent_and_del_index[id]++;
              GenerateKeyFromInt(rand_num, FLAGS_num, &key);
              // For the delete operation, everything happens here and we
              // skip the rest of the for-loop, which is designed for
              // inserts.
              if (FLAGS_num_column_families <= 1) {
                batch.Delete(key);
              } else {
                // We use same rand_num as seed for key and column family so
                // that we can deterministically find the cfh corresponding to a
                // particular key while reading the key.
                batch.Delete(db_with_cfh->GetCfh(rand_num), key);
              }
              // A delete only includes Key+Timestamp (no value).
              batch_bytes += key_size_ + user_timestamp_size_;
              bytes += key_size_ + user_timestamp_size_;
              num_selective_deletes++;
              // Skip rest of the for-loop (j=0, j<entries_per_batch_,j++).
              skip_for_loop = true;
            } else {
              assert(false);  // should never reach this point.
            }
            // If disposable_entries_q needs to be updated (ie: when a selective
            // insert+delete was successfully completed, pop the job out of the
            // queue).
            if (!disposable_entries_q[id].empty() &&
                (disposable_entries_q[id].front().first <
                 FLAGS_env->NowMicros()) &&
                persistent_ent_and_del_index[id] == kNumDispAndPersEntries) {
              disposable_entries_q[id].pop();
              persistent_ent_and_del_index[id] = 0;
            }

            // If we are deleting disposable entries, skip the rest of the
            // for-loop since there is no key-value inserts at this moment in
            // time.
            if (skip_for_loop) {
              continue;
            }

          }
          // If no job is in the queue, then we keep inserting disposable KV
          // entries that will be deleted later by a series of deletes.
          else {
            rand_num = key_gens[id]->Fetch(disposable_entries_index[id]);
            disposable_entries_index[id]++;
            is_disposable_entry = true;
            if ((disposable_entries_index[id] %
                 FLAGS_disposable_entries_batch_size) == 0) {
              // Skip the persistent KV entries inserts for now
              disposable_entries_index[id] +=
                  FLAGS_persistent_entries_batch_size;
            }
          }
        } else {
          rand_num = key_gens[id]->Next();
        }
        GenerateKeyFromInt(rand_num, FLAGS_num, &key);
        Slice val;
        if (kNumDispAndPersEntries > 0) {
          random_value = rnd_disposable_entry.RandomString(
              is_disposable_entry ? FLAGS_disposable_entries_value_size
                                  : FLAGS_persistent_entries_value_size);
          val = Slice(random_value);
          num_unique_keys++;
        } else {
          val = gen.Generate();
        }
        if (use_blob_db_) {
#ifndef ROCKSDB_LITE
          // Stacked BlobDB
          blob_db::BlobDB* blobdb =
              static_cast<blob_db::BlobDB*>(db_with_cfh->db);
          if (FLAGS_blob_db_max_ttl_range > 0) {
            int ttl = rand() % FLAGS_blob_db_max_ttl_range;
            s = blobdb->PutWithTTL(write_options_, key, val, ttl);
          } else {
            s = blobdb->Put(write_options_, key, val);
          }
#endif  //  ROCKSDB_LITE
        } else if (FLAGS_num_column_families <= 1) {
          batch.Put(key, val);
        } else {
          // We use same rand_num as seed for key and column family so that we
          // can deterministically find the cfh corresponding to a particular
          // key while reading the key.
          batch.Put(db_with_cfh->GetCfh(rand_num), key,
                    val);
        }
        batch_bytes += val.size() + key_size_ + user_timestamp_size_;
        bytes += val.size() + key_size_ + user_timestamp_size_;
        ++num_written;

        // If all disposable entries have been inserted, then we need to
        // add in the job queue a call for 'persistent entry insertions +
        // disposable entry deletions'.
        if (kNumDispAndPersEntries > 0 && is_disposable_entry &&
            ((disposable_entries_index[id] % kNumDispAndPersEntries) == 0)) {
          // Queue contains [timestamp, starting_idx],
          // timestamp = current_time + delay (minimum aboslute time when to
          // start inserting the selective deletes) starting_idx = index in the
          // keygen of the rand_num to generate the key of the first KV entry to
          // delete (= key of the first selective delete).
          disposable_entries_q[id].push(std::make_pair(
              FLAGS_env->NowMicros() +
                  FLAGS_disposable_entries_delete_delay /* timestamp */,
              disposable_entries_index[id] - kNumDispAndPersEntries
              /*starting idx*/));
        }
        if (writes_per_range_tombstone_ > 0 &&
            num_written > writes_before_delete_range_ &&
            (num_written - writes_before_delete_range_) /
                    writes_per_range_tombstone_ <=
                max_num_range_tombstones_ &&
            (num_written - writes_before_delete_range_) %
                    writes_per_range_tombstone_ ==
                0) {
          int64_t begin_num = key_gens[id]->Next();
          if (FLAGS_expand_range_tombstones) {
            for (int64_t offset = 0; offset < range_tombstone_width_;
                 ++offset) {
              GenerateKeyFromInt(begin_num + offset, FLAGS_num,
                                 &expanded_keys[offset]);
              if (use_blob_db_) {
#ifndef ROCKSDB_LITE
                // Stacked BlobDB
                s = db_with_cfh->db->Delete(write_options_,
                                            expanded_keys[offset]);
#endif  //  ROCKSDB_LITE
              } else if (FLAGS_num_column_families <= 1) {
                batch.Delete(expanded_keys[offset]);
              } else {
                batch.Delete(db_with_cfh->GetCfh(rand_num),
                             expanded_keys[offset]);
              }
            }
          } else {
            GenerateKeyFromInt(begin_num, FLAGS_num, &begin_key);
            GenerateKeyFromInt(begin_num + range_tombstone_width_, FLAGS_num,
                               &end_key);
            if (use_blob_db_) {
#ifndef ROCKSDB_LITE
              // Stacked BlobDB
              s = db_with_cfh->db->DeleteRange(
                  write_options_, db_with_cfh->db->DefaultColumnFamily(),
                  begin_key, end_key);
#endif  //  ROCKSDB_LITE
            } else if (FLAGS_num_column_families <= 1) {
              batch.DeleteRange(begin_key, end_key);
            } else {
              batch.DeleteRange(db_with_cfh->GetCfh(rand_num), begin_key,
                                end_key);
            }
          }
        }
      }
      if (thread->shared->write_rate_limiter.get() != nullptr) {
        thread->shared->write_rate_limiter->Request(
            batch_bytes, Env::IO_HIGH,
            nullptr /* stats */, RateLimiter::OpType::kWrite);
        // Set time at which last op finished to Now() to hide latency and
        // sleep from rate limiter. Also, do the check once per batch, not
        // once per write.
        thread->stats.ResetLastOpTime();
      }
      if (user_timestamp_size_ > 0) {
        Slice user_ts = mock_app_clock_->Allocate(ts_guard.get());
        s = batch.AssignTimestamp(user_ts);
        if (!s.ok()) {
          fprintf(stderr, "assign timestamp to write batch: %s\n",
                  s.ToString().c_str());
          ErrorExit();
        }
      }
      if (!use_blob_db_) {
        // Not stacked BlobDB
        s = db_with_cfh->db->Write(write_options_, &batch);
      }
      thread->stats.FinishedOps(db_with_cfh, db_with_cfh->db,
                                entries_per_batch_, kWrite);
      if (FLAGS_sine_write_rate) {
        uint64_t now = FLAGS_env->NowMicros();

        uint64_t usecs_since_last;
        if (now > thread->stats.GetSineInterval()) {
          usecs_since_last = now - thread->stats.GetSineInterval();
        } else {
          usecs_since_last = 0;
        }

        if (usecs_since_last >
            (FLAGS_sine_write_rate_interval_milliseconds * uint64_t{1000})) {
          double usecs_since_start =
                  static_cast<double>(now - thread->stats.GetStart());
          thread->stats.ResetSineInterval();
          uint64_t write_rate =
                  static_cast<uint64_t>(SineRate(usecs_since_start / 1000000.0));
          thread->shared->write_rate_limiter.reset(
                  NewGenericRateLimiter(write_rate));
        }
      }
      if (!s.ok()) {
        s = listener_->WaitForRecovery(600000000) ? Status::OK() : s;
      }

      if (!s.ok()) {
        fprintf(stderr, "put error: %s\n", s.ToString().c_str());
        ErrorExit();
      }
    }
    if ((write_mode == UNIQUE_RANDOM) && (p > 0.0)) {
      fprintf(stdout,
              "Number of unique keys inserted: %" PRIu64
              ".\nNumber of overwrites: %" PRIu64 "\n",
              num_unique_keys, num_overwrites);
    } else if (kNumDispAndPersEntries > 0) {
      fprintf(stdout,
              "Number of unique keys inserted (disposable+persistent): %" PRIu64
              ".\nNumber of 'disposable entry delete': %" PRIu64 "\n",
              num_written, num_selective_deletes);
    }
    thread->stats.AddBytes(bytes);
  }

  Status DoDeterministicCompact(ThreadState* thread,
                                CompactionStyle compaction_style,
                                WriteMode write_mode) {
#ifndef ROCKSDB_LITE
    ColumnFamilyMetaData meta;
    std::vector<DB*> db_list;
    if (db_.db != nullptr) {
      db_list.push_back(db_.db);
    } else {
      for (auto& db : multi_dbs_) {
        db_list.push_back(db.db);
      }
    }
    std::vector<Options> options_list;
    for (auto db : db_list) {
      options_list.push_back(db->GetOptions());
      if (compaction_style != kCompactionStyleFIFO) {
        db->SetOptions({{"disable_auto_compactions", "1"},
                        {"level0_slowdown_writes_trigger", "400000000"},
                        {"level0_stop_writes_trigger", "400000000"}});
      } else {
        db->SetOptions({{"disable_auto_compactions", "1"}});
      }
    }

    assert(!db_list.empty());
    auto num_db = db_list.size();
    size_t num_levels = static_cast<size_t>(open_options_.num_levels);
    size_t output_level = open_options_.num_levels - 1;
    std::vector<std::vector<std::vector<SstFileMetaData>>> sorted_runs(num_db);
    std::vector<size_t> num_files_at_level0(num_db, 0);
    if (compaction_style == kCompactionStyleLevel) {
      if (num_levels == 0) {
        return Status::InvalidArgument("num_levels should be larger than 1");
      }
      bool should_stop = false;
      while (!should_stop) {
        if (sorted_runs[0].empty()) {
          DoWrite(thread, write_mode);
        } else {
          DoWrite(thread, UNIQUE_RANDOM);
        }
        for (size_t i = 0; i < num_db; i++) {
          auto db = db_list[i];
          db->Flush(FlushOptions());
          db->GetColumnFamilyMetaData(&meta);
          if (num_files_at_level0[i] == meta.levels[0].files.size() ||
              writes_ == 0) {
            should_stop = true;
            continue;
          }
          sorted_runs[i].emplace_back(
              meta.levels[0].files.begin(),
              meta.levels[0].files.end() - num_files_at_level0[i]);
          num_files_at_level0[i] = meta.levels[0].files.size();
          if (sorted_runs[i].back().size() == 1) {
            should_stop = true;
            continue;
          }
          if (sorted_runs[i].size() == output_level) {
            auto& L1 = sorted_runs[i].back();
            L1.erase(L1.begin(), L1.begin() + L1.size() / 3);
            should_stop = true;
            continue;
          }
        }
        writes_ /= static_cast<int64_t>(open_options_.max_bytes_for_level_multiplier);
      }
      for (size_t i = 0; i < num_db; i++) {
        if (sorted_runs[i].size() < num_levels - 1) {
          fprintf(stderr, "n is too small to fill %" ROCKSDB_PRIszt " levels\n", num_levels);
          exit(1);
        }
      }
      for (size_t i = 0; i < num_db; i++) {
        auto db = db_list[i];
        auto compactionOptions = CompactionOptions();
        compactionOptions.compression = FLAGS_compression_type_e;
        auto options = db->GetOptions();
        MutableCFOptions mutable_cf_options(options);
        for (size_t j = 0; j < sorted_runs[i].size(); j++) {
          compactionOptions.output_file_size_limit =
              MaxFileSizeForLevel(mutable_cf_options,
                  static_cast<int>(output_level), compaction_style);
          std::cout << sorted_runs[i][j].size() << std::endl;
          db->CompactFiles(compactionOptions, {sorted_runs[i][j].back().name,
                                               sorted_runs[i][j].front().name},
                           static_cast<int>(output_level - j) /*level*/);
        }
      }
    } else if (compaction_style == kCompactionStyleUniversal) {
      auto ratio = open_options_.compaction_options_universal.size_ratio;
      bool should_stop = false;
      while (!should_stop) {
        if (sorted_runs[0].empty()) {
          DoWrite(thread, write_mode);
        } else {
          DoWrite(thread, UNIQUE_RANDOM);
        }
        for (size_t i = 0; i < num_db; i++) {
          auto db = db_list[i];
          db->Flush(FlushOptions());
          db->GetColumnFamilyMetaData(&meta);
          if (num_files_at_level0[i] == meta.levels[0].files.size() ||
              writes_ == 0) {
            should_stop = true;
            continue;
          }
          sorted_runs[i].emplace_back(
              meta.levels[0].files.begin(),
              meta.levels[0].files.end() - num_files_at_level0[i]);
          num_files_at_level0[i] = meta.levels[0].files.size();
          if (sorted_runs[i].back().size() == 1) {
            should_stop = true;
            continue;
          }
          num_files_at_level0[i] = meta.levels[0].files.size();
        }
        writes_ =  static_cast<int64_t>(writes_* static_cast<double>(100) / (ratio + 200));
      }
      for (size_t i = 0; i < num_db; i++) {
        if (sorted_runs[i].size() < num_levels) {
          fprintf(stderr, "n is too small to fill %" ROCKSDB_PRIszt  " levels\n", num_levels);
          exit(1);
        }
      }
      for (size_t i = 0; i < num_db; i++) {
        auto db = db_list[i];
        auto compactionOptions = CompactionOptions();
        compactionOptions.compression = FLAGS_compression_type_e;
        auto options = db->GetOptions();
        MutableCFOptions mutable_cf_options(options);
        for (size_t j = 0; j < sorted_runs[i].size(); j++) {
          compactionOptions.output_file_size_limit =
              MaxFileSizeForLevel(mutable_cf_options,
                  static_cast<int>(output_level), compaction_style);
          db->CompactFiles(
              compactionOptions,
              {sorted_runs[i][j].back().name, sorted_runs[i][j].front().name},
              (output_level > j ? static_cast<int>(output_level - j)
                                : 0) /*level*/);
        }
      }
    } else if (compaction_style == kCompactionStyleFIFO) {
      if (num_levels != 1) {
        return Status::InvalidArgument(
          "num_levels should be 1 for FIFO compaction");
      }
      if (FLAGS_num_multi_db != 0) {
        return Status::InvalidArgument("Doesn't support multiDB");
      }
      auto db = db_list[0];
      std::vector<std::string> file_names;
      while (true) {
        if (sorted_runs[0].empty()) {
          DoWrite(thread, write_mode);
        } else {
          DoWrite(thread, UNIQUE_RANDOM);
        }
        db->Flush(FlushOptions());
        db->GetColumnFamilyMetaData(&meta);
        auto total_size = meta.levels[0].size;
        if (total_size >=
          db->GetOptions().compaction_options_fifo.max_table_files_size) {
          for (auto file_meta : meta.levels[0].files) {
            file_names.emplace_back(file_meta.name);
          }
          break;
        }
      }
      // TODO(shuzhang1989): Investigate why CompactFiles not working
      // auto compactionOptions = CompactionOptions();
      // db->CompactFiles(compactionOptions, file_names, 0);
      auto compactionOptions = CompactRangeOptions();
      db->CompactRange(compactionOptions, nullptr, nullptr);
    } else {
      fprintf(stdout,
              "%-12s : skipped (-compaction_stype=kCompactionStyleNone)\n",
              "filldeterministic");
      return Status::InvalidArgument("None compaction is not supported");
    }

// Verify seqno and key range
// Note: the seqno get changed at the max level by implementation
// optimization, so skip the check of the max level.
#ifndef NDEBUG
    for (size_t k = 0; k < num_db; k++) {
      auto db = db_list[k];
      db->GetColumnFamilyMetaData(&meta);
      // verify the number of sorted runs
      if (compaction_style == kCompactionStyleLevel) {
        assert(num_levels - 1 == sorted_runs[k].size());
      } else if (compaction_style == kCompactionStyleUniversal) {
        assert(meta.levels[0].files.size() + num_levels - 1 ==
               sorted_runs[k].size());
      } else if (compaction_style == kCompactionStyleFIFO) {
        // TODO(gzh): FIFO compaction
        db->GetColumnFamilyMetaData(&meta);
        auto total_size = meta.levels[0].size;
        assert(total_size <=
          db->GetOptions().compaction_options_fifo.max_table_files_size);
          break;
      }

      // verify smallest/largest seqno and key range of each sorted run
      auto max_level = num_levels - 1;
      int level;
      for (size_t i = 0; i < sorted_runs[k].size(); i++) {
        level = static_cast<int>(max_level - i);
        SequenceNumber sorted_run_smallest_seqno = kMaxSequenceNumber;
        SequenceNumber sorted_run_largest_seqno = 0;
        std::string sorted_run_smallest_key, sorted_run_largest_key;
        bool first_key = true;
        for (auto fileMeta : sorted_runs[k][i]) {
          sorted_run_smallest_seqno =
              std::min(sorted_run_smallest_seqno, fileMeta.smallest_seqno);
          sorted_run_largest_seqno =
              std::max(sorted_run_largest_seqno, fileMeta.largest_seqno);
          if (first_key ||
              db->DefaultColumnFamily()->GetComparator()->Compare(
                  fileMeta.smallestkey, sorted_run_smallest_key) < 0) {
            sorted_run_smallest_key = fileMeta.smallestkey;
          }
          if (first_key ||
              db->DefaultColumnFamily()->GetComparator()->Compare(
                  fileMeta.largestkey, sorted_run_largest_key) > 0) {
            sorted_run_largest_key = fileMeta.largestkey;
          }
          first_key = false;
        }
        if (compaction_style == kCompactionStyleLevel ||
            (compaction_style == kCompactionStyleUniversal && level > 0)) {
          SequenceNumber level_smallest_seqno = kMaxSequenceNumber;
          SequenceNumber level_largest_seqno = 0;
          for (auto fileMeta : meta.levels[level].files) {
            level_smallest_seqno =
                std::min(level_smallest_seqno, fileMeta.smallest_seqno);
            level_largest_seqno =
                std::max(level_largest_seqno, fileMeta.largest_seqno);
          }
          assert(sorted_run_smallest_key ==
                 meta.levels[level].files.front().smallestkey);
          assert(sorted_run_largest_key ==
                 meta.levels[level].files.back().largestkey);
          if (level != static_cast<int>(max_level)) {
            // compaction at max_level would change sequence number
            assert(sorted_run_smallest_seqno == level_smallest_seqno);
            assert(sorted_run_largest_seqno == level_largest_seqno);
          }
        } else if (compaction_style == kCompactionStyleUniversal) {
          // level <= 0 means sorted runs on level 0
          auto level0_file =
              meta.levels[0].files[sorted_runs[k].size() - 1 - i];
          assert(sorted_run_smallest_key == level0_file.smallestkey);
          assert(sorted_run_largest_key == level0_file.largestkey);
          if (level != static_cast<int>(max_level)) {
            assert(sorted_run_smallest_seqno == level0_file.smallest_seqno);
            assert(sorted_run_largest_seqno == level0_file.largest_seqno);
          }
        }
      }
    }
#endif
    // print the size of each sorted_run
    for (size_t k = 0; k < num_db; k++) {
      auto db = db_list[k];
      fprintf(stdout,
              "---------------------- DB %" ROCKSDB_PRIszt " LSM ---------------------\n", k);
      db->GetColumnFamilyMetaData(&meta);
      for (auto& levelMeta : meta.levels) {
        if (levelMeta.files.empty()) {
          continue;
        }
        if (levelMeta.level == 0) {
          for (auto& fileMeta : levelMeta.files) {
            fprintf(stdout, "Level[%d]: %s(size: %" ROCKSDB_PRIszt " bytes)\n",
                    levelMeta.level, fileMeta.name.c_str(), fileMeta.size);
          }
        } else {
          fprintf(stdout, "Level[%d]: %s - %s(total size: %" PRIi64 " bytes)\n",
                  levelMeta.level, levelMeta.files.front().name.c_str(),
                  levelMeta.files.back().name.c_str(), levelMeta.size);
        }
      }
    }
    for (size_t i = 0; i < num_db; i++) {
      db_list[i]->SetOptions(
          {{"disable_auto_compactions",
            std::to_string(options_list[i].disable_auto_compactions)},
           {"level0_slowdown_writes_trigger",
            std::to_string(options_list[i].level0_slowdown_writes_trigger)},
           {"level0_stop_writes_trigger",
            std::to_string(options_list[i].level0_stop_writes_trigger)}});
    }
    return Status::OK();
#else
    (void)thread;
    (void)compaction_style;
    (void)write_mode;
    fprintf(stderr, "Rocksdb Lite doesn't support filldeterministic\n");
    return Status::NotSupported(
        "Rocksdb Lite doesn't support filldeterministic");
#endif  // ROCKSDB_LITE
  }

  void ReadSequential(ThreadState* thread) {
    if (db_.db != nullptr) {
      ReadSequential(thread, db_.db);
    } else {
      for (const auto& db_with_cfh : multi_dbs_) {
        ReadSequential(thread, db_with_cfh.db);
      }
    }
  }

  void ReadSequential(ThreadState* thread, DB* db) {
    ReadOptions options(FLAGS_verify_checksum, true);
    options.tailing = FLAGS_use_tailing_iterator;
    std::unique_ptr<char[]> ts_guard;
    Slice ts;
    if (user_timestamp_size_ > 0) {
      ts_guard.reset(new char[user_timestamp_size_]);
      ts = mock_app_clock_->GetTimestampForRead(thread->rand, ts_guard.get());
      options.timestamp = &ts;
    }

    Iterator* iter = db->NewIterator(options);
    int64_t i = 0;
    int64_t bytes = 0;
    for (iter->SeekToFirst(); i < reads_ && iter->Valid(); iter->Next()) {
      bytes += iter->key().size() + iter->value().size();
      thread->stats.FinishedOps(nullptr, db, 1, kRead);
      ++i;

      if (thread->shared->read_rate_limiter.get() != nullptr &&
          i % 1024 == 1023) {
        thread->shared->read_rate_limiter->Request(1024, Env::IO_HIGH,
                                                   nullptr /* stats */,
                                                   RateLimiter::OpType::kRead);
      }
    }

    delete iter;
    thread->stats.AddBytes(bytes);
    if (FLAGS_perf_level > ROCKSDB_NAMESPACE::PerfLevel::kDisable) {
      thread->stats.AddMessage(std::string("PERF_CONTEXT:\n") +
                               get_perf_context()->ToString());
    }
  }

  void ReadToRowCache(ThreadState* thread) {
    int64_t read = 0;
    int64_t found = 0;
    int64_t bytes = 0;
    int64_t key_rand = 0;
    ReadOptions options(FLAGS_verify_checksum, true);
    std::unique_ptr<const char[]> key_guard;
    Slice key = AllocateKey(&key_guard);
    PinnableSlice pinnable_val;

    while (key_rand < FLAGS_num) {
      DBWithColumnFamilies* db_with_cfh = SelectDBWithCfh(thread);
      // We use same key_rand as seed for key and column family so that we can
      // deterministically find the cfh corresponding to a particular key, as it
      // is done in DoWrite method.
      GenerateKeyFromInt(key_rand, FLAGS_num, &key);
      key_rand++;
      read++;
      Status s;
      if (FLAGS_num_column_families > 1) {
        s = db_with_cfh->db->Get(options, db_with_cfh->GetCfh(key_rand), key,
                                 &pinnable_val);
      } else {
        pinnable_val.Reset();
        s = db_with_cfh->db->Get(options,
                                 db_with_cfh->db->DefaultColumnFamily(), key,
                                 &pinnable_val);
      }

      if (s.ok()) {
        found++;
        bytes += key.size() + pinnable_val.size();
      } else if (!s.IsNotFound()) {
        fprintf(stderr, "Get returned an error: %s\n", s.ToString().c_str());
        abort();
      }

      if (thread->shared->read_rate_limiter.get() != nullptr &&
          read % 256 == 255) {
        thread->shared->read_rate_limiter->Request(
            256, Env::IO_HIGH, nullptr /* stats */, RateLimiter::OpType::kRead);
      }

      thread->stats.FinishedOps(db_with_cfh, db_with_cfh->db, 1, kRead);
    }

    char msg[100];
    snprintf(msg, sizeof(msg), "(%" PRIu64 " of %" PRIu64 " found)\n", found,
             read);

    thread->stats.AddBytes(bytes);
    thread->stats.AddMessage(msg);

    if (FLAGS_perf_level > ROCKSDB_NAMESPACE::PerfLevel::kDisable) {
      thread->stats.AddMessage(std::string("PERF_CONTEXT:\n") +
                               get_perf_context()->ToString());
    }
  }

  void ReadReverse(ThreadState* thread) {
    if (db_.db != nullptr) {
      ReadReverse(thread, db_.db);
    } else {
      for (const auto& db_with_cfh : multi_dbs_) {
        ReadReverse(thread, db_with_cfh.db);
      }
    }
  }

  void ReadReverse(ThreadState* thread, DB* db) {
    Iterator* iter = db->NewIterator(ReadOptions(FLAGS_verify_checksum, true));
    int64_t i = 0;
    int64_t bytes = 0;
    for (iter->SeekToLast(); i < reads_ && iter->Valid(); iter->Prev()) {
      bytes += iter->key().size() + iter->value().size();
      thread->stats.FinishedOps(nullptr, db, 1, kRead);
      ++i;
      if (thread->shared->read_rate_limiter.get() != nullptr &&
          i % 1024 == 1023) {
        thread->shared->read_rate_limiter->Request(1024, Env::IO_HIGH,
                                                   nullptr /* stats */,
                                                   RateLimiter::OpType::kRead);
      }
    }
    delete iter;
    thread->stats.AddBytes(bytes);
  }

  void ReadRandomFast(ThreadState* thread) {
    int64_t read = 0;
    int64_t found = 0;
    int64_t nonexist = 0;
    ReadOptions options(FLAGS_verify_checksum, true);
    std::unique_ptr<const char[]> key_guard;
    Slice key = AllocateKey(&key_guard);
    std::string value;
    Slice ts;
    std::unique_ptr<char[]> ts_guard;
    if (user_timestamp_size_ > 0) {
      ts_guard.reset(new char[user_timestamp_size_]);
    }
    DB* db = SelectDBWithCfh(thread)->db;

    int64_t pot = 1;
    while (pot < FLAGS_num) {
      pot <<= 1;
    }

    Duration duration(FLAGS_duration, reads_);
    do {
      for (int i = 0; i < 100; ++i) {
        int64_t key_rand = thread->rand.Next() & (pot - 1);
        GenerateKeyFromInt(key_rand, FLAGS_num, &key);
        ++read;
        std::string ts_ret;
        std::string* ts_ptr = nullptr;
        if (user_timestamp_size_ > 0) {
          ts = mock_app_clock_->GetTimestampForRead(thread->rand,
                                                    ts_guard.get());
          options.timestamp = &ts;
          ts_ptr = &ts_ret;
        }
        auto status = db->Get(options, key, &value, ts_ptr);
        if (status.ok()) {
          ++found;
        } else if (!status.IsNotFound()) {
          fprintf(stderr, "Get returned an error: %s\n",
                  status.ToString().c_str());
          abort();
        }
        if (key_rand >= FLAGS_num) {
          ++nonexist;
        }
      }
      if (thread->shared->read_rate_limiter.get() != nullptr) {
        thread->shared->read_rate_limiter->Request(
            100, Env::IO_HIGH, nullptr /* stats */, RateLimiter::OpType::kRead);
      }

      thread->stats.FinishedOps(nullptr, db, 100, kRead);
    } while (!duration.Done(100));

    char msg[100];
    snprintf(msg, sizeof(msg), "(%" PRIu64 " of %" PRIu64 " found, "
             "issued %" PRIu64 " non-exist keys)\n",
             found, read, nonexist);

    thread->stats.AddMessage(msg);

    if (FLAGS_perf_level > ROCKSDB_NAMESPACE::PerfLevel::kDisable) {
      thread->stats.AddMessage(std::string("PERF_CONTEXT:\n") +
                               get_perf_context()->ToString());
    }
  }

  int64_t GetRandomKey(Random64* rand) {
    uint64_t rand_int = rand->Next();
    int64_t key_rand;
    if (read_random_exp_range_ == 0) {
      key_rand = rand_int % FLAGS_num;
    } else {
      const uint64_t kBigInt = static_cast<uint64_t>(1U) << 62;
      long double order = -static_cast<long double>(rand_int % kBigInt) /
                          static_cast<long double>(kBigInt) *
                          read_random_exp_range_;
      long double exp_ran = std::exp(order);
      uint64_t rand_num =
          static_cast<int64_t>(exp_ran * static_cast<long double>(FLAGS_num));
      // Map to a different number to avoid locality.
      const uint64_t kBigPrime = 0x5bd1e995;
      // Overflow is like %(2^64). Will have little impact of results.
      key_rand = static_cast<int64_t>((rand_num * kBigPrime) % FLAGS_num);
    }
    return key_rand;
  }

  void ReadRandom(ThreadState* thread) {
    int64_t read = 0;
    int64_t found = 0;
    int64_t bytes = 0;
    int num_keys = 0;
    int64_t key_rand = 0;
    ReadOptions options(FLAGS_verify_checksum, true);
    std::unique_ptr<const char[]> key_guard;
    Slice key = AllocateKey(&key_guard);
    PinnableSlice pinnable_val;
    std::unique_ptr<char[]> ts_guard;
    Slice ts;
    if (user_timestamp_size_ > 0) {
      ts_guard.reset(new char[user_timestamp_size_]);
    }

    Duration duration(FLAGS_duration, reads_);
    while (!duration.Done(1)) {
      DBWithColumnFamilies* db_with_cfh = SelectDBWithCfh(thread);
      // We use same key_rand as seed for key and column family so that we can
      // deterministically find the cfh corresponding to a particular key, as it
      // is done in DoWrite method.
      if (entries_per_batch_ > 1 && FLAGS_multiread_stride) {
        if (++num_keys == entries_per_batch_) {
          num_keys = 0;
          key_rand = GetRandomKey(&thread->rand);
          if ((key_rand + (entries_per_batch_ - 1) * FLAGS_multiread_stride) >=
              FLAGS_num) {
            key_rand = FLAGS_num - entries_per_batch_ * FLAGS_multiread_stride;
          }
        } else {
          key_rand += FLAGS_multiread_stride;
        }
      } else {
        key_rand = GetRandomKey(&thread->rand);
      }
      GenerateKeyFromInt(key_rand, FLAGS_num, &key);
      read++;
      std::string ts_ret;
      std::string* ts_ptr = nullptr;
      if (user_timestamp_size_ > 0) {
        ts = mock_app_clock_->GetTimestampForRead(thread->rand, ts_guard.get());
        options.timestamp = &ts;
        ts_ptr = &ts_ret;
      }
      Status s;
      pinnable_val.Reset();
      if (FLAGS_num_column_families > 1) {
        s = db_with_cfh->db->Get(options, db_with_cfh->GetCfh(key_rand), key,
                                 &pinnable_val, ts_ptr);
      } else {
        s = db_with_cfh->db->Get(options,
                                 db_with_cfh->db->DefaultColumnFamily(), key,
                                 &pinnable_val, ts_ptr);
      }
      if (s.ok()) {
        found++;
        bytes += key.size() + pinnable_val.size() + user_timestamp_size_;
      } else if (!s.IsNotFound()) {
        fprintf(stderr, "Get returned an error: %s\n", s.ToString().c_str());
        abort();
      }

      if (thread->shared->read_rate_limiter.get() != nullptr &&
          read % 256 == 255) {
        thread->shared->read_rate_limiter->Request(
            256, Env::IO_HIGH, nullptr /* stats */, RateLimiter::OpType::kRead);
      }

      thread->stats.FinishedOps(db_with_cfh, db_with_cfh->db, 1, kRead);
    }

    char msg[100];
    snprintf(msg, sizeof(msg), "(%" PRIu64 " of %" PRIu64 " found)\n",
             found, read);

    thread->stats.AddBytes(bytes);
    thread->stats.AddMessage(msg);

    if (FLAGS_perf_level > ROCKSDB_NAMESPACE::PerfLevel::kDisable) {
      thread->stats.AddMessage(std::string("PERF_CONTEXT:\n") +
                               get_perf_context()->ToString());
    }
  }

  // Calls MultiGet over a list of keys from a random distribution.
  // Returns the total number of keys found.
  void MultiReadRandom(ThreadState* thread) {
    int64_t read = 0;
    int64_t bytes = 0;
    int64_t num_multireads = 0;
    int64_t found = 0;
    ReadOptions options(FLAGS_verify_checksum, true);
    std::vector<Slice> keys;
    std::vector<std::unique_ptr<const char[]> > key_guards;
    std::vector<std::string> values(entries_per_batch_);
    PinnableSlice* pin_values = new PinnableSlice[entries_per_batch_];
    std::unique_ptr<PinnableSlice[]> pin_values_guard(pin_values);
    std::vector<Status> stat_list(entries_per_batch_);
    while (static_cast<int64_t>(keys.size()) < entries_per_batch_) {
      key_guards.push_back(std::unique_ptr<const char[]>());
      keys.push_back(AllocateKey(&key_guards.back()));
    }

    std::unique_ptr<char[]> ts_guard;
    if (user_timestamp_size_ > 0) {
      ts_guard.reset(new char[user_timestamp_size_]);
    }

    Duration duration(FLAGS_duration, reads_);
    while (!duration.Done(entries_per_batch_)) {
      DB* db = SelectDB(thread);
      if (FLAGS_multiread_stride) {
        int64_t key = GetRandomKey(&thread->rand);
        if ((key + (entries_per_batch_ - 1) * FLAGS_multiread_stride) >=
            static_cast<int64_t>(FLAGS_num)) {
          key = FLAGS_num - entries_per_batch_ * FLAGS_multiread_stride;
        }
        for (int64_t i = 0; i < entries_per_batch_; ++i) {
          GenerateKeyFromInt(key, FLAGS_num, &keys[i]);
          key += FLAGS_multiread_stride;
        }
      } else {
        for (int64_t i = 0; i < entries_per_batch_; ++i) {
          GenerateKeyFromInt(GetRandomKey(&thread->rand), FLAGS_num, &keys[i]);
        }
      }
      Slice ts;
      if (user_timestamp_size_ > 0) {
        ts = mock_app_clock_->GetTimestampForRead(thread->rand, ts_guard.get());
        options.timestamp = &ts;
      }
      if (!FLAGS_multiread_batched) {
        std::vector<Status> statuses = db->MultiGet(options, keys, &values);
        assert(static_cast<int64_t>(statuses.size()) == entries_per_batch_);

        read += entries_per_batch_;
        num_multireads++;
        for (int64_t i = 0; i < entries_per_batch_; ++i) {
          if (statuses[i].ok()) {
            bytes += keys[i].size() + values[i].size() + user_timestamp_size_;
            ++found;
          } else if (!statuses[i].IsNotFound()) {
            fprintf(stderr, "MultiGet returned an error: %s\n",
                    statuses[i].ToString().c_str());
            abort();
          }
        }
      } else {
        db->MultiGet(options, db->DefaultColumnFamily(), keys.size(),
                     keys.data(), pin_values, stat_list.data());

        read += entries_per_batch_;
        num_multireads++;
        for (int64_t i = 0; i < entries_per_batch_; ++i) {
          if (stat_list[i].ok()) {
            bytes +=
                keys[i].size() + pin_values[i].size() + user_timestamp_size_;
            ++found;
          } else if (!stat_list[i].IsNotFound()) {
            fprintf(stderr, "MultiGet returned an error: %s\n",
                    stat_list[i].ToString().c_str());
            abort();
          }
          stat_list[i] = Status::OK();
          pin_values[i].Reset();
        }
      }
      if (thread->shared->read_rate_limiter.get() != nullptr &&
          num_multireads % 256 == 255) {
        thread->shared->read_rate_limiter->Request(
            256 * entries_per_batch_, Env::IO_HIGH, nullptr /* stats */,
            RateLimiter::OpType::kRead);
      }
      thread->stats.FinishedOps(nullptr, db, entries_per_batch_, kRead);
    }

    char msg[100];
    snprintf(msg, sizeof(msg), "(%" PRIu64 " of %" PRIu64 " found)",
             found, read);
    thread->stats.AddBytes(bytes);
    thread->stats.AddMessage(msg);
  }

  // Calls ApproximateSize over random key ranges.
  void ApproximateSizeRandom(ThreadState* thread) {
    int64_t size_sum = 0;
    int64_t num_sizes = 0;
    const size_t batch_size = entries_per_batch_;
    std::vector<Range> ranges;
    std::vector<Slice> lkeys;
    std::vector<std::unique_ptr<const char[]>> lkey_guards;
    std::vector<Slice> rkeys;
    std::vector<std::unique_ptr<const char[]>> rkey_guards;
    std::vector<uint64_t> sizes;
    while (ranges.size() < batch_size) {
      // Ugly without C++17 return from emplace_back
      lkey_guards.emplace_back();
      rkey_guards.emplace_back();
      lkeys.emplace_back(AllocateKey(&lkey_guards.back()));
      rkeys.emplace_back(AllocateKey(&rkey_guards.back()));
      ranges.emplace_back(lkeys.back(), rkeys.back());
      sizes.push_back(0);
    }
    Duration duration(FLAGS_duration, reads_);
    while (!duration.Done(1)) {
      DB* db = SelectDB(thread);
      for (size_t i = 0; i < batch_size; ++i) {
        int64_t lkey = GetRandomKey(&thread->rand);
        int64_t rkey = GetRandomKey(&thread->rand);
        if (lkey > rkey) {
          std::swap(lkey, rkey);
        }
        GenerateKeyFromInt(lkey, FLAGS_num, &lkeys[i]);
        GenerateKeyFromInt(rkey, FLAGS_num, &rkeys[i]);
      }
      db->GetApproximateSizes(&ranges[0], static_cast<int>(entries_per_batch_),
                              &sizes[0]);
      num_sizes += entries_per_batch_;
      for (int64_t size : sizes) {
        size_sum += size;
      }
      thread->stats.FinishedOps(nullptr, db, entries_per_batch_, kOthers);
    }

    char msg[100];
    snprintf(msg, sizeof(msg), "(Avg approx size=%g)",
             static_cast<double>(size_sum) / static_cast<double>(num_sizes));
    thread->stats.AddMessage(msg);
  }

  // The inverse function of Pareto distribution
  int64_t ParetoCdfInversion(double u, double theta, double k, double sigma) {
    double ret;
    if (k == 0.0) {
      ret = theta - sigma * std::log(u);
    } else {
      ret = theta + sigma * (std::pow(u, -1 * k) - 1) / k;
    }
    return static_cast<int64_t>(ceil(ret));
  }
  // The inverse function of power distribution (y=ax^b)
  int64_t PowerCdfInversion(double u, double a, double b) {
    double ret;
    ret = std::pow((u / a), (1 / b));
    return static_cast<int64_t>(ceil(ret));
  }

  // Add the noice to the QPS
  double AddNoise(double origin, double noise_ratio) {
    if (noise_ratio < 0.0 || noise_ratio > 1.0) {
      return origin;
    }
    int band_int = static_cast<int>(FLAGS_sine_a);
    double delta = (rand() % band_int - band_int / 2) * noise_ratio;
    if (origin + delta < 0) {
      return origin;
    } else {
      return (origin + delta);
    }
  }

  // Decide the ratio of different query types
  // 0 Get, 1 Put, 2 Seek, 3 SeekForPrev, 4 Delete, 5 SingleDelete, 6 merge
  class QueryDecider {
   public:
    std::vector<int> type_;
    std::vector<double> ratio_;
    int range_;

    QueryDecider() {}
    ~QueryDecider() {}

    Status Initiate(std::vector<double> ratio_input) {
      int range_max = 1000;
      double sum = 0.0;
      for (auto& ratio : ratio_input) {
        sum += ratio;
      }
      range_ = 0;
      for (auto& ratio : ratio_input) {
        range_ += static_cast<int>(ceil(range_max * (ratio / sum)));
        type_.push_back(range_);
        ratio_.push_back(ratio / sum);
      }
      return Status::OK();
    }

    int GetType(int64_t rand_num) {
      if (rand_num < 0) {
        rand_num = rand_num * (-1);
      }
      assert(range_ != 0);
      int pos = static_cast<int>(rand_num % range_);
      for (int i = 0; i < static_cast<int>(type_.size()); i++) {
        if (pos < type_[i]) {
          return i;
        }
      }
      return 0;
    }
  };

  // KeyrangeUnit is the struct of a keyrange. It is used in a keyrange vector
  // to transfer a random value to one keyrange based on the hotness.
  struct KeyrangeUnit {
    int64_t keyrange_start;
    int64_t keyrange_access;
    int64_t keyrange_keys;
  };

  // From our observations, the prefix hotness (key-range hotness) follows
  // the two-term-exponential distribution: f(x) = a*exp(b*x) + c*exp(d*x).
  // However, we cannot directly use the inverse function to decide a
  // key-range from a random distribution. To achieve it, we create a list of
  // KeyrangeUnit, each KeyrangeUnit occupies a range of integers whose size is
  // decided based on the hotness of the key-range. When a random value is
  // generated based on uniform distribution, we map it to the KeyrangeUnit Vec
  // and one KeyrangeUnit is selected. The probability of a  KeyrangeUnit being
  // selected is the same as the hotness of this KeyrangeUnit. After that, the
  // key can be randomly allocated to the key-range of this KeyrangeUnit, or we
  // can based on the power distribution (y=ax^b) to generate the offset of
  // the key in the selected key-range. In this way, we generate the keyID
  // based on the hotness of the prefix and also the key hotness distribution.
  class GenerateTwoTermExpKeys {
   public:
    // Avoid uninitialized warning-as-error in some compilers
    int64_t keyrange_rand_max_ = 0;
    int64_t keyrange_size_ = 0;
    int64_t keyrange_num_ = 0;
    std::vector<KeyrangeUnit> keyrange_set_;

    // Initiate the KeyrangeUnit vector and calculate the size of each
    // KeyrangeUnit.
    Status InitiateExpDistribution(int64_t total_keys, double prefix_a,
                                   double prefix_b, double prefix_c,
                                   double prefix_d) {
      int64_t amplify = 0;
      int64_t keyrange_start = 0;
      if (FLAGS_keyrange_num <= 0) {
        keyrange_num_ = 1;
      } else {
        keyrange_num_ = FLAGS_keyrange_num;
      }
      keyrange_size_ = total_keys / keyrange_num_;

      // Calculate the key-range shares size based on the input parameters
      for (int64_t pfx = keyrange_num_; pfx >= 1; pfx--) {
        // Step 1. Calculate the probability that this key range will be
        // accessed in a query. It is based on the two-term expoential
        // distribution
        double keyrange_p = prefix_a * std::exp(prefix_b * pfx) +
                            prefix_c * std::exp(prefix_d * pfx);
        if (keyrange_p < std::pow(10.0, -16.0)) {
          keyrange_p = 0.0;
        }
        // Step 2. Calculate the amplify
        // In order to allocate a query to a key-range based on the random
        // number generated for this query, we need to extend the probability
        // of each key range from [0,1] to [0, amplify]. Amplify is calculated
        // by 1/(smallest key-range probability). In this way, we ensure that
        // all key-ranges are assigned with an Integer that  >=0
        if (amplify == 0 && keyrange_p > 0) {
          amplify = static_cast<int64_t>(std::floor(1 / keyrange_p)) + 1;
        }

        // Step 3. For each key-range, we calculate its position in the
        // [0, amplify] range, including the start, the size (keyrange_access)
        KeyrangeUnit p_unit;
        p_unit.keyrange_start = keyrange_start;
        if (0.0 >= keyrange_p) {
          p_unit.keyrange_access = 0;
        } else {
          p_unit.keyrange_access =
              static_cast<int64_t>(std::floor(amplify * keyrange_p));
        }
        p_unit.keyrange_keys = keyrange_size_;
        keyrange_set_.push_back(p_unit);
        keyrange_start += p_unit.keyrange_access;
      }
      keyrange_rand_max_ = keyrange_start;

      // Step 4. Shuffle the key-ranges randomly
      // Since the access probability is calculated from small to large,
      // If we do not re-allocate them, hot key-ranges are always at the end
      // and cold key-ranges are at the begin of the key space. Therefore, the
      // key-ranges are shuffled and the rand seed is only decide by the
      // key-range hotness distribution. With the same distribution parameters
      // the shuffle results are the same.
      Random64 rand_loca(keyrange_rand_max_);
      for (int64_t i = 0; i < FLAGS_keyrange_num; i++) {
        int64_t pos = rand_loca.Next() % FLAGS_keyrange_num;
        assert(i >= 0 && i < static_cast<int64_t>(keyrange_set_.size()) &&
               pos >= 0 && pos < static_cast<int64_t>(keyrange_set_.size()));
        std::swap(keyrange_set_[i], keyrange_set_[pos]);
      }

      // Step 5. Recalculate the prefix start postion after shuffling
      int64_t offset = 0;
      for (auto& p_unit : keyrange_set_) {
        p_unit.keyrange_start = offset;
        offset += p_unit.keyrange_access;
      }

      return Status::OK();
    }

    // Generate the Key ID according to the input ini_rand and key distribution
    int64_t DistGetKeyID(int64_t ini_rand, double key_dist_a,
                         double key_dist_b) {
      int64_t keyrange_rand = ini_rand % keyrange_rand_max_;

      // Calculate and select one key-range that contains the new key
      int64_t start = 0, end = static_cast<int64_t>(keyrange_set_.size());
      while (start + 1 < end) {
        int64_t mid = start + (end - start) / 2;
        assert(mid >= 0 && mid < static_cast<int64_t>(keyrange_set_.size()));
        if (keyrange_rand < keyrange_set_[mid].keyrange_start) {
          end = mid;
        } else {
          start = mid;
        }
      }
      int64_t keyrange_id = start;

      // Select one key in the key-range and compose the keyID
      int64_t key_offset = 0, key_seed;
      if (key_dist_a == 0.0 || key_dist_b == 0.0) {
        key_offset = ini_rand % keyrange_size_;
      } else {
        double u =
            static_cast<double>(ini_rand % keyrange_size_) / keyrange_size_;
        key_seed = static_cast<int64_t>(
            ceil(std::pow((u / key_dist_a), (1 / key_dist_b))));
        Random64 rand_key(key_seed);
        key_offset = rand_key.Next() % keyrange_size_;
      }
      return keyrange_size_ * keyrange_id + key_offset;
    }
  };

  // The social graph workload mixed with Get, Put, Iterator queries.
  // The value size and iterator length follow Pareto distribution.
  // The overall key access follow power distribution. If user models the
  // workload based on different key-ranges (or different prefixes), user
  // can use two-term-exponential distribution to fit the workload. User
  // needs to decide the ratio between Get, Put, Iterator queries before
  // starting the benchmark.
  void MixGraph(ThreadState* thread) {
    int64_t read = 0;  // including single gets and Next of iterators
    int64_t gets = 0;
    int64_t puts = 0;
    int64_t found = 0;
    int64_t seek = 0;
    int64_t seek_found = 0;
    int64_t bytes = 0;
    const int64_t default_value_max = 1 * 1024 * 1024;
    int64_t value_max = default_value_max;
    int64_t scan_len_max = FLAGS_mix_max_scan_len;
    double write_rate = 1000000.0;
    double read_rate = 1000000.0;
    bool use_prefix_modeling = false;
    bool use_random_modeling = false;
    GenerateTwoTermExpKeys gen_exp;
    std::vector<double> ratio{FLAGS_mix_get_ratio, FLAGS_mix_put_ratio,
                              FLAGS_mix_seek_ratio};
    char value_buffer[default_value_max];
    QueryDecider query;
    RandomGenerator gen;
    Status s;
    if (value_max > FLAGS_mix_max_value_size) {
      value_max = FLAGS_mix_max_value_size;
    }

    ReadOptions options(FLAGS_verify_checksum, true);
    std::unique_ptr<const char[]> key_guard;
    Slice key = AllocateKey(&key_guard);
    PinnableSlice pinnable_val;
    query.Initiate(ratio);

    // the limit of qps initiation
    if (FLAGS_sine_a != 0 || FLAGS_sine_d != 0) {
      thread->shared->read_rate_limiter.reset(NewGenericRateLimiter(
          static_cast<int64_t>(read_rate), 100000 /* refill_period_us */, 10 /* fairness */,
          RateLimiter::Mode::kReadsOnly));
      thread->shared->write_rate_limiter.reset(
          NewGenericRateLimiter(static_cast<int64_t>(write_rate)));
    }

    // Decide if user wants to use prefix based key generation
    if (FLAGS_keyrange_dist_a != 0.0 || FLAGS_keyrange_dist_b != 0.0 ||
        FLAGS_keyrange_dist_c != 0.0 || FLAGS_keyrange_dist_d != 0.0) {
      use_prefix_modeling = true;
      gen_exp.InitiateExpDistribution(
          FLAGS_num, FLAGS_keyrange_dist_a, FLAGS_keyrange_dist_b,
          FLAGS_keyrange_dist_c, FLAGS_keyrange_dist_d);
    }
    if (FLAGS_key_dist_a == 0 || FLAGS_key_dist_b == 0) {
      use_random_modeling = true;
    }

    Duration duration(FLAGS_duration, reads_);
    while (!duration.Done(1)) {
      DBWithColumnFamilies* db_with_cfh = SelectDBWithCfh(thread);
      int64_t ini_rand, rand_v, key_rand, key_seed;
      ini_rand = GetRandomKey(&thread->rand);
      rand_v = ini_rand % FLAGS_num;
      double u = static_cast<double>(rand_v) / FLAGS_num;

      // Generate the keyID based on the key hotness and prefix hotness
      if (use_random_modeling) {
        key_rand = ini_rand;
      } else if (use_prefix_modeling) {
        key_rand =
            gen_exp.DistGetKeyID(ini_rand, FLAGS_key_dist_a, FLAGS_key_dist_b);
      } else {
        key_seed = PowerCdfInversion(u, FLAGS_key_dist_a, FLAGS_key_dist_b);
        Random64 rand(key_seed);
        key_rand = static_cast<int64_t>(rand.Next()) % FLAGS_num;
      }
      GenerateKeyFromInt(key_rand, FLAGS_num, &key);
      int query_type = query.GetType(rand_v);

      // change the qps
      uint64_t now = FLAGS_env->NowMicros();
      uint64_t usecs_since_last;
      if (now > thread->stats.GetSineInterval()) {
        usecs_since_last = now - thread->stats.GetSineInterval();
      } else {
        usecs_since_last = 0;
      }

      if (usecs_since_last >
          (FLAGS_sine_mix_rate_interval_milliseconds * uint64_t{1000})) {
        double usecs_since_start =
            static_cast<double>(now - thread->stats.GetStart());
        thread->stats.ResetSineInterval();
        double mix_rate_with_noise = AddNoise(
            SineRate(usecs_since_start / 1000000.0), FLAGS_sine_mix_rate_noise);
        read_rate = mix_rate_with_noise * (query.ratio_[0] + query.ratio_[2]);
        write_rate =
            mix_rate_with_noise * query.ratio_[1] * FLAGS_mix_ave_kv_size;

        thread->shared->write_rate_limiter.reset(
            NewGenericRateLimiter(static_cast<int64_t>(write_rate)));
        thread->shared->read_rate_limiter.reset(NewGenericRateLimiter(
            static_cast<int64_t>(read_rate),
            FLAGS_sine_mix_rate_interval_milliseconds * uint64_t{1000}, 10,
            RateLimiter::Mode::kReadsOnly));
      }
      // Start the query
      if (query_type == 0) {
        // the Get query
        gets++;
        read++;
        if (FLAGS_num_column_families > 1) {
          s = db_with_cfh->db->Get(options, db_with_cfh->GetCfh(key_rand), key,
                                   &pinnable_val);
        } else {
          pinnable_val.Reset();
          s = db_with_cfh->db->Get(options,
                                   db_with_cfh->db->DefaultColumnFamily(), key,
                                   &pinnable_val);
        }

        if (s.ok()) {
          found++;
          bytes += key.size() + pinnable_val.size();
        } else if (!s.IsNotFound()) {
          fprintf(stderr, "Get returned an error: %s\n", s.ToString().c_str());
          abort();
        }

        if (thread->shared->read_rate_limiter.get() != nullptr &&
            read % 256 == 255) {
          thread->shared->read_rate_limiter->Request(
              256, Env::IO_HIGH, nullptr /* stats */,
              RateLimiter::OpType::kRead);
        }
        thread->stats.FinishedOps(db_with_cfh, db_with_cfh->db, 1, kRead);
      } else if (query_type == 1) {
        // the Put query
        puts++;
        int64_t val_size = ParetoCdfInversion(
            u, FLAGS_value_theta, FLAGS_value_k, FLAGS_value_sigma);
        if (val_size < 0) {
          val_size = 10;
        } else if (val_size > value_max) {
          val_size = val_size % value_max;
        }
        s = db_with_cfh->db->Put(
            write_options_, key,
            gen.Generate(static_cast<unsigned int>(val_size)));
        if (!s.ok()) {
          fprintf(stderr, "put error: %s\n", s.ToString().c_str());
          ErrorExit();
        }

        if (thread->shared->write_rate_limiter) {
          thread->shared->write_rate_limiter->Request(
              key.size() + val_size, Env::IO_HIGH, nullptr /*stats*/,
              RateLimiter::OpType::kWrite);
        }
        thread->stats.FinishedOps(db_with_cfh, db_with_cfh->db, 1, kWrite);
      } else if (query_type == 2) {
        // Seek query
        if (db_with_cfh->db != nullptr) {
          Iterator* single_iter = nullptr;
          single_iter = db_with_cfh->db->NewIterator(options);
          if (single_iter != nullptr) {
            single_iter->Seek(key);
            seek++;
            read++;
            if (single_iter->Valid() && single_iter->key().compare(key) == 0) {
              seek_found++;
            }
            int64_t scan_length =
                ParetoCdfInversion(u, FLAGS_iter_theta, FLAGS_iter_k,
                                   FLAGS_iter_sigma) %
                scan_len_max;
            for (int64_t j = 0; j < scan_length && single_iter->Valid(); j++) {
              Slice value = single_iter->value();
              memcpy(value_buffer, value.data(),
                     std::min(value.size(), sizeof(value_buffer)));
              bytes += single_iter->key().size() + single_iter->value().size();
              single_iter->Next();
              assert(single_iter->status().ok());
            }
          }
          delete single_iter;
        }
        thread->stats.FinishedOps(db_with_cfh, db_with_cfh->db, 1, kSeek);
      }
    }
    char msg[256];
    snprintf(msg, sizeof(msg),
             "( Gets:%" PRIu64 " Puts:%" PRIu64 " Seek:%" PRIu64 " of %" PRIu64
             " in %" PRIu64 " found)\n",
             gets, puts, seek, found, read);

    thread->stats.AddBytes(bytes);
    thread->stats.AddMessage(msg);

    if (FLAGS_perf_level > ROCKSDB_NAMESPACE::PerfLevel::kDisable) {
      thread->stats.AddMessage(std::string("PERF_CONTEXT:\n") +
                               get_perf_context()->ToString());
    }
  }

  void IteratorCreation(ThreadState* thread) {
    Duration duration(FLAGS_duration, reads_);
    ReadOptions options(FLAGS_verify_checksum, true);
    std::unique_ptr<char[]> ts_guard;
    if (user_timestamp_size_ > 0) {
      ts_guard.reset(new char[user_timestamp_size_]);
    }
    while (!duration.Done(1)) {
      DB* db = SelectDB(thread);
      Slice ts;
      if (user_timestamp_size_ > 0) {
        ts = mock_app_clock_->GetTimestampForRead(thread->rand, ts_guard.get());
        options.timestamp = &ts;
      }
      Iterator* iter = db->NewIterator(options);
      delete iter;
      thread->stats.FinishedOps(nullptr, db, 1, kOthers);
    }
  }

  void IteratorCreationWhileWriting(ThreadState* thread) {
    if (thread->tid > 0) {
      IteratorCreation(thread);
    } else {
      BGWriter(thread, kWrite);
    }
  }

  void SeekRandom(ThreadState* thread) {
    int64_t read = 0;
    int64_t found = 0;
    int64_t bytes = 0;
    ReadOptions options(FLAGS_verify_checksum, true);
    options.total_order_seek = FLAGS_total_order_seek;
    options.prefix_same_as_start = FLAGS_prefix_same_as_start;
    options.tailing = FLAGS_use_tailing_iterator;
    options.readahead_size = FLAGS_readahead_size;
    std::unique_ptr<char[]> ts_guard;
    Slice ts;
    if (user_timestamp_size_ > 0) {
      ts_guard.reset(new char[user_timestamp_size_]);
      ts = mock_app_clock_->GetTimestampForRead(thread->rand, ts_guard.get());
      options.timestamp = &ts;
    }

    std::vector<Iterator*> tailing_iters;
    if (FLAGS_use_tailing_iterator) {
      if (db_.db != nullptr) {
        tailing_iters.push_back(db_.db->NewIterator(options));
      } else {
        for (const auto& db_with_cfh : multi_dbs_) {
          tailing_iters.push_back(db_with_cfh.db->NewIterator(options));
        }
      }
    }

    std::unique_ptr<const char[]> key_guard;
    Slice key = AllocateKey(&key_guard);

    std::unique_ptr<const char[]> upper_bound_key_guard;
    Slice upper_bound = AllocateKey(&upper_bound_key_guard);
    std::unique_ptr<const char[]> lower_bound_key_guard;
    Slice lower_bound = AllocateKey(&lower_bound_key_guard);

    Duration duration(FLAGS_duration, reads_);
    char value_buffer[256];
    while (!duration.Done(1)) {
      int64_t seek_pos = thread->rand.Next() % FLAGS_num;
      GenerateKeyFromIntForSeek(static_cast<uint64_t>(seek_pos), FLAGS_num,
                                &key);
      if (FLAGS_max_scan_distance != 0) {
        if (FLAGS_reverse_iterator) {
          GenerateKeyFromInt(
              static_cast<uint64_t>(std::max(
                  static_cast<int64_t>(0), seek_pos - FLAGS_max_scan_distance)),
              FLAGS_num, &lower_bound);
          options.iterate_lower_bound = &lower_bound;
        } else {
          auto min_num =
              std::min(FLAGS_num, seek_pos + FLAGS_max_scan_distance);
          GenerateKeyFromInt(static_cast<uint64_t>(min_num), FLAGS_num,
                             &upper_bound);
          options.iterate_upper_bound = &upper_bound;
        }
      }

      // Pick a Iterator to use
      size_t db_idx_to_use =
          (db_.db == nullptr)
              ? (size_t{thread->rand.Next()} % multi_dbs_.size())
              : 0;
      std::unique_ptr<Iterator> single_iter;
      Iterator* iter_to_use;
      if (FLAGS_use_tailing_iterator) {
        iter_to_use = tailing_iters[db_idx_to_use];
      } else {
        if (db_.db != nullptr) {
          single_iter.reset(db_.db->NewIterator(options));
        } else {
          single_iter.reset(multi_dbs_[db_idx_to_use].db->NewIterator(options));
        }
        iter_to_use = single_iter.get();
      }

      iter_to_use->Seek(key);
      read++;
      if (iter_to_use->Valid() && iter_to_use->key().compare(key) == 0) {
        found++;
      }

      for (int j = 0; j < FLAGS_seek_nexts && iter_to_use->Valid(); ++j) {
        // Copy out iterator's value to make sure we read them.
        Slice value = iter_to_use->value();
        memcpy(value_buffer, value.data(),
               std::min(value.size(), sizeof(value_buffer)));
        bytes += iter_to_use->key().size() + iter_to_use->value().size();

        if (!FLAGS_reverse_iterator) {
          iter_to_use->Next();
        } else {
          iter_to_use->Prev();
        }
        assert(iter_to_use->status().ok());
      }

      if (thread->shared->read_rate_limiter.get() != nullptr &&
          read % 256 == 255) {
        thread->shared->read_rate_limiter->Request(
            256, Env::IO_HIGH, nullptr /* stats */, RateLimiter::OpType::kRead);
      }

      thread->stats.FinishedOps(&db_, db_.db, 1, kSeek);
    }
    for (auto iter : tailing_iters) {
      delete iter;
    }

    char msg[100];
    snprintf(msg, sizeof(msg), "(%" PRIu64 " of %" PRIu64 " found)\n",
             found, read);
    thread->stats.AddBytes(bytes);
    thread->stats.AddMessage(msg);
    if (FLAGS_perf_level > ROCKSDB_NAMESPACE::PerfLevel::kDisable) {
      thread->stats.AddMessage(std::string("PERF_CONTEXT:\n") +
                               get_perf_context()->ToString());
    }
  }

  void SeekRandomWhileWriting(ThreadState* thread) {
    if (thread->tid > 0) {
      SeekRandom(thread);
    } else {
      BGWriter(thread, kWrite);
    }
  }

  void SeekRandomWhileMerging(ThreadState* thread) {
    if (thread->tid > 0) {
      SeekRandom(thread);
    } else {
      BGWriter(thread, kMerge);
    }
  }

  void DoDelete(ThreadState* thread, bool seq) {
    WriteBatch batch(/*reserved_bytes=*/0, /*max_bytes=*/0,
                     user_timestamp_size_);
    Duration duration(seq ? 0 : FLAGS_duration, deletes_);
    int64_t i = 0;
    std::unique_ptr<const char[]> key_guard;
    Slice key = AllocateKey(&key_guard);
    std::unique_ptr<char[]> ts_guard;
    Slice ts;
    if (user_timestamp_size_ > 0) {
      ts_guard.reset(new char[user_timestamp_size_]);
    }

    while (!duration.Done(entries_per_batch_)) {
      DB* db = SelectDB(thread);
      batch.Clear();
      for (int64_t j = 0; j < entries_per_batch_; ++j) {
        const int64_t k = seq ? i + j : (thread->rand.Next() % FLAGS_num);
        GenerateKeyFromInt(k, FLAGS_num, &key);
        batch.Delete(key);
      }
      Status s;
      if (user_timestamp_size_ > 0) {
        ts = mock_app_clock_->Allocate(ts_guard.get());
        s = batch.AssignTimestamp(ts);
        if (!s.ok()) {
          fprintf(stderr, "assign timestamp: %s\n", s.ToString().c_str());
          ErrorExit();
        }
      }
      s = db->Write(write_options_, &batch);
      thread->stats.FinishedOps(nullptr, db, entries_per_batch_, kDelete);
      if (!s.ok()) {
        fprintf(stderr, "del error: %s\n", s.ToString().c_str());
        exit(1);
      }
      i += entries_per_batch_;
    }
  }

  void DeleteSeq(ThreadState* thread) {
    DoDelete(thread, true);
  }

  void DeleteRandom(ThreadState* thread) {
    DoDelete(thread, false);
  }

  void ReadWhileWriting(ThreadState* thread) {
    if (thread->tid > 0) {
      ReadRandom(thread);
    } else {
      BGWriter(thread, kWrite);
    }
  }

  void ReadWhileMerging(ThreadState* thread) {
    if (thread->tid > 0) {
      ReadRandom(thread);
    } else {
      BGWriter(thread, kMerge);
    }
  }

  void BGWriter(ThreadState* thread, enum OperationType write_merge) {
    // Special thread that keeps writing until other threads are done.
    RandomGenerator gen;
    int64_t bytes = 0;

    std::unique_ptr<RateLimiter> write_rate_limiter;
    if (FLAGS_benchmark_write_rate_limit > 0) {
      write_rate_limiter.reset(
          NewGenericRateLimiter(FLAGS_benchmark_write_rate_limit));
    }

    // Don't merge stats from this thread with the readers.
    thread->stats.SetExcludeFromMerge();

    std::unique_ptr<const char[]> key_guard;
    Slice key = AllocateKey(&key_guard);
    std::unique_ptr<char[]> ts_guard;
    if (user_timestamp_size_ > 0) {
      ts_guard.reset(new char[user_timestamp_size_]);
    }
    uint32_t written = 0;
    bool hint_printed = false;

    while (true) {
      DB* db = SelectDB(thread);
      {
        MutexLock l(&thread->shared->mu);
        if (FLAGS_finish_after_writes && written == writes_) {
          fprintf(stderr, "Exiting the writer after %u writes...\n", written);
          break;
        }
        if (thread->shared->num_done + 1 >= thread->shared->num_initialized) {
          // Other threads have finished
          if (FLAGS_finish_after_writes) {
            // Wait for the writes to be finished
            if (!hint_printed) {
              fprintf(stderr, "Reads are finished. Have %d more writes to do\n",
                      static_cast<int>(writes_) - written);
              hint_printed = true;
            }
          } else {
            // Finish the write immediately
            break;
          }
        }
      }

      GenerateKeyFromInt(thread->rand.Next() % FLAGS_num, FLAGS_num, &key);
      Status s;

      Slice val = gen.Generate();
      Slice ts;
      if (user_timestamp_size_ > 0) {
        ts = mock_app_clock_->Allocate(ts_guard.get());
        write_options_.timestamp = &ts;
      }
      if (write_merge == kWrite) {
        s = db->Put(write_options_, key, val);
      } else {
        s = db->Merge(write_options_, key, val);
      }
      // Restore write_options_
      if (user_timestamp_size_ > 0) {
        write_options_.timestamp = nullptr;
      }
      written++;

      if (!s.ok()) {
        fprintf(stderr, "put or merge error: %s\n", s.ToString().c_str());
        exit(1);
      }
      bytes += key.size() + val.size() + user_timestamp_size_;
      thread->stats.FinishedOps(&db_, db_.db, 1, kWrite);

      if (FLAGS_benchmark_write_rate_limit > 0) {
        write_rate_limiter->Request(
            key.size() + val.size(), Env::IO_HIGH,
            nullptr /* stats */, RateLimiter::OpType::kWrite);
      }
    }
    thread->stats.AddBytes(bytes);
  }

  void ReadWhileScanning(ThreadState* thread) {
    if (thread->tid > 0) {
      ReadRandom(thread);
    } else {
      BGScan(thread);
    }
  }

  void BGScan(ThreadState* thread) {
    if (FLAGS_num_multi_db > 0) {
      fprintf(stderr, "Not supporting multiple DBs.\n");
      abort();
    }
    assert(db_.db != nullptr);
    ReadOptions read_options;
    std::unique_ptr<char[]> ts_guard;
    Slice ts;
    if (user_timestamp_size_ > 0) {
      ts_guard.reset(new char[user_timestamp_size_]);
      ts = mock_app_clock_->GetTimestampForRead(thread->rand, ts_guard.get());
      read_options.timestamp = &ts;
    }
    Iterator* iter = db_.db->NewIterator(read_options);

    fprintf(stderr, "num reads to do %" PRIu64 "\n", reads_);
    Duration duration(FLAGS_duration, reads_);
    uint64_t num_seek_to_first = 0;
    uint64_t num_next = 0;
    while (!duration.Done(1)) {
      if (!iter->Valid()) {
        iter->SeekToFirst();
        num_seek_to_first++;
      } else if (!iter->status().ok()) {
        fprintf(stderr, "Iterator error: %s\n",
                iter->status().ToString().c_str());
        abort();
      } else {
        iter->Next();
        num_next++;
      }

      thread->stats.FinishedOps(&db_, db_.db, 1, kSeek);
    }
    delete iter;
  }

  // Given a key K and value V, this puts (K+"0", V), (K+"1", V), (K+"2", V)
  // in DB atomically i.e in a single batch. Also refer GetMany.
  Status PutMany(DB* db, const WriteOptions& writeoptions, const Slice& key,
                 const Slice& value) {
    std::string suffixes[3] = {"2", "1", "0"};
    std::string keys[3];

    WriteBatch batch(/*reserved_bytes=*/0, /*max_bytes=*/0,
                     user_timestamp_size_);
    Status s;
    for (int i = 0; i < 3; i++) {
      keys[i] = key.ToString() + suffixes[i];
      batch.Put(keys[i], value);
    }

    std::unique_ptr<char[]> ts_guard;
    if (user_timestamp_size_ > 0) {
      ts_guard.reset(new char[user_timestamp_size_]);
      Slice ts = mock_app_clock_->Allocate(ts_guard.get());
      s = batch.AssignTimestamp(ts);
      if (!s.ok()) {
        fprintf(stderr, "assign timestamp to batch: %s\n",
                s.ToString().c_str());
        ErrorExit();
      }
    }

    s = db->Write(writeoptions, &batch);
    return s;
  }


  // Given a key K, this deletes (K+"0", V), (K+"1", V), (K+"2", V)
  // in DB atomically i.e in a single batch. Also refer GetMany.
  Status DeleteMany(DB* db, const WriteOptions& writeoptions,
                    const Slice& key) {
    std::string suffixes[3] = {"1", "2", "0"};
    std::string keys[3];

    WriteBatch batch(0, 0, user_timestamp_size_);
    Status s;
    for (int i = 0; i < 3; i++) {
      keys[i] = key.ToString() + suffixes[i];
      batch.Delete(keys[i]);
    }

    std::unique_ptr<char[]> ts_guard;
    if (user_timestamp_size_ > 0) {
      ts_guard.reset(new char[user_timestamp_size_]);
      Slice ts = mock_app_clock_->Allocate(ts_guard.get());
      s = batch.AssignTimestamp(ts);
      if (!s.ok()) {
        fprintf(stderr, "assign timestamp to batch: %s\n",
                s.ToString().c_str());
        ErrorExit();
      }
    }

    s = db->Write(writeoptions, &batch);
    return s;
  }

  // Given a key K and value V, this gets values for K+"0", K+"1" and K+"2"
  // in the same snapshot, and verifies that all the values are identical.
  // ASSUMES that PutMany was used to put (K, V) into the DB.
  Status GetMany(DB* db, const ReadOptions& readoptions, const Slice& key,
                 std::string* value) {
    std::string suffixes[3] = {"0", "1", "2"};
    std::string keys[3];
    Slice key_slices[3];
    std::string values[3];
    ReadOptions readoptionscopy = readoptions;

    std::unique_ptr<char[]> ts_guard;
    Slice ts;
    if (user_timestamp_size_ > 0) {
      ts_guard.reset(new char[user_timestamp_size_]);
      ts = mock_app_clock_->Allocate(ts_guard.get());
      readoptionscopy.timestamp = &ts;
    }

    readoptionscopy.snapshot = db->GetSnapshot();
    Status s;
    for (int i = 0; i < 3; i++) {
      keys[i] = key.ToString() + suffixes[i];
      key_slices[i] = keys[i];
      s = db->Get(readoptionscopy, key_slices[i], value);
      if (!s.ok() && !s.IsNotFound()) {
        fprintf(stderr, "get error: %s\n", s.ToString().c_str());
        values[i] = "";
        // we continue after error rather than exiting so that we can
        // find more errors if any
      } else if (s.IsNotFound()) {
        values[i] = "";
      } else {
        values[i] = *value;
      }
    }
    db->ReleaseSnapshot(readoptionscopy.snapshot);

    if ((values[0] != values[1]) || (values[1] != values[2])) {
      fprintf(stderr, "inconsistent values for key %s: %s, %s, %s\n",
              key.ToString().c_str(), values[0].c_str(), values[1].c_str(),
              values[2].c_str());
      // we continue after error rather than exiting so that we can
      // find more errors if any
    }

    return s;
  }

  // Differs from readrandomwriterandom in the following ways:
  // (a) Uses GetMany/PutMany to read/write key values. Refer to those funcs.
  // (b) Does deletes as well (per FLAGS_deletepercent)
  // (c) In order to achieve high % of 'found' during lookups, and to do
  //     multiple writes (including puts and deletes) it uses upto
  //     FLAGS_numdistinct distinct keys instead of FLAGS_num distinct keys.
  // (d) Does not have a MultiGet option.
  void RandomWithVerify(ThreadState* thread) {
    ReadOptions options(FLAGS_verify_checksum, true);
    RandomGenerator gen;
    std::string value;
    int64_t found = 0;
    int get_weight = 0;
    int put_weight = 0;
    int delete_weight = 0;
    int64_t gets_done = 0;
    int64_t puts_done = 0;
    int64_t deletes_done = 0;

    std::unique_ptr<const char[]> key_guard;
    Slice key = AllocateKey(&key_guard);

    // the number of iterations is the larger of read_ or write_
    for (int64_t i = 0; i < readwrites_; i++) {
      DB* db = SelectDB(thread);
      if (get_weight == 0 && put_weight == 0 && delete_weight == 0) {
        // one batch completed, reinitialize for next batch
        get_weight = FLAGS_readwritepercent;
        delete_weight = FLAGS_deletepercent;
        put_weight = 100 - get_weight - delete_weight;
      }
      GenerateKeyFromInt(thread->rand.Next() % FLAGS_numdistinct,
          FLAGS_numdistinct, &key);
      if (get_weight > 0) {
        // do all the gets first
        Status s = GetMany(db, options, key, &value);
        if (!s.ok() && !s.IsNotFound()) {
          fprintf(stderr, "getmany error: %s\n", s.ToString().c_str());
          // we continue after error rather than exiting so that we can
          // find more errors if any
        } else if (!s.IsNotFound()) {
          found++;
        }
        get_weight--;
        gets_done++;
        thread->stats.FinishedOps(&db_, db_.db, 1, kRead);
      } else if (put_weight > 0) {
        // then do all the corresponding number of puts
        // for all the gets we have done earlier
        Status s = PutMany(db, write_options_, key, gen.Generate());
        if (!s.ok()) {
          fprintf(stderr, "putmany error: %s\n", s.ToString().c_str());
          exit(1);
        }
        put_weight--;
        puts_done++;
        thread->stats.FinishedOps(&db_, db_.db, 1, kWrite);
      } else if (delete_weight > 0) {
        Status s = DeleteMany(db, write_options_, key);
        if (!s.ok()) {
          fprintf(stderr, "deletemany error: %s\n", s.ToString().c_str());
          exit(1);
        }
        delete_weight--;
        deletes_done++;
        thread->stats.FinishedOps(&db_, db_.db, 1, kDelete);
      }
    }
    char msg[128];
    snprintf(msg, sizeof(msg),
             "( get:%" PRIu64 " put:%" PRIu64 " del:%" PRIu64 " total:%" \
             PRIu64 " found:%" PRIu64 ")",
             gets_done, puts_done, deletes_done, readwrites_, found);
    thread->stats.AddMessage(msg);
  }

  // This is different from ReadWhileWriting because it does not use
  // an extra thread.
  void ReadRandomWriteRandom(ThreadState* thread) {
    ReadOptions options(FLAGS_verify_checksum, true);
    RandomGenerator gen;
    std::string value;
    int64_t found = 0;
    int get_weight = 0;
    int put_weight = 0;
    int64_t reads_done = 0;
    int64_t writes_done = 0;
    Duration duration(FLAGS_duration, readwrites_);

    std::unique_ptr<const char[]> key_guard;
    Slice key = AllocateKey(&key_guard);

    std::unique_ptr<char[]> ts_guard;
    if (user_timestamp_size_ > 0) {
      ts_guard.reset(new char[user_timestamp_size_]);
    }

    // the number of iterations is the larger of read_ or write_
    while (!duration.Done(1)) {
      DB* db = SelectDB(thread);
      GenerateKeyFromInt(thread->rand.Next() % FLAGS_num, FLAGS_num, &key);
      if (get_weight == 0 && put_weight == 0) {
        // one batch completed, reinitialize for next batch
        get_weight = FLAGS_readwritepercent;
        put_weight = 100 - get_weight;
      }
      if (get_weight > 0) {
        // do all the gets first
        Slice ts;
        if (user_timestamp_size_ > 0) {
          ts = mock_app_clock_->GetTimestampForRead(thread->rand,
                                                    ts_guard.get());
          options.timestamp = &ts;
        }
        Status s = db->Get(options, key, &value);
        if (!s.ok() && !s.IsNotFound()) {
          fprintf(stderr, "get error: %s\n", s.ToString().c_str());
          // we continue after error rather than exiting so that we can
          // find more errors if any
        } else if (!s.IsNotFound()) {
          found++;
        }
        get_weight--;
        reads_done++;
        thread->stats.FinishedOps(nullptr, db, 1, kRead);
      } else  if (put_weight > 0) {
        // then do all the corresponding number of puts
        // for all the gets we have done earlier
        Slice ts;
        if (user_timestamp_size_ > 0) {
          ts = mock_app_clock_->Allocate(ts_guard.get());
          write_options_.timestamp = &ts;
        }
        Status s = db->Put(write_options_, key, gen.Generate());
        if (!s.ok()) {
          fprintf(stderr, "put error: %s\n", s.ToString().c_str());
          ErrorExit();
        }
        put_weight--;
        writes_done++;
        thread->stats.FinishedOps(nullptr, db, 1, kWrite);
      }
    }
    char msg[100];
    snprintf(msg, sizeof(msg), "( reads:%" PRIu64 " writes:%" PRIu64 \
             " total:%" PRIu64 " found:%" PRIu64 ")",
             reads_done, writes_done, readwrites_, found);
    thread->stats.AddMessage(msg);
  }

  //
  // Read-modify-write for random keys
  void UpdateRandom(ThreadState* thread) {
    ReadOptions options(FLAGS_verify_checksum, true);
    RandomGenerator gen;
    std::string value;
    int64_t found = 0;
    int64_t bytes = 0;
    Duration duration(FLAGS_duration, readwrites_);

    std::unique_ptr<const char[]> key_guard;
    Slice key = AllocateKey(&key_guard);
    std::unique_ptr<char[]> ts_guard;
    if (user_timestamp_size_ > 0) {
      ts_guard.reset(new char[user_timestamp_size_]);
    }
    // the number of iterations is the larger of read_ or write_
    while (!duration.Done(1)) {
      DB* db = SelectDB(thread);
      GenerateKeyFromInt(thread->rand.Next() % FLAGS_num, FLAGS_num, &key);
      Slice ts;
      if (user_timestamp_size_ > 0) {
        // Read with newest timestamp because we are doing rmw.
        ts = mock_app_clock_->Allocate(ts_guard.get());
        options.timestamp = &ts;
      }

      auto status = db->Get(options, key, &value);
      if (status.ok()) {
        ++found;
        bytes += key.size() + value.size() + user_timestamp_size_;
      } else if (!status.IsNotFound()) {
        fprintf(stderr, "Get returned an error: %s\n",
                status.ToString().c_str());
        abort();
      }

      if (thread->shared->write_rate_limiter) {
        thread->shared->write_rate_limiter->Request(
            key.size() + value.size(), Env::IO_HIGH, nullptr /*stats*/,
            RateLimiter::OpType::kWrite);
      }

      Slice val = gen.Generate();
      if (user_timestamp_size_ > 0) {
        ts = mock_app_clock_->Allocate(ts_guard.get());
        write_options_.timestamp = &ts;
      }
      Status s = db->Put(write_options_, key, val);
      if (!s.ok()) {
        fprintf(stderr, "put error: %s\n", s.ToString().c_str());
        exit(1);
      }
      bytes += key.size() + val.size() + user_timestamp_size_;
      thread->stats.FinishedOps(nullptr, db, 1, kUpdate);
    }
    char msg[100];
    snprintf(msg, sizeof(msg),
             "( updates:%" PRIu64 " found:%" PRIu64 ")", readwrites_, found);
    thread->stats.AddBytes(bytes);
    thread->stats.AddMessage(msg);
  }

  // Read-XOR-write for random keys. Xors the existing value with a randomly
  // generated value, and stores the result. Assuming A in the array of bytes
  // representing the existing value, we generate an array B of the same size,
  // then compute C = A^B as C[i]=A[i]^B[i], and store C
  void XORUpdateRandom(ThreadState* thread) {
    ReadOptions options(FLAGS_verify_checksum, true);
    RandomGenerator gen;
    std::string existing_value;
    int64_t found = 0;
    Duration duration(FLAGS_duration, readwrites_);

    BytesXOROperator xor_operator;

    std::unique_ptr<const char[]> key_guard;
    Slice key = AllocateKey(&key_guard);
    std::unique_ptr<char[]> ts_guard;
    if (user_timestamp_size_ > 0) {
      ts_guard.reset(new char[user_timestamp_size_]);
    }
    // the number of iterations is the larger of read_ or write_
    while (!duration.Done(1)) {
      DB* db = SelectDB(thread);
      GenerateKeyFromInt(thread->rand.Next() % FLAGS_num, FLAGS_num, &key);
      Slice ts;
      if (user_timestamp_size_ > 0) {
        ts = mock_app_clock_->Allocate(ts_guard.get());
        options.timestamp = &ts;
      }

      auto status = db->Get(options, key, &existing_value);
      if (status.ok()) {
        ++found;
      } else if (!status.IsNotFound()) {
        fprintf(stderr, "Get returned an error: %s\n",
                status.ToString().c_str());
        exit(1);
      }

      Slice value = gen.Generate(static_cast<unsigned int>(existing_value.size()));
      std::string new_value;

      if (status.ok()) {
        Slice existing_value_slice = Slice(existing_value);
        xor_operator.XOR(&existing_value_slice, value, &new_value);
      } else {
        xor_operator.XOR(nullptr, value, &new_value);
      }

      if (user_timestamp_size_ > 0) {
        ts = mock_app_clock_->Allocate(ts_guard.get());
        write_options_.timestamp = &ts;
      }

      Status s = db->Put(write_options_, key, Slice(new_value));
      if (!s.ok()) {
        fprintf(stderr, "put error: %s\n", s.ToString().c_str());
        ErrorExit();
      }
      thread->stats.FinishedOps(nullptr, db, 1);
    }
    char msg[100];
    snprintf(msg, sizeof(msg),
             "( updates:%" PRIu64 " found:%" PRIu64 ")", readwrites_, found);
    thread->stats.AddMessage(msg);
  }

  // Read-modify-write for random keys.
  // Each operation causes the key grow by value_size (simulating an append).
  // Generally used for benchmarking against merges of similar type
  void AppendRandom(ThreadState* thread) {
    ReadOptions options(FLAGS_verify_checksum, true);
    RandomGenerator gen;
    std::string value;
    int64_t found = 0;
    int64_t bytes = 0;

    std::unique_ptr<const char[]> key_guard;
    Slice key = AllocateKey(&key_guard);
    std::unique_ptr<char[]> ts_guard;
    if (user_timestamp_size_ > 0) {
      ts_guard.reset(new char[user_timestamp_size_]);
    }
    // The number of iterations is the larger of read_ or write_
    Duration duration(FLAGS_duration, readwrites_);
    while (!duration.Done(1)) {
      DB* db = SelectDB(thread);
      GenerateKeyFromInt(thread->rand.Next() % FLAGS_num, FLAGS_num, &key);
      Slice ts;
      if (user_timestamp_size_ > 0) {
        ts = mock_app_clock_->Allocate(ts_guard.get());
        options.timestamp = &ts;
      }

      auto status = db->Get(options, key, &value);
      if (status.ok()) {
        ++found;
        bytes += key.size() + value.size() + user_timestamp_size_;
      } else if (!status.IsNotFound()) {
        fprintf(stderr, "Get returned an error: %s\n",
                status.ToString().c_str());
        abort();
      } else {
        // If not existing, then just assume an empty string of data
        value.clear();
      }

      // Update the value (by appending data)
      Slice operand = gen.Generate();
      if (value.size() > 0) {
        // Use a delimiter to match the semantics for StringAppendOperator
        value.append(1,',');
      }
      value.append(operand.data(), operand.size());

      if (user_timestamp_size_ > 0) {
        ts = mock_app_clock_->Allocate(ts_guard.get());
        write_options_.timestamp = &ts;
      }

      // Write back to the database
      Status s = db->Put(write_options_, key, value);
      if (!s.ok()) {
        fprintf(stderr, "put error: %s\n", s.ToString().c_str());
        ErrorExit();
      }
      bytes += key.size() + value.size() + user_timestamp_size_;
      thread->stats.FinishedOps(nullptr, db, 1, kUpdate);
    }

    char msg[100];
    snprintf(msg, sizeof(msg), "( updates:%" PRIu64 " found:%" PRIu64 ")",
            readwrites_, found);
    thread->stats.AddBytes(bytes);
    thread->stats.AddMessage(msg);
  }

  // Read-modify-write for random keys (using MergeOperator)
  // The merge operator to use should be defined by FLAGS_merge_operator
  // Adjust FLAGS_value_size so that the keys are reasonable for this operator
  // Assumes that the merge operator is non-null (i.e.: is well-defined)
  //
  // For example, use FLAGS_merge_operator="uint64add" and FLAGS_value_size=8
  // to simulate random additions over 64-bit integers using merge.
  //
  // The number of merges on the same key can be controlled by adjusting
  // FLAGS_merge_keys.
  void MergeRandom(ThreadState* thread) {
    RandomGenerator gen;
    int64_t bytes = 0;
    std::unique_ptr<const char[]> key_guard;
    Slice key = AllocateKey(&key_guard);
    // The number of iterations is the larger of read_ or write_
    Duration duration(FLAGS_duration, readwrites_);
    while (!duration.Done(1)) {
      DBWithColumnFamilies* db_with_cfh = SelectDBWithCfh(thread);
      int64_t key_rand = thread->rand.Next() % merge_keys_;
      GenerateKeyFromInt(key_rand, merge_keys_, &key);

      Status s;
      Slice val = gen.Generate();
      if (FLAGS_num_column_families > 1) {
        s = db_with_cfh->db->Merge(write_options_,
                                   db_with_cfh->GetCfh(key_rand), key,
                                   val);
      } else {
        s = db_with_cfh->db->Merge(write_options_,
                                   db_with_cfh->db->DefaultColumnFamily(), key,
                                   val);
      }

      if (!s.ok()) {
        fprintf(stderr, "merge error: %s\n", s.ToString().c_str());
        exit(1);
      }
      bytes += key.size() + val.size();
      thread->stats.FinishedOps(nullptr, db_with_cfh->db, 1, kMerge);
    }

    // Print some statistics
    char msg[100];
    snprintf(msg, sizeof(msg), "( updates:%" PRIu64 ")", readwrites_);
    thread->stats.AddBytes(bytes);
    thread->stats.AddMessage(msg);
  }

  // Read and merge random keys. The amount of reads and merges are controlled
  // by adjusting FLAGS_num and FLAGS_mergereadpercent. The number of distinct
  // keys (and thus also the number of reads and merges on the same key) can be
  // adjusted with FLAGS_merge_keys.
  //
  // As with MergeRandom, the merge operator to use should be defined by
  // FLAGS_merge_operator.
  void ReadRandomMergeRandom(ThreadState* thread) {
    ReadOptions options(FLAGS_verify_checksum, true);
    RandomGenerator gen;
    std::string value;
    int64_t num_hits = 0;
    int64_t num_gets = 0;
    int64_t num_merges = 0;
    size_t max_length = 0;

    std::unique_ptr<const char[]> key_guard;
    Slice key = AllocateKey(&key_guard);
    // the number of iterations is the larger of read_ or write_
    Duration duration(FLAGS_duration, readwrites_);
    while (!duration.Done(1)) {
      DB* db = SelectDB(thread);
      GenerateKeyFromInt(thread->rand.Next() % merge_keys_, merge_keys_, &key);

      bool do_merge = int(thread->rand.Next() % 100) < FLAGS_mergereadpercent;

      if (do_merge) {
        Status s = db->Merge(write_options_, key, gen.Generate());
        if (!s.ok()) {
          fprintf(stderr, "merge error: %s\n", s.ToString().c_str());
          exit(1);
        }
        num_merges++;
        thread->stats.FinishedOps(nullptr, db, 1, kMerge);
      } else {
        Status s = db->Get(options, key, &value);
        if (value.length() > max_length)
          max_length = value.length();

        if (!s.ok() && !s.IsNotFound()) {
          fprintf(stderr, "get error: %s\n", s.ToString().c_str());
          // we continue after error rather than exiting so that we can
          // find more errors if any
        } else if (!s.IsNotFound()) {
          num_hits++;
        }
        num_gets++;
        thread->stats.FinishedOps(nullptr, db, 1, kRead);
      }
    }

    char msg[100];
    snprintf(msg, sizeof(msg),
             "(reads:%" PRIu64 " merges:%" PRIu64 " total:%" PRIu64
             " hits:%" PRIu64 " maxlength:%" ROCKSDB_PRIszt ")",
             num_gets, num_merges, readwrites_, num_hits, max_length);
    thread->stats.AddMessage(msg);
  }

  void WriteSeqSeekSeq(ThreadState* thread) {
    writes_ = FLAGS_num;
    DoWrite(thread, SEQUENTIAL);
    // exclude writes from the ops/sec calculation
    thread->stats.Start(thread->tid);

    DB* db = SelectDB(thread);
    ReadOptions read_opts(FLAGS_verify_checksum, true);
    std::unique_ptr<char[]> ts_guard;
    Slice ts;
    if (user_timestamp_size_ > 0) {
      ts_guard.reset(new char[user_timestamp_size_]);
      ts = mock_app_clock_->GetTimestampForRead(thread->rand, ts_guard.get());
      read_opts.timestamp = &ts;
    }
    std::unique_ptr<Iterator> iter(db->NewIterator(read_opts));

    std::unique_ptr<const char[]> key_guard;
    Slice key = AllocateKey(&key_guard);
    for (int64_t i = 0; i < FLAGS_num; ++i) {
      GenerateKeyFromInt(i, FLAGS_num, &key);
      iter->Seek(key);
      assert(iter->Valid() && iter->key() == key);
      thread->stats.FinishedOps(nullptr, db, 1, kSeek);

      for (int j = 0; j < FLAGS_seek_nexts && i + 1 < FLAGS_num; ++j) {
        if (!FLAGS_reverse_iterator) {
          iter->Next();
        } else {
          iter->Prev();
        }
        GenerateKeyFromInt(++i, FLAGS_num, &key);
        assert(iter->Valid() && iter->key() == key);
        thread->stats.FinishedOps(nullptr, db, 1, kSeek);
      }

      iter->Seek(key);
      assert(iter->Valid() && iter->key() == key);
      thread->stats.FinishedOps(nullptr, db, 1, kSeek);
    }
  }

  bool binary_search(std::vector<int>& data, int start, int end, int key) {
    if (data.empty()) return false;
    if (start > end) return false;
    int mid = start + (end - start) / 2;
    if (mid > static_cast<int>(data.size()) - 1) return false;
    if (data[mid] == key) {
      return true;
    } else if (data[mid] > key) {
      return binary_search(data, start, mid - 1, key);
    } else {
      return binary_search(data, mid + 1, end, key);
    }
  }

  // Does a bunch of merge operations for a key(key1) where the merge operand
  // is a sorted list. Next performance comparison is done between doing a Get
  // for key1 followed by searching for another key(key2) in the large sorted
  // list vs calling GetMergeOperands for key1 and then searching for the key2
  // in all the sorted sub-lists. Later case is expected to be a lot faster.
  void GetMergeOperands(ThreadState* thread) {
    DB* db = SelectDB(thread);
    const int kTotalValues = 100000;
    const int kListSize = 100;
    std::string key = "my_key";
    std::string value;

    for (int i = 1; i < kTotalValues; i++) {
      if (i % kListSize == 0) {
        // Remove trailing ','
        value.pop_back();
        db->Merge(WriteOptions(), key, value);
        value.clear();
      } else {
        value.append(std::to_string(i)).append(",");
      }
    }

    SortList s;
    std::vector<int> data;
    // This value can be experimented with and it will demonstrate the
    // perf difference between doing a Get and searching for lookup_key in the
    // resultant large sorted list vs doing GetMergeOperands and searching
    // for lookup_key within this resultant sorted sub-lists.
    int lookup_key = 1;

    // Get API call
    std::cout << "--- Get API call --- \n";
    PinnableSlice p_slice;
    uint64_t st = FLAGS_env->NowNanos();
    db->Get(ReadOptions(), db->DefaultColumnFamily(), key, &p_slice);
    s.MakeVector(data, p_slice);
    bool found =
        binary_search(data, 0, static_cast<int>(data.size() - 1), lookup_key);
    std::cout << "Found key? " << std::to_string(found) << "\n";
    uint64_t sp = FLAGS_env->NowNanos();
    std::cout << "Get: " << (sp - st) / 1000000000.0 << " seconds\n";
    std::string* dat_ = p_slice.GetSelf();
    std::cout << "Sample data from Get API call: " << dat_->substr(0, 10)
              << "\n";
    data.clear();

    // GetMergeOperands API call
    std::cout << "--- GetMergeOperands API --- \n";
    std::vector<PinnableSlice> a_slice((kTotalValues / kListSize) + 1);
    st = FLAGS_env->NowNanos();
    int number_of_operands = 0;
    GetMergeOperandsOptions get_merge_operands_options;
    get_merge_operands_options.expected_max_number_of_operands =
        (kTotalValues / 100) + 1;
    db->GetMergeOperands(ReadOptions(), db->DefaultColumnFamily(), key,
                         a_slice.data(), &get_merge_operands_options,
                         &number_of_operands);
    for (PinnableSlice& psl : a_slice) {
      s.MakeVector(data, psl);
      found =
          binary_search(data, 0, static_cast<int>(data.size() - 1), lookup_key);
      data.clear();
      if (found) break;
    }
    std::cout << "Found key? " << std::to_string(found) << "\n";
    sp = FLAGS_env->NowNanos();
    std::cout << "Get Merge operands: " << (sp - st) / 1000000000.0
              << " seconds \n";
    int to_print = 0;
    std::cout << "Sample data from GetMergeOperands API call: ";
    for (PinnableSlice& psl : a_slice) {
      std::cout << "List: " << to_print << " : " << *psl.GetSelf() << "\n";
      if (to_print++ > 2) break;
    }
  }

#ifndef ROCKSDB_LITE
  // This benchmark stress tests Transactions.  For a given --duration (or
  // total number of --writes, a Transaction will perform a read-modify-write
  // to increment the value of a key in each of N(--transaction-sets) sets of
  // keys (where each set has --num keys).  If --threads is set, this will be
  // done in parallel.
  //
  // To test transactions, use --transaction_db=true.  Not setting this
  // parameter
  // will run the same benchmark without transactions.
  //
  // RandomTransactionVerify() will then validate the correctness of the results
  // by checking if the sum of all keys in each set is the same.
  void RandomTransaction(ThreadState* thread) {
    ReadOptions options(FLAGS_verify_checksum, true);
    Duration duration(FLAGS_duration, readwrites_);
    ReadOptions read_options(FLAGS_verify_checksum, true);
    uint16_t num_prefix_ranges = static_cast<uint16_t>(FLAGS_transaction_sets);
    uint64_t transactions_done = 0;

    if (num_prefix_ranges == 0 || num_prefix_ranges > 9999) {
      fprintf(stderr, "invalid value for transaction_sets\n");
      abort();
    }

    TransactionOptions txn_options;
    txn_options.lock_timeout = FLAGS_transaction_lock_timeout;
    txn_options.set_snapshot = FLAGS_transaction_set_snapshot;

    RandomTransactionInserter inserter(&thread->rand, write_options_,
                                       read_options, FLAGS_num,
                                       num_prefix_ranges);

    if (FLAGS_num_multi_db > 1) {
      fprintf(stderr,
              "Cannot run RandomTransaction benchmark with "
              "FLAGS_multi_db > 1.");
      abort();
    }

    while (!duration.Done(1)) {
      bool success;

      // RandomTransactionInserter will attempt to insert a key for each
      // # of FLAGS_transaction_sets
      if (FLAGS_optimistic_transaction_db) {
        success = inserter.OptimisticTransactionDBInsert(db_.opt_txn_db);
      } else if (FLAGS_transaction_db) {
        TransactionDB* txn_db = reinterpret_cast<TransactionDB*>(db_.db);
        success = inserter.TransactionDBInsert(txn_db, txn_options);
      } else {
        success = inserter.DBInsert(db_.db);
      }

      if (!success) {
        fprintf(stderr, "Unexpected error: %s\n",
                inserter.GetLastStatus().ToString().c_str());
        abort();
      }

      thread->stats.FinishedOps(nullptr, db_.db, 1, kOthers);
      transactions_done++;
    }

    char msg[100];
    if (FLAGS_optimistic_transaction_db || FLAGS_transaction_db) {
      snprintf(msg, sizeof(msg),
               "( transactions:%" PRIu64 " aborts:%" PRIu64 ")",
               transactions_done, inserter.GetFailureCount());
    } else {
      snprintf(msg, sizeof(msg), "( batches:%" PRIu64 " )", transactions_done);
    }
    thread->stats.AddMessage(msg);

    if (FLAGS_perf_level > ROCKSDB_NAMESPACE::PerfLevel::kDisable) {
      thread->stats.AddMessage(std::string("PERF_CONTEXT:\n") +
                               get_perf_context()->ToString());
    }
    thread->stats.AddBytes(static_cast<int64_t>(inserter.GetBytesInserted()));
  }

  // Verifies consistency of data after RandomTransaction() has been run.
  // Since each iteration of RandomTransaction() incremented a key in each set
  // by the same value, the sum of the keys in each set should be the same.
  void RandomTransactionVerify() {
    if (!FLAGS_transaction_db && !FLAGS_optimistic_transaction_db) {
      // transactions not used, nothing to verify.
      return;
    }

    Status s =
        RandomTransactionInserter::Verify(db_.db,
                            static_cast<uint16_t>(FLAGS_transaction_sets));

    if (s.ok()) {
      fprintf(stdout, "RandomTransactionVerify Success.\n");
    } else {
      fprintf(stdout, "RandomTransactionVerify FAILED!!\n");
    }
  }
#endif  // ROCKSDB_LITE

  // Writes and deletes random keys without overwriting keys.
  //
  // This benchmark is intended to partially replicate the behavior of MyRocks
  // secondary indices: All data is stored in keys and updates happen by
  // deleting the old version of the key and inserting the new version.
  void RandomReplaceKeys(ThreadState* thread) {
    std::unique_ptr<const char[]> key_guard;
    Slice key = AllocateKey(&key_guard);
    std::unique_ptr<char[]> ts_guard;
    if (user_timestamp_size_ > 0) {
      ts_guard.reset(new char[user_timestamp_size_]);
    }
    std::vector<uint32_t> counters(FLAGS_numdistinct, 0);
    size_t max_counter = 50;
    RandomGenerator gen;

    Status s;
    DB* db = SelectDB(thread);
    for (int64_t i = 0; i < FLAGS_numdistinct; i++) {
      GenerateKeyFromInt(i * max_counter, FLAGS_num, &key);
      Slice ts;
      if (user_timestamp_size_ > 0) {
        ts = mock_app_clock_->Allocate(ts_guard.get());
        write_options_.timestamp = &ts;
      }
      s = db->Put(write_options_, key, gen.Generate());
      if (!s.ok()) {
        fprintf(stderr, "Operation failed: %s\n", s.ToString().c_str());
        exit(1);
      }
    }

    db->GetSnapshot();

    std::default_random_engine generator;
    std::normal_distribution<double> distribution(FLAGS_numdistinct / 2.0,
                                                  FLAGS_stddev);
    Duration duration(FLAGS_duration, FLAGS_num);
    while (!duration.Done(1)) {
      int64_t rnd_id = static_cast<int64_t>(distribution(generator));
      int64_t key_id = std::max(std::min(FLAGS_numdistinct - 1, rnd_id),
                                static_cast<int64_t>(0));
      GenerateKeyFromInt(key_id * max_counter + counters[key_id], FLAGS_num,
                         &key);
      Slice ts;
      if (user_timestamp_size_ > 0) {
        ts = mock_app_clock_->Allocate(ts_guard.get());
        write_options_.timestamp = &ts;
      }
      s = FLAGS_use_single_deletes ? db->SingleDelete(write_options_, key)
                                   : db->Delete(write_options_, key);
      if (s.ok()) {
        counters[key_id] = (counters[key_id] + 1) % max_counter;
        GenerateKeyFromInt(key_id * max_counter + counters[key_id], FLAGS_num,
                           &key);
        if (user_timestamp_size_ > 0) {
          ts = mock_app_clock_->Allocate(ts_guard.get());
          write_options_.timestamp = &ts;
        }
        s = db->Put(write_options_, key, Slice());
      }

      if (!s.ok()) {
        fprintf(stderr, "Operation failed: %s\n", s.ToString().c_str());
        exit(1);
      }

      thread->stats.FinishedOps(nullptr, db, 1, kOthers);
    }

    char msg[200];
    snprintf(msg, sizeof(msg),
             "use single deletes: %d, "
             "standard deviation: %lf\n",
             FLAGS_use_single_deletes, FLAGS_stddev);
    thread->stats.AddMessage(msg);
  }

  void TimeSeriesReadOrDelete(ThreadState* thread, bool do_deletion) {
    ReadOptions options(FLAGS_verify_checksum, true);
    int64_t read = 0;
    int64_t found = 0;
    int64_t bytes = 0;

    Iterator* iter = nullptr;
    // Only work on single database
    assert(db_.db != nullptr);
    iter = db_.db->NewIterator(options);

    std::unique_ptr<const char[]> key_guard;
    Slice key = AllocateKey(&key_guard);

    char value_buffer[256];
    while (true) {
      {
        MutexLock l(&thread->shared->mu);
        if (thread->shared->num_done >= 1) {
          // Write thread have finished
          break;
        }
      }
      if (!FLAGS_use_tailing_iterator) {
        delete iter;
        iter = db_.db->NewIterator(options);
      }
      // Pick a Iterator to use

      int64_t key_id = thread->rand.Next() % FLAGS_key_id_range;
      GenerateKeyFromInt(key_id, FLAGS_num, &key);
      // Reset last 8 bytes to 0
      char* start = const_cast<char*>(key.data());
      start += key.size() - 8;
      memset(start, 0, 8);
      ++read;

      bool key_found = false;
      // Seek the prefix
      for (iter->Seek(key); iter->Valid() && iter->key().starts_with(key);
           iter->Next()) {
        key_found = true;
        // Copy out iterator's value to make sure we read them.
        if (do_deletion) {
          bytes += iter->key().size();
          if (KeyExpired(timestamp_emulator_.get(), iter->key())) {
            thread->stats.FinishedOps(&db_, db_.db, 1, kDelete);
            db_.db->Delete(write_options_, iter->key());
          } else {
            break;
          }
        } else {
          bytes += iter->key().size() + iter->value().size();
          thread->stats.FinishedOps(&db_, db_.db, 1, kRead);
          Slice value = iter->value();
          memcpy(value_buffer, value.data(),
                 std::min(value.size(), sizeof(value_buffer)));

          assert(iter->status().ok());
        }
      }
      found += key_found;

      if (thread->shared->read_rate_limiter.get() != nullptr) {
        thread->shared->read_rate_limiter->Request(
            1, Env::IO_HIGH, nullptr /* stats */, RateLimiter::OpType::kRead);
      }
    }
    delete iter;

    char msg[100];
    snprintf(msg, sizeof(msg), "(%" PRIu64 " of %" PRIu64 " found)", found,
             read);
    thread->stats.AddBytes(bytes);
    thread->stats.AddMessage(msg);
    if (FLAGS_perf_level > ROCKSDB_NAMESPACE::PerfLevel::kDisable) {
      thread->stats.AddMessage(std::string("PERF_CONTEXT:\n") +
                               get_perf_context()->ToString());
    }
  }

  void TimeSeriesWrite(ThreadState* thread) {
    // Special thread that keeps writing until other threads are done.
    RandomGenerator gen;
    int64_t bytes = 0;

    // Don't merge stats from this thread with the readers.
    thread->stats.SetExcludeFromMerge();

    std::unique_ptr<RateLimiter> write_rate_limiter;
    if (FLAGS_benchmark_write_rate_limit > 0) {
      write_rate_limiter.reset(
          NewGenericRateLimiter(FLAGS_benchmark_write_rate_limit));
    }

    std::unique_ptr<const char[]> key_guard;
    Slice key = AllocateKey(&key_guard);

    Duration duration(FLAGS_duration, writes_);
    while (!duration.Done(1)) {
      DB* db = SelectDB(thread);

      uint64_t key_id = thread->rand.Next() % FLAGS_key_id_range;
      // Write key id
      GenerateKeyFromInt(key_id, FLAGS_num, &key);
      // Write timestamp

      char* start = const_cast<char*>(key.data());
      char* pos = start + 8;
      int bytes_to_fill =
          std::min(key_size_ - static_cast<int>(pos - start), 8);
      uint64_t timestamp_value = timestamp_emulator_->Get();
      if (port::kLittleEndian) {
        for (int i = 0; i < bytes_to_fill; ++i) {
          pos[i] = (timestamp_value >> ((bytes_to_fill - i - 1) << 3)) & 0xFF;
        }
      } else {
        memcpy(pos, static_cast<void*>(&timestamp_value), bytes_to_fill);
      }

      timestamp_emulator_->Inc();

      Status s;
      Slice val = gen.Generate();
      s = db->Put(write_options_, key, val);

      if (!s.ok()) {
        fprintf(stderr, "put error: %s\n", s.ToString().c_str());
        ErrorExit();
      }
      bytes = key.size() + val.size();
      thread->stats.FinishedOps(&db_, db_.db, 1, kWrite);
      thread->stats.AddBytes(bytes);

      if (FLAGS_benchmark_write_rate_limit > 0) {
        write_rate_limiter->Request(
            key.size() + val.size(), Env::IO_HIGH,
            nullptr /* stats */, RateLimiter::OpType::kWrite);
      }
    }
  }

  void TimeSeries(ThreadState* thread) {
    if (thread->tid > 0) {
      bool do_deletion = FLAGS_expire_style == "delete" &&
                         thread->tid <= FLAGS_num_deletion_threads;
      TimeSeriesReadOrDelete(thread, do_deletion);
    } else {
      TimeSeriesWrite(thread);
      thread->stats.Stop();
      thread->stats.Report("timeseries write");
    }
  }

  void Compact(ThreadState* thread) {
    DB* db = SelectDB(thread);
    CompactRangeOptions cro;
    cro.bottommost_level_compaction =
        BottommostLevelCompaction::kForceOptimized;
    db->CompactRange(cro, nullptr, nullptr);
  }

  void CompactAll() {
    if (db_.db != nullptr) {
      db_.db->CompactRange(CompactRangeOptions(), nullptr, nullptr);
    }
    for (const auto& db_with_cfh : multi_dbs_) {
      db_with_cfh.db->CompactRange(CompactRangeOptions(), nullptr, nullptr);
    }
  }

#ifndef ROCKSDB_LITE
  void WaitForCompactionHelper(DBWithColumnFamilies& db) {
    // This is an imperfect way of waiting for compaction. The loop and sleep
    // is done because a thread that finishes a compaction job should get a
    // chance to pickup a new compaction job.

    std::vector<std::string> keys = {DB::Properties::kMemTableFlushPending,
                                     DB::Properties::kNumRunningFlushes,
                                     DB::Properties::kCompactionPending,
                                     DB::Properties::kNumRunningCompactions};

    fprintf(stdout, "waitforcompaction(%s): started\n",
            db.db->GetName().c_str());

    while (true) {
      bool retry = false;

      for (const auto& k : keys) {
        uint64_t v;
        if (!db.db->GetIntProperty(k, &v)) {
          fprintf(stderr, "waitforcompaction(%s): GetIntProperty(%s) failed\n",
                  db.db->GetName().c_str(), k.c_str());
          exit(1);
        } else if (v > 0) {
          fprintf(stdout,
                  "waitforcompaction(%s): active(%s). Sleep 10 seconds\n",
                  db.db->GetName().c_str(), k.c_str());
          FLAGS_env->SleepForMicroseconds(10 * 1000000);
          retry = true;
          break;
        }
      }

      if (!retry) {
        fprintf(stdout, "waitforcompaction(%s): finished\n",
                db.db->GetName().c_str());
        return;
      }
    }
  }

  void WaitForCompaction() {
    // Give background threads a chance to wake
    FLAGS_env->SleepForMicroseconds(5 * 1000000);

    // I am skeptical that this check race free. I hope that checking twice
    // reduces the chance.
    if (db_.db != nullptr) {
      WaitForCompactionHelper(db_);
      WaitForCompactionHelper(db_);
    } else {
      for (auto& db_with_cfh : multi_dbs_) {
        WaitForCompactionHelper(db_with_cfh);
        WaitForCompactionHelper(db_with_cfh);
      }
    }
  }

  bool CompactLevelHelper(DBWithColumnFamilies& db_with_cfh, int from_level) {
    std::vector<LiveFileMetaData> files;
    db_with_cfh.db->GetLiveFilesMetaData(&files);

    assert(from_level == 0 || from_level == 1);

    int real_from_level = from_level;
    if (real_from_level > 0) {
      // With dynamic leveled compaction the first level with data beyond L0
      // might not be L1.
      real_from_level = std::numeric_limits<int>::max();

      for (auto& f : files) {
        if (f.level > 0 && f.level < real_from_level) real_from_level = f.level;
      }

      if (real_from_level == std::numeric_limits<int>::max()) {
        fprintf(stdout, "compact%d found 0 files to compact\n", from_level);
        return true;
      }
    }

    // The goal is to compact from from_level to the level that follows it,
    // and with dynamic leveled compaction the next level might not be
    // real_from_level+1
    int next_level = std::numeric_limits<int>::max();

    std::vector<std::string> files_to_compact;
    for (auto& f : files) {
      if (f.level == real_from_level)
        files_to_compact.push_back(f.name);
      else if (f.level > real_from_level && f.level < next_level)
        next_level = f.level;
    }

    if (files_to_compact.empty()) {
      fprintf(stdout, "compact%d found 0 files to compact\n", from_level);
      return true;
    } else if (next_level == std::numeric_limits<int>::max()) {
      // There is no data beyond real_from_level. So we are done.
      fprintf(stdout, "compact%d found no data beyond L%d\n", from_level,
              real_from_level);
      return true;
    }

    fprintf(stdout, "compact%d found %d files to compact from L%d to L%d\n",
            from_level, static_cast<int>(files_to_compact.size()),
            real_from_level, next_level);

    ROCKSDB_NAMESPACE::CompactionOptions options;
    // Lets RocksDB use the configured compression for this level
    options.compression = ROCKSDB_NAMESPACE::kDisableCompressionOption;

    ROCKSDB_NAMESPACE::ColumnFamilyDescriptor cfDesc;
    db_with_cfh.db->DefaultColumnFamily()->GetDescriptor(&cfDesc);
    options.output_file_size_limit = cfDesc.options.target_file_size_base;

    Status status =
        db_with_cfh.db->CompactFiles(options, files_to_compact, next_level);
    if (!status.ok()) {
      // This can fail for valid reasons including the operation was aborted
      // or a filename is invalid because background compaction removed it.
      // Having read the current cases for which an error is raised I prefer
      // not to figure out whether an exception should be thrown here.
      fprintf(stderr, "compact%d CompactFiles failed: %s\n", from_level,
              status.ToString().c_str());
      return false;
    }
    return true;
  }

  void CompactLevel(int from_level) {
    if (db_.db != nullptr) {
      while (!CompactLevelHelper(db_, from_level)) WaitForCompaction();
    }
    for (auto& db_with_cfh : multi_dbs_) {
      while (!CompactLevelHelper(db_with_cfh, from_level)) WaitForCompaction();
    }
  }
#endif

  void Flush() {
    FlushOptions flush_opt;
    flush_opt.wait = true;

    if (db_.db != nullptr) {
      Status s = db_.db->Flush(flush_opt, db_.cfh);
      if (!s.ok()) {
        fprintf(stderr, "Flush failed: %s\n", s.ToString().c_str());
        exit(1);
      }
    } else {
      for (const auto& db_with_cfh : multi_dbs_) {
        Status s = db_with_cfh.db->Flush(flush_opt, db_with_cfh.cfh);
        if (!s.ok()) {
          fprintf(stderr, "Flush failed: %s\n", s.ToString().c_str());
          exit(1);
        }
      }
    }
    fprintf(stdout, "flush memtable\n");
  }

  void ResetStats() {
    if (db_.db != nullptr) {
      db_.db->ResetStats();
    }
    for (const auto& db_with_cfh : multi_dbs_) {
      db_with_cfh.db->ResetStats();
    }
  }

  void PrintStatsHistory() {
    if (db_.db != nullptr) {
      PrintStatsHistoryImpl(db_.db, false);
    }
    for (const auto& db_with_cfh : multi_dbs_) {
      PrintStatsHistoryImpl(db_with_cfh.db, true);
    }
  }

  void PrintStatsHistoryImpl(DB* db, bool print_header) {
    if (print_header) {
      fprintf(stdout, "\n==== DB: %s ===\n", db->GetName().c_str());
    }

    std::unique_ptr<StatsHistoryIterator> shi;
    Status s = db->GetStatsHistory(0, port::kMaxUint64, &shi);
    if (!s.ok()) {
      fprintf(stdout, "%s\n", s.ToString().c_str());
      return;
    }
    assert(shi);
    while (shi->Valid()) {
      uint64_t stats_time = shi->GetStatsTime();
      fprintf(stdout, "------ %s ------\n",
              TimeToHumanString(static_cast<int>(stats_time)).c_str());
      for (auto& entry : shi->GetStatsMap()) {
        fprintf(stdout, " %" PRIu64 "   %s  %" PRIu64 "\n", stats_time,
                entry.first.c_str(), entry.second);
      }
      shi->Next();
    }
  }

  void PrintStats(const char* key) {
    if (db_.db != nullptr) {
      PrintStats(db_.db, key, false);
    }
    for (const auto& db_with_cfh : multi_dbs_) {
      PrintStats(db_with_cfh.db, key, true);
    }
  }

  void PrintStats(DB* db, const char* key, bool print_header = false) {
    if (print_header) {
      fprintf(stdout, "\n==== DB: %s ===\n", db->GetName().c_str());
    }
    std::string stats;
    if (!db->GetProperty(key, &stats)) {
      stats = "(failed)";
    }
    fprintf(stdout, "\n%s\n", stats.c_str());
  }

  void PrintStats(const std::vector<std::string>& keys) {
    if (db_.db != nullptr) {
      PrintStats(db_.db, keys);
    }
    for (const auto& db_with_cfh : multi_dbs_) {
      PrintStats(db_with_cfh.db, keys, true);
    }
  }

  void PrintStats(DB* db, const std::vector<std::string>& keys,
                  bool print_header = false) {
    if (print_header) {
      fprintf(stdout, "\n==== DB: %s ===\n", db->GetName().c_str());
    }

    for (const auto& key : keys) {
      std::string stats;
      if (!db->GetProperty(key, &stats)) {
        stats = "(failed)";
      }
      fprintf(stdout, "%s: %s\n", key.c_str(), stats.c_str());
    }
  }

#ifndef ROCKSDB_LITE

  void Replay(ThreadState* thread) {
    if (db_.db != nullptr) {
      Replay(thread, &db_);
    }
  }

  void Replay(ThreadState* /*thread*/, DBWithColumnFamilies* db_with_cfh) {
    Status s;
    std::unique_ptr<TraceReader> trace_reader;
    s = NewFileTraceReader(FLAGS_env, EnvOptions(), FLAGS_trace_file,
                           &trace_reader);
    if (!s.ok()) {
      fprintf(
          stderr,
          "Encountered an error creating a TraceReader from the trace file. "
          "Error: %s\n",
          s.ToString().c_str());
      exit(1);
    }
    std::unique_ptr<Replayer> replayer;
    s = db_with_cfh->db->NewDefaultReplayer(db_with_cfh->cfh,
                                            std::move(trace_reader), &replayer);
    if (!s.ok()) {
      fprintf(stderr,
              "Encountered an error creating a default Replayer. "
              "Error: %s\n",
              s.ToString().c_str());
      exit(1);
    }
    s = replayer->Prepare();
    if (!s.ok()) {
      fprintf(stderr, "Prepare for replay failed. Error: %s\n",
              s.ToString().c_str());
    }
    s = replayer->Replay(
        ReplayOptions(static_cast<uint32_t>(FLAGS_trace_replay_threads),
                      FLAGS_trace_replay_fast_forward),
        nullptr);
    replayer.reset();
    if (s.ok()) {
      fprintf(stdout, "Replay completed from trace_file: %s\n",
              FLAGS_trace_file.c_str());
    } else {
      fprintf(stderr, "Replay failed. Error: %s\n", s.ToString().c_str());
    }
  }

#endif  // ROCKSDB_LITE
};

int db_bench_tool(int argc, char** argv) {
  ROCKSDB_NAMESPACE::port::InstallStackTraceHandler();
  static bool initialized = false;
  if (!initialized) {
    SetUsageMessage(std::string("\nUSAGE:\n") + std::string(argv[0]) +
                    " [OPTIONS]...");
    initialized = true;
  }
  ParseCommandLineFlags(&argc, &argv, true);
  FLAGS_compaction_style_e =
      (ROCKSDB_NAMESPACE::CompactionStyle)FLAGS_compaction_style;
#ifndef ROCKSDB_LITE
  if (FLAGS_statistics && !FLAGS_statistics_string.empty()) {
    fprintf(stderr,
            "Cannot provide both --statistics and --statistics_string.\n");
    exit(1);
  }
  if (!FLAGS_statistics_string.empty()) {
    Status s = ObjectRegistry::NewInstance()->NewSharedObject<Statistics>(
        FLAGS_statistics_string, &dbstats);
    if (dbstats == nullptr) {
      fprintf(stderr,
              "No Statistics registered matching string: %s status=%s\n",
              FLAGS_statistics_string.c_str(), s.ToString().c_str());
      exit(1);
    }
  }
#endif  // ROCKSDB_LITE
  if (FLAGS_statistics) {
    dbstats = ROCKSDB_NAMESPACE::CreateDBStatistics();
  }
  if (dbstats) {
    dbstats->set_stats_level(static_cast<StatsLevel>(FLAGS_stats_level));
  }
  FLAGS_compaction_pri_e =
      (ROCKSDB_NAMESPACE::CompactionPri)FLAGS_compaction_pri;

  std::vector<std::string> fanout = ROCKSDB_NAMESPACE::StringSplit(
      FLAGS_max_bytes_for_level_multiplier_additional, ',');
  for (size_t j = 0; j < fanout.size(); j++) {
    FLAGS_max_bytes_for_level_multiplier_additional_v.push_back(
#ifndef CYGWIN
        std::stoi(fanout[j]));
#else
        stoi(fanout[j]));
#endif
  }

  FLAGS_compression_type_e =
    StringToCompressionType(FLAGS_compression_type.c_str());

#ifndef ROCKSDB_LITE
  // Stacked BlobDB
  FLAGS_blob_db_compression_type_e =
    StringToCompressionType(FLAGS_blob_db_compression_type.c_str());

  int env_opts =
      !FLAGS_hdfs.empty() + !FLAGS_env_uri.empty() + !FLAGS_fs_uri.empty();
  if (env_opts > 1) {
    fprintf(stderr,
            "Error: --hdfs, --env_uri and --fs_uri are mutually exclusive\n");
    exit(1);
  }

  if (env_opts == 1) {
    Status s = Env::CreateFromUri(ConfigOptions(), FLAGS_env_uri, FLAGS_fs_uri,
                                  &FLAGS_env, &env_guard);
    if (!s.ok()) {
      fprintf(stderr, "Failed creating env: %s\n", s.ToString().c_str());
      exit(1);
    }
  } else if (FLAGS_simulate_hybrid_fs_file != "") {
    //**TODO: Make the simulate fs something that can be loaded
    // from the ObjectRegistry...
    static std::shared_ptr<ROCKSDB_NAMESPACE::Env> composite_env =
        NewCompositeEnv(std::make_shared<SimulatedHybridFileSystem>(
            FileSystem::Default(), FLAGS_simulate_hybrid_fs_file));
    FLAGS_env = composite_env.get();
  }
#endif  // ROCKSDB_LITE
  if (FLAGS_use_existing_keys && !FLAGS_use_existing_db) {
    fprintf(stderr,
            "`-use_existing_db` must be true for `-use_existing_keys` to be "
            "settable\n");
    exit(1);
  }

  if (!FLAGS_hdfs.empty()) {
    FLAGS_env = new ROCKSDB_NAMESPACE::HdfsEnv(FLAGS_hdfs);
  }

  if (!strcasecmp(FLAGS_compaction_fadvice.c_str(), "NONE"))
    FLAGS_compaction_fadvice_e = ROCKSDB_NAMESPACE::Options::NONE;
  else if (!strcasecmp(FLAGS_compaction_fadvice.c_str(), "NORMAL"))
    FLAGS_compaction_fadvice_e = ROCKSDB_NAMESPACE::Options::NORMAL;
  else if (!strcasecmp(FLAGS_compaction_fadvice.c_str(), "SEQUENTIAL"))
    FLAGS_compaction_fadvice_e = ROCKSDB_NAMESPACE::Options::SEQUENTIAL;
  else if (!strcasecmp(FLAGS_compaction_fadvice.c_str(), "WILLNEED"))
    FLAGS_compaction_fadvice_e = ROCKSDB_NAMESPACE::Options::WILLNEED;
  else {
    fprintf(stdout, "Unknown compaction fadvice:%s\n",
            FLAGS_compaction_fadvice.c_str());
  }

  FLAGS_value_size_distribution_type_e =
    StringToDistributionType(FLAGS_value_size_distribution_type.c_str());

  FLAGS_rep_factory = StringToRepFactory(FLAGS_memtablerep.c_str());

  // Note options sanitization may increase thread pool sizes according to
  // max_background_flushes/max_background_compactions/max_background_jobs
  FLAGS_env->SetBackgroundThreads(FLAGS_num_high_pri_threads,
                                  ROCKSDB_NAMESPACE::Env::Priority::HIGH);
  FLAGS_env->SetBackgroundThreads(FLAGS_num_bottom_pri_threads,
                                  ROCKSDB_NAMESPACE::Env::Priority::BOTTOM);
  FLAGS_env->SetBackgroundThreads(FLAGS_num_low_pri_threads,
                                  ROCKSDB_NAMESPACE::Env::Priority::LOW);

  // Choose a location for the test database if none given with --db=<path>
  if (FLAGS_db.empty()) {
    std::string default_db_path;
    FLAGS_env->GetTestDirectory(&default_db_path);
    default_db_path += "/dbbench";
    FLAGS_db = default_db_path;
  }

  if (FLAGS_stats_interval_seconds > 0) {
    // When both are set then FLAGS_stats_interval determines the frequency
    // at which the timer is checked for FLAGS_stats_interval_seconds
    FLAGS_stats_interval = 1000;
  }

  if (FLAGS_seek_missing_prefix && FLAGS_prefix_size <= 8) {
    fprintf(stderr, "prefix_size > 8 required by --seek_missing_prefix\n");
    exit(1);
  }

  ROCKSDB_NAMESPACE::Benchmark benchmark;
  benchmark.Run();

#ifndef ROCKSDB_LITE
  if (FLAGS_print_malloc_stats) {
    std::string stats_string;
    ROCKSDB_NAMESPACE::DumpMallocStats(&stats_string);
    fprintf(stdout, "Malloc stats:\n%s\n", stats_string.c_str());
  }
#endif  // ROCKSDB_LITE

  return 0;
}
}  // namespace ROCKSDB_NAMESPACE
#endif<|MERGE_RESOLUTION|>--- conflicted
+++ resolved
@@ -1023,11 +1023,8 @@
 DEFINE_int32(trace_replay_threads, 1,
              "The number of threads to replay, must >=1.");
 
-<<<<<<< HEAD
+DEFINE_string(json, "", "json config file.");
 #endif  // ROCKSDB_LITE
-=======
-DEFINE_string(json, "", "json config file.");
->>>>>>> 078a2606
 
 static enum ROCKSDB_NAMESPACE::CompressionType StringToCompressionType(
     const char* ctype) {
@@ -3066,12 +3063,8 @@
     }
   }
 
-<<<<<<< HEAD
   void DeleteDBs() {
-=======
-  ~Benchmark() {
     repo_.CloseHttpServer();
->>>>>>> 078a2606
     db_.DeleteDBs();
     for (const DBWithColumnFamilies& dbwcf : multi_dbs_) {
       delete dbwcf.db;
