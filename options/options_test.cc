--- conflicted
+++ resolved
@@ -873,18 +873,11 @@
   ASSERT_EQ(new_opt.format_version, 5U);
   ASSERT_EQ(new_opt.whole_key_filtering, true);
   ASSERT_TRUE(new_opt.filter_policy != nullptr);
-<<<<<<< HEAD
-  const BloomFilterPolicy& bfp =
-      dynamic_cast<const BloomFilterPolicy&>(*new_opt.filter_policy);
-  EXPECT_EQ(bfp.GetMillibitsPerKey(), 4567);
-  EXPECT_EQ(bfp.GetWholeBitsPerKey(), 5);
-=======
   const BloomFilterPolicy* bfp =
       dynamic_cast<const BloomFilterPolicy*>(new_opt.filter_policy.get());
   EXPECT_EQ(bfp->GetMillibitsPerKey(), 4567);
   EXPECT_EQ(bfp->GetWholeBitsPerKey(), 5);
   EXPECT_EQ(bfp->GetMode(), BloomFilterPolicy::kAutoBloom);
->>>>>>> 51b54092
   // Verify that only the lower 32bits are stored in
   // new_opt.read_amp_bytes_per_bit.
   EXPECT_EQ(1U, new_opt.read_amp_bytes_per_bit);
