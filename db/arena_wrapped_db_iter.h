--- conflicted
+++ resolved
@@ -85,11 +85,7 @@
   Status GetProperty(std::string prop_name, std::string* prop) override;
 
   Status Refresh() override;
-<<<<<<< HEAD
-  Status Refresh(const Snapshot*) override;
-=======
   Status Refresh(const Snapshot*, bool keep_iter_pos) override;
->>>>>>> 84254459
 
   void Init(Env* env, const ReadOptions& read_options,
             const ImmutableOptions& ioptions,
@@ -116,7 +112,7 @@
   ColumnFamilyData* cfd_ = nullptr;
   DBImpl* db_impl_ = nullptr;
   ReadOptions read_options_;
-  ReadCallback* read_callback_;
+  ReadCallback* read_callback_ = nullptr;
   bool expose_blob_index_ = false;
   bool allow_refresh_ = true;
   bool db_iter_inited_ = false;
