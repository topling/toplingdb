//  Copyright (c) 2017-present, Facebook, Inc.  All rights reserved.
//  This source code is licensed under both the GPLv2 (found in the
//  COPYING file in the root directory) and Apache 2.0 License
//  (found in the LICENSE.Apache file in the root directory).

#pragma once
#include <gflags/gflags.h>

#ifndef GFLAGS_NAMESPACE
// in case it's not defined in old versions, that's probably because it was
// still google by default.
#define GFLAGS_NAMESPACE google
#endif

#ifndef DEFINE_uint32
// DEFINE_uint32 does not appear in older versions of gflags. This should be
// a sane definition for those versions.
<<<<<<< HEAD
#include <cstdint>
#define DEFINE_uint32(name, val, txt) \
  namespace gflags_compat {           \
  DEFINE_int32(name, val, txt);       \
  }                                   \
  uint32_t &FLAGS_##name =            \
      *reinterpret_cast<uint32_t *>(&gflags_compat::FLAGS_##name);
=======
#define DEFINE_uint32 DEFINE_uint64
>>>>>>> 6b0d14ab
#endif<|MERGE_RESOLUTION|>--- conflicted
+++ resolved
@@ -15,15 +15,5 @@
 #ifndef DEFINE_uint32
 // DEFINE_uint32 does not appear in older versions of gflags. This should be
 // a sane definition for those versions.
-<<<<<<< HEAD
-#include <cstdint>
-#define DEFINE_uint32(name, val, txt) \
-  namespace gflags_compat {           \
-  DEFINE_int32(name, val, txt);       \
-  }                                   \
-  uint32_t &FLAGS_##name =            \
-      *reinterpret_cast<uint32_t *>(&gflags_compat::FLAGS_##name);
-=======
 #define DEFINE_uint32 DEFINE_uint64
->>>>>>> 6b0d14ab
 #endif