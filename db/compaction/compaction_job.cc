//  Copyright (c) 2011-present, Facebook, Inc.  All rights reserved.
//  This source code is licensed under both the GPLv2 (found in the
//  COPYING file in the root directory) and Apache 2.0 License
//  (found in the LICENSE.Apache file in the root directory).
//
// Copyright (c) 2011 The LevelDB Authors. All rights reserved.
// Use of this source code is governed by a BSD-style license that can be
// found in the LICENSE file. See the AUTHORS file for names of contributors.

#include "db/compaction/compaction_job.h"
#include "compaction_executor.h"

#include <algorithm>
#include <cinttypes>
#include <memory>
#include <optional>
#include <set>
#include <utility>
#include <vector>

#include "db/blob/blob_counting_iterator.h"
#include "db/blob/blob_file_addition.h"
#include "db/blob/blob_file_builder.h"
#include "db/builder.h"
#include "db/compaction/clipping_iterator.h"
#include "db/compaction/compaction_state.h"
#include "db/db_impl/db_impl.h"
#include "db/dbformat.h"
#include "db/error_handler.h"
#include "db/event_helpers.h"
#include "db/history_trimming_iterator.h"
#include "db/log_writer.h"
#include "db/merge_helper.h"
#include "db/range_del_aggregator.h"
#include "db/version_edit.h"
#include "db/version_set.h"
#include "file/filename.h"
#include "file/read_write_util.h"
#include "file/sst_file_manager_impl.h"
#include "file/writable_file_writer.h"
#include "logging/log_buffer.h"
#include "logging/logging.h"
#include "monitoring/iostats_context_imp.h"
#include "monitoring/thread_status_util.h"
#include "options/configurable_helper.h"
#include "options/options_helper.h"
#include "port/port.h"
#include "rocksdb/db.h"
#include "rocksdb/env.h"
<<<<<<< HEAD
#include "rocksdb/options.h"
=======
#include "rocksdb/merge_operator.h"
#include "rocksdb/sst_partitioner.h"
>>>>>>> f4799330
#include "rocksdb/statistics.h"
#include "rocksdb/status.h"
#include "rocksdb/table.h"
#include "rocksdb/utilities/options_type.h"
#include "table/merging_iterator.h"
#include "table/table_builder.h"
#include "table/unique_id_impl.h"
#include "test_util/sync_point.h"
#include "util/stop_watch.h"

namespace ROCKSDB_NAMESPACE {

const char* GetCompactionReasonString(CompactionReason compaction_reason) {
  switch (compaction_reason) {
    case CompactionReason::kUnknown:
      return "Unknown";
    case CompactionReason::kLevelL0FilesNum:
      return "LevelL0FilesNum";
    case CompactionReason::kLevelMaxLevelSize:
      return "LevelMaxLevelSize";
    case CompactionReason::kUniversalSizeAmplification:
      return "UniversalSizeAmplification";
    case CompactionReason::kUniversalSizeRatio:
      return "UniversalSizeRatio";
    case CompactionReason::kUniversalSortedRunNum:
      return "UniversalSortedRunNum";
    case CompactionReason::kFIFOMaxSize:
      return "FIFOMaxSize";
    case CompactionReason::kFIFOReduceNumFiles:
      return "FIFOReduceNumFiles";
    case CompactionReason::kFIFOTtl:
      return "FIFOTtl";
    case CompactionReason::kManualCompaction:
      return "ManualCompaction";
    case CompactionReason::kFilesMarkedForCompaction:
      return "FilesMarkedForCompaction";
    case CompactionReason::kBottommostFiles:
      return "BottommostFiles";
    case CompactionReason::kTtl:
      return "Ttl";
    case CompactionReason::kFlush:
      return "Flush";
    case CompactionReason::kExternalSstIngestion:
      return "ExternalSstIngestion";
    case CompactionReason::kPeriodicCompaction:
      return "PeriodicCompaction";
    case CompactionReason::kChangeTemperature:
      return "ChangeTemperature";
    case CompactionReason::kForcedBlobGC:
      return "ForcedBlobGC";
    case CompactionReason::kNumOfReasons:
      // fall through
    default:
      assert(false);
      return "Invalid";
  }
}

CompactionJob::CompactionJob(
    int job_id, Compaction* compaction, const ImmutableDBOptions& db_options,
    const MutableDBOptions& mutable_db_options, const FileOptions& file_options,
    VersionSet* versions, const std::atomic<bool>* shutting_down,
    LogBuffer* log_buffer, FSDirectory* db_directory,
    FSDirectory* output_directory, FSDirectory* blob_output_directory,
    Statistics* stats, InstrumentedMutex* db_mutex,
    ErrorHandler* db_error_handler,
    std::vector<SequenceNumber> existing_snapshots,
    SequenceNumber earliest_write_conflict_snapshot,
    const SnapshotChecker* snapshot_checker, JobContext* job_context,
    std::shared_ptr<Cache> table_cache, EventLogger* event_logger,
    bool paranoid_file_checks, bool measure_io_stats, const std::string& dbname,
    CompactionJobStats* compaction_job_stats, Env::Priority thread_pri,
    const std::shared_ptr<IOTracer>& io_tracer,
    const std::atomic<bool>& manual_compaction_canceled,
    const std::string& db_id, const std::string& db_session_id,
    std::string full_history_ts_low, std::string trim_ts,
    BlobFileCompletionCallback* blob_callback, int* bg_compaction_scheduled,
    int* bg_bottom_compaction_scheduled)
    : compact_(new CompactionState(compaction)),
      compaction_stats_(compaction->compaction_reason(), 1),
      db_options_(db_options),
      mutable_db_options_copy_(mutable_db_options),
      log_buffer_(log_buffer),
      output_directory_(output_directory),
      stats_(stats),
      bottommost_level_(false),
      write_hint_(Env::WLTH_NOT_SET),
      compaction_job_stats_(compaction_job_stats),
      job_id_(job_id),
      dbname_(dbname),
      db_id_(db_id),
      db_session_id_(db_session_id),
      file_options_(file_options),
      env_(db_options.env),
      io_tracer_(io_tracer),
      fs_(db_options.fs, io_tracer),
      file_options_for_read_(
          fs_->OptimizeForCompactionTableRead(file_options, db_options_)),
      versions_(versions),
      shutting_down_(shutting_down),
      manual_compaction_canceled_(manual_compaction_canceled),
      db_directory_(db_directory),
      blob_output_directory_(blob_output_directory),
      db_mutex_(db_mutex),
      db_error_handler_(db_error_handler),
      existing_snapshots_(std::move(existing_snapshots)),
      earliest_write_conflict_snapshot_(earliest_write_conflict_snapshot),
      snapshot_checker_(snapshot_checker),
      job_context_(job_context),
      table_cache_(std::move(table_cache)),
      event_logger_(event_logger),
      paranoid_file_checks_(paranoid_file_checks),
      measure_io_stats_(measure_io_stats),
      thread_pri_(thread_pri),
      full_history_ts_low_(std::move(full_history_ts_low)),
      trim_ts_(std::move(trim_ts)),
      blob_callback_(blob_callback),
      extra_num_subcompaction_threads_reserved_(0),
      bg_compaction_scheduled_(bg_compaction_scheduled),
      bg_bottom_compaction_scheduled_(bg_bottom_compaction_scheduled) {
  assert(compaction_job_stats_ != nullptr);
  assert(log_buffer_ != nullptr);

  const auto* cfd = compact_->compaction->column_family_data();
  ThreadStatusUtil::SetColumnFamily(cfd, cfd->ioptions()->env,
                                    db_options_.enable_thread_tracking);
  ThreadStatusUtil::SetThreadOperation(ThreadStatus::OP_COMPACTION);
  ReportStartedCompaction(compaction);
}

CompactionJob::~CompactionJob() {
  assert(compact_ == nullptr);
  ThreadStatusUtil::ResetThreadStatus();
}

void CompactionJob::ReportStartedCompaction(Compaction* compaction) {
  const auto* cfd = compact_->compaction->column_family_data();
  ThreadStatusUtil::SetColumnFamily(cfd, cfd->ioptions()->env,
                                    db_options_.enable_thread_tracking);

  ThreadStatusUtil::SetThreadOperationProperty(ThreadStatus::COMPACTION_JOB_ID,
                                               job_id_);

  ThreadStatusUtil::SetThreadOperationProperty(
      ThreadStatus::COMPACTION_INPUT_OUTPUT_LEVEL,
      (static_cast<uint64_t>(compact_->compaction->start_level()) << 32) +
          compact_->compaction->output_level());

  // In the current design, a CompactionJob is always created
  // for non-trivial compaction.
  assert(compaction->IsTrivialMove() == false ||
         compaction->is_manual_compaction() == true);

  ThreadStatusUtil::SetThreadOperationProperty(
      ThreadStatus::COMPACTION_PROP_FLAGS,
      compaction->is_manual_compaction() +
          (compaction->deletion_compaction() << 1));

  ThreadStatusUtil::SetThreadOperationProperty(
      ThreadStatus::COMPACTION_TOTAL_INPUT_BYTES,
      compaction->CalculateTotalInputSize());

  IOSTATS_RESET(bytes_written);
  IOSTATS_RESET(bytes_read);
  ThreadStatusUtil::SetThreadOperationProperty(
      ThreadStatus::COMPACTION_BYTES_WRITTEN, 0);
  ThreadStatusUtil::SetThreadOperationProperty(
      ThreadStatus::COMPACTION_BYTES_READ, 0);

  // Set the thread operation after operation properties
  // to ensure GetThreadList() can always show them all together.
  ThreadStatusUtil::SetThreadOperation(ThreadStatus::OP_COMPACTION);

  compaction_job_stats_->is_manual_compaction =
      compaction->is_manual_compaction();
  compaction_job_stats_->is_full_compaction = compaction->is_full_compaction();
}

void CompactionJob::Prepare() {
  AutoThreadOperationStageUpdater stage_updater(
      ThreadStatus::STAGE_COMPACTION_PREPARE);

  // Generate file_levels_ for compaction before making Iterator
  auto* c = compact_->compaction;
  ColumnFamilyData* cfd = c->column_family_data();
  assert(cfd != nullptr);
  assert(cfd->current()->storage_info()->NumLevelFiles(
             compact_->compaction->level()) > 0);

  write_hint_ = cfd->CalculateSSTWriteHint(c->output_level());
  bottommost_level_ = c->bottommost_level();

  if (c->ShouldFormSubcompactions()) {
      StopWatch sw(db_options_.clock, stats_, SUBCOMPACTION_SETUP_TIME);
      GenSubcompactionBoundaries();
  }
  if (boundaries_.size() > 1) {
    for (size_t i = 0; i <= boundaries_.size(); i++) {
      compact_->sub_compact_states.emplace_back(
          c, (i != 0) ? std::optional<Slice>(boundaries_[i - 1]) : std::nullopt,
          (i != boundaries_.size()) ? std::optional<Slice>(boundaries_[i])
                                    : std::nullopt,
          static_cast<uint32_t>(i));
    }
    RecordInHistogram(stats_, NUM_SUBCOMPACTIONS_SCHEDULED,
                      compact_->sub_compact_states.size());
  } else {
    compact_->sub_compact_states.emplace_back(c, std::nullopt, std::nullopt,
                                              /*sub_job_id*/ 0);
  }

  if (c->immutable_options()->preclude_last_level_data_seconds > 0) {
    // TODO(zjay): move to a function
    seqno_time_mapping_.SetMaxTimeDuration(
        c->immutable_options()->preclude_last_level_data_seconds);
    // setup seqno_time_mapping_
    for (const auto& each_level : *c->inputs()) {
      for (const auto& fmd : each_level.files) {
        std::shared_ptr<const TableProperties> tp;
        Status s = cfd->current()->GetTableProperties(&tp, fmd, nullptr);
        if (s.ok()) {
          seqno_time_mapping_.Add(tp->seqno_to_time_mapping)
              .PermitUncheckedError();
          seqno_time_mapping_.Add(fmd->fd.smallest_seqno,
                                  fmd->oldest_ancester_time);
        }
      }
    }

    auto status = seqno_time_mapping_.Sort();
    if (!status.ok()) {
      ROCKS_LOG_WARN(db_options_.info_log,
                     "Invalid sequence number to time mapping: Status: %s",
                     status.ToString().c_str());
    }
    int64_t _current_time = 0;
    status = db_options_.clock->GetCurrentTime(&_current_time);
    if (!status.ok()) {
      ROCKS_LOG_WARN(db_options_.info_log,
                     "Failed to get current time in compaction: Status: %s",
                     status.ToString().c_str());
      penultimate_level_cutoff_seqno_ = 0;
    } else {
      penultimate_level_cutoff_seqno_ =
          seqno_time_mapping_.TruncateOldEntries(_current_time);
    }
  }
}

uint64_t CompactionJob::GetSubcompactionsLimit() {
  return extra_num_subcompaction_threads_reserved_ +
         std::max(
             std::uint64_t(1),
             static_cast<uint64_t>(compact_->compaction->max_subcompactions()));
}

void CompactionJob::AcquireSubcompactionResources(
    int num_extra_required_subcompactions) {
  TEST_SYNC_POINT("CompactionJob::AcquireSubcompactionResources:0");
  TEST_SYNC_POINT("CompactionJob::AcquireSubcompactionResources:1");
  int max_db_compactions =
      DBImpl::GetBGJobLimits(
          mutable_db_options_copy_.max_background_flushes,
          mutable_db_options_copy_.max_background_compactions,
          mutable_db_options_copy_.max_background_jobs,
          versions_->GetColumnFamilySet()
              ->write_controller()
              ->NeedSpeedupCompaction())
          .max_compactions;
  // Apply min function first since We need to compute the extra subcompaction
  // against compaction limits. And then try to reserve threads for extra
  // subcompactions. The actual number of reserved threads could be less than
  // the desired number.
  int available_bg_compactions_against_db_limit =
      std::max(max_db_compactions - *bg_compaction_scheduled_ -
                   *bg_bottom_compaction_scheduled_,
               0);
  db_mutex_->Lock();
  // Reservation only supports backgrdoun threads of which the priority is
  // between BOTTOM and HIGH. Need to degrade the priority to HIGH if the
  // origin thread_pri_ is higher than that. Similar to ReleaseThreads().
  extra_num_subcompaction_threads_reserved_ =
      env_->ReserveThreads(std::min(num_extra_required_subcompactions,
                                    available_bg_compactions_against_db_limit),
                           std::min(thread_pri_, Env::Priority::HIGH));

  // Update bg_compaction_scheduled_ or bg_bottom_compaction_scheduled_
  // depending on if this compaction has the bottommost priority
  if (thread_pri_ == Env::Priority::BOTTOM) {
    *bg_bottom_compaction_scheduled_ +=
        extra_num_subcompaction_threads_reserved_;
  } else {
    *bg_compaction_scheduled_ += extra_num_subcompaction_threads_reserved_;
  }
  db_mutex_->Unlock();
}

void CompactionJob::ShrinkSubcompactionResources(uint64_t num_extra_resources) {
  // Do nothing when we have zero resources to shrink
  if (num_extra_resources == 0) return;
  db_mutex_->Lock();
  // We cannot release threads more than what we reserved before
  int extra_num_subcompaction_threads_released = env_->ReleaseThreads(
      (int)num_extra_resources, std::min(thread_pri_, Env::Priority::HIGH));
  // Update the number of reserved threads and the number of background
  // scheduled compactions for this compaction job
  extra_num_subcompaction_threads_reserved_ -=
      extra_num_subcompaction_threads_released;
  // TODO (zichen): design a test case with new subcompaction partitioning
  // when the number of actual partitions is less than the number of planned
  // partitions
  assert(extra_num_subcompaction_threads_released == (int)num_extra_resources);
  // Update bg_compaction_scheduled_ or bg_bottom_compaction_scheduled_
  // depending on if this compaction has the bottommost priority
  if (thread_pri_ == Env::Priority::BOTTOM) {
    *bg_bottom_compaction_scheduled_ -=
        extra_num_subcompaction_threads_released;
  } else {
    *bg_compaction_scheduled_ -= extra_num_subcompaction_threads_released;
  }
  db_mutex_->Unlock();
  TEST_SYNC_POINT("CompactionJob::ShrinkSubcompactionResources:0");
}

void CompactionJob::ReleaseSubcompactionResources() {
  if (extra_num_subcompaction_threads_reserved_ == 0) {
    return;
  }
  // The number of reserved threads becomes larger than 0 only if the
  // compaction prioity is round robin and there is no sufficient
  // sub-compactions available

  // The scheduled compaction must be no less than 1 + extra number
  // subcompactions using acquired resources since this compaction job has not
  // finished yet
  assert(*bg_bottom_compaction_scheduled_ >=
             1 + extra_num_subcompaction_threads_reserved_ ||
         *bg_compaction_scheduled_ >=
             1 + extra_num_subcompaction_threads_reserved_);
  ShrinkSubcompactionResources(extra_num_subcompaction_threads_reserved_);
}

struct RangeWithSize {
  Range range;
  uint64_t size;

  RangeWithSize(const Slice& a, const Slice& b, uint64_t s = 0)
      : range(a, b), size(s) {}
};

void CompactionJob::GenSubcompactionBoundaries() {
  // The goal is to find some boundary keys so that we can evenly partition
  // the compaction input data into max_subcompactions ranges.
  // For every input file, we ask TableReader to estimate 128 anchor points
  // that evenly partition the input file into 128 ranges and the range
  // sizes. This can be calculated by scanning index blocks of the file.
  // Once we have the anchor points for all the input files, we merge them
  // together and try to find keys dividing ranges evenly.
  // For example, if we have two input files, and each returns following
  // ranges:
  //   File1: (a1, 1000), (b1, 1200), (c1, 1100)
  //   File2: (a2, 1100), (b2, 1000), (c2, 1000)
  // We total sort the keys to following:
  //  (a1, 1000), (a2, 1100), (b1, 1200), (b2, 1000), (c1, 1100), (c2, 1000)
  // We calculate the total size by adding up all ranges' size, which is 6400.
  // If we would like to partition into 2 subcompactions, the target of the
  // range size is 3200. Based on the size, we take "b1" as the partition key
  // since the first three ranges would hit 3200.
  //
  // Note that the ranges are actually overlapping. For example, in the example
  // above, the range ending with "b1" is overlapping with the range ending with
  // "b2". So the size 1000+1100+1200 is an underestimation of data size up to
  // "b1". In extreme cases where we only compact N L0 files, a range can
  // overlap with N-1 other ranges. Since we requested a relatively large number
  // (128) of ranges from each input files, even N range overlapping would
  // cause relatively small inaccuracy.

  auto* c = compact_->compaction;
  if (c->max_subcompactions() <= 1 &&
      !(c->immutable_options()->compaction_pri == kRoundRobin &&
        c->immutable_options()->compaction_style == kCompactionStyleLevel)) {
    return;
  }
  auto* cfd = c->column_family_data();
  const Comparator* cfd_comparator = cfd->user_comparator();
  const InternalKeyComparator& icomp = cfd->internal_comparator();

  auto* v = compact_->compaction->input_version();
  int base_level = v->storage_info()->base_level();
  InstrumentedMutexUnlock unlock_guard(db_mutex_);

  uint64_t total_size = 0;
  std::vector<TableReader::Anchor> all_anchors;
  int start_lvl = c->start_level();
  int out_lvl = c->output_level();

<<<<<<< HEAD
=======
  auto try_add_rand_keys = [&](FileMetaData* fmd) {
   #if !defined(ROCKSDB_UNIT_TEST)
    Cache::Handle* ch = fmd->table_reader_handle;
    if (nullptr == ch)
      return false;
    TableCache* tc = cfd->table_cache();
    TableReader* tr = tc->GetTableReaderFromHandle(ch);
    std::vector<std::string> rand_keys;
    if (tr->GetRandomInteranlKeysAppend(59, &rand_keys) && rand_keys.size()) {
      rand_keys.push_back(*fmd->smallest.rep());
      rand_keys.push_back(*fmd->largest.rep());
      auto icmp = &cfd->internal_comparator();
      std::sort(rand_keys.begin(), rand_keys.end(),
                [icmp](Slice x, Slice y) {
                  return icmp->Compare(x, y) < 0;
                });
      for (auto& onekey : rand_keys) {
        bounds.emplace_back(onekey);
      }
      rand_key_store_.push_back(std::move(rand_keys));
      return true;
    }
   #endif
    return false;
  };

  // Add the starting and/or ending key of certain input files as a potential
  // boundary
>>>>>>> f4799330
  for (size_t lvl_idx = 0; lvl_idx < c->num_input_levels(); lvl_idx++) {
    int lvl = c->level(lvl_idx);
    if (lvl >= start_lvl && lvl <= out_lvl) {
      const LevelFilesBrief* flevel = c->input_levels(lvl_idx);
      size_t num_files = flevel->num_files;

      if (num_files == 0) {
        continue;
      }

<<<<<<< HEAD
      for (size_t i = 0; i < num_files; i++) {
        FileMetaData* f = flevel->files[i].file_metadata;
        std::vector<TableReader::Anchor> my_anchors;
        Status s = cfd->table_cache()->ApproximateKeyAnchors(
            ReadOptions(), icomp, f->fd, my_anchors);
        if (!s.ok() || my_anchors.empty()) {
          my_anchors.emplace_back(f->largest.user_key(), f->fd.GetFileSize());
=======
      if (lvl == 0) {
        // For level 0 add the starting and ending key of each file since the
        // files may have greatly differing key ranges (not range-partitioned)
        for (size_t i = 0; i < num_files; i++) {
          if (try_add_rand_keys(flevel->files[i].file_metadata)) {
            continue;
          }
          bounds.emplace_back(flevel->files[i].smallest_key);
          bounds.emplace_back(flevel->files[i].largest_key);
>>>>>>> f4799330
        }
        for (auto& ac : my_anchors) {
          // Can be optimize to avoid this loop.
          total_size += ac.range_size;
        }

        all_anchors.insert(all_anchors.end(), my_anchors.begin(),
                           my_anchors.end());
      }
    }
  }
  // Here we total sort all the anchor points across all files and go through
  // them in the sorted order to find partitioning boundaries.
  // Not the most efficient implementation. A much more efficient algorithm
  // probably exists. But they are more complex. If performance turns out to
  // be a problem, we can optimize.
  std::sort(
      all_anchors.begin(), all_anchors.end(),
      [cfd_comparator](TableReader::Anchor& a, TableReader::Anchor& b) -> bool {
        return cfd_comparator->Compare(a.user_key, b.user_key) < 0;
      });

  // Get the number of planned subcompactions, may update reserve threads
  // and update extra_num_subcompaction_threads_reserved_ for round-robin
  uint64_t num_planned_subcompactions;
  if (c->immutable_options()->compaction_pri == kRoundRobin &&
      c->immutable_options()->compaction_style == kCompactionStyleLevel) {
    // For round-robin compaction prioity, we need to employ more
    // subcompactions (may exceed the max_subcompaction limit). The extra
    // subcompactions will be executed using reserved threads and taken into
    // account bg_compaction_scheduled or bg_bottom_compaction_scheduled.

    // Initialized by the number of input files
    num_planned_subcompactions = static_cast<uint64_t>(c->num_input_files(0));
    uint64_t max_subcompactions_limit = GetSubcompactionsLimit();
    if (max_subcompactions_limit < num_planned_subcompactions) {
      // Assert two pointers are not empty so that we can use extra
      // subcompactions against db compaction limits
      assert(bg_bottom_compaction_scheduled_ != nullptr);
      assert(bg_compaction_scheduled_ != nullptr);
      // Reserve resources when max_subcompaction is not sufficient
      AcquireSubcompactionResources(
          (int)(num_planned_subcompactions - max_subcompactions_limit));
      // Subcompactions limit changes after acquiring additional resources.
      // Need to call GetSubcompactionsLimit() again to update the number
      // of planned subcompactions
      num_planned_subcompactions =
          std::min(num_planned_subcompactions, GetSubcompactionsLimit());
    }
  } else {
    num_planned_subcompactions = GetSubcompactionsLimit();
  }

  TEST_SYNC_POINT_CALLBACK("CompactionJob::GenSubcompactionBoundaries:0",
                           &num_planned_subcompactions);
  if (num_planned_subcompactions == 1) return;

  // Group the ranges into subcompactions
  uint64_t target_range_size = std::max(
      total_size / num_planned_subcompactions,
      MaxFileSizeForLevel(
          *(c->mutable_cf_options()), out_lvl,
          c->immutable_options()->compaction_style, base_level,
          c->immutable_options()->level_compaction_dynamic_level_bytes));

  if (target_range_size >= total_size) {
    return;
  }

  uint64_t next_threshold = target_range_size;
  uint64_t cumulative_size = 0;
  uint64_t num_actual_subcompactions = 1U;
  for (TableReader::Anchor& anchor : all_anchors) {
    cumulative_size += anchor.range_size;
    if (cumulative_size > next_threshold) {
      next_threshold += target_range_size;
      num_actual_subcompactions++;
      boundaries_.push_back(anchor.user_key);
    }
    if (num_actual_subcompactions == num_planned_subcompactions) {
      break;
    }
  }
  TEST_SYNC_POINT_CALLBACK("CompactionJob::GenSubcompactionBoundaries:1",
                           &num_actual_subcompactions);
  // Shrink extra subcompactions resources when extra resrouces are acquired
  ShrinkSubcompactionResources(
      std::min((int)(num_planned_subcompactions - num_actual_subcompactions),
               extra_num_subcompaction_threads_reserved_));
}

Status CompactionJob::Run() {
  auto icf_opt = compact_->compaction->immutable_options();
  auto exec = icf_opt->compaction_executor_factory.get();
  if (!exec || exec->ShouldRunLocal(compact_->compaction)) {
    return RunLocal();
  }
  Status s = RunRemote();
  if (!s.ok()) {
    if (exec->AllowFallbackToLocal()) {
      s = RunLocal();
    } else {
      // fatal, rocksdb does not handle compact errors properly
    }
  }
  return s;
}

Status CompactionJob::RunLocal() {
  AutoThreadOperationStageUpdater stage_updater(
      ThreadStatus::STAGE_COMPACTION_RUN);
  TEST_SYNC_POINT("CompactionJob::Run():Start");
  log_buffer_->FlushBufferToLog();
  LogCompaction();

  const size_t num_threads = compact_->sub_compact_states.size();
  assert(num_threads > 0);
  const uint64_t start_micros = db_options_.clock->NowMicros();

  // Launch a thread for each of subcompactions 1...num_threads-1
  std::vector<port::Thread> thread_pool;
  thread_pool.reserve(num_threads - 1);
  for (size_t i = 1; i < compact_->sub_compact_states.size(); i++) {
    thread_pool.emplace_back(&CompactionJob::ProcessKeyValueCompaction, this,
                             &compact_->sub_compact_states[i]);
  }

  // Always schedule the first subcompaction (whether or not there are also
  // others) in the current thread to be efficient with resources
  ProcessKeyValueCompaction(&compact_->sub_compact_states[0]);

  // Wait for all other threads (if there are any) to finish execution
  for (auto& thread : thread_pool) {
    thread.join();
  }

  compaction_stats_.SetMicros(db_options_.clock->NowMicros() - start_micros);

  for (auto& state : compact_->sub_compact_states) {
    compaction_stats_.AddCpuMicros(state.compaction_job_stats.cpu_micros);
    state.RemoveLastEmptyOutput();
  }

  RecordTimeToHistogram(stats_, COMPACTION_TIME,
                        compaction_stats_.stats.micros);
  for (size_t i = 0; i < compact_->sub_compact_states.size(); i++) {
    auto& sub = compact_->sub_compact_states[i];
    for (size_t j = 0; j < sub.outputs.size(); ++j) {
      auto& meta = sub.outputs[j].meta;
      auto  raw = meta.raw_key_size + meta.raw_value_size;
      auto  zip = meta.fd.file_size;
      RecordTick(stats_, LCOMPACT_WRITE_BYTES_RAW, raw);
      RecordTimeToHistogram(stats_, LCOMPACTION_OUTPUT_FILE_RAW_SIZE, raw);
      RecordTimeToHistogram(stats_, LCOMPACTION_OUTPUT_FILE_ZIP_SIZE, zip);
    }
  }
  uint64_t sum_raw = 0, sum_zip = 0;
  for (auto& each_level : *compact_->compaction->inputs()) {
    for (FileMetaData* fmd : each_level.files) {
      sum_raw += fmd->raw_key_size + fmd->raw_value_size;
      sum_zip += fmd->fd.file_size;
    }
  }
  RecordTimeToHistogram(stats_, LCOMPACTION_INPUT_RAW_BYTES, sum_raw);
  RecordTimeToHistogram(stats_, LCOMPACTION_INPUT_ZIP_BYTES, sum_zip);

  RecordTimeToHistogram(stats_, COMPACTION_TIME, compaction_stats_.stats.micros);
  RecordTimeToHistogram(stats_, COMPACTION_CPU_TIME,
                        compaction_stats_.stats.cpu_micros);

  TEST_SYNC_POINT("CompactionJob::Run:BeforeVerify");

  // Check if any thread encountered an error during execution
  Status status;
  IOStatus io_s;
  bool wrote_new_blob_files = false;

  for (const auto& state : compact_->sub_compact_states) {
    if (!state.status.ok()) {
      status = state.status;
      io_s = state.io_status;
      break;
    }

    if (state.Current().HasBlobFileAdditions()) {
      wrote_new_blob_files = true;
    }
  }

  if (io_status_.ok()) {
    io_status_ = io_s;
  }
  if (status.ok()) {
    constexpr IODebugContext* dbg = nullptr;

    if (output_directory_) {
      io_s = output_directory_->FsyncWithDirOptions(
          IOOptions(), dbg,
          DirFsyncOptions(DirFsyncOptions::FsyncReason::kNewFileSynced));
    }

    if (io_s.ok() && wrote_new_blob_files && blob_output_directory_ &&
        blob_output_directory_ != output_directory_) {
      io_s = blob_output_directory_->FsyncWithDirOptions(
          IOOptions(), dbg,
          DirFsyncOptions(DirFsyncOptions::FsyncReason::kNewFileSynced));
    }
  }
  if (io_status_.ok()) {
    io_status_ = io_s;
  }
  if (status.ok()) {
    status = io_s;
  }
  if (status.ok()) {
    thread_pool.clear();
    std::vector<const CompactionOutputs::Output*> files_output;
    for (const auto& state : compact_->sub_compact_states) {
      for (const auto& output : state.GetOutputs()) {
        files_output.emplace_back(&output);
      }
    }
    ColumnFamilyData* cfd = compact_->compaction->column_family_data();
    auto& prefix_extractor =
        compact_->compaction->mutable_cf_options()->prefix_extractor;
    std::atomic<size_t> next_file_idx(0);
    auto verify_table = [&](Status& output_status) {
      while (true) {
        size_t file_idx = next_file_idx.fetch_add(1);
        if (file_idx >= files_output.size()) {
          break;
        }
        // Verify that the table is usable
        // We set for_compaction to false and don't OptimizeForCompactionTableRead
        // here because this is a special case after we finish the table building
        // No matter whether use_direct_io_for_flush_and_compaction is true,
        // we will regard this verification as user reads since the goal is
        // to cache it here for further user reads
        ReadOptions read_options;
        InternalIterator* iter = cfd->table_cache()->NewIterator(
            read_options, file_options_, cfd->internal_comparator(),
            files_output[file_idx]->meta, /*range_del_agg=*/nullptr,
            prefix_extractor,
            /*table_reader_ptr=*/nullptr,
            cfd->internal_stats()->GetFileReadHist(
                compact_->compaction->output_level()),
            TableReaderCaller::kCompactionRefill, /*arena=*/nullptr,
            /*skip_filters=*/false, compact_->compaction->output_level(),
            MaxFileSizeForL0MetaPin(
                *compact_->compaction->mutable_cf_options()),
            /*smallest_compaction_key=*/nullptr,
            /*largest_compaction_key=*/nullptr,
            /*allow_unprepared_value=*/false);
        auto s = iter->status();

        if (s.ok() && paranoid_file_checks_) {
          OutputValidator validator(cfd->internal_comparator(),
                                    /*_enable_order_check=*/true,
                                    /*_enable_hash=*/true);
          for (iter->SeekToFirst(); iter->Valid(); iter->Next()) {
            s = validator.Add(iter->key(), iter->value());
            if (!s.ok()) {
              break;
            }
          }
          if (s.ok()) {
            s = iter->status();
          }
          if (s.ok() &&
              !validator.CompareValidator(files_output[file_idx]->validator)) {
            s = Status::Corruption("Paranoid checksums do not match");
          }
        }

        delete iter;

        if (!s.ok()) {
          output_status = s;
          break;
        }
      }
    };
    for (size_t i = 1; i < compact_->sub_compact_states.size(); i++) {
      thread_pool.emplace_back(verify_table,
                               std::ref(compact_->sub_compact_states[i].status));
    }
    verify_table(compact_->sub_compact_states[0].status);
    for (auto& thread : thread_pool) {
      thread.join();
    }

    for (const auto& state : compact_->sub_compact_states) {
      if (!state.status.ok()) {
        status = state.status;
        break;
      }
    }
  }

  ReleaseSubcompactionResources();
  TEST_SYNC_POINT("CompactionJob::ReleaseSubcompactionResources:0");
  TEST_SYNC_POINT("CompactionJob::ReleaseSubcompactionResources:1");

  TablePropertiesCollection tp;
  for (const auto& state : compact_->sub_compact_states) {
    for (const auto& output : state.GetOutputs()) {
      auto fn =
          TableFileName(state.compaction->immutable_options()->cf_paths,
                        output.meta.fd.GetNumber(), output.meta.fd.GetPathId());
      tp[fn] = output.table_properties;
    }
  }
  compact_->compaction->SetOutputTableProperties(std::move(tp));

  // Finish up all book-keeping to unify the subcompaction results
  compact_->AggregateCompactionStats(compaction_stats_, *compaction_job_stats_);
  UpdateCompactionStats();

  RecordCompactionIOStats();
  LogFlush(db_options_.info_log);
  TEST_SYNC_POINT("CompactionJob::Run():End");

  compact_->status = status;
  return status;
}

void CompactionJob::GetSubCompactOutputs(
        std::vector<std::vector<const FileMetaData*> >* outputs) const {
  outputs->clear();
  outputs->reserve(compact_->sub_compact_states.size());
  for (const auto& state : compact_->sub_compact_states) {
    outputs->emplace_back();
    auto& cur_sub = outputs->back();
    for (const auto& output : state.outputs) {
      cur_sub.push_back(&output.meta);
    }
  }
}

Status CompactionJob::RunRemote()
try {
  AutoThreadOperationStageUpdater stage_updater(
      ThreadStatus::STAGE_COMPACTION_RUN);
  TEST_SYNC_POINT("CompactionJob::RunRemote():Start");
  log_buffer_->FlushBufferToLog();
  LogCompaction();

  size_t num_threads = compact_->sub_compact_states.size();
  assert(num_threads > 0);
  const Compaction* c = compact_->compaction;
  ColumnFamilyData* cfd = c->column_family_data();
  auto imm_cfo = c->immutable_options();
  auto mut_cfo = c->mutable_cf_options();

  // if with compaction filter, always use compaction filter factory
  assert(nullptr == imm_cfo->compaction_filter);
  CompactionParams rpc_params;
  CompactionResults rpc_results;

  rpc_results.status = Status::Incomplete("Just Created");
  rpc_params.job_id = job_id_;
  rpc_params.version_set.From(versions_);
 #if (ROCKSDB_MAJOR * 10000 + ROCKSDB_MINOR * 10 + ROCKSDB_PATCH) < 70030
  rpc_params.preserve_deletes_seqnum = preserve_deletes_seqnum_;
 #endif
  rpc_params.existing_snapshots = &existing_snapshots_;
  rpc_params.earliest_write_conflict_snapshot = earliest_write_conflict_snapshot_;
  rpc_params.paranoid_file_checks = paranoid_file_checks_;
  rpc_params.dbname = this->dbname_;
  rpc_params.db_id = this->db_id_;
  rpc_params.db_session_id = this->db_session_id_;
  rpc_params.full_history_ts_low = this->full_history_ts_low_;
//rpc_params.compaction_job_stats = this->compaction_job_stats_;
  rpc_params.max_subcompactions = uint32_t(num_threads);
  rpc_params.shutting_down = this->shutting_down_;

  const uint64_t start_micros = env_->NowMicros();
  auto exec_factory = imm_cfo->compaction_executor_factory.get();
  assert(nullptr != exec_factory);
  auto exec = exec_factory->NewExecutor(c);
  std::unique_ptr<CompactionExecutor> exec_auto_del(exec);
  exec->SetParams(&rpc_params, c);
  Status s = exec->Execute(rpc_params, &rpc_results);
  if (!s.ok()) {
    compact_->status = s;
    return s;
  }
  if (!rpc_results.status.ok()) {
    compact_->status = rpc_results.status;
    return rpc_results.status;
  }
  //exec->NotifyResults(&rpc_results, c);

  // remote compact fabricates a version_set, which may cause
  // GenSubcompactionBoundaries yield different num of sub_compact_states,
  // thus makes the following assert fail:
  //assert(rpc_results.output_files.size() == num_threads); // can be diff

  const uint64_t elapsed_us = env_->NowMicros() - start_micros;
  compaction_stats_.stats = rpc_results.compaction_stats;
  *compaction_job_stats_ = rpc_results.job_stats;

  // remote statistics will be merged to stat_ later: stats_->Merge(..)
  //RecordTimeToHistogram(stats_, COMPACTION_TIME, compaction_stats_.micros);
  //RecordTimeToHistogram(stats_, COMPACTION_CPU_TIME, compaction_stats_.cpu_micros);

  TablePropertiesCollection tp_map;
  auto& cf_paths = imm_cfo->cf_paths;
  compact_->num_output_files = 0;

  if (rpc_results.output_files.size() != num_threads) {
    size_t result_sub_num = rpc_results.output_files.size();
    // this will happen, but is rare, log it
    ROCKS_LOG_INFO(db_options_.info_log,
                   "job-%05d: subcompact num diff: rpc = %zd, local = %zd",
                   job_id_, result_sub_num, num_threads);
    num_threads = result_sub_num;
    auto& sub_vec = compact_->sub_compact_states;
    while (sub_vec.size() < result_sub_num) {
      int sub_job_id = 0;
      sub_vec.emplace_back(compact_->compaction, nullptr, nullptr, sub_job_id);
    }
    while (sub_vec.size() > result_sub_num) {
      sub_vec.pop_back();
    }
  }

  long long rename_t0 = env_->NowMicros();
  size_t out_raw_bytes = 0;
  for (size_t i = 0; i < num_threads; ++i) {
    auto& sub_state = compact_->sub_compact_states[i];
    for (const auto& min_meta : rpc_results.output_files[i]) {
      auto old_fnum = min_meta.file_number;
      auto old_fname = MakeTableFileName(rpc_results.output_dir, old_fnum);
      auto path_id = c->output_path_id();
      uint64_t file_number = versions_->NewFileNumber();
      std::string new_fname = TableFileName(cf_paths, file_number, path_id);
      Status st = env_->RenameFile(old_fname, new_fname);
      if (!st.ok()) {
        ROCKS_LOG_ERROR(db_options_.info_log, "rename(%s, %s) = %s",
            old_fname.c_str(), new_fname.c_str(), st.ToString().c_str());
        compact_->status = st;
        return st;
      }
      FileDescriptor fd(file_number, path_id, min_meta.file_size,
                        min_meta.smallest_seqno, min_meta.largest_seqno);
      TableCache* tc = cfd->table_cache();
      Cache::Handle* ch = nullptr;
      auto& icmp = cfd->internal_comparator();
      auto& fopt = *cfd->soptions(); // file_options
     #if ROCKSDB_MAJOR < 7
      auto pref_ext = mut_cfo->prefix_extractor.get();
     #else
      auto& pref_ext = mut_cfo->prefix_extractor;
     #endif
      st = tc->FindTable(ReadOptions(), fopt, icmp, fd, &ch, pref_ext);
      if (!st.ok()) {
        compact_->status = st;
        return st;
      }
      assert(nullptr != ch);
      TableReader* tr = tc->GetTableReaderFromHandle(ch);
      auto tp = tr->GetTableProperties();
      tp_map[new_fname] = tr->GetTableProperties();
      out_raw_bytes += tp->raw_key_size + tp->raw_value_size;
      tc->ReleaseHandle(ch); // end use of TableReader in handle
      FileMetaData meta;
      meta.fd = fd;
      meta.smallest = min_meta.smallest_ikey;
      meta.largest = min_meta.largest_ikey;
      meta.num_deletions = tp->num_deletions;
      meta.num_entries = tp->num_entries;
      meta.raw_key_size = tp->raw_key_size;
      meta.raw_value_size = tp->raw_value_size;
      meta.marked_for_compaction = min_meta.marked_for_compaction;
      bool enable_order_check = mut_cfo->check_flush_compaction_key_order;
      bool enable_hash = paranoid_file_checks_;
      uint64_t precalculated_hash = 0;
      sub_state.outputs.emplace_back(std::move(meta), icmp,
          enable_order_check, enable_hash, true, precalculated_hash);
      sub_state.total_bytes += min_meta.file_size;
      sub_state.num_output_records += tp->num_entries;
      rpc_results.output_index_size += tp->index_size;
      rpc_results.output_data_size += tp->data_size;
    }
    // instead AggregateStatistics:
    compact_->num_output_files += sub_state.outputs.size();
    compact_->total_bytes += sub_state.total_bytes;
    compact_->num_output_records += sub_state.num_output_records;
  }
  compact_->compaction->SetOutputTableProperties(std::move(tp_map));
  long long rename_t1 = env_->NowMicros();

  {
    Compaction::InputLevelSummaryBuffer inputs_summary; // NOLINT
    double work_time_us = rpc_results.work_time_usec;
    if (work_time_us <= 1) work_time_us = 1;
    ROCKS_LOG_INFO(db_options_.info_log,
      "[%s] [JOB %d] Dcompacted %s [%zd] => time sec: "
      "curl = %6.3f, mount = %6.3f, prepare = %6.3f, "
      "wait = %6.3f, work = %6.3f, e2e = %6.3f, rename = %6.3f, "
      "out zip = %9.6f GB %8.3f MB/sec, "
      "out raw = %9.6f GB %8.3f MB/sec",
      c->column_family_data()->GetName().c_str(), job_id_,
      c->InputLevelSummary(&inputs_summary), compact_->num_output_files,
      rpc_results.curl_time_usec/1e6,
      rpc_results.mount_time_usec/1e6,
      rpc_results.prepare_time_usec/1e6,
      (elapsed_us - work_time_us)/1e6, // wait is non-work
      work_time_us/1e6, elapsed_us/1e6, (rename_t1 - rename_t0)/1e9,
      compact_->total_bytes/1e9, compact_->total_bytes/work_time_us,
      out_raw_bytes/1e9, out_raw_bytes/work_time_us);
  }
  // Finish up all book-keeping to unify the subcompaction results
  // these were run on remote compaction worker node
  //AggregateStatistics();
  //UpdateCompactionStats();
  //compaction_job_stats_->Add(rpc_results.job_stats); // instead AggregateStatistics

  //RecordCompactionIOStats(); // update remote statistics to local -->>
#if defined(__GNUC__)
  #pragma GCC diagnostic push
  #pragma GCC diagnostic ignored "-Wclass-memaccess"
#endif
#define MoveHG(dst,src) \
  memcpy(&rpc_results.statistics.histograms[dst], \
         &rpc_results.statistics.histograms[src], \
   sizeof rpc_results.statistics.histograms[src]), \
  rpc_results.statistics.histograms[src].Clear()
  MoveHG(DCOMPACTION_INPUT_RAW_BYTES, LCOMPACTION_INPUT_RAW_BYTES);
  MoveHG(DCOMPACTION_INPUT_ZIP_BYTES, LCOMPACTION_INPUT_ZIP_BYTES);
  MoveHG(DCOMPACTION_OUTPUT_FILE_RAW_SIZE, LCOMPACTION_OUTPUT_FILE_RAW_SIZE);
  MoveHG(DCOMPACTION_OUTPUT_FILE_ZIP_SIZE, LCOMPACTION_OUTPUT_FILE_ZIP_SIZE);
#if defined(__GNUC__)
  #pragma GCC diagnostic pop
#endif

#define MoveTK(dst, src) \
  rpc_results.statistics.tickers[dst] = rpc_results.statistics.tickers[src]; \
  rpc_results.statistics.tickers[src] = 0

  MoveTK(DCOMPACT_WRITE_BYTES_RAW,  LCOMPACT_WRITE_BYTES_RAW);
  MoveTK(REMOTE_COMPACT_READ_BYTES,  COMPACT_READ_BYTES);
  MoveTK(REMOTE_COMPACT_WRITE_BYTES, COMPACT_WRITE_BYTES);

  stats_->Merge(rpc_results.statistics.tickers,
                rpc_results.statistics.histograms);

  LogFlush(db_options_.info_log);
  TEST_SYNC_POINT("CompactionJob::RunRemote():End");

  exec->CleanFiles(rpc_params, rpc_results);

  compact_->status = Status::OK();
  return Status::OK();
}
catch (const std::exception& ex) {
  compact_->status = Status::Corruption(ROCKSDB_FUNC, ex.what());
  return compact_->status;
}
catch (const Status& s) {
  compact_->status = s;
  return s;
}

Status CompactionJob::Install(const MutableCFOptions& mutable_cf_options) {
  assert(compact_);
  if (!compact_->status.ok()) { // caller does not check retval of Run()
    ColumnFamilyData* cfd = compact_->compaction->column_family_data();
    assert(cfd);
    ROCKS_LOG_BUFFER(log_buffer_, "[%s] compaction failed, job_id = %d : %s",
                     cfd->GetName().c_str(), job_id_,
                     compact_->status.ToString().c_str());
    Status s = compact_->status;
    CleanupCompaction();
    return s;
  }

  AutoThreadOperationStageUpdater stage_updater(
      ThreadStatus::STAGE_COMPACTION_INSTALL);
  db_mutex_->AssertHeld();
  Status status = compact_->status;

  ColumnFamilyData* cfd = compact_->compaction->column_family_data();
  assert(cfd);

  int output_level = compact_->compaction->output_level();
  cfd->internal_stats()->AddCompactionStats(output_level, thread_pri_,
                                            compaction_stats_);

  if (status.ok()) {
    status = InstallCompactionResults(mutable_cf_options);
  }
  if (!versions_->io_status().ok()) {
    io_status_ = versions_->io_status();
  }

  VersionStorageInfo::LevelSummaryStorage tmp;
  auto vstorage = cfd->current()->storage_info();
  const auto& stats = compaction_stats_.stats;

  double read_write_amp = 0.0;
  double write_amp = 0.0;
  double bytes_read_per_sec = 0;
  double bytes_written_per_sec = 0;

  const uint64_t bytes_read_non_output_and_blob =
      stats.bytes_read_non_output_levels + stats.bytes_read_blob;
  const uint64_t bytes_read_all =
      stats.bytes_read_output_level + bytes_read_non_output_and_blob;
  const uint64_t bytes_written_all =
      stats.bytes_written + stats.bytes_written_blob;

  if (bytes_read_non_output_and_blob > 0) {
    read_write_amp = (bytes_written_all + bytes_read_all) /
                     static_cast<double>(bytes_read_non_output_and_blob);
    write_amp =
        bytes_written_all / static_cast<double>(bytes_read_non_output_and_blob);
  }
  if (stats.micros > 0) {
    bytes_read_per_sec = bytes_read_all / static_cast<double>(stats.micros);
    bytes_written_per_sec =
        bytes_written_all / static_cast<double>(stats.micros);
  }

  const std::string& column_family_name = cfd->GetName();

  constexpr double kMB = 1048576.0;

  ROCKS_LOG_BUFFER(
      log_buffer_,
      "[%s] compacted to: %s, MB/sec: %.1f rd, %.1f wr, level %d, "
      "files in(%d, %d) out(%d +%d blob) "
      "MB in(%.1f, %.1f +%.1f blob) out(%.1f +%.1f blob), "
      "read-write-amplify(%.1f) write-amplify(%.1f) %s, records in: %" PRIu64
      ", records dropped: %" PRIu64 " output_compression: %s\n",
      column_family_name.c_str(), vstorage->LevelSummary(&tmp),
      bytes_read_per_sec, bytes_written_per_sec,
      compact_->compaction->output_level(),
      stats.num_input_files_in_non_output_levels,
      stats.num_input_files_in_output_level, stats.num_output_files,
      stats.num_output_files_blob, stats.bytes_read_non_output_levels / kMB,
      stats.bytes_read_output_level / kMB, stats.bytes_read_blob / kMB,
      stats.bytes_written / kMB, stats.bytes_written_blob / kMB, read_write_amp,
      write_amp, status.ToString().c_str(), stats.num_input_records,
      stats.num_dropped_records,
      CompressionTypeToString(compact_->compaction->output_compression())
          .c_str());

  const auto& blob_files = vstorage->GetBlobFiles();
  if (!blob_files.empty()) {
    assert(blob_files.front());
    assert(blob_files.back());

    ROCKS_LOG_BUFFER(
        log_buffer_,
        "[%s] Blob file summary: head=%" PRIu64 ", tail=%" PRIu64 "\n",
        column_family_name.c_str(), blob_files.front()->GetBlobFileNumber(),
        blob_files.back()->GetBlobFileNumber());
  }

  if (compaction_stats_.has_penultimate_level_output) {
    ROCKS_LOG_BUFFER(
        log_buffer_,
        "[%s] has Penultimate Level output: %" PRIu64
        ", level %d, number of files: %" PRIu64 ", number of records: %" PRIu64,
        column_family_name.c_str(),
        compaction_stats_.penultimate_level_stats.bytes_written,
        compact_->compaction->GetPenultimateLevel(),
        compaction_stats_.penultimate_level_stats.num_output_files,
        compaction_stats_.penultimate_level_stats.num_output_records);
  }

  UpdateCompactionJobStats(stats);

  auto stream = event_logger_->LogToBuffer(log_buffer_, 8192);
  stream << "job" << job_id_ << "event"
         << "compaction_finished"
         << "compaction_time_micros" << stats.micros
         << "compaction_time_cpu_micros" << stats.cpu_micros << "output_level"
         << compact_->compaction->output_level() << "num_output_files"
         << stats.num_output_files << "total_output_size"
         << stats.bytes_written;

  if (stats.num_output_files_blob > 0) {
    stream << "num_blob_output_files" << stats.num_output_files_blob
           << "total_blob_output_size" << stats.bytes_written_blob;
  }

  stream << "num_input_records" << stats.num_input_records
         << "num_output_records" << stats.num_output_records
         << "num_subcompactions" << compact_->sub_compact_states.size()
         << "output_compression"
         << CompressionTypeToString(compact_->compaction->output_compression());

  stream << "num_single_delete_mismatches"
         << compaction_job_stats_->num_single_del_mismatch;
  stream << "num_single_delete_fallthrough"
         << compaction_job_stats_->num_single_del_fallthru;

  if (measure_io_stats_) {
    stream << "file_write_nanos" << compaction_job_stats_->file_write_nanos;
    stream << "file_range_sync_nanos"
           << compaction_job_stats_->file_range_sync_nanos;
    stream << "file_fsync_nanos" << compaction_job_stats_->file_fsync_nanos;
    stream << "file_prepare_write_nanos"
           << compaction_job_stats_->file_prepare_write_nanos;
  }

  stream << "lsm_state";
  stream.StartArray();
  for (int level = 0; level < vstorage->num_levels(); ++level) {
    stream << vstorage->NumLevelFiles(level);
  }
  stream.EndArray();

  if (!blob_files.empty()) {
    assert(blob_files.front());
    stream << "blob_file_head" << blob_files.front()->GetBlobFileNumber();

    assert(blob_files.back());
    stream << "blob_file_tail" << blob_files.back()->GetBlobFileNumber();
  }

  if (compaction_stats_.has_penultimate_level_output) {
    InternalStats::CompactionStats& pl_stats =
        compaction_stats_.penultimate_level_stats;
    stream << "penultimate_level_num_output_files" << pl_stats.num_output_files;
    stream << "penultimate_level_bytes_written" << pl_stats.bytes_written;
    stream << "penultimate_level_num_output_records"
           << pl_stats.num_output_records;
    stream << "penultimate_level_num_output_files_blob"
           << pl_stats.num_output_files_blob;
    stream << "penultimate_level_bytes_written_blob"
           << pl_stats.bytes_written_blob;
  }

  CleanupCompaction();
  return status;
}

void CompactionJob::NotifyOnSubcompactionBegin(
    SubcompactionState* sub_compact) {
#ifndef ROCKSDB_LITE
  Compaction* c = compact_->compaction;

  if (db_options_.listeners.empty()) {
    return;
  }
  if (shutting_down_->load(std::memory_order_acquire)) {
    return;
  }
  if (c->is_manual_compaction() &&
      manual_compaction_canceled_.load(std::memory_order_acquire)) {
    return;
  }

  sub_compact->notify_on_subcompaction_completion = true;

  SubcompactionJobInfo info{};
  sub_compact->BuildSubcompactionJobInfo(info);
  info.job_id = static_cast<int>(job_id_);
  info.thread_id = env_->GetThreadID();

  for (const auto& listener : db_options_.listeners) {
    listener->OnSubcompactionBegin(info);
  }
  info.status.PermitUncheckedError();

#else
  (void)sub_compact;
#endif  // ROCKSDB_LITE
}

void CompactionJob::NotifyOnSubcompactionCompleted(
    SubcompactionState* sub_compact) {
#ifndef ROCKSDB_LITE

  if (db_options_.listeners.empty()) {
    return;
  }
  if (shutting_down_->load(std::memory_order_acquire)) {
    return;
  }

  if (sub_compact->notify_on_subcompaction_completion == false) {
    return;
  }

  SubcompactionJobInfo info{};
  sub_compact->BuildSubcompactionJobInfo(info);
  info.job_id = static_cast<int>(job_id_);
  info.thread_id = env_->GetThreadID();

  for (const auto& listener : db_options_.listeners) {
    listener->OnSubcompactionCompleted(info);
  }
#else
  (void)sub_compact;
#endif  // ROCKSDB_LITE
}

void CompactionJob::ProcessKeyValueCompaction(SubcompactionState* sub_compact) {
  assert(sub_compact);
  assert(sub_compact->compaction);

#ifndef ROCKSDB_LITE
  if (db_options_.compaction_service) {
    CompactionServiceJobStatus comp_status =
        ProcessKeyValueCompactionWithCompactionService(sub_compact);
    if (comp_status == CompactionServiceJobStatus::kSuccess ||
        comp_status == CompactionServiceJobStatus::kFailure) {
      return;
    }
    // fallback to local compaction
    assert(comp_status == CompactionServiceJobStatus::kUseLocal);
  }
#endif  // !ROCKSDB_LITE

  uint64_t prev_cpu_micros = db_options_.clock->CPUMicros();

  ColumnFamilyData* cfd = sub_compact->compaction->column_family_data();

  // Create compaction filter and fail the compaction if
  // IgnoreSnapshots() = false because it is not supported anymore
  const CompactionFilter* compaction_filter =
      cfd->ioptions()->compaction_filter;
  std::unique_ptr<CompactionFilter> compaction_filter_from_factory = nullptr;
  if (compaction_filter == nullptr) {
    compaction_filter_from_factory =
        sub_compact->compaction->CreateCompactionFilter();
    compaction_filter = compaction_filter_from_factory.get();
  }
  if (compaction_filter != nullptr && !compaction_filter->IgnoreSnapshots()) {
    sub_compact->status = Status::NotSupported(
        "CompactionFilter::IgnoreSnapshots() = false is not supported "
        "anymore.");
    return;
  }

  NotifyOnSubcompactionBegin(sub_compact);

  auto range_del_agg = std::make_unique<CompactionRangeDelAggregator>(
      &cfd->internal_comparator(), existing_snapshots_);

  // TODO: since we already use C++17, should use
  // std::optional<const Slice> instead.
  const std::optional<Slice> start = sub_compact->start;
  const std::optional<Slice> end = sub_compact->end;

  ReadOptions read_options;
  read_options.verify_checksums = true;
  read_options.fill_cache = false;
  read_options.rate_limiter_priority = GetRateLimiterPriority();
  // Compaction iterators shouldn't be confined to a single prefix.
  // Compactions use Seek() for
  // (a) concurrent compactions,
  // (b) CompactionFilter::Decision::kRemoveAndSkipUntil.
  read_options.total_order_seek = true;

  // Note: if we're going to support subcompactions for user-defined timestamps,
  // the timestamp part will have to be stripped from the bounds here.
  assert((!start.has_value() && !end.has_value()) ||
         cfd->user_comparator()->timestamp_size() == 0);
  if (start.has_value()) {
    read_options.iterate_lower_bound = &start.value();
  }
  if (end.has_value()) {
    read_options.iterate_upper_bound = &end.value();
  }

  // Although the v2 aggregator is what the level iterator(s) know about,
  // the AddTombstones calls will be propagated down to the v1 aggregator.
  std::unique_ptr<InternalIterator> raw_input(versions_->MakeInputIterator(
      read_options, sub_compact->compaction, range_del_agg.get(),
      file_options_for_read_, start, end));
  InternalIterator* input = raw_input.get();

  IterKey start_ikey;
  IterKey end_ikey;
  Slice start_slice;
  Slice end_slice;

  if (start.has_value()) {
    start_ikey.SetInternalKey(start.value(), kMaxSequenceNumber,
                              kValueTypeForSeek);
    start_slice = start_ikey.GetInternalKey();
  }
  if (end.has_value()) {
    end_ikey.SetInternalKey(end.value(), kMaxSequenceNumber, kValueTypeForSeek);
    end_slice = end_ikey.GetInternalKey();
  }

  std::unique_ptr<InternalIterator> clip;
  if (start.has_value() || end.has_value()) {
    clip = std::make_unique<ClippingIterator>(
        raw_input.get(), start.has_value() ? &start_slice : nullptr,
        end.has_value() ? &end_slice : nullptr, &cfd->internal_comparator());
    input = clip.get();
  }

  std::unique_ptr<InternalIterator> blob_counter;

  if (sub_compact->compaction->DoesInputReferenceBlobFiles()) {
    BlobGarbageMeter* meter = sub_compact->Current().CreateBlobGarbageMeter();
    blob_counter = std::make_unique<BlobCountingIterator>(input, meter);
    input = blob_counter.get();
  }

  std::unique_ptr<InternalIterator> trim_history_iter;
  if (cfd->user_comparator()->timestamp_size() > 0 && !trim_ts_.empty()) {
    trim_history_iter = std::make_unique<HistoryTrimmingIterator>(
        input, cfd->user_comparator(), trim_ts_);
    input = trim_history_iter.get();
  }

  input->SeekToFirst();

  AutoThreadOperationStageUpdater stage_updater(
      ThreadStatus::STAGE_COMPACTION_PROCESS_KV);

  // I/O measurement variables
  PerfLevel prev_perf_level = PerfLevel::kEnableTime;
  const uint64_t kRecordStatsEvery = 1000;
  uint64_t prev_write_nanos = 0;
  uint64_t prev_fsync_nanos = 0;
  uint64_t prev_range_sync_nanos = 0;
  uint64_t prev_prepare_write_nanos = 0;
  uint64_t prev_cpu_write_nanos = 0;
  uint64_t prev_cpu_read_nanos = 0;
  if (measure_io_stats_) {
    prev_perf_level = GetPerfLevel();
    SetPerfLevel(PerfLevel::kEnableTimeAndCPUTimeExceptForMutex);
    prev_write_nanos = IOSTATS(write_nanos);
    prev_fsync_nanos = IOSTATS(fsync_nanos);
    prev_range_sync_nanos = IOSTATS(range_sync_nanos);
    prev_prepare_write_nanos = IOSTATS(prepare_write_nanos);
    prev_cpu_write_nanos = IOSTATS(cpu_write_nanos);
    prev_cpu_read_nanos = IOSTATS(cpu_read_nanos);
  }

  MergeHelper merge(
      env_, cfd->user_comparator(), cfd->ioptions()->merge_operator.get(),
      compaction_filter, db_options_.info_log.get(),
      false /* internal key corruption is expected */,
      existing_snapshots_.empty() ? 0 : existing_snapshots_.back(),
      snapshot_checker_, compact_->compaction->level(), db_options_.stats);

  const MutableCFOptions* mutable_cf_options =
      sub_compact->compaction->mutable_cf_options();
  assert(mutable_cf_options);

  std::vector<std::string> blob_file_paths;

  // TODO: BlobDB to support output_to_penultimate_level compaction, which needs
  //  2 builders, so may need to move to `CompactionOutputs`
  std::unique_ptr<BlobFileBuilder> blob_file_builder(
      (mutable_cf_options->enable_blob_files &&
       sub_compact->compaction->output_level() >=
           mutable_cf_options->blob_file_starting_level)
          ? new BlobFileBuilder(
                versions_, fs_.get(),
                sub_compact->compaction->immutable_options(),
                mutable_cf_options, &file_options_, db_id_, db_session_id_,
                job_id_, cfd->GetID(), cfd->GetName(), Env::IOPriority::IO_LOW,
                write_hint_, io_tracer_, blob_callback_,
                BlobFileCreationReason::kCompaction, &blob_file_paths,
                sub_compact->Current().GetBlobFileAdditionsPtr())
          : nullptr);

  TEST_SYNC_POINT("CompactionJob::Run():Inprogress");
  TEST_SYNC_POINT_CALLBACK(
      "CompactionJob::Run():PausingManualCompaction:1",
      reinterpret_cast<void*>(
          const_cast<std::atomic<bool>*>(&manual_compaction_canceled_)));

  const std::string* const full_history_ts_low =
      full_history_ts_low_.empty() ? nullptr : &full_history_ts_low_;
  const SequenceNumber job_snapshot_seq =
      job_context_ ? job_context_->GetJobSnapshotSequence()
                   : kMaxSequenceNumber;

  auto c_iter = std::make_unique<CompactionIterator>(
      input, cfd->user_comparator(), &merge, versions_->LastSequence(),
      &existing_snapshots_, earliest_write_conflict_snapshot_, job_snapshot_seq,
      snapshot_checker_, env_, ShouldReportDetailedTime(env_, stats_),
      /*expect_valid_internal_key=*/true, range_del_agg.get(),
      blob_file_builder.get(), db_options_.allow_data_in_errors,
      db_options_.enforce_single_del_contracts, manual_compaction_canceled_,
      sub_compact->compaction, compaction_filter, shutting_down_,
      db_options_.info_log, full_history_ts_low,
      penultimate_level_cutoff_seqno_);
  c_iter->SeekToFirst();

  // Assign range delete aggregator to the target output level, which makes sure
  // it only output to single level
  sub_compact->AssignRangeDelAggregator(std::move(range_del_agg));

  if (c_iter->Valid() && sub_compact->compaction->output_level() != 0) {
    sub_compact->FillFilesToCutForTtl();
    // ShouldStopBefore() maintains state based on keys processed so far. The
    // compaction loop always calls it on the "next" key, thus won't tell it the
    // first key. So we do that here.
    sub_compact->ShouldStopBefore(c_iter->key());
  }
  const auto& c_iter_stats = c_iter->iter_stats();

  // define the open and close functions for the compaction files, which will be
  // used open/close output files when needed.
  const CompactionFileOpenFunc open_file_func =
      [this, sub_compact](CompactionOutputs& outputs) {
        return this->OpenCompactionOutputFile(sub_compact, outputs);
      };
  const CompactionFileCloseFunc close_file_func =
      [this, sub_compact](CompactionOutputs& outputs, const Status& status,
                          const Slice& next_table_min_key) {
        return this->FinishCompactionOutputFile(status, sub_compact, outputs,
                                                next_table_min_key);
      };

  Status status;
  while (status.ok() && !cfd->IsDropped() && c_iter->Valid()) {
    // Invariant: c_iter.status() is guaranteed to be OK if c_iter->Valid()
    // returns true.

    assert(!end.has_value() || cfd->user_comparator()->Compare(
                                   c_iter->user_key(), end.value()) < 0);

    if (c_iter_stats.num_input_records % kRecordStatsEvery ==
        kRecordStatsEvery - 1) {
      RecordDroppedKeys(c_iter_stats, &sub_compact->compaction_job_stats);
      c_iter->ResetRecordCounts();
      RecordCompactionIOStats();
    }

    // Add current compaction_iterator key to target compaction output, if the
    // output file needs to be close or open, it will call the `open_file_func`
    // and `close_file_func`.
    // TODO: it would be better to have the compaction file open/close moved
    // into `CompactionOutputs` which has the output file information.
    status = sub_compact->AddToOutput(*c_iter, open_file_func, close_file_func);
    if (!status.ok()) {
      break;
    }

    TEST_SYNC_POINT_CALLBACK(
        "CompactionJob::Run():PausingManualCompaction:2",
        reinterpret_cast<void*>(
            const_cast<std::atomic<bool>*>(&manual_compaction_canceled_)));
    c_iter->Next();
    if (c_iter->status().IsManualCompactionPaused()) {
      break;
    }

    // TODO: Support earlier file cut for the penultimate level files. Maybe by
    //  moving `ShouldStopBefore()` to `CompactionOutputs` class. Currently
    //  the penultimate level output is only cut when it reaches the size limit.
    if (!sub_compact->Current().IsPendingClose() &&
        sub_compact->compaction->output_level() != 0 &&
        !sub_compact->compaction->SupportsPerKeyPlacement() &&
        sub_compact->ShouldStopBefore(c_iter->key())) {
      sub_compact->Current().SetPendingClose();
    }
  }

  sub_compact->compaction_job_stats.num_blobs_read =
      c_iter_stats.num_blobs_read;
  sub_compact->compaction_job_stats.total_blob_bytes_read =
      c_iter_stats.total_blob_bytes_read;
  sub_compact->compaction_job_stats.num_input_deletion_records =
      c_iter_stats.num_input_deletion_records;
  sub_compact->compaction_job_stats.num_corrupt_keys =
      c_iter_stats.num_input_corrupt_records;
  sub_compact->compaction_job_stats.num_single_del_fallthru =
      c_iter_stats.num_single_del_fallthru;
  sub_compact->compaction_job_stats.num_single_del_mismatch =
      c_iter_stats.num_single_del_mismatch;
  sub_compact->compaction_job_stats.total_input_raw_key_bytes +=
      c_iter_stats.total_input_raw_key_bytes;
  sub_compact->compaction_job_stats.total_input_raw_value_bytes +=
      c_iter_stats.total_input_raw_value_bytes;

  RecordTick(stats_, FILTER_OPERATION_TOTAL_TIME,
             c_iter_stats.total_filter_time);

  if (c_iter_stats.num_blobs_relocated > 0) {
    RecordTick(stats_, BLOB_DB_GC_NUM_KEYS_RELOCATED,
               c_iter_stats.num_blobs_relocated);
  }
  if (c_iter_stats.total_blob_bytes_relocated > 0) {
    RecordTick(stats_, BLOB_DB_GC_BYTES_RELOCATED,
               c_iter_stats.total_blob_bytes_relocated);
  }

  RecordDroppedKeys(c_iter_stats, &sub_compact->compaction_job_stats);
  RecordCompactionIOStats();

  if (status.ok() && cfd->IsDropped()) {
    status =
        Status::ColumnFamilyDropped("Column family dropped during compaction");
  }
  if ((status.ok() || status.IsColumnFamilyDropped()) &&
      shutting_down_->load(std::memory_order_relaxed)) {
    status = Status::ShutdownInProgress("Database shutdown");
  }
  if ((status.ok() || status.IsColumnFamilyDropped()) &&
      (manual_compaction_canceled_.load(std::memory_order_relaxed))) {
    status = Status::Incomplete(Status::SubCode::kManualCompactionPaused);
  }
  if (status.ok()) {
    status = input->status();
  }
  if (status.ok()) {
    status = c_iter->status();
  }

  // Call FinishCompactionOutputFile() even if status is not ok: it needs to
  // close the output files. Open file function is also passed, in case there's
  // only range-dels, no file was opened, to save the range-dels, it need to
  // create a new output file.
  status = sub_compact->CloseCompactionFiles(status, open_file_func,
                                             close_file_func);

  if (blob_file_builder) {
    if (status.ok()) {
      status = blob_file_builder->Finish();
    } else {
      blob_file_builder->Abandon(status);
    }
    blob_file_builder.reset();
    sub_compact->Current().UpdateBlobStats();
  }

  sub_compact->compaction_job_stats.cpu_micros =
      db_options_.clock->CPUMicros() - prev_cpu_micros;

  if (measure_io_stats_) {
    sub_compact->compaction_job_stats.file_write_nanos +=
        IOSTATS(write_nanos) - prev_write_nanos;
    sub_compact->compaction_job_stats.file_fsync_nanos +=
        IOSTATS(fsync_nanos) - prev_fsync_nanos;
    sub_compact->compaction_job_stats.file_range_sync_nanos +=
        IOSTATS(range_sync_nanos) - prev_range_sync_nanos;
    sub_compact->compaction_job_stats.file_prepare_write_nanos +=
        IOSTATS(prepare_write_nanos) - prev_prepare_write_nanos;
    sub_compact->compaction_job_stats.cpu_micros -=
        (IOSTATS(cpu_write_nanos) - prev_cpu_write_nanos +
         IOSTATS(cpu_read_nanos) - prev_cpu_read_nanos) /
        1000;
    if (prev_perf_level != PerfLevel::kEnableTimeAndCPUTimeExceptForMutex) {
      SetPerfLevel(prev_perf_level);
    }
  }
#ifdef ROCKSDB_ASSERT_STATUS_CHECKED
  if (!status.ok()) {
    if (c_iter) {
      c_iter->status().PermitUncheckedError();
    }
    if (input) {
      input->status().PermitUncheckedError();
    }
  }
#endif  // ROCKSDB_ASSERT_STATUS_CHECKED

  blob_counter.reset();
  clip.reset();
  raw_input.reset();
  sub_compact->status = status;
  NotifyOnSubcompactionCompleted(sub_compact);
}

uint64_t CompactionJob::GetCompactionId(SubcompactionState* sub_compact) const {
  return (uint64_t)job_id_ << 32 | sub_compact->sub_job_id;
}

void CompactionJob::RecordDroppedKeys(
    const CompactionIterationStats& c_iter_stats,
    CompactionJobStats* compaction_job_stats) {
  if (c_iter_stats.num_record_drop_user > 0) {
    RecordTick(stats_, COMPACTION_KEY_DROP_USER,
               c_iter_stats.num_record_drop_user);
  }
  if (c_iter_stats.num_record_drop_hidden > 0) {
    RecordTick(stats_, COMPACTION_KEY_DROP_NEWER_ENTRY,
               c_iter_stats.num_record_drop_hidden);
    if (compaction_job_stats) {
      compaction_job_stats->num_records_replaced +=
          c_iter_stats.num_record_drop_hidden;
    }
  }
  if (c_iter_stats.num_record_drop_obsolete > 0) {
    RecordTick(stats_, COMPACTION_KEY_DROP_OBSOLETE,
               c_iter_stats.num_record_drop_obsolete);
    if (compaction_job_stats) {
      compaction_job_stats->num_expired_deletion_records +=
          c_iter_stats.num_record_drop_obsolete;
    }
  }
  if (c_iter_stats.num_record_drop_range_del > 0) {
    RecordTick(stats_, COMPACTION_KEY_DROP_RANGE_DEL,
               c_iter_stats.num_record_drop_range_del);
  }
  if (c_iter_stats.num_range_del_drop_obsolete > 0) {
    RecordTick(stats_, COMPACTION_RANGE_DEL_DROP_OBSOLETE,
               c_iter_stats.num_range_del_drop_obsolete);
  }
  if (c_iter_stats.num_optimized_del_drop_obsolete > 0) {
    RecordTick(stats_, COMPACTION_OPTIMIZED_DEL_DROP_OBSOLETE,
               c_iter_stats.num_optimized_del_drop_obsolete);
  }
}

Status CompactionJob::FinishCompactionOutputFile(
    const Status& input_status, SubcompactionState* sub_compact,
    CompactionOutputs& outputs, const Slice& next_table_min_key) {
  AutoThreadOperationStageUpdater stage_updater(
      ThreadStatus::STAGE_COMPACTION_SYNC_FILE);
  assert(sub_compact != nullptr);
  assert(outputs.HasBuilder());

  FileMetaData* meta = outputs.GetMetaData();
  uint64_t output_number = meta->fd.GetNumber();
  assert(output_number != 0);

  ColumnFamilyData* cfd = sub_compact->compaction->column_family_data();
  std::string file_checksum = kUnknownFileChecksum;
  std::string file_checksum_func_name = kUnknownFileChecksumFuncName;

  // Check for iterator errors
  Status s = input_status;

  // Add range tombstones
  auto earliest_snapshot = kMaxSequenceNumber;
  if (existing_snapshots_.size() > 0) {
    earliest_snapshot = existing_snapshots_[0];
  }
  if (s.ok()) {
    CompactionIterationStats range_del_out_stats;
    // if the compaction supports per_key_placement, only output range dels to
    // the penultimate level.
    // Note: Use `bottommost_level_ = true` for both bottommost and
    // output_to_penultimate_level compaction here, as it's only used to decide
    // if range dels could be dropped.
    if (outputs.HasRangeDel()) {
      s = outputs.AddRangeDels(
          sub_compact->start.has_value() ? &(sub_compact->start.value())
                                         : nullptr,
          sub_compact->end.has_value() ? &(sub_compact->end.value()) : nullptr,
          range_del_out_stats, bottommost_level_, cfd->internal_comparator(),
          earliest_snapshot, next_table_min_key);
    }
    RecordDroppedKeys(range_del_out_stats, &sub_compact->compaction_job_stats);
    TEST_SYNC_POINT("CompactionJob::FinishCompactionOutputFile1");
  }

  const uint64_t current_entries = outputs.NumEntries();

  s = outputs.Finish(s, seqno_time_mapping_);

  if (s.ok()) {
    // With accurate smallest and largest key, we can get a slightly more
    // accurate oldest ancester time.
    // This makes oldest ancester time in manifest more accurate than in
    // table properties. Not sure how to resolve it.
    if (meta->smallest.size() > 0 && meta->largest.size() > 0) {
      uint64_t refined_oldest_ancester_time;
      Slice new_smallest = meta->smallest.user_key();
      Slice new_largest = meta->largest.user_key();
      if (!new_largest.empty() && !new_smallest.empty()) {
        refined_oldest_ancester_time =
            sub_compact->compaction->MinInputFileOldestAncesterTime(
                &(meta->smallest), &(meta->largest));
        if (refined_oldest_ancester_time !=
            std::numeric_limits<uint64_t>::max()) {
          meta->oldest_ancester_time = refined_oldest_ancester_time;
        }
      }
    }
  }

  // Finish and check for file errors
  IOStatus io_s = outputs.WriterSyncClose(s, db_options_.clock, stats_,
                                          db_options_.use_fsync);

  if (s.ok() && io_s.ok()) {
    file_checksum = meta->file_checksum;
    file_checksum_func_name = meta->file_checksum_func_name;
  }

  if (s.ok()) {
    s = io_s;
  }
  if (sub_compact->io_status.ok()) {
    sub_compact->io_status = io_s;
    // Since this error is really a copy of the
    // "normal" status, it does not also need to be checked
    sub_compact->io_status.PermitUncheckedError();
  }

  TableProperties tp;
  if (s.ok()) {
    tp = outputs.GetTableProperties();
    meta->num_entries = tp.num_entries;
    meta->num_deletions = tp.num_deletions;
    meta->raw_key_size = tp.raw_key_size;
    meta->raw_value_size = tp.raw_value_size;
  }

  if (s.ok() && current_entries == 0 && tp.num_range_deletions == 0) {
    // If there is nothing to output, no necessary to generate a sst file.
    // This happens when the output level is bottom level, at the same time
    // the sub_compact output nothing.
    std::string fname =
        TableFileName(sub_compact->compaction->immutable_options()->cf_paths,
                      meta->fd.GetNumber(), meta->fd.GetPathId());

    // TODO(AR) it is not clear if there are any larger implications if
    // DeleteFile fails here
    Status ds = env_->DeleteFile(fname);
    if (!ds.ok()) {
      ROCKS_LOG_WARN(
          db_options_.info_log,
          "[%s] [JOB %d] Unable to remove SST file for table #%" PRIu64
          " at bottom level%s",
          cfd->GetName().c_str(), job_id_, output_number,
          meta->marked_for_compaction ? " (need compaction)" : "");
    }

    // Also need to remove the file from outputs, or it will be added to the
    // VersionEdit.
    outputs.RemoveLastOutput();
    meta = nullptr;
  }

  if (s.ok() && (current_entries > 0 || tp.num_range_deletions > 0)) {
    // Output to event logger and fire events.
    outputs.UpdateTableProperties();
    ROCKS_LOG_INFO(db_options_.info_log,
                   "[%s] [JOB %d] Generated table #%" PRIu64 ": %" PRIu64
                   " keys, %" PRIu64 " bytes%s, temperature: %s",
                   cfd->GetName().c_str(), job_id_, output_number,
                   current_entries, meta->fd.file_size,
                   meta->marked_for_compaction ? " (need compaction)" : "",
                   temperature_to_string[meta->temperature].c_str());
  }
  std::string fname;
  FileDescriptor output_fd;
  uint64_t oldest_blob_file_number = kInvalidBlobFileNumber;
  Status status_for_listener = s;
  if (meta != nullptr) {
    fname = GetTableFileName(meta->fd.GetNumber());
    output_fd = meta->fd;
    oldest_blob_file_number = meta->oldest_blob_file_number;
  } else {
    fname = "(nil)";
    if (s.ok()) {
      status_for_listener = Status::Aborted("Empty SST file not kept");
    }
  }
  EventHelpers::LogAndNotifyTableFileCreationFinished(
      event_logger_, cfd->ioptions()->listeners, dbname_, cfd->GetName(), fname,
      job_id_, output_fd, oldest_blob_file_number, tp,
      TableFileCreationReason::kCompaction, status_for_listener, file_checksum,
      file_checksum_func_name);

#ifndef ROCKSDB_LITE
  // Report new file to SstFileManagerImpl
  auto sfm =
      static_cast<SstFileManagerImpl*>(db_options_.sst_file_manager.get());
  if (sfm && meta != nullptr && meta->fd.GetPathId() == 0) {
    Status add_s = sfm->OnAddFile(fname);
    if (!add_s.ok() && s.ok()) {
      s = add_s;
    }
    if (sfm->IsMaxAllowedSpaceReached()) {
      // TODO(ajkr): should we return OK() if max space was reached by the final
      // compaction output file (similarly to how flush works when full)?
      s = Status::SpaceLimit("Max allowed space was reached");
      TEST_SYNC_POINT(
          "CompactionJob::FinishCompactionOutputFile:MaxAllowedSpaceReached");
      InstrumentedMutexLock l(db_mutex_);
      db_error_handler_->SetBGError(s, BackgroundErrorReason::kCompaction);
    }
  }
#endif

  outputs.ResetBuilder();
  return s;
}

Status CompactionJob::InstallCompactionResults(
    const MutableCFOptions& mutable_cf_options) {
  assert(compact_);

  db_mutex_->AssertHeld();

  auto* compaction = compact_->compaction;
  assert(compaction);

  {
    Compaction::InputLevelSummaryBuffer inputs_summary;
    if (compaction_stats_.has_penultimate_level_output) {
      ROCKS_LOG_BUFFER(
          log_buffer_,
          "[%s] [JOB %d] Compacted %s => output_to_penultimate_level: %" PRIu64
          " bytes + last: %" PRIu64 " bytes. Total: %" PRIu64 " bytes",
          compaction->column_family_data()->GetName().c_str(), job_id_,
          compaction->InputLevelSummary(&inputs_summary),
          compaction_stats_.penultimate_level_stats.bytes_written,
          compaction_stats_.stats.bytes_written,
          compaction_stats_.TotalBytesWritten());
    } else {
      ROCKS_LOG_BUFFER(log_buffer_,
                       "[%s] [JOB %d] Compacted %s => %" PRIu64 " bytes",
                       compaction->column_family_data()->GetName().c_str(),
                       job_id_, compaction->InputLevelSummary(&inputs_summary),
                       compaction_stats_.TotalBytesWritten());
    }
  }

  VersionEdit* const edit = compaction->edit();
  assert(edit);

  // Add compaction inputs
  compaction->AddInputDeletions(edit);

  std::unordered_map<uint64_t, BlobGarbageMeter::BlobStats> blob_total_garbage;

  for (const auto& sub_compact : compact_->sub_compact_states) {
    sub_compact.AddOutputsEdit(edit);

    for (const auto& blob : sub_compact.Current().GetBlobFileAdditions()) {
      edit->AddBlobFile(blob);
    }

    if (sub_compact.Current().GetBlobGarbageMeter()) {
      const auto& flows = sub_compact.Current().GetBlobGarbageMeter()->flows();

      for (const auto& pair : flows) {
        const uint64_t blob_file_number = pair.first;
        const BlobGarbageMeter::BlobInOutFlow& flow = pair.second;

        assert(flow.IsValid());
        if (flow.HasGarbage()) {
          blob_total_garbage[blob_file_number].Add(flow.GetGarbageCount(),
                                                   flow.GetGarbageBytes());
        }
      }
    }
  }

  for (const auto& pair : blob_total_garbage) {
    const uint64_t blob_file_number = pair.first;
    const BlobGarbageMeter::BlobStats& stats = pair.second;

    edit->AddBlobFileGarbage(blob_file_number, stats.GetCount(),
                             stats.GetBytes());
  }

  if (compaction->compaction_reason() == CompactionReason::kLevelMaxLevelSize &&
      compaction->immutable_options()->compaction_pri == kRoundRobin) {
    int start_level = compaction->start_level();
    if (start_level > 0) {
      auto vstorage = compaction->input_version()->storage_info();
      edit->AddCompactCursor(start_level,
                             vstorage->GetNextCompactCursor(
                                 start_level, compaction->num_input_files(0)));
    }
  }

  return versions_->LogAndApply(compaction->column_family_data(),
                                mutable_cf_options, edit, db_mutex_,
                                db_directory_);
}

void CompactionJob::RecordCompactionIOStats() {
  RecordTick(stats_, COMPACT_READ_BYTES, IOSTATS(bytes_read));
  RecordTick(stats_, COMPACT_WRITE_BYTES, IOSTATS(bytes_written));
  CompactionReason compaction_reason =
      compact_->compaction->compaction_reason();
  if (compaction_reason == CompactionReason::kFilesMarkedForCompaction) {
    RecordTick(stats_, COMPACT_READ_BYTES_MARKED, IOSTATS(bytes_read));
    RecordTick(stats_, COMPACT_WRITE_BYTES_MARKED, IOSTATS(bytes_written));
  } else if (compaction_reason == CompactionReason::kPeriodicCompaction) {
    RecordTick(stats_, COMPACT_READ_BYTES_PERIODIC, IOSTATS(bytes_read));
    RecordTick(stats_, COMPACT_WRITE_BYTES_PERIODIC, IOSTATS(bytes_written));
  } else if (compaction_reason == CompactionReason::kTtl) {
    RecordTick(stats_, COMPACT_READ_BYTES_TTL, IOSTATS(bytes_read));
    RecordTick(stats_, COMPACT_WRITE_BYTES_TTL, IOSTATS(bytes_written));
  }
  ThreadStatusUtil::IncreaseThreadOperationProperty(
      ThreadStatus::COMPACTION_BYTES_READ, IOSTATS(bytes_read));
  IOSTATS_RESET(bytes_read);
  ThreadStatusUtil::IncreaseThreadOperationProperty(
      ThreadStatus::COMPACTION_BYTES_WRITTEN, IOSTATS(bytes_written));
  IOSTATS_RESET(bytes_written);
}

Status CompactionJob::OpenCompactionOutputFile(SubcompactionState* sub_compact,
                                               CompactionOutputs& outputs) {
  assert(sub_compact != nullptr);

  // no need to lock because VersionSet::next_file_number_ is atomic
  uint64_t file_number = versions_->NewFileNumber();
  std::string fname = GetTableFileName(file_number);
  // Fire events.
  ColumnFamilyData* cfd = sub_compact->compaction->column_family_data();
#ifndef ROCKSDB_LITE
  EventHelpers::NotifyTableFileCreationStarted(
      cfd->ioptions()->listeners, dbname_, cfd->GetName(), fname, job_id_,
      TableFileCreationReason::kCompaction);
#endif  // !ROCKSDB_LITE
  // Make the output file
  std::unique_ptr<FSWritableFile> writable_file;
#ifndef NDEBUG
  bool syncpoint_arg = file_options_.use_direct_writes;
  TEST_SYNC_POINT_CALLBACK("CompactionJob::OpenCompactionOutputFile",
                           &syncpoint_arg);
#endif

  // Pass temperature of botommost files to FileSystem.
  FileOptions fo_copy = file_options_;
  Temperature temperature = sub_compact->compaction->output_temperature();
  if (temperature == Temperature::kUnknown && bottommost_level_ &&
      !sub_compact->IsCurrentPenultimateLevel()) {
    temperature =
        sub_compact->compaction->mutable_cf_options()->bottommost_temperature;
  }
  fo_copy.temperature = temperature;

  Status s;
  IOStatus io_s = NewWritableFile(fs_.get(), fname, &writable_file, fo_copy);
  s = io_s;
  if (sub_compact->io_status.ok()) {
    sub_compact->io_status = io_s;
    // Since this error is really a copy of the io_s that is checked below as s,
    // it does not also need to be checked.
    sub_compact->io_status.PermitUncheckedError();
  }
  if (!s.ok()) {
    ROCKS_LOG_ERROR(
        db_options_.info_log,
        "[%s] [JOB %d] OpenCompactionOutputFiles for table #%" PRIu64
        " fails at NewWritableFile with status %s",
        sub_compact->compaction->column_family_data()->GetName().c_str(),
        job_id_, file_number, s.ToString().c_str());
    LogFlush(db_options_.info_log);
    EventHelpers::LogAndNotifyTableFileCreationFinished(
        event_logger_, cfd->ioptions()->listeners, dbname_, cfd->GetName(),
        fname, job_id_, FileDescriptor(), kInvalidBlobFileNumber,
        TableProperties(), TableFileCreationReason::kCompaction, s,
        kUnknownFileChecksum, kUnknownFileChecksumFuncName);
    return s;
  }

  // Try to figure out the output file's oldest ancester time.
  int64_t temp_current_time = 0;
  auto get_time_status = db_options_.clock->GetCurrentTime(&temp_current_time);
  // Safe to proceed even if GetCurrentTime fails. So, log and proceed.
  if (!get_time_status.ok()) {
    ROCKS_LOG_WARN(db_options_.info_log,
                   "Failed to get current time. Status: %s",
                   get_time_status.ToString().c_str());
  }
  uint64_t current_time = static_cast<uint64_t>(temp_current_time);
  InternalKey tmp_start, tmp_end;
  if (sub_compact->start.has_value()) {
    tmp_start.SetMinPossibleForUserKey(sub_compact->start.value());
  }
  if (sub_compact->end.has_value()) {
    tmp_end.SetMinPossibleForUserKey(sub_compact->end.value());
  }
  uint64_t oldest_ancester_time =
      sub_compact->compaction->MinInputFileOldestAncesterTime(
          sub_compact->start.has_value() ? &tmp_start : nullptr,
          sub_compact->end.has_value() ? &tmp_end : nullptr);
  if (oldest_ancester_time == std::numeric_limits<uint64_t>::max()) {
    oldest_ancester_time = current_time;
  }

  // Initialize a SubcompactionState::Output and add it to sub_compact->outputs
  {
    FileMetaData meta;
    meta.fd = FileDescriptor(file_number,
                             sub_compact->compaction->output_path_id(), 0);
    meta.oldest_ancester_time = oldest_ancester_time;
    meta.file_creation_time = current_time;
    meta.temperature = temperature;
    assert(!db_id_.empty());
    assert(!db_session_id_.empty());
    s = GetSstInternalUniqueId(db_id_, db_session_id_, meta.fd.GetNumber(),
                               &meta.unique_id);
    if (!s.ok()) {
      ROCKS_LOG_ERROR(db_options_.info_log,
                      "[%s] [JOB %d] file #%" PRIu64
                      " failed to generate unique id: %s.",
                      cfd->GetName().c_str(), job_id_, meta.fd.GetNumber(),
                      s.ToString().c_str());
      return s;
    }

    outputs.AddOutput(std::move(meta), cfd->internal_comparator(),
                      sub_compact->compaction->mutable_cf_options()
                          ->check_flush_compaction_key_order,
                      paranoid_file_checks_);
  }

  writable_file->SetIOPriority(GetRateLimiterPriority());
  writable_file->SetWriteLifeTimeHint(write_hint_);
  FileTypeSet tmp_set = db_options_.checksum_handoff_file_types;
  writable_file->SetPreallocationBlockSize(static_cast<size_t>(
      sub_compact->compaction->OutputFilePreallocationSize()));
  const auto& listeners =
      sub_compact->compaction->immutable_options()->listeners;
  outputs.AssignFileWriter(new WritableFileWriter(
      std::move(writable_file), fname, fo_copy, db_options_.clock, io_tracer_,
      db_options_.stats, listeners, db_options_.file_checksum_gen_factory.get(),
      tmp_set.Contains(FileType::kTableFile), false));

  TableBuilderOptions tboptions(
      *cfd->ioptions(), *(sub_compact->compaction->mutable_cf_options()),
      cfd->internal_comparator(), cfd->int_tbl_prop_collector_factories(),
      sub_compact->compaction->output_compression(),
      sub_compact->compaction->output_compression_opts(), cfd->GetID(),
      cfd->GetName(), sub_compact->compaction->output_level(),
      bottommost_level_, TableFileCreationReason::kCompaction,
      0 /* oldest_key_time */, current_time, db_id_, db_session_id_,
      sub_compact->compaction->max_output_file_size(), file_number);

  outputs.NewBuilder(tboptions);

  LogFlush(db_options_.info_log);
  return s;
}

void CompactionJob::CleanupCompaction() {
  for (SubcompactionState& sub_compact : compact_->sub_compact_states) {
    sub_compact.Cleanup(table_cache_.get());
  }
  delete compact_;
  compact_ = nullptr;
}

#ifndef ROCKSDB_LITE
namespace {
void CopyPrefix(const Slice& src, size_t prefix_length, std::string* dst) {
  assert(prefix_length > 0);
  size_t length = src.size() > prefix_length ? prefix_length : src.size();
  dst->assign(src.data(), length);
}
}  // namespace

#endif  // !ROCKSDB_LITE

void CompactionJob::UpdateCompactionStats() {
  assert(compact_);

  Compaction* compaction = compact_->compaction;
  compaction_stats_.stats.num_input_files_in_non_output_levels = 0;
  compaction_stats_.stats.num_input_files_in_output_level = 0;
  for (int input_level = 0;
       input_level < static_cast<int>(compaction->num_input_levels());
       ++input_level) {
    if (compaction->level(input_level) != compaction->output_level()) {
      UpdateCompactionInputStatsHelper(
          &compaction_stats_.stats.num_input_files_in_non_output_levels,
          &compaction_stats_.stats.bytes_read_non_output_levels, input_level);
    } else {
      UpdateCompactionInputStatsHelper(
          &compaction_stats_.stats.num_input_files_in_output_level,
          &compaction_stats_.stats.bytes_read_output_level, input_level);
    }
  }

  assert(compaction_job_stats_);
  compaction_stats_.stats.bytes_read_blob =
      compaction_job_stats_->total_blob_bytes_read;

  compaction_stats_.stats.num_dropped_records =
      compaction_stats_.DroppedRecords();
}

void CompactionJob::UpdateCompactionInputStatsHelper(int* num_files,
                                                     uint64_t* bytes_read,
                                                     int input_level) {
  const Compaction* compaction = compact_->compaction;
  auto num_input_files = compaction->num_input_files(input_level);
  *num_files += static_cast<int>(num_input_files);

  for (size_t i = 0; i < num_input_files; ++i) {
    const auto* file_meta = compaction->input(input_level, i);
    *bytes_read += file_meta->fd.GetFileSize();
    compaction_stats_.stats.num_input_records +=
        static_cast<uint64_t>(file_meta->num_entries);
  }
}

void CompactionJob::UpdateCompactionJobStats(
    const InternalStats::CompactionStats& stats) const {
#ifndef ROCKSDB_LITE
  compaction_job_stats_->elapsed_micros = stats.micros;

  // input information
  compaction_job_stats_->total_input_bytes =
      stats.bytes_read_non_output_levels + stats.bytes_read_output_level;
  compaction_job_stats_->num_input_records = stats.num_input_records;
  compaction_job_stats_->num_input_files =
      stats.num_input_files_in_non_output_levels +
      stats.num_input_files_in_output_level;
  compaction_job_stats_->num_input_files_at_output_level =
      stats.num_input_files_in_output_level;

  // output information
  compaction_job_stats_->total_output_bytes = stats.bytes_written;
  compaction_job_stats_->total_output_bytes_blob = stats.bytes_written_blob;
  compaction_job_stats_->num_output_records = stats.num_output_records;
  compaction_job_stats_->num_output_files = stats.num_output_files;
  compaction_job_stats_->num_output_files_blob = stats.num_output_files_blob;

  if (stats.num_output_files > 0) {
    CopyPrefix(compact_->SmallestUserKey(),
               CompactionJobStats::kMaxPrefixLength,
               &compaction_job_stats_->smallest_output_key_prefix);
    CopyPrefix(compact_->LargestUserKey(), CompactionJobStats::kMaxPrefixLength,
               &compaction_job_stats_->largest_output_key_prefix);
  }
#else
  (void)stats;
#endif  // !ROCKSDB_LITE
}

void CompactionJob::LogCompaction() {
  Compaction* compaction = compact_->compaction;
  ColumnFamilyData* cfd = compaction->column_family_data();

  // Let's check if anything will get logged. Don't prepare all the info if
  // we're not logging
  if (db_options_.info_log_level <= InfoLogLevel::INFO_LEVEL) {
    Compaction::InputLevelSummaryBuffer inputs_summary;
    ROCKS_LOG_INFO(
        db_options_.info_log, "[%s] [JOB %d] Compacting %s, score %.2f",
        cfd->GetName().c_str(), job_id_,
        compaction->InputLevelSummary(&inputs_summary), compaction->score());
    char scratch[2345];
    compaction->Summary(scratch, sizeof(scratch));
    ROCKS_LOG_INFO(db_options_.info_log, "[%s] Compaction start summary: %s\n",
                   cfd->GetName().c_str(), scratch);
    // build event logger report
    auto stream = event_logger_->LogToBuffer(log_buffer_, 64*1024);
    stream << "job" << job_id_ << "event"
           << "compaction_started"
           << "compaction_reason"
           << GetCompactionReasonString(compaction->compaction_reason());
    for (size_t i = 0; i < compaction->num_input_levels(); ++i) {
      stream << ("files_L" + std::to_string(compaction->level(i)));
      stream.StartArray();
      for (auto f : *compaction->inputs(i)) {
        stream << f->fd.GetNumber();
      }
      stream.EndArray();
    }
    stream << "score" << compaction->score() << "input_data_size"
           << compaction->CalculateTotalInputSize();
  }
}

std::string CompactionJob::GetTableFileName(uint64_t file_number) {
  return TableFileName(compact_->compaction->immutable_options()->cf_paths,
                       file_number, compact_->compaction->output_path_id());
}

Env::IOPriority CompactionJob::GetRateLimiterPriority() {
  if (versions_ && versions_->GetColumnFamilySet() &&
      versions_->GetColumnFamilySet()->write_controller()) {
    WriteController* write_controller =
        versions_->GetColumnFamilySet()->write_controller();
    if (write_controller->NeedsDelay() || write_controller->IsStopped()) {
      return Env::IO_USER;
    }
  }

  return Env::IO_LOW;
}

}  // namespace ROCKSDB_NAMESPACE<|MERGE_RESOLUTION|>--- conflicted
+++ resolved
@@ -47,12 +47,9 @@
 #include "port/port.h"
 #include "rocksdb/db.h"
 #include "rocksdb/env.h"
-<<<<<<< HEAD
 #include "rocksdb/options.h"
-=======
 #include "rocksdb/merge_operator.h"
 #include "rocksdb/sst_partitioner.h"
->>>>>>> f4799330
 #include "rocksdb/statistics.h"
 #include "rocksdb/status.h"
 #include "rocksdb/table.h"
@@ -449,37 +446,6 @@
   int start_lvl = c->start_level();
   int out_lvl = c->output_level();
 
-<<<<<<< HEAD
-=======
-  auto try_add_rand_keys = [&](FileMetaData* fmd) {
-   #if !defined(ROCKSDB_UNIT_TEST)
-    Cache::Handle* ch = fmd->table_reader_handle;
-    if (nullptr == ch)
-      return false;
-    TableCache* tc = cfd->table_cache();
-    TableReader* tr = tc->GetTableReaderFromHandle(ch);
-    std::vector<std::string> rand_keys;
-    if (tr->GetRandomInteranlKeysAppend(59, &rand_keys) && rand_keys.size()) {
-      rand_keys.push_back(*fmd->smallest.rep());
-      rand_keys.push_back(*fmd->largest.rep());
-      auto icmp = &cfd->internal_comparator();
-      std::sort(rand_keys.begin(), rand_keys.end(),
-                [icmp](Slice x, Slice y) {
-                  return icmp->Compare(x, y) < 0;
-                });
-      for (auto& onekey : rand_keys) {
-        bounds.emplace_back(onekey);
-      }
-      rand_key_store_.push_back(std::move(rand_keys));
-      return true;
-    }
-   #endif
-    return false;
-  };
-
-  // Add the starting and/or ending key of certain input files as a potential
-  // boundary
->>>>>>> f4799330
   for (size_t lvl_idx = 0; lvl_idx < c->num_input_levels(); lvl_idx++) {
     int lvl = c->level(lvl_idx);
     if (lvl >= start_lvl && lvl <= out_lvl) {
@@ -490,7 +456,6 @@
         continue;
       }
 
-<<<<<<< HEAD
       for (size_t i = 0; i < num_files; i++) {
         FileMetaData* f = flevel->files[i].file_metadata;
         std::vector<TableReader::Anchor> my_anchors;
@@ -498,17 +463,6 @@
             ReadOptions(), icomp, f->fd, my_anchors);
         if (!s.ok() || my_anchors.empty()) {
           my_anchors.emplace_back(f->largest.user_key(), f->fd.GetFileSize());
-=======
-      if (lvl == 0) {
-        // For level 0 add the starting and ending key of each file since the
-        // files may have greatly differing key ranges (not range-partitioned)
-        for (size_t i = 0; i < num_files; i++) {
-          if (try_add_rand_keys(flevel->files[i].file_metadata)) {
-            continue;
-          }
-          bounds.emplace_back(flevel->files[i].smallest_key);
-          bounds.emplace_back(flevel->files[i].largest_key);
->>>>>>> f4799330
         }
         for (auto& ac : my_anchors) {
           // Can be optimize to avoid this loop.
