// Copyright (c) 2011-present, Facebook, Inc.  All rights reserved.
//  This source code is licensed under both the GPLv2 (found in the
//  COPYING file in the root directory) and Apache 2.0 License
//  (found in the LICENSE.Apache file in the root directory).
//

#pragma once

#include <string>
#include "db/dbformat.h"
#include "rocksdb/comparator.h"
#include "rocksdb/iterator.h"
#include "rocksdb/status.h"
#include "table/format.h"

namespace ROCKSDB_NAMESPACE {

class PinnedIteratorsManager;

enum class IterBoundCheck : char {
  kUnknown = 0,
  kOutOfBound,
  kInbound,
};

struct IterateResult {
  Slice key;
<<<<<<< HEAD
  bool may_be_out_of_upper_bound;
=======
  IterBoundCheck bound_check_result = IterBoundCheck::kUnknown;
>>>>>>> ed431616
  // If false, PrepareValue() needs to be called before value().
  bool value_prepared = true;
};

template <class TValue>
class InternalIteratorBase : public Cleanable {
 public:
  InternalIteratorBase() {}

  // No copying allowed
  InternalIteratorBase(const InternalIteratorBase&) = delete;
  InternalIteratorBase& operator=(const InternalIteratorBase&) = delete;

  virtual ~InternalIteratorBase() {}

  // An iterator is either positioned at a key/value pair, or
  // not valid.  This method returns true iff the iterator is valid.
  // Always returns false if !status().ok().
  virtual bool Valid() const = 0;

  // Position at the first key in the source.  The iterator is Valid()
  // after this call iff the source is not empty.
  virtual void SeekToFirst() = 0;

  // Position at the last key in the source.  The iterator is
  // Valid() after this call iff the source is not empty.
  virtual void SeekToLast() = 0;

  // Position at the first key in the source that at or past target
  // The iterator is Valid() after this call iff the source contains
  // an entry that comes at or past target.
  // All Seek*() methods clear any error status() that the iterator had prior to
  // the call; after the seek, status() indicates only the error (if any) that
  // happened during the seek, not any past errors.
  // 'target' contains user timestamp if timestamp is enabled.
  virtual void Seek(const Slice& target) = 0;

  // Position at the first key in the source that at or before target
  // The iterator is Valid() after this call iff the source contains
  // an entry that comes at or before target.
  virtual void SeekForPrev(const Slice& target) = 0;

  // Moves to the next entry in the source.  After this call, Valid() is
  // true iff the iterator was not positioned at the last entry in the source.
  // REQUIRES: Valid()
  virtual void Next() = 0;

  // Moves to the next entry in the source, and return result. Iterator
  // implementation should override this method to help methods inline better,
  // or when UpperBoundCheckResult() is non-trivial.
  // REQUIRES: Valid()
  virtual bool NextAndGetResult(IterateResult* result) {
    Next();
    bool is_valid = Valid();
    if (is_valid) {
      result->key = key();
      // Default may_be_out_of_upper_bound to true to avoid unnecessary virtual
      // call. If an implementation has non-trivial UpperBoundCheckResult(),
      // it should also override NextAndGetResult().
<<<<<<< HEAD
      result->may_be_out_of_upper_bound = true;
      result->value_prepared = false;
      assert(MayBeOutOfUpperBound());
=======
      result->bound_check_result = IterBoundCheck::kUnknown;
      result->value_prepared = false;
      assert(UpperBoundCheckResult() != IterBoundCheck::kOutOfBound);
>>>>>>> ed431616
    }
    return is_valid;
  }

  // Moves to the previous entry in the source.  After this call, Valid() is
  // true iff the iterator was not positioned at the first entry in source.
  // REQUIRES: Valid()
  virtual void Prev() = 0;

  // Return the key for the current entry.  The underlying storage for
  // the returned slice is valid only until the next modification of
  // the iterator.
  // REQUIRES: Valid()
  virtual Slice key() const = 0;

  // Return user key for the current entry.
  // REQUIRES: Valid()
  virtual Slice user_key() const { return ExtractUserKey(key()); }

  // Return the value for the current entry.  The underlying storage for
  // the returned slice is valid only until the next modification of
  // the iterator.
  // REQUIRES: Valid()
  // REQUIRES: PrepareValue() has been called if needed (see PrepareValue()).
  virtual TValue value() const = 0;

  // If an error has occurred, return it.  Else return an ok status.
  // If non-blocking IO is requested and this operation cannot be
  // satisfied without doing some IO, then this returns Status::Incomplete().
  virtual Status status() const = 0;

  // For some types of iterators, sometimes Seek()/Next()/SeekForPrev()/etc may
  // load key but not value (to avoid the IO cost of reading the value from disk
  // if it won't be not needed). This method loads the value in such situation.
  //
  // Needs to be called before value() at least once after each iterator
  // movement (except if IterateResult::value_prepared = true), for iterators
  // created with allow_unprepared_value = true.
  //
  // Returns false if an error occurred; in this case Valid() is also changed
  // to false, and status() is changed to non-ok.
  // REQUIRES: Valid()
  virtual bool PrepareValue() { return true; }
<<<<<<< HEAD

  // True if the iterator is invalidated because it reached a key that is above
  // the iterator upper bound. Used by LevelIterator to decide whether it should
  // stop or move on to the next file.
  // Important: if iterator reached the end of the file without encountering any
  // keys above the upper bound, IsOutOfBound() must return false.
  virtual bool IsOutOfBound() { return false; }
=======
>>>>>>> ed431616

  // Keys return from this iterator can be smaller than iterate_lower_bound.
  virtual bool MayBeOutOfLowerBound() { return true; }

  // If the iterator has checked the key against iterate_upper_bound, returns
  // the result here. The function can be used by user of the iterator to skip
  // their own checks. If Valid() = true, IterBoundCheck::kUnknown is always
  // a valid value. If Valid() = false, IterBoundCheck::kOutOfBound indicates
  // that the iterator is filtered out by upper bound checks.
  virtual IterBoundCheck UpperBoundCheckResult() {
    return IterBoundCheck::kUnknown;
  }

  // Pass the PinnedIteratorsManager to the Iterator, most Iterators don't
  // communicate with PinnedIteratorsManager so default implementation is no-op
  // but for Iterators that need to communicate with PinnedIteratorsManager
  // they will implement this function and use the passed pointer to communicate
  // with PinnedIteratorsManager.
  virtual void SetPinnedItersMgr(PinnedIteratorsManager* /*pinned_iters_mgr*/) {
  }

  // If true, this means that the Slice returned by key() is valid as long as
  // PinnedIteratorsManager::ReleasePinnedData is not called and the
  // Iterator is not deleted.
  //
  // IsKeyPinned() is guaranteed to always return true if
  //  - Iterator is created with ReadOptions::pin_data = true
  //  - DB tables were created with BlockBasedTableOptions::use_delta_encoding
  //    set to false.
  virtual bool IsKeyPinned() const { return false; }

  // If true, this means that the Slice returned by value() is valid as long as
  // PinnedIteratorsManager::ReleasePinnedData is not called and the
  // Iterator is not deleted.
  // REQUIRES: Same as for value().
  virtual bool IsValuePinned() const { return false; }

  virtual Status GetProperty(std::string /*prop_name*/, std::string* /*prop*/) {
    return Status::NotSupported("");
  }

 protected:
  void SeekForPrevImpl(const Slice& target, const Comparator* cmp) {
    Seek(target);
    if (!Valid()) {
      SeekToLast();
    }
    while (Valid() && cmp->Compare(target, key()) < 0) {
      Prev();
    }
  }

  bool is_mutable_;
};

using InternalIterator = InternalIteratorBase<Slice>;

// Return an empty iterator (yields nothing).
template <class TValue = Slice>
extern InternalIteratorBase<TValue>* NewEmptyInternalIterator();

// Return an empty iterator with the specified status.
template <class TValue = Slice>
extern InternalIteratorBase<TValue>* NewErrorInternalIterator(
    const Status& status);

// Return an empty iterator with the specified status, allocated arena.
template <class TValue = Slice>
extern InternalIteratorBase<TValue>* NewErrorInternalIterator(
    const Status& status, Arena* arena);

}  // namespace ROCKSDB_NAMESPACE<|MERGE_RESOLUTION|>--- conflicted
+++ resolved
@@ -25,11 +25,7 @@
 
 struct IterateResult {
   Slice key;
-<<<<<<< HEAD
-  bool may_be_out_of_upper_bound;
-=======
   IterBoundCheck bound_check_result = IterBoundCheck::kUnknown;
->>>>>>> ed431616
   // If false, PrepareValue() needs to be called before value().
   bool value_prepared = true;
 };
@@ -89,15 +85,9 @@
       // Default may_be_out_of_upper_bound to true to avoid unnecessary virtual
       // call. If an implementation has non-trivial UpperBoundCheckResult(),
       // it should also override NextAndGetResult().
-<<<<<<< HEAD
-      result->may_be_out_of_upper_bound = true;
-      result->value_prepared = false;
-      assert(MayBeOutOfUpperBound());
-=======
       result->bound_check_result = IterBoundCheck::kUnknown;
       result->value_prepared = false;
       assert(UpperBoundCheckResult() != IterBoundCheck::kOutOfBound);
->>>>>>> ed431616
     }
     return is_valid;
   }
@@ -141,16 +131,6 @@
   // to false, and status() is changed to non-ok.
   // REQUIRES: Valid()
   virtual bool PrepareValue() { return true; }
-<<<<<<< HEAD
-
-  // True if the iterator is invalidated because it reached a key that is above
-  // the iterator upper bound. Used by LevelIterator to decide whether it should
-  // stop or move on to the next file.
-  // Important: if iterator reached the end of the file without encountering any
-  // keys above the upper bound, IsOutOfBound() must return false.
-  virtual bool IsOutOfBound() { return false; }
-=======
->>>>>>> ed431616
 
   // Keys return from this iterator can be smaller than iterate_lower_bound.
   virtual bool MayBeOutOfLowerBound() { return true; }
