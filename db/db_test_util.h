// Copyright (c) 2011-present, Facebook, Inc.  All rights reserved.
//  This source code is licensed under both the GPLv2 (found in the
//  COPYING file in the root directory) and Apache 2.0 License
//  (found in the LICENSE.Apache file in the root directory).
//
// Copyright (c) 2011 The LevelDB Authors. All rights reserved.
// Use of this source code is governed by a BSD-style license that can be
// found in the LICENSE file. See the AUTHORS file for names of contributors.

#pragma once

#include <fcntl.h>

#include <algorithm>
#include <cinttypes>
#include <map>
#include <memory>
#include <set>
#include <string>
#include <thread>
#include <unordered_set>
#include <utility>
#include <vector>

#include "db/db_impl/db_impl.h"
#include "file/filename.h"
#include "rocksdb/advanced_options.h"
#include "rocksdb/cache.h"
#include "rocksdb/compaction_filter.h"
#include "rocksdb/convenience.h"
#include "rocksdb/db.h"
#include "rocksdb/env.h"
#include "rocksdb/file_system.h"
#include "rocksdb/filter_policy.h"
#include "rocksdb/io_status.h"
#include "rocksdb/options.h"
#include "rocksdb/slice.h"
#include "rocksdb/sst_file_writer.h"
#include "rocksdb/statistics.h"
#include "rocksdb/table.h"
#include "rocksdb/utilities/checkpoint.h"
#include "table/mock_table.h"
#include "table/scoped_arena_iterator.h"
#include "test_util/sync_point.h"
#include "test_util/testharness.h"
#include "util/cast_util.h"
#include "util/compression.h"
#include "util/mutexlock.h"
#include "util/string_util.h"
#include "utilities/merge_operators.h"

// In case defined by Windows headers
#undef small

namespace ROCKSDB_NAMESPACE {
class MockEnv;

namespace anon {
class AtomicCounter {
 public:
  explicit AtomicCounter(Env* env = NULL)
      : env_(env), cond_count_(&mu_), count_(0) {}

  void Increment() {
    MutexLock l(&mu_);
    count_++;
    cond_count_.SignalAll();
  }

  int Read() {
    MutexLock l(&mu_);
    return count_;
  }

  bool WaitFor(int count) {
    MutexLock l(&mu_);

    uint64_t start = env_->NowMicros();
    while (count_ < count) {
      uint64_t now = env_->NowMicros();
      cond_count_.TimedWait(now + /*1s*/ 1 * 1000 * 1000);
      if (env_->NowMicros() - start > /*10s*/ 10 * 1000 * 1000) {
        return false;
      }
      if (count_ < count) {
        GTEST_LOG_(WARNING) << "WaitFor is taking more time than usual";
      }
    }

    return true;
  }

  void Reset() {
    MutexLock l(&mu_);
    count_ = 0;
    cond_count_.SignalAll();
  }

 private:
  Env* env_;
  port::Mutex mu_;
  port::CondVar cond_count_;
  int count_;
};

struct OptionsOverride {
  std::shared_ptr<const FilterPolicy> filter_policy = nullptr;
  // These will be used only if filter_policy is set
  bool partition_filters = false;
  // Force using a default block cache. (Setting to false allows ASAN build
  // use a trivially small block cache for better UAF error detection.)
  bool full_block_cache = false;
  uint64_t metadata_block_size = 1024;

  // Used as a bit mask of individual enums in which to skip an XF test point
  int skip_policy = 0;

  // The default value for this option is changed from false to true.
  // Keeping the default to false for unit tests as old unit tests assume
  // this behavior. Tests for level_compaction_dynamic_level_bytes
  // will set the option to true explicitly.
  bool level_compaction_dynamic_level_bytes = false;
};

}  // namespace anon

enum SkipPolicy { kSkipNone = 0, kSkipNoSnapshot = 1, kSkipNoPrefix = 2 };

// Special Env used to delay background operations
class SpecialEnv : public EnvWrapper {
 public:
  explicit SpecialEnv(Env* base, bool time_elapse_only_sleep = false);

  static const char* kClassName() { return "SpecialEnv"; }
  const char* Name() const override { return kClassName(); }

  Status NewWritableFile(const std::string& f, std::unique_ptr<WritableFile>* r,
                         const EnvOptions& soptions) override {
    class SSTableFile : public WritableFile {
     private:
      SpecialEnv* env_;
      std::unique_ptr<WritableFile> base_;

     public:
      SSTableFile(SpecialEnv* env, std::unique_ptr<WritableFile>&& base)
          : env_(env), base_(std::move(base)) {}
      Status Append(const Slice& data) override {
        if (env_->table_write_callback_) {
          (*env_->table_write_callback_)();
        }
        if (env_->drop_writes_.load(std::memory_order_acquire)) {
          // Drop writes on the floor
          return Status::OK();
        } else if (env_->no_space_.load(std::memory_order_acquire)) {
          return Status::NoSpace("No space left on device");
        } else {
          env_->bytes_written_ += data.size();
          return base_->Append(data);
        }
      }
      Status Append(
          const Slice& data,
          const DataVerificationInfo& /* verification_info */) override {
        return Append(data);
      }
      Status PositionedAppend(const Slice& data, uint64_t offset) override {
        if (env_->table_write_callback_) {
          (*env_->table_write_callback_)();
        }
        if (env_->drop_writes_.load(std::memory_order_acquire)) {
          // Drop writes on the floor
          return Status::OK();
        } else if (env_->no_space_.load(std::memory_order_acquire)) {
          return Status::NoSpace("No space left on device");
        } else {
          env_->bytes_written_ += data.size();
          return base_->PositionedAppend(data, offset);
        }
      }
      Status PositionedAppend(
          const Slice& data, uint64_t offset,
          const DataVerificationInfo& /* verification_info */) override {
        return PositionedAppend(data, offset);
      }
      Status Truncate(uint64_t size) override { return base_->Truncate(size); }
      Status RangeSync(uint64_t offset, uint64_t nbytes) override {
        Status s = base_->RangeSync(offset, nbytes);
#if !(defined NDEBUG) || !defined(OS_WIN)
        TEST_SYNC_POINT_CALLBACK("SpecialEnv::SStableFile::RangeSync", &s);
#endif  // !(defined NDEBUG) || !defined(OS_WIN)
        return s;
      }
      Status Close() override {
// SyncPoint is not supported in Released Windows Mode.
#if !(defined NDEBUG) || !defined(OS_WIN)
        // Check preallocation size
        // preallocation size is never passed to base file.
        size_t preallocation_size = preallocation_block_size();
        TEST_SYNC_POINT_CALLBACK("DBTestWritableFile.GetPreallocationStatus",
                                 &preallocation_size);
#endif  // !(defined NDEBUG) || !defined(OS_WIN)
        Status s = base_->Close();
#if !(defined NDEBUG) || !defined(OS_WIN)
        TEST_SYNC_POINT_CALLBACK("SpecialEnv::SStableFile::Close", &s);
#endif  // !(defined NDEBUG) || !defined(OS_WIN)
        return s;
      }
      Status Flush() override { return base_->Flush(); }
      Status Sync() override {
        ++env_->sync_counter_;
        while (env_->delay_sstable_sync_.load(std::memory_order_acquire)) {
          env_->SleepForMicroseconds(100000);
        }
        Status s;
        if (!env_->skip_fsync_) {
          s = base_->Sync();
        }
#if !(defined NDEBUG) || !defined(OS_WIN)
        TEST_SYNC_POINT_CALLBACK("SpecialEnv::SStableFile::Sync", &s);
#endif  // !(defined NDEBUG) || !defined(OS_WIN)
        return s;
      }
      void SetIOPriority(Env::IOPriority pri) override {
        base_->SetIOPriority(pri);
      }
      Env::IOPriority GetIOPriority() override {
        return base_->GetIOPriority();
      }
      bool use_direct_io() const override { return base_->use_direct_io(); }
      Status Allocate(uint64_t offset, uint64_t len) override {
        return base_->Allocate(offset, len);
      }
      size_t GetUniqueId(char* id, size_t max_size) const override {
        return base_->GetUniqueId(id, max_size);
      }
      uint64_t GetFileSize() final { return base_->GetFileSize(); }
<<<<<<< HEAD
=======
      intptr_t FileDescriptor() const final { return base_->FileDescriptor(); }
      void SetFileSize(uint64_t fsize) final { base_->SetFileSize(fsize); }
>>>>>>> 84254459
    };
    class ManifestFile : public WritableFile {
     public:
      ManifestFile(SpecialEnv* env, std::unique_ptr<WritableFile>&& b)
          : env_(env), base_(std::move(b)) {}
      Status Append(const Slice& data) override {
        if (env_->manifest_write_error_.load(std::memory_order_acquire)) {
          return Status::IOError("simulated writer error");
        } else {
          return base_->Append(data);
        }
      }
      Status Append(
          const Slice& data,
          const DataVerificationInfo& /*verification_info*/) override {
        return Append(data);
      }

      Status Truncate(uint64_t size) override { return base_->Truncate(size); }
      Status Close() override { return base_->Close(); }
      Status Flush() override { return base_->Flush(); }
      Status Sync() override {
        ++env_->sync_counter_;
        if (env_->manifest_sync_error_.load(std::memory_order_acquire)) {
          return Status::IOError("simulated sync error");
        } else {
          if (env_->skip_fsync_) {
            return Status::OK();
          } else {
            return base_->Sync();
          }
        }
      }
      uint64_t GetFileSize() override { return base_->GetFileSize(); }
      Status Allocate(uint64_t offset, uint64_t len) override {
        return base_->Allocate(offset, len);
      }

      intptr_t FileDescriptor() const final { return base_->FileDescriptor(); }
      void SetFileSize(uint64_t fsize) { base_->SetFileSize(fsize); }

     private:
      SpecialEnv* env_;
      std::unique_ptr<WritableFile> base_;
    };
    class WalFile : public WritableFile {
     public:
      WalFile(SpecialEnv* env, std::unique_ptr<WritableFile>&& b)
          : env_(env), base_(std::move(b)) {
        env_->num_open_wal_file_.fetch_add(1);
      }
      virtual ~WalFile() { env_->num_open_wal_file_.fetch_add(-1); }
      Status Append(const Slice& data) override {
#if !(defined NDEBUG) || !defined(OS_WIN)
        TEST_SYNC_POINT("SpecialEnv::WalFile::Append:1");
#endif
        Status s;
        if (env_->log_write_error_.load(std::memory_order_acquire)) {
          s = Status::IOError("simulated writer error");
        } else {
          int slowdown =
              env_->log_write_slowdown_.load(std::memory_order_acquire);
          if (slowdown > 0) {
            env_->SleepForMicroseconds(slowdown);
          }
          s = base_->Append(data);
        }
#if !(defined NDEBUG) || !defined(OS_WIN)
        TEST_SYNC_POINT("SpecialEnv::WalFile::Append:2");
#endif
        return s;
      }
      Status Append(
          const Slice& data,
          const DataVerificationInfo& /* verification_info */) override {
        return Append(data);
      }
      Status Truncate(uint64_t size) override { return base_->Truncate(size); }
      void PrepareWrite(size_t offset, size_t len) override {
        base_->PrepareWrite(offset, len);
      }
      void SetPreallocationBlockSize(size_t size) override {
        base_->SetPreallocationBlockSize(size);
      }
      Status Close() override {
// SyncPoint is not supported in Released Windows Mode.
#if !(defined NDEBUG) || !defined(OS_WIN)
        // Check preallocation size
        size_t block_size, last_allocated_block;
        base_->GetPreallocationStatus(&block_size, &last_allocated_block);
        TEST_SYNC_POINT_CALLBACK("DBTestWalFile.GetPreallocationStatus",
                                 &block_size);
#endif  // !(defined NDEBUG) || !defined(OS_WIN)

        return base_->Close();
      }
      Status Flush() override { return base_->Flush(); }
      Status Sync() override {
        ++env_->sync_counter_;
        if (env_->corrupt_in_sync_) {
          EXPECT_OK(Append(std::string(33000, ' ')));
          return Status::IOError("Ingested Sync Failure");
        }
        if (env_->skip_fsync_) {
          return Status::OK();
        } else {
          return base_->Sync();
        }
      }
      bool IsSyncThreadSafe() const override {
        return env_->is_wal_sync_thread_safe_.load();
      }
      Status Allocate(uint64_t offset, uint64_t len) override {
        return base_->Allocate(offset, len);
      }
      uint64_t GetFileSize() final { return base_->GetFileSize(); }
<<<<<<< HEAD
=======
      intptr_t FileDescriptor() const final { return base_->FileDescriptor(); }
      void SetFileSize(uint64_t fsize) { base_->SetFileSize(fsize); }
>>>>>>> 84254459

     private:
      SpecialEnv* env_;
      std::unique_ptr<WritableFile> base_;
    };
    class OtherFile : public WritableFile {
     public:
      OtherFile(SpecialEnv* env, std::unique_ptr<WritableFile>&& b)
          : env_(env), base_(std::move(b)) {}
      Status Append(const Slice& data) override { return base_->Append(data); }
      Status Append(
          const Slice& data,
          const DataVerificationInfo& /*verification_info*/) override {
        return Append(data);
      }
      Status Truncate(uint64_t size) override { return base_->Truncate(size); }
      Status Close() override { return base_->Close(); }
      Status Flush() override { return base_->Flush(); }
      Status Sync() override {
        if (env_->skip_fsync_) {
          return Status::OK();
        } else {
          return base_->Sync();
        }
      }
      uint64_t GetFileSize() override { return base_->GetFileSize(); }
      Status Allocate(uint64_t offset, uint64_t len) override {
        return base_->Allocate(offset, len);
      }
      intptr_t FileDescriptor() const final { return base_->FileDescriptor(); }
      void SetFileSize(uint64_t fsize) { base_->SetFileSize(fsize); }

     private:
      SpecialEnv* env_;
      std::unique_ptr<WritableFile> base_;
    };

    if (no_file_overwrite_.load(std::memory_order_acquire) &&
        target()->FileExists(f).ok()) {
      return Status::NotSupported("SpecialEnv::no_file_overwrite_ is true.");
    }

    if (non_writeable_rate_.load(std::memory_order_acquire) > 0) {
      uint32_t random_number;
      {
        MutexLock l(&rnd_mutex_);
        random_number = rnd_.Uniform(100);
      }
      if (random_number < non_writeable_rate_.load()) {
        return Status::IOError("simulated random write error");
      }
    }

    new_writable_count_++;

    if (non_writable_count_.load() > 0) {
      non_writable_count_--;
      return Status::IOError("simulated write error");
    }

    EnvOptions optimized = soptions;
    if (strstr(f.c_str(), "MANIFEST") != nullptr ||
        strstr(f.c_str(), "log") != nullptr) {
      optimized.use_mmap_writes = false;
      optimized.use_direct_writes = false;
    }

    Status s = target()->NewWritableFile(f, r, optimized);
    if (s.ok()) {
      if (strstr(f.c_str(), ".sst") != nullptr) {
        r->reset(new SSTableFile(this, std::move(*r)));
      } else if (strstr(f.c_str(), "MANIFEST") != nullptr) {
        r->reset(new ManifestFile(this, std::move(*r)));
      } else if (strstr(f.c_str(), "log") != nullptr) {
        r->reset(new WalFile(this, std::move(*r)));
      } else {
        r->reset(new OtherFile(this, std::move(*r)));
      }
    }
    return s;
  }

  Status NewRandomAccessFile(const std::string& f,
                             std::unique_ptr<RandomAccessFile>* r,
                             const EnvOptions& soptions) override {
    class CountingFile : public RandomAccessFile {
     public:
      CountingFile(std::unique_ptr<RandomAccessFile>&& target,
                   anon::AtomicCounter* counter,
                   std::atomic<size_t>* bytes_read)
          : target_(std::move(target)),
            counter_(counter),
            bytes_read_(bytes_read) {}
      virtual Status Read(uint64_t offset, size_t n, Slice* result,
                          char* scratch) const override {
        counter_->Increment();
        Status s = target_->Read(offset, n, result, scratch);
        *bytes_read_ += result->size();
        return s;
      }

      virtual Status Prefetch(uint64_t offset, size_t n) override {
        Status s = target_->Prefetch(offset, n);
        *bytes_read_ += n;
        return s;
      }

      intptr_t FileDescriptor() const final { return target_->FileDescriptor(); }

     private:
      std::unique_ptr<RandomAccessFile> target_;
      anon::AtomicCounter* counter_;
      std::atomic<size_t>* bytes_read_;
    };

    class RandomFailureFile : public RandomAccessFile {
     public:
      RandomFailureFile(std::unique_ptr<RandomAccessFile>&& target,
                        std::atomic<uint64_t>* failure_cnt, uint32_t fail_odd)
          : target_(std::move(target)),
            fail_cnt_(failure_cnt),
            fail_odd_(fail_odd) {}
      virtual Status Read(uint64_t offset, size_t n, Slice* result,
                          char* scratch) const override {
        if (Random::GetTLSInstance()->OneIn(fail_odd_)) {
          fail_cnt_->fetch_add(1);
          return Status::IOError("random error");
        }
        return target_->Read(offset, n, result, scratch);
      }

      virtual Status Prefetch(uint64_t offset, size_t n) override {
        return target_->Prefetch(offset, n);
      }

      intptr_t FileDescriptor() const final { return target_->FileDescriptor(); }

     private:
      std::unique_ptr<RandomAccessFile> target_;
      std::atomic<uint64_t>* fail_cnt_;
      uint32_t fail_odd_;
    };

    Status s = target()->NewRandomAccessFile(f, r, soptions);
    random_file_open_counter_++;
    if (s.ok()) {
      if (count_random_reads_) {
        r->reset(new CountingFile(std::move(*r), &random_read_counter_,
                                  &random_read_bytes_counter_));
      } else if (rand_reads_fail_odd_ > 0) {
        r->reset(new RandomFailureFile(std::move(*r), &num_reads_fails_,
                                       rand_reads_fail_odd_));
      }
    }

    if (s.ok() && soptions.compaction_readahead_size > 0) {
      compaction_readahead_size_ = soptions.compaction_readahead_size;
    }
    return s;
  }

  virtual Status NewSequentialFile(const std::string& f,
                                   std::unique_ptr<SequentialFile>* r,
                                   const EnvOptions& soptions) override {
    class CountingFile : public SequentialFile {
     public:
      CountingFile(std::unique_ptr<SequentialFile>&& target,
                   anon::AtomicCounter* counter)
          : target_(std::move(target)), counter_(counter) {}
      virtual Status Read(size_t n, Slice* result, char* scratch) override {
        counter_->Increment();
        return target_->Read(n, result, scratch);
      }
      virtual Status Skip(uint64_t n) override { return target_->Skip(n); }

     private:
      std::unique_ptr<SequentialFile> target_;
      anon::AtomicCounter* counter_;
    };

    Status s = target()->NewSequentialFile(f, r, soptions);
    if (s.ok() && count_sequential_reads_) {
      r->reset(new CountingFile(std::move(*r), &sequential_read_counter_));
    }
    return s;
  }

  virtual void SleepForMicroseconds(int micros) override {
    sleep_counter_.Increment();
    if (no_slowdown_ || time_elapse_only_sleep_) {
      addon_microseconds_.fetch_add(micros);
    }
    if (!no_slowdown_) {
      target()->SleepForMicroseconds(micros);
    }
  }

  void MockSleepForMicroseconds(int64_t micros) {
    sleep_counter_.Increment();
    assert(no_slowdown_);
    addon_microseconds_.fetch_add(micros);
  }

  void MockSleepForSeconds(int64_t seconds) {
    sleep_counter_.Increment();
    assert(no_slowdown_);
    addon_microseconds_.fetch_add(seconds * 1000000);
  }

  virtual Status GetCurrentTime(int64_t* unix_time) override {
    Status s;
    if (time_elapse_only_sleep_) {
      *unix_time = maybe_starting_time_;
    } else {
      s = target()->GetCurrentTime(unix_time);
    }
    if (s.ok()) {
      // mock microseconds elapsed to seconds of time
      *unix_time += addon_microseconds_.load() / 1000000;
    }
    return s;
  }

  virtual uint64_t NowCPUNanos() override {
    now_cpu_count_.fetch_add(1);
    return target()->NowCPUNanos();
  }

  virtual uint64_t NowNanos() override {
    return (time_elapse_only_sleep_ ? 0 : target()->NowNanos()) +
           addon_microseconds_.load() * 1000;
  }

  virtual uint64_t NowMicros() override {
    return (time_elapse_only_sleep_ ? 0 : target()->NowMicros()) +
           addon_microseconds_.load();
  }

  virtual Status DeleteFile(const std::string& fname) override {
    delete_count_.fetch_add(1);
    return target()->DeleteFile(fname);
  }

  void SetMockSleep(bool enabled = true) { no_slowdown_ = enabled; }

  Status NewDirectory(const std::string& name,
                      std::unique_ptr<Directory>* result) override {
    if (!skip_fsync_) {
      return target()->NewDirectory(name, result);
    } else {
      class NoopDirectory : public Directory {
       public:
        NoopDirectory() {}
        ~NoopDirectory() {}

        Status Fsync() override { return Status::OK(); }
        Status Close() override { return Status::OK(); }
      };

      result->reset(new NoopDirectory());
      return Status::OK();
    }
  }

  Status RenameFile(const std::string& src, const std::string& dest) override {
    rename_count_.fetch_add(1);
    if (rename_error_.load(std::memory_order_acquire)) {
      return Status::NotSupported("Simulated `RenameFile()` error.");
    }
    return target()->RenameFile(src, dest);
  }

  // Something to return when mocking current time
  const int64_t maybe_starting_time_;

  Random rnd_;
  port::Mutex rnd_mutex_;  // Lock to pretect rnd_

  // sstable Sync() calls are blocked while this pointer is non-nullptr.
  std::atomic<bool> delay_sstable_sync_;

  // Drop writes on the floor while this pointer is non-nullptr.
  std::atomic<bool> drop_writes_;

  // Simulate no-space errors while this pointer is non-nullptr.
  std::atomic<bool> no_space_;

  // Simulate non-writable file system while this pointer is non-nullptr
  std::atomic<bool> non_writable_;

  // Force sync of manifest files to fail while this pointer is non-nullptr
  std::atomic<bool> manifest_sync_error_;

  // Force write to manifest files to fail while this pointer is non-nullptr
  std::atomic<bool> manifest_write_error_;

  // Force write to log files to fail while this pointer is non-nullptr
  std::atomic<bool> log_write_error_;

  // Force `RenameFile()` to fail while this pointer is non-nullptr
  std::atomic<bool> rename_error_{false};

  // Slow down every log write, in micro-seconds.
  std::atomic<int> log_write_slowdown_;

  // If true, returns Status::NotSupported for file overwrite.
  std::atomic<bool> no_file_overwrite_;

  // Number of WAL files that are still open for write.
  std::atomic<int> num_open_wal_file_;

  bool count_random_reads_;
  uint32_t rand_reads_fail_odd_ = 0;
  std::atomic<uint64_t> num_reads_fails_;
  anon::AtomicCounter random_read_counter_;
  std::atomic<size_t> random_read_bytes_counter_;
  std::atomic<int> random_file_open_counter_;

  bool count_sequential_reads_;
  anon::AtomicCounter sequential_read_counter_;

  anon::AtomicCounter sleep_counter_;

  std::atomic<int64_t> bytes_written_;

  std::atomic<int> sync_counter_;

  // If true, all fsync to files and directories are skipped.
  bool skip_fsync_ = false;

  // If true, ingest the corruption to file during sync.
  bool corrupt_in_sync_ = false;

  std::atomic<uint32_t> non_writeable_rate_;

  std::atomic<uint32_t> new_writable_count_;

  std::atomic<uint32_t> non_writable_count_;

  std::function<void()>* table_write_callback_;

  std::atomic<int> now_cpu_count_;

  std::atomic<int> delete_count_;

  std::atomic<int> rename_count_{0};

  std::atomic<bool> is_wal_sync_thread_safe_{true};

  std::atomic<size_t> compaction_readahead_size_{};

 private:  // accessing these directly is prone to error
  friend class DBTestBase;

  std::atomic<int64_t> addon_microseconds_{0};

  // Do not modify in the env of a running DB (could cause deadlock)
  std::atomic<bool> time_elapse_only_sleep_;

  bool no_slowdown_;
};

class FileTemperatureTestFS : public FileSystemWrapper {
 public:
  explicit FileTemperatureTestFS(const std::shared_ptr<FileSystem>& fs)
      : FileSystemWrapper(fs) {}

  static const char* kClassName() { return "FileTemperatureTestFS"; }
  const char* Name() const override { return kClassName(); }

  IOStatus NewSequentialFile(const std::string& fname, const FileOptions& opts,
                             std::unique_ptr<FSSequentialFile>* result,
                             IODebugContext* dbg) override {
    IOStatus s = target()->NewSequentialFile(fname, opts, result, dbg);
    uint64_t number;
    FileType type;
    if (ParseFileName(GetFileName(fname), &number, &type) &&
        type == kTableFile) {
      MutexLock lock(&mu_);
      requested_sst_file_temperatures_.emplace_back(number, opts.temperature);
      if (s.ok()) {
        if (opts.temperature != Temperature::kUnknown) {
          // Be extra picky and don't open if a wrong non-unknown temperature is
          // provided
          auto e = current_sst_file_temperatures_.find(number);
          if (e != current_sst_file_temperatures_.end() &&
              e->second != opts.temperature) {
            result->reset();
            return IOStatus::PathNotFound("Temperature mismatch on " + fname);
          }
        }
        *result = WrapWithTemperature<FSSequentialFileOwnerWrapper>(
            number, std::move(*result));
      }
    }
    return s;
  }

  IOStatus NewRandomAccessFile(const std::string& fname,
                               const FileOptions& opts,
                               std::unique_ptr<FSRandomAccessFile>* result,
                               IODebugContext* dbg) override {
    IOStatus s = target()->NewRandomAccessFile(fname, opts, result, dbg);
    uint64_t number;
    FileType type;
    if (ParseFileName(GetFileName(fname), &number, &type) &&
        type == kTableFile) {
      MutexLock lock(&mu_);
      requested_sst_file_temperatures_.emplace_back(number, opts.temperature);
      if (s.ok()) {
        if (opts.temperature != Temperature::kUnknown) {
          // Be extra picky and don't open if a wrong non-unknown temperature is
          // provided
          auto e = current_sst_file_temperatures_.find(number);
          if (e != current_sst_file_temperatures_.end() &&
              e->second != opts.temperature) {
            result->reset();
            return IOStatus::PathNotFound("Temperature mismatch on " + fname);
          }
        }
        *result = WrapWithTemperature<FSRandomAccessFileOwnerWrapper>(
            number, std::move(*result));
      }
    }
    return s;
  }

  void PopRequestedSstFileTemperatures(
      std::vector<std::pair<uint64_t, Temperature>>* out = nullptr) {
    MutexLock lock(&mu_);
    if (out) {
      *out = std::move(requested_sst_file_temperatures_);
      assert(requested_sst_file_temperatures_.empty());
    } else {
      requested_sst_file_temperatures_.clear();
    }
  }

  IOStatus NewWritableFile(const std::string& fname, const FileOptions& opts,
                           std::unique_ptr<FSWritableFile>* result,
                           IODebugContext* dbg) override {
    uint64_t number;
    FileType type;
    if (ParseFileName(GetFileName(fname), &number, &type) &&
        type == kTableFile) {
      MutexLock lock(&mu_);
      current_sst_file_temperatures_[number] = opts.temperature;
    }
    return target()->NewWritableFile(fname, opts, result, dbg);
  }

  void CopyCurrentSstFileTemperatures(std::map<uint64_t, Temperature>* out) {
    MutexLock lock(&mu_);
    *out = current_sst_file_temperatures_;
  }

  void OverrideSstFileTemperature(uint64_t number, Temperature temp) {
    MutexLock lock(&mu_);
    current_sst_file_temperatures_[number] = temp;
  }

 protected:
  port::Mutex mu_;
  std::vector<std::pair<uint64_t, Temperature>>
      requested_sst_file_temperatures_;
  std::map<uint64_t, Temperature> current_sst_file_temperatures_;

  std::string GetFileName(const std::string& fname) {
    auto filename = fname.substr(fname.find_last_of(kFilePathSeparator) + 1);
    // workaround only for Windows that the file path could contain both Windows
    // FilePathSeparator and '/'
    filename = filename.substr(filename.find_last_of('/') + 1);
    return filename;
  }

  template <class FileOwnerWrapperT, /*inferred*/ class FileT>
  std::unique_ptr<FileT> WrapWithTemperature(uint64_t number,
                                             std::unique_ptr<FileT>&& t) {
    class FileWithTemp : public FileOwnerWrapperT {
     public:
      FileWithTemp(FileTemperatureTestFS* fs, uint64_t number,
                   std::unique_ptr<FileT>&& t)
          : FileOwnerWrapperT(std::move(t)), fs_(fs), number_(number) {}

      Temperature GetTemperature() const override {
        MutexLock lock(&fs_->mu_);
        return fs_->current_sst_file_temperatures_[number_];
      }

     private:
      FileTemperatureTestFS* fs_;
      uint64_t number_;
    };
    return std::make_unique<FileWithTemp>(this, number, std::move(t));
  }
};

class OnFileDeletionListener : public EventListener {
 public:
  OnFileDeletionListener() : matched_count_(0), expected_file_name_("") {}
  const char* Name() const override { return kClassName(); }
  static const char* kClassName() { return "OnFileDeletionListener"; }

  void SetExpectedFileName(const std::string file_name) {
    expected_file_name_ = file_name;
  }

  void VerifyMatchedCount(size_t expected_value) {
    ASSERT_EQ(matched_count_, expected_value);
  }

  void OnTableFileDeleted(const TableFileDeletionInfo& info) override {
    if (expected_file_name_ != "") {
      ASSERT_EQ(expected_file_name_, info.file_path);
      expected_file_name_ = "";
      matched_count_++;
    }
  }

 private:
  size_t matched_count_;
  std::string expected_file_name_;
};

class FlushCounterListener : public EventListener {
 public:
  const char* Name() const override { return kClassName(); }
  static const char* kClassName() { return "FlushCounterListener"; }
  std::atomic<int> count{0};
  std::atomic<FlushReason> expected_flush_reason{FlushReason::kOthers};

  void OnFlushBegin(DB* /*db*/, const FlushJobInfo& flush_job_info) override {
    count++;
    ASSERT_EQ(expected_flush_reason.load(), flush_job_info.flush_reason);
  }
};

// A test merge operator mimics put but also fails if one of merge operands is
// "corrupted", "corrupted_try_merge", or "corrupted_must_merge".
class TestPutOperator : public MergeOperator {
 public:
  virtual bool FullMergeV2(const MergeOperationInput& merge_in,
                           MergeOperationOutput* merge_out) const override {
    static const std::map<std::string, MergeOperator::OpFailureScope>
        bad_operand_to_op_failure_scope = {
            {"corrupted", MergeOperator::OpFailureScope::kDefault},
            {"corrupted_try_merge", MergeOperator::OpFailureScope::kTryMerge},
            {"corrupted_must_merge",
             MergeOperator::OpFailureScope::kMustMerge}};
    auto check_operand =
        [](Slice operand_val,
           MergeOperator::OpFailureScope* op_failure_scope) -> bool {
      auto iter = bad_operand_to_op_failure_scope.find(operand_val.ToString());
      if (iter != bad_operand_to_op_failure_scope.end()) {
        *op_failure_scope = iter->second;
        return false;
      }
      return true;
    };
    if (merge_in.existing_value != nullptr &&
        !check_operand(*merge_in.existing_value,
                       &merge_out->op_failure_scope)) {
      return false;
    }
    for (auto value : merge_in.operand_list) {
      if (!check_operand(value, &merge_out->op_failure_scope)) {
        return false;
      }
    }
    merge_out->existing_operand = merge_in.operand_list.back();
    return true;
  }

  virtual const char* Name() const override { return "TestPutOperator"; }
};

/*
 * A cache wrapper that tracks certain CacheEntryRole's cache charge, its
 * peaks and increments
 *
 *        p0
 *       / \   p1
 *      /   \  /\
 *     /     \/  \
 *  a /       b   \
 * peaks = {p0, p1}
 * increments = {p1-a, p2-b}
 */
template <CacheEntryRole R>
class TargetCacheChargeTrackingCache : public CacheWrapper {
 public:
  explicit TargetCacheChargeTrackingCache(std::shared_ptr<Cache> target);

  const char* Name() const override { return "TargetCacheChargeTrackingCache"; }

  Status Insert(const Slice& key, ObjectPtr value,
                const CacheItemHelper* helper, size_t charge,
                Handle** handle = nullptr, Priority priority = Priority::LOW,
                const Slice& compressed = Slice(),
                CompressionType type = kNoCompression) override;

  using Cache::Release;
  bool Release(Handle* handle, bool erase_if_last_ref = false) override;

  std::size_t GetCacheCharge() { return cur_cache_charge_; }

  std::deque<std::size_t> GetChargedCachePeaks() { return cache_charge_peaks_; }

  std::size_t GetChargedCacheIncrementSum() {
    return cache_charge_increments_sum_;
  }

 private:
  static const Cache::CacheItemHelper* kCrmHelper;

  std::size_t cur_cache_charge_;
  std::size_t cache_charge_peak_;
  std::size_t cache_charge_increment_;
  bool last_peak_tracked_;
  std::deque<std::size_t> cache_charge_peaks_;
  std::size_t cache_charge_increments_sum_;
};

class DBTestBase : public testing::Test {
 public:
  // Sequence of option configurations to try
  enum OptionConfig : int {
    kDefault = 0,
    kBlockBasedTableWithPrefixHashIndex = 1,
    kBlockBasedTableWithWholeKeyHashIndex = 2,
    kPlainTableFirstBytePrefix = 3,
    kPlainTableCappedPrefix = 4,
    kPlainTableCappedPrefixNonMmap = 5,
    kPlainTableAllBytesPrefix = 6,
    kVectorRep = 7,
    kHashLinkList = 8,
    kMergePut = 9,
    kFilter = 10,
    kFullFilterWithNewTableReaderForCompactions = 11,
    kUncompressed = 12,
    kNumLevel_3 = 13,
    kDBLogDir = 14,
    kWalDirAndMmapReads = 15,
    kManifestFileSize = 16,
    kPerfOptions = 17,
    kHashSkipList = 18,
    kUniversalCompaction = 19,
    kUniversalCompactionMultiLevel = 20,
    kInfiniteMaxOpenFiles = 21,
    kCRC32cChecksum = 22,
    kFIFOCompaction = 23,
    kOptimizeFiltersForHits = 24,
    kRowCache = 25,
    kRecycleLogFiles = 26,
    kConcurrentSkipList = 27,
    kPipelinedWrite = 28,
    kConcurrentWALWrites = 29,
    kDirectIO,
    kLevelSubcompactions,
    kBlockBasedTableWithIndexRestartInterval,
    kBlockBasedTableWithPartitionedIndex,
    kBlockBasedTableWithPartitionedIndexFormat4,
    kBlockBasedTableWithLatestFormat,
    kPartitionedFilterWithNewTableReaderForCompactions,
    kUniversalSubcompactions,
    kUnorderedWrite,
    // This must be the last line
    kEnd,
  };

 public:
  std::string dbname_;
  std::string alternative_wal_dir_;
  std::string alternative_db_log_dir_;
  MockEnv* mem_env_;
  Env* encrypted_env_;
  SpecialEnv* env_;
  std::shared_ptr<Env> env_guard_;
  DB* db_;
  std::vector<ColumnFamilyHandle*> handles_;

  int option_config_;
  Options last_options_;

  // Skip some options, as they may not be applicable to a specific test.
  // To add more skip constants, use values 4, 8, 16, etc.
  enum OptionSkip {
    kNoSkip = 0,
    kSkipDeletesFilterFirst = 1,
    kSkipUniversalCompaction = 2,
    kSkipMergePut = 4,
    kSkipPlainTable = 8,
    kSkipHashIndex = 16,
    kSkipNoSeekToLast = 32,
    kSkipFIFOCompaction = 128,
    kSkipMmapReads = 256,
  };

  const int kRangeDelSkipConfigs =
      // Plain tables do not support range deletions.
      kSkipPlainTable |
      // MmapReads disables the iterator pinning that RangeDelAggregator
      // requires.
      kSkipMmapReads;

  // `env_do_fsync` decides whether the special Env would do real
  // fsync for files and directories. Skipping fsync can speed up
  // tests, but won't cover the exact fsync logic.
  DBTestBase(const std::string path, bool env_do_fsync);

  ~DBTestBase();

  static std::string Key(int i) {
    char buf[100];
    snprintf(buf, sizeof(buf), "key%06d", i);
    return std::string(buf);
  }

  static bool ShouldSkipOptions(int option_config, int skip_mask = kNoSkip);

  // Switch to a fresh database with the next option configuration to
  // test.  Return false if there are no more configurations to test.
  bool ChangeOptions(int skip_mask = kNoSkip);

  // Switch between different compaction styles.
  bool ChangeCompactOptions();

  // Switch between different WAL-realted options.
  bool ChangeWalOptions();

  // Switch between different filter policy
  // Jump from kDefault to kFilter to kFullFilter
  bool ChangeFilterOptions();

  // Switch between different DB options for file ingestion tests.
  bool ChangeOptionsForFileIngestionTest();

  // Return the current option configuration.
  Options CurrentOptions(const anon::OptionsOverride& options_override =
                             anon::OptionsOverride()) const;

  Options CurrentOptions(const Options& default_options,
                         const anon::OptionsOverride& options_override =
                             anon::OptionsOverride()) const;

  Options GetDefaultOptions() const;

  Options GetOptions(int option_config) const {
    return GetOptions(option_config, GetDefaultOptions());
  }

  Options GetOptions(int option_config, const Options& default_options,
                     const anon::OptionsOverride& options_override =
                         anon::OptionsOverride()) const;

  DBImpl* dbfull() { return static_cast_with_check<DBImpl>(db_); }

  void CreateColumnFamilies(const std::vector<std::string>& cfs,
                            const Options& options);

  void CreateAndReopenWithCF(const std::vector<std::string>& cfs,
                             const Options& options);

  void ReopenWithColumnFamilies(const std::vector<std::string>& cfs,
                                const std::vector<Options>& options);

  void ReopenWithColumnFamilies(const std::vector<std::string>& cfs,
                                const Options& options);

  Status TryReopenWithColumnFamilies(const std::vector<std::string>& cfs,
                                     const std::vector<Options>& options);

  Status TryReopenWithColumnFamilies(const std::vector<std::string>& cfs,
                                     const Options& options);

  void Reopen(const Options& options);

  void Close();

  void DestroyAndReopen(const Options& options);

  void Destroy(const Options& options, bool delete_cf_paths = false);

  Status ReadOnlyReopen(const Options& options);

  Status TryReopen(const Options& options);

  bool IsDirectIOSupported();

  bool IsMemoryMappedAccessSupported() const;

  Status Flush(int cf = 0);

  Status Flush(const std::vector<int>& cf_ids);

  Status Put(const Slice& k, const Slice& v, WriteOptions wo = WriteOptions());

  Status Put(int cf, const Slice& k, const Slice& v,
             WriteOptions wo = WriteOptions());

  Status Merge(const Slice& k, const Slice& v,
               WriteOptions wo = WriteOptions());

  Status Merge(int cf, const Slice& k, const Slice& v,
               WriteOptions wo = WriteOptions());

  Status Delete(const std::string& k);

  Status Delete(int cf, const std::string& k);

  Status SingleDelete(const std::string& k);

  Status SingleDelete(int cf, const std::string& k);

  std::string Get(const std::string& k, const Snapshot* snapshot = nullptr);

  std::string Get(int cf, const std::string& k,
                  const Snapshot* snapshot = nullptr);

  Status Get(const std::string& k, PinnableSlice* v);

  std::vector<std::string> MultiGet(std::vector<int> cfs,
                                    const std::vector<std::string>& k,
                                    const Snapshot* snapshot,
                                    const bool batched,
                                    const bool async = false);

  std::vector<std::string> MultiGet(const std::vector<std::string>& k,
                                    const Snapshot* snapshot = nullptr,
                                    const bool async = false);

  uint64_t GetNumSnapshots();

  uint64_t GetTimeOldestSnapshots();

  uint64_t GetSequenceOldestSnapshots();

  // Return a string that contains all key,value pairs in order,
  // formatted like "(k1->v1)(k2->v2)".
  std::string Contents(int cf = 0);

  std::string AllEntriesFor(const Slice& user_key, int cf = 0);

  // Similar to AllEntriesFor but this function also covers reopen with fifo.
  // Note that test cases with snapshots or entries in memtable should simply
  // use AllEntriesFor instead as snapshots and entries in memtable will
  // survive after db reopen.
  void CheckAllEntriesWithFifoReopen(const std::string& expected_value,
                                     const Slice& user_key, int cf,
                                     const std::vector<std::string>& cfs,
                                     const Options& options);

  int NumSortedRuns(int cf = 0);

  uint64_t TotalSize(int cf = 0);

  uint64_t SizeAtLevel(int level);

  size_t TotalLiveFiles(int cf = 0);

  size_t TotalLiveFilesAtPath(int cf, const std::string& path);

  size_t CountLiveFiles();

  int NumTableFilesAtLevel(int level, int cf = 0);

  double CompressionRatioAtLevel(int level, int cf = 0);

  int TotalTableFiles(int cf = 0, int levels = -1);

  std::vector<uint64_t> GetBlobFileNumbers();

  // Return spread of files per level
  std::string FilesPerLevel(int cf = 0);

  size_t CountFiles();

  Status CountFiles(size_t* count);

  Status Size(const Slice& start, const Slice& limit, uint64_t* size) {
    return Size(start, limit, 0, size);
  }

  Status Size(const Slice& start, const Slice& limit, int cf, uint64_t* size);

  void Compact(int cf, const Slice& start, const Slice& limit,
               uint32_t target_path_id);

  void Compact(int cf, const Slice& start, const Slice& limit);

  void Compact(const Slice& start, const Slice& limit);

  // Do n memtable compactions, each of which produces an sstable
  // covering the range [small,large].
  void MakeTables(int n, const std::string& small, const std::string& large,
                  int cf = 0);

  // Prevent pushing of new sstables into deeper levels by adding
  // tables that cover a specified range to all levels.
  void FillLevels(const std::string& smallest, const std::string& largest,
                  int cf);

  void MoveFilesToLevel(int level, int cf = 0);

  void DumpFileCounts(const char* label);

  std::string DumpSSTableList();

  static void GetSstFiles(Env* env, std::string path,
                          std::vector<std::string>* files);

  int GetSstFileCount(std::string path);

  // this will generate non-overlapping files since it keeps increasing key_idx
  void GenerateNewFile(Random* rnd, int* key_idx, bool nowait = false);

  void GenerateNewFile(int fd, Random* rnd, int* key_idx, bool nowait = false);

  static const int kNumKeysByGenerateNewRandomFile;
  static const int KNumKeysByGenerateNewFile = 100;

  void GenerateNewRandomFile(Random* rnd, bool nowait = false);

  std::string IterStatus(Iterator* iter);

  Options OptionsForLogIterTest();

  std::string DummyString(size_t len, char c = 'a');

  void VerifyIterLast(std::string expected_key, int cf = 0);

  // Used to test InplaceUpdate

  // If previous value is nullptr or delta is > than previous value,
  //   sets newValue with delta
  // If previous value is not empty,
  //   updates previous value with 'b' string of previous value size - 1.
  static UpdateStatus updateInPlaceSmallerSize(char* prevValue,
                                               uint32_t* prevSize, Slice delta,
                                               std::string* newValue);

  static UpdateStatus updateInPlaceSmallerVarintSize(char* prevValue,
                                                     uint32_t* prevSize,
                                                     Slice delta,
                                                     std::string* newValue);

  static UpdateStatus updateInPlaceLargerSize(char* prevValue,
                                              uint32_t* prevSize, Slice delta,
                                              std::string* newValue);

  static UpdateStatus updateInPlaceNoAction(char* prevValue, uint32_t* prevSize,
                                            Slice delta, std::string* newValue);

  // Utility method to test InplaceUpdate
  void validateNumberOfEntries(int numValues, int cf = 0);

  void CopyFile(const std::string& source, const std::string& destination,
                uint64_t size = 0);

  Status GetAllDataFiles(const FileType file_type,
                         std::unordered_map<std::string, uint64_t>* sst_files,
                         uint64_t* total_size = nullptr);

  std::vector<std::uint64_t> ListTableFiles(Env* env, const std::string& path);

  void VerifyDBFromMap(
      std::map<std::string, std::string> true_data,
      size_t* total_reads_res = nullptr, bool tailing_iter = false,
      std::map<std::string, Status> status = std::map<std::string, Status>());

  void VerifyDBInternal(
      std::vector<std::pair<std::string, std::string>> true_data);

  uint64_t GetNumberOfSstFilesForColumnFamily(DB* db,
                                              std::string column_family_name);

  uint64_t GetSstSizeHelper(Temperature temperature);

  uint64_t TestGetTickerCount(const Options& options, Tickers ticker_type) {
    return options.statistics->getTickerCount(ticker_type);
  }

  uint64_t TestGetAndResetTickerCount(const Options& options,
                                      Tickers ticker_type) {
    return options.statistics->getAndResetTickerCount(ticker_type);
  }
  // Short name for TestGetAndResetTickerCount
  uint64_t PopTicker(const Options& options, Tickers ticker_type) {
    return options.statistics->getAndResetTickerCount(ticker_type);
  }

  // Note: reverting this setting within the same test run is not yet
  // supported
  void SetTimeElapseOnlySleepOnReopen(DBOptions* options);

  void ResetTableProperties(TableProperties* tp) {
    tp->data_size = 0;
    tp->index_size = 0;
    tp->filter_size = 0;
    tp->raw_key_size = 0;
    tp->raw_value_size = 0;
    tp->num_data_blocks = 0;
    tp->num_entries = 0;
    tp->num_deletions = 0;
    tp->num_merge_operands = 0;
    tp->num_range_deletions = 0;
  }

  void ParseTablePropertiesString(std::string tp_string, TableProperties* tp) {
    double dummy_double;
    std::replace(tp_string.begin(), tp_string.end(), ';', ' ');
    std::replace(tp_string.begin(), tp_string.end(), '=', ' ');
    ResetTableProperties(tp);
    sscanf(tp_string.c_str(),
           "# data blocks %" SCNu64 " # entries %" SCNu64
           " # deletions %" SCNu64 " # merge operands %" SCNu64
           " # range deletions %" SCNu64 " raw key size %" SCNu64
           " raw average key size %lf "
           " raw value size %" SCNu64
           " raw average value size %lf "
           " data block size %" SCNu64 " index block size (user-key? %" SCNu64
           ", delta-value? %" SCNu64 ") %" SCNu64 " filter block size %" SCNu64,
           &tp->num_data_blocks, &tp->num_entries, &tp->num_deletions,
           &tp->num_merge_operands, &tp->num_range_deletions, &tp->raw_key_size,
           &dummy_double, &tp->raw_value_size, &dummy_double, &tp->data_size,
           &tp->index_key_is_user_key, &tp->index_value_is_delta_encoded,
           &tp->index_size, &tp->filter_size);
  }

 private:  // Prone to error on direct use
  void MaybeInstallTimeElapseOnlySleep(const DBOptions& options);

  bool time_elapse_only_sleep_on_reopen_ = false;
};

// For verifying that all files generated by current version have SST
// unique ids.
void VerifySstUniqueIds(const TablePropertiesCollection& props);

}  // namespace ROCKSDB_NAMESPACE<|MERGE_RESOLUTION|>--- conflicted
+++ resolved
@@ -234,11 +234,8 @@
         return base_->GetUniqueId(id, max_size);
       }
       uint64_t GetFileSize() final { return base_->GetFileSize(); }
-<<<<<<< HEAD
-=======
       intptr_t FileDescriptor() const final { return base_->FileDescriptor(); }
       void SetFileSize(uint64_t fsize) final { base_->SetFileSize(fsize); }
->>>>>>> 84254459
     };
     class ManifestFile : public WritableFile {
      public:
@@ -355,11 +352,8 @@
         return base_->Allocate(offset, len);
       }
       uint64_t GetFileSize() final { return base_->GetFileSize(); }
-<<<<<<< HEAD
-=======
       intptr_t FileDescriptor() const final { return base_->FileDescriptor(); }
       void SetFileSize(uint64_t fsize) { base_->SetFileSize(fsize); }
->>>>>>> 84254459
 
      private:
       SpecialEnv* env_;
