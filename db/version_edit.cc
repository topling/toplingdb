//  Copyright (c) 2011-present, Facebook, Inc.  All rights reserved.
//  This source code is licensed under both the GPLv2 (found in the
//  COPYING file in the root directory) and Apache 2.0 License
//  (found in the LICENSE.Apache file in the root directory).
//
// Copyright (c) 2011 The LevelDB Authors. All rights reserved.
// Use of this source code is governed by a BSD-style license that can be
// found in the LICENSE file. See the AUTHORS file for names of contributors.

#include "db/version_edit.h"

#include "db/blob/blob_index.h"
#include "db/version_set.h"
#include "logging/event_logger.h"
#include "rocksdb/slice.h"
#include "test_util/sync_point.h"
#include "util/coding.h"
#include "util/string_util.h"

namespace ROCKSDB_NAMESPACE {

namespace {

void RangeEraseSet::push(const InternalKey& smallest, const InternalKey& largest,
                         bool smallest_open, bool largest_open) {
  erase.emplace_back(smallest);
  erase.emplace_back(largest);
  open.push_back(smallest_open);
  open.push_back(largest_open);
}

void MergeRangeSet(const std::vector<InternalKey>& range_set,
                   const RangeEraseSet& erase_set,
                   std::vector<InternalKey>& output,
                   const InternalKeyComparator& ic,
                   InternalIterator* iter) {
  output.clear();
  assert(!range_set.empty());
  assert(!erase_set.erase.empty());
  assert(range_set.size() % 2 == 0);
  assert(erase_set.erase.size() % 2 == 0);
  auto put_left_bound = [&](const InternalKey& left, bool include) {
    output.emplace_back();
    iter->Seek(left.Encode());
    if (iter->Valid()) {
      if (include || iter->key() != left.Encode()) {
        output.back().DecodeFrom(iter->key());
      } else {
        iter->Next();
        if (iter->Valid()) {
          output.back().DecodeFrom(iter->key());
        }
      }
    }
  };
  auto put_right_bound = [&](const InternalKey& right, bool include) {
    if (output.back().size() == 0) {
      // left bound invalid
      output.pop_back();
      return;
    }
    output.emplace_back();
    iter->SeekForPrev(right.Encode());
    if (iter->Valid()) {
      if (include || iter->key() != right.Encode()) {
        output.back().DecodeFrom(iter->key());
      } else {
        iter->Prev();
        if (iter->Valid()) {
          output.back().DecodeFrom(iter->key());
        }
      }
    }
    if (output.back().size() == 0 ||
        ic.Compare(output.end()[-2], output.back()) > 0) {
      // right bound invalid or right bound less than left bound
      output.pop_back();
      output.pop_back();
    }
  };
  size_t ri = 0, ei = 0;  // index
  size_t rc, ec;          // change
  do {
    int c;
    if (ri < range_set.size() && ei < erase_set.erase.size()) {
      c = ic.Compare(range_set[ri], erase_set.erase[ei]);
    } else {
      c = ri < range_set.size() ? -1 : 1;
    }
    rc = c <= 0;
    ec = c >= 0;
#define MergeRangeSet_CASE(a,b,c,d) ((a) | ((b) << 1) | ((c) << 2) | ((d) << 3))
    switch (MergeRangeSet_CASE(ri % 2, ei % 2, rc, ec)) {
    // out range , out erase , begin range
    case MergeRangeSet_CASE(0, 0, 1, 0):
      put_left_bound(range_set[ri], true);
      break;
    // in range , out erase , end range
    case MergeRangeSet_CASE(1, 0, 1, 0):
      put_right_bound(range_set[ri], true);
      break;
    // in range , out erase , begin erase
    case MergeRangeSet_CASE(1, 0, 0, 1):
    // in range , out erase , end range & begin erase
    case MergeRangeSet_CASE(1, 0, 1, 1):
      put_right_bound(erase_set.erase[ei], erase_set.open[ei]);
      break;
    // in range , in erase , end erase
    case MergeRangeSet_CASE(1, 1, 0, 1):
    // out range , in erase , end erase & begin range
    case MergeRangeSet_CASE(0, 1, 1, 1):
      put_left_bound(erase_set.erase[ei], erase_set.open[ei]);
      break;
    }
#undef MergeRangeSet_CASE
    ri += rc;
    ei += ec;
  } while (ri != range_set.size() || ei != erase_set.erase.size());
  assert(output.size() % 2 == 0);
}

bool PartialRemovedMetaData::InitFrom(FileMetaData* file,
                                      const RangeEraseSet& erase_set,
                                      uint8_t output_level,
                                      ColumnFamilyData* cfd,
                                      const EnvOptions& env_opt) {
  meta = file;
  partial_removed = file->partial_removed;
  compact_to_level = output_level;
  if (erase_set.erase.empty()) {
    range_set = file->range_set;
    return false;
  }
  const InternalKeyComparator& ic = cfd->ioptions()->internal_comparator;
  TableReader* table_reader = nullptr;
  auto table_cache = cfd->table_cache();
  std::unique_ptr<InternalIterator> iter(
      table_cache->NewIterator(ReadOptions(), env_opt, ic, *file, nullptr,
                               &table_reader, nullptr, false, nullptr,
                               false, -1, true));
  assert(table_reader);
  MergeRangeSet(file->range_set, erase_set, range_set, ic, iter.get());
  if (range_set.empty()) {
    partial_removed = kPartialRemovedMax;
    return true;
  }
  if (range_set.size() == file->range_set.size() &&
      std::equal(range_set.begin(), range_set.end(), file->range_set.begin(),
      [](const InternalKey& l, const InternalKey& r) {
    return l.Encode() == r.Encode();
  })) {
    return false;
  }
  size_t sst_size = file->fd.GetFileSize();
  size_t alive_size = 0;
  for (size_t i = 0; i < range_set.size(); i += 2) {
    uint64_t left_offset =
        table_reader->ApproximateOffsetOf(range_set[i].Encode());
    uint64_t right_offset =
        table_reader->ApproximateOffsetOf(range_set[i + 1].Encode());
    alive_size += right_offset - left_offset;
  }
  partial_removed =
      (uint8_t)std::min<uint64_t>(
          kPartialRemovedMax - 1, std::max<uint64_t>(
                  1, (std::max(alive_size, sst_size) - alive_size) *
                          kPartialRemovedMax / sst_size));
  return true;
}

FileMetaData PartialRemovedMetaData::Get() {
  assert(partial_removed < kPartialRemovedMax);
  FileMetaData f;
  f.fd = FileDescriptor(meta->fd.GetNumber(), meta->fd.GetPathId(),
                        meta->fd.GetFileSize());
  f.range_set = std::move(range_set);
  f.smallest_seqno = meta->smallest_seqno;
  f.largest_seqno = meta->largest_seqno;
  f.marked_for_compaction = meta->marked_for_compaction;
  f.partial_removed = partial_removed;
  f.compact_to_level = compact_to_level;
  return f;
}

// Tag numbers for serialized VersionEdit.  These numbers are written to
// disk and should not be changed. The number should be forward compatible so
// users can down-grade RocksDB safely. A future Tag is ignored by doing '&'
// between Tag and kTagSafeIgnoreMask field.
enum Tag : uint32_t {
  kComparator = 1,
  kLogNumber = 2,
  kNextFileNumber = 3,
  kLastSequence = 4,
  kCompactPointer = 5,
  kDeletedFile = 6,
  kNewFile = 7,
  // 8 was used for large value refs
  kPrevLogNumber = 9,
  kMinLogNumberToKeep = 10,

  // these are new formats divergent from open source leveldb
  kNewFile2 = 100,
  kNewFile3 = 102,
  kNewFile4 = 103,      // 4th (the latest) format version of adding files
  kColumnFamily = 200,  // specify column family for version edit
  kColumnFamilyAdd = 201,
  kColumnFamilyDrop = 202,
  kMaxColumnFamily = 203,

  kInAtomicGroup = 300,

  // Mask for an unidentified tag from the future which can be safely ignored.
  kTagSafeIgnoreMask = 1 << 13,

  // Forward compatible (aka ignorable) records
  kDbId,
  kBlobFileAddition,
  kBlobFileGarbage,
};

enum NewFileCustomTag : uint32_t {
  kTerminate = 1,  // The end of customized fields
  kNeedCompaction = 2,
<<<<<<< HEAD
  // Since Manifest is not entirely forward-compatible, we currently encode
  // kMinLogNumberToKeep as part of NewFile as a hack. This should be removed
  // when manifest becomes forward-comptabile.
  kMinLogNumberToKeepHack = 3,
  kOldestBlobFileNumber = 4,
  kOldestAncesterTime = 5,
  kFileCreationTime = 6,
  kFileChecksum = 7,
  kFileChecksumFuncName = 8,

  // If this bit for the custom tag is set, opening DB should fail if
  // we don't know this field.
  kCustomTagNonSafeIgnoreMask = 1 << 6,

  // Forward incompatible (aka unignorable) fields
  kPathId,
=======
  kPartialRemoved = 3,
  kCompactToLevel = 4,
  kExpandRangeSet = 5,
  kPathId = 65,
>>>>>>> 2c79f4db
};

}  // anonymous namespace

uint64_t PackFileNumberAndPathId(uint64_t number, uint64_t path_id) {
  assert(number <= kFileNumberMask);
  return number | (path_id * (kFileNumberMask + 1));
}

void FileMetaData::UpdateBoundaries(const Slice& key, const Slice& value,
                                    SequenceNumber seqno,
                                    ValueType value_type) {
  if (smallest.size() == 0) {
    smallest.DecodeFrom(key);
  }
  largest.DecodeFrom(key);
  fd.smallest_seqno = std::min(fd.smallest_seqno, seqno);
  fd.largest_seqno = std::max(fd.largest_seqno, seqno);

#ifndef ROCKSDB_LITE
  if (value_type == kTypeBlobIndex) {
    BlobIndex blob_index;
    const Status s = blob_index.DecodeFrom(value);
    if (!s.ok()) {
      return;
    }

    if (blob_index.IsInlined()) {
      return;
    }

    if (blob_index.HasTTL()) {
      return;
    }

    // Paranoid check: this should not happen because BlobDB numbers the blob
    // files starting from 1.
    if (blob_index.file_number() == kInvalidBlobFileNumber) {
      return;
    }

    if (oldest_blob_file_number == kInvalidBlobFileNumber ||
        oldest_blob_file_number > blob_index.file_number()) {
      oldest_blob_file_number = blob_index.file_number();
    }
  }
#else
  (void)value;
  (void)value_type;
#endif
}

void VersionEdit::Clear() {
  max_level_ = 0;
  db_id_.clear();
  comparator_.clear();
  log_number_ = 0;
  prev_log_number_ = 0;
  next_file_number_ = 0;
  max_column_family_ = 0;
  min_log_number_to_keep_ = 0;
  last_sequence_ = 0;
  has_db_id_ = false;
  has_comparator_ = false;
  has_log_number_ = false;
  has_prev_log_number_ = false;
  has_next_file_number_ = false;
  has_max_column_family_ = false;
  has_min_log_number_to_keep_ = false;
  has_last_sequence_ = false;
  deleted_files_.clear();
  new_files_.clear();
  blob_file_additions_.clear();
  blob_file_garbages_.clear();
  column_family_ = 0;
  is_column_family_add_ = false;
  is_column_family_drop_ = false;
  column_family_name_.clear();
  is_in_atomic_group_ = false;
  remaining_entries_ = 0;
}

bool VersionEdit::EncodeTo(std::string* dst) const {
  if (has_db_id_) {
    PutVarint32(dst, kDbId);
    PutLengthPrefixedSlice(dst, db_id_);
  }
  if (has_comparator_) {
    PutVarint32(dst, kComparator);
    PutLengthPrefixedSlice(dst, comparator_);
  }
  if (has_log_number_) {
    PutVarint32Varint64(dst, kLogNumber, log_number_);
  }
  if (has_prev_log_number_) {
    PutVarint32Varint64(dst, kPrevLogNumber, prev_log_number_);
  }
  if (has_next_file_number_) {
    PutVarint32Varint64(dst, kNextFileNumber, next_file_number_);
  }
  if (has_max_column_family_) {
    PutVarint32Varint32(dst, kMaxColumnFamily, max_column_family_);
  }
  if (has_last_sequence_) {
    PutVarint32Varint64(dst, kLastSequence, last_sequence_);
  }
  for (const auto& deleted : deleted_files_) {
    PutVarint32Varint32Varint64(dst, kDeletedFile, deleted.first /* level */,
                                deleted.second /* file number */);
  }

  bool min_log_num_written = false;
  for (size_t i = 0; i < new_files_.size(); i++) {
    const FileMetaData& f = new_files_[i].second;
    if (!f.smallest().Valid() || !f.largest().Valid()) {
      return false;
    }
<<<<<<< HEAD
    PutVarint32(dst, kNewFile4);
=======
    bool has_customized_fields = false;
    if (f.marked_for_compaction || f.partial_removed ||
        f.compact_to_level) {
      PutVarint32(dst, kNewFile4);
      has_customized_fields = true;
    } else if (f.fd.GetPathId() == 0) {
      // Use older format to make sure user can roll back the build if they
      // don't config multiple DB paths.
      PutVarint32(dst, kNewFile2);
    } else {
      PutVarint32(dst, kNewFile3);
    }
>>>>>>> 2c79f4db
    PutVarint32Varint64(dst, new_files_[i].first /* level */, f.fd.GetNumber());
    PutVarint64(dst, f.fd.GetFileSize());
<<<<<<< HEAD
    PutLengthPrefixedSlice(dst, f.smallest.Encode());
    PutLengthPrefixedSlice(dst, f.largest.Encode());
    PutVarint64Varint64(dst, f.fd.smallest_seqno, f.fd.largest_seqno);
    // Customized fields' format:
    // +-----------------------------+
    // | 1st field's tag (varint32)  |
    // +-----------------------------+
    // | 1st field's size (varint32) |
    // +-----------------------------+
    // |    bytes for 1st field      |
    // |  (based on size decoded)    |
    // +-----------------------------+
    // |                             |
    // |          ......             |
    // |                             |
    // +-----------------------------+
    // | last field's size (varint32)|
    // +-----------------------------+
    // |    bytes for last field     |
    // |  (based on size decoded)    |
    // +-----------------------------+
    // | terminating tag (varint32)  |
    // +-----------------------------+
    //
    // Customized encoding for fields:
    //   tag kPathId: 1 byte as path_id
    //   tag kNeedCompaction:
    //        now only can take one char value 1 indicating need-compaction
    //
    PutVarint32(dst, NewFileCustomTag::kOldestAncesterTime);
    std::string varint_oldest_ancester_time;
    PutVarint64(&varint_oldest_ancester_time, f.oldest_ancester_time);
    TEST_SYNC_POINT_CALLBACK("VersionEdit::EncodeTo:VarintOldestAncesterTime",
                             &varint_oldest_ancester_time);
    PutLengthPrefixedSlice(dst, Slice(varint_oldest_ancester_time));

    PutVarint32(dst, NewFileCustomTag::kFileCreationTime);
    std::string varint_file_creation_time;
    PutVarint64(&varint_file_creation_time, f.file_creation_time);
    TEST_SYNC_POINT_CALLBACK("VersionEdit::EncodeTo:VarintFileCreationTime",
                             &varint_file_creation_time);
    PutLengthPrefixedSlice(dst, Slice(varint_file_creation_time));

    PutVarint32(dst, NewFileCustomTag::kFileChecksum);
    PutLengthPrefixedSlice(dst, Slice(f.file_checksum));

    PutVarint32(dst, NewFileCustomTag::kFileChecksumFuncName);
    PutLengthPrefixedSlice(dst, Slice(f.file_checksum_func_name));

    if (f.fd.GetPathId() != 0) {
      PutVarint32(dst, NewFileCustomTag::kPathId);
      char p = static_cast<char>(f.fd.GetPathId());
      PutLengthPrefixedSlice(dst, Slice(&p, 1));
=======
    PutLengthPrefixedSlice(dst, f.smallest().Encode());
    PutLengthPrefixedSlice(dst, f.largest().Encode());
    PutVarint64Varint64(dst, f.smallest_seqno, f.largest_seqno);
    if (has_customized_fields) {
      // Customized fields' format:
      // +-----------------------------+
      // | 1st field's tag (varint32)  |
      // +-----------------------------+
      // | 1st field's size (varint32) |
      // +-----------------------------+
      // |    bytes for 1st field      |
      // |  (based on size decoded)    |
      // +-----------------------------+
      // |                             |
      // |          ......             |
      // |                             |
      // +-----------------------------+
      // | last field's size (varint32)|
      // +-----------------------------+
      // |    bytes for last field     |
      // |  (based on size decoded)    |
      // +-----------------------------+
      // | terminating tag (varint32)  |
      // +-----------------------------+
      //
      // Customized encoding for fields:
      //   tag kPathId: 1 byte as path_id
      //   tag kNeedCompaction:
      //        now only can take one char value 1 indicating need-compaction
      //
      if (f.fd.GetPathId() != 0) {
        PutVarint32(dst, CustomTag::kPathId);
        char p = static_cast<char>(f.fd.GetPathId());
        PutLengthPrefixedSlice(dst, Slice(&p, 1));
      }
      if (f.marked_for_compaction) {
        PutVarint32(dst, CustomTag::kNeedCompaction);
        char p = static_cast<char>(1);
        PutLengthPrefixedSlice(dst, Slice(&p, 1));
      }
      if (f.partial_removed) {
        PutVarint32(dst, CustomTag::kPartialRemoved);
        char p = static_cast<char>(f.partial_removed);
        PutLengthPrefixedSlice(dst, Slice(&p, 1));
      }
      if (f.compact_to_level) {
        PutVarint32(dst, CustomTag::kCompactToLevel);
        char p = static_cast<char>(f.compact_to_level);
        PutLengthPrefixedSlice(dst, Slice(&p, 1));
      }
      for (size_t j = 1; j < f.range_set.size() - 1; ++j) {
        PutVarint32(dst, CustomTag::kExpandRangeSet);
        PutLengthPrefixedSlice(dst, f.range_set[j].Encode());
      }
      TEST_SYNC_POINT_CALLBACK("VersionEdit::EncodeTo:NewFile4:CustomizeFields",
                               dst);

      PutVarint32(dst, CustomTag::kTerminate);
>>>>>>> 2c79f4db
    }
    if (f.marked_for_compaction) {
      PutVarint32(dst, NewFileCustomTag::kNeedCompaction);
      char p = static_cast<char>(1);
      PutLengthPrefixedSlice(dst, Slice(&p, 1));
    }
    if (has_min_log_number_to_keep_ && !min_log_num_written) {
      PutVarint32(dst, NewFileCustomTag::kMinLogNumberToKeepHack);
      std::string varint_log_number;
      PutFixed64(&varint_log_number, min_log_number_to_keep_);
      PutLengthPrefixedSlice(dst, Slice(varint_log_number));
      min_log_num_written = true;
    }
    if (f.oldest_blob_file_number != kInvalidBlobFileNumber) {
      PutVarint32(dst, NewFileCustomTag::kOldestBlobFileNumber);
      std::string oldest_blob_file_number;
      PutVarint64(&oldest_blob_file_number, f.oldest_blob_file_number);
      PutLengthPrefixedSlice(dst, Slice(oldest_blob_file_number));
    }
    TEST_SYNC_POINT_CALLBACK("VersionEdit::EncodeTo:NewFile4:CustomizeFields",
                             dst);

    PutVarint32(dst, NewFileCustomTag::kTerminate);
  }

  for (const auto& blob_file_addition : blob_file_additions_) {
    PutVarint32(dst, kBlobFileAddition);
    blob_file_addition.EncodeTo(dst);
  }

  for (const auto& blob_file_garbage : blob_file_garbages_) {
    PutVarint32(dst, kBlobFileGarbage);
    blob_file_garbage.EncodeTo(dst);
  }

  // 0 is default and does not need to be explicitly written
  if (column_family_ != 0) {
    PutVarint32Varint32(dst, kColumnFamily, column_family_);
  }

  if (is_column_family_add_) {
    PutVarint32(dst, kColumnFamilyAdd);
    PutLengthPrefixedSlice(dst, Slice(column_family_name_));
  }

  if (is_column_family_drop_) {
    PutVarint32(dst, kColumnFamilyDrop);
  }

  if (is_in_atomic_group_) {
    PutVarint32(dst, kInAtomicGroup);
    PutVarint32(dst, remaining_entries_);
  }
  return true;
}

static bool GetInternalKey(Slice* input, InternalKey* dst) {
  Slice str;
  if (GetLengthPrefixedSlice(input, &str)) {
    dst->DecodeFrom(str);
    return dst->Valid();
  } else {
    return false;
  }
}

bool VersionEdit::GetLevel(Slice* input, int* level, const char** /*msg*/) {
  uint32_t v = 0;
  if (GetVarint32(input, &v)) {
    *level = v;
    if (max_level_ < *level) {
      max_level_ = *level;
    }
    return true;
  } else {
    return false;
  }
}

const char* VersionEdit::DecodeNewFile4From(Slice* input) {
  const char* msg = nullptr;
  int level = 0;
  FileMetaData f;
  uint64_t number = 0;
  uint32_t path_id = 0;
<<<<<<< HEAD
  uint64_t file_size = 0;
  SequenceNumber smallest_seqno = 0;
  SequenceNumber largest_seqno = kMaxSequenceNumber;
  if (GetLevel(input, &level, &msg) && GetVarint64(input, &number) &&
      GetVarint64(input, &file_size) && GetInternalKey(input, &f.smallest) &&
      GetInternalKey(input, &f.largest) &&
      GetVarint64(input, &smallest_seqno) &&
      GetVarint64(input, &largest_seqno)) {
=======
  uint64_t file_size;
  InternalKey largest;
  f.range_set.resize(1);
  if (GetLevel(input, &level, &msg) && GetVarint64(input, &number) &&
      GetVarint64(input, &file_size) &&
      GetInternalKey(input, &f.smallest()) &&
      GetInternalKey(input, &largest) &&
      GetVarint64(input, &f.smallest_seqno) &&
      GetVarint64(input, &f.largest_seqno)) {
>>>>>>> 2c79f4db
    // See comments in VersionEdit::EncodeTo() for format of customized fields
    while (true) {
      uint32_t custom_tag = 0;
      Slice field;
      if (!GetVarint32(input, &custom_tag)) {
        return "new-file4 custom field";
      }
      if (custom_tag == kTerminate) {
        break;
      }
      if (!GetLengthPrefixedSlice(input, &field)) {
        return "new-file4 custom field length prefixed slice error";
      }
      switch (custom_tag) {
        case kPathId:
          if (field.size() != 1) {
            return "path_id field wrong size";
          }
          path_id = field[0];
          if (path_id > 3) {
            return "path_id wrong vaue";
          }
          break;
        case kOldestAncesterTime:
          if (!GetVarint64(&field, &f.oldest_ancester_time)) {
            return "invalid oldest ancester time";
          }
          break;
        case kFileCreationTime:
          if (!GetVarint64(&field, &f.file_creation_time)) {
            return "invalid file creation time";
          }
          break;
        case kFileChecksum:
          f.file_checksum = field.ToString();
          break;
        case kFileChecksumFuncName:
          f.file_checksum_func_name = field.ToString();
          break;
        case kNeedCompaction:
          if (field.size() != 1) {
            return "need_compaction field wrong size";
          }
          f.marked_for_compaction = (field[0] == 1);
          break;
<<<<<<< HEAD
        case kMinLogNumberToKeepHack:
          // This is a hack to encode kMinLogNumberToKeep in a
          // forward-compatible fashion.
          if (!GetFixed64(&field, &min_log_number_to_keep_)) {
            return "deleted log number malformatted";
          }
          has_min_log_number_to_keep_ = true;
          break;
        case kOldestBlobFileNumber:
          if (!GetVarint64(&field, &f.oldest_blob_file_number)) {
            return "invalid oldest blob file number";
=======
        case kPartialRemoved:
          if (field.size() != 1) {
            return "partial_removed field wrong size";
          }
          f.partial_removed = static_cast<uint8_t>(field[0]);
          break;
        case kCompactToLevel:
          if (field.size() != 1) {
            return "compact_to_level field wrong size";
          }
          f.compact_to_level = static_cast<uint8_t>(field[0]);
          break;
        case kExpandRangeSet:
          f.range_set.emplace_back();
          f.range_set.back().DecodeFrom(field);
          if (!f.range_set.back().Valid()) {
            return "range_set field invalid internal key";
>>>>>>> 2c79f4db
          }
          break;
        default:
          if ((custom_tag & kCustomTagNonSafeIgnoreMask) != 0) {
            // Should not proceed if cannot understand it
            return "new-file4 custom field not supported";
          }
          break;
      }
    }
  } else {
    return "new-file4 entry";
  }
<<<<<<< HEAD
  f.fd =
      FileDescriptor(number, path_id, file_size, smallest_seqno, largest_seqno);
=======
  f.range_set.emplace_back(std::move(largest));
  if (f.range_set.size() % 2 != 0) {
    return "range_set field wrong element count";
  }
  f.fd = FileDescriptor(number, path_id, file_size);
>>>>>>> 2c79f4db
  new_files_.push_back(std::make_pair(level, f));
  return nullptr;
}

Status VersionEdit::DecodeFrom(const Slice& src) {
  Clear();
  Slice input = src;
  const char* msg = nullptr;
  uint32_t tag = 0;

  // Temporary storage for parsing
  int level = 0;
  FileMetaData f;
  Slice str;
  InternalKey key;
  while (msg == nullptr && GetVarint32(&input, &tag)) {
    switch (tag) {
      case kDbId:
        if (GetLengthPrefixedSlice(&input, &str)) {
          db_id_ = str.ToString();
          has_db_id_ = true;
        } else {
          msg = "db id";
        }
        break;
      case kComparator:
        if (GetLengthPrefixedSlice(&input, &str)) {
          comparator_ = str.ToString();
          has_comparator_ = true;
        } else {
          msg = "comparator name";
        }
        break;

      case kLogNumber:
        if (GetVarint64(&input, &log_number_)) {
          has_log_number_ = true;
        } else {
          msg = "log number";
        }
        break;

      case kPrevLogNumber:
        if (GetVarint64(&input, &prev_log_number_)) {
          has_prev_log_number_ = true;
        } else {
          msg = "previous log number";
        }
        break;

      case kNextFileNumber:
        if (GetVarint64(&input, &next_file_number_)) {
          has_next_file_number_ = true;
        } else {
          msg = "next file number";
        }
        break;

      case kMaxColumnFamily:
        if (GetVarint32(&input, &max_column_family_)) {
          has_max_column_family_ = true;
        } else {
          msg = "max column family";
        }
        break;

      case kMinLogNumberToKeep:
        if (GetVarint64(&input, &min_log_number_to_keep_)) {
          has_min_log_number_to_keep_ = true;
        } else {
          msg = "min log number to kee";
        }
        break;

      case kLastSequence:
        if (GetVarint64(&input, &last_sequence_)) {
          has_last_sequence_ = true;
        } else {
          msg = "last sequence number";
        }
        break;

      case kCompactPointer:
        if (GetLevel(&input, &level, &msg) &&
            GetInternalKey(&input, &key)) {
          // we don't use compact pointers anymore,
          // but we should not fail if they are still
          // in manifest
        } else {
          if (!msg) {
            msg = "compaction pointer";
          }
        }
        break;

      case kDeletedFile: {
        uint64_t number = 0;
        if (GetLevel(&input, &level, &msg) && GetVarint64(&input, &number)) {
          deleted_files_.insert(std::make_pair(level, number));
        } else {
          if (!msg) {
            msg = "deleted file";
          }
        }
        break;
      }

      case kNewFile: {
        uint64_t number = 0;
        uint64_t file_size = 0;
        if (GetLevel(&input, &level, &msg) && GetVarint64(&input, &number) &&
            GetVarint64(&input, &file_size) &&
            GetInternalKey(&input, &f.smallest()) &&
            GetInternalKey(&input, &f.largest())) {
          f.fd = FileDescriptor(number, 0, file_size);
          new_files_.push_back(std::make_pair(level, f));
        } else {
          if (!msg) {
            msg = "new-file entry";
          }
        }
        break;
      }
      case kNewFile2: {
        uint64_t number = 0;
        uint64_t file_size = 0;
        SequenceNumber smallest_seqno = 0;
        SequenceNumber largest_seqno = kMaxSequenceNumber;
        if (GetLevel(&input, &level, &msg) && GetVarint64(&input, &number) &&
            GetVarint64(&input, &file_size) &&
<<<<<<< HEAD
            GetInternalKey(&input, &f.smallest) &&
            GetInternalKey(&input, &f.largest) &&
            GetVarint64(&input, &smallest_seqno) &&
            GetVarint64(&input, &largest_seqno)) {
          f.fd = FileDescriptor(number, 0, file_size, smallest_seqno,
                                largest_seqno);
=======
            GetInternalKey(&input, &f.smallest()) &&
            GetInternalKey(&input, &f.largest()) &&
            GetVarint64(&input, &f.smallest_seqno) &&
            GetVarint64(&input, &f.largest_seqno)) {
          f.fd = FileDescriptor(number, 0, file_size);
>>>>>>> 2c79f4db
          new_files_.push_back(std::make_pair(level, f));
        } else {
          if (!msg) {
            msg = "new-file2 entry";
          }
        }
        break;
      }

      case kNewFile3: {
        uint64_t number = 0;
        uint32_t path_id = 0;
        uint64_t file_size = 0;
        SequenceNumber smallest_seqno = 0;
        SequenceNumber largest_seqno = kMaxSequenceNumber;
        if (GetLevel(&input, &level, &msg) && GetVarint64(&input, &number) &&
            GetVarint32(&input, &path_id) && GetVarint64(&input, &file_size) &&
<<<<<<< HEAD
            GetInternalKey(&input, &f.smallest) &&
            GetInternalKey(&input, &f.largest) &&
            GetVarint64(&input, &smallest_seqno) &&
            GetVarint64(&input, &largest_seqno)) {
          f.fd = FileDescriptor(number, path_id, file_size, smallest_seqno,
                                largest_seqno);
=======
            GetInternalKey(&input, &f.smallest()) &&
            GetInternalKey(&input, &f.largest()) &&
            GetVarint64(&input, &f.smallest_seqno) &&
            GetVarint64(&input, &f.largest_seqno)) {
          f.fd = FileDescriptor(number, path_id, file_size);
>>>>>>> 2c79f4db
          new_files_.push_back(std::make_pair(level, f));
        } else {
          if (!msg) {
            msg = "new-file3 entry";
          }
        }
        break;
      }

      case kNewFile4: {
        msg = DecodeNewFile4From(&input);
        break;
      }

      case kBlobFileAddition: {
        BlobFileAddition blob_file_addition;
        const Status s = blob_file_addition.DecodeFrom(&input);
        if (!s.ok()) {
          return s;
        }

        blob_file_additions_.emplace_back(blob_file_addition);
        break;
      }

      case kBlobFileGarbage: {
        BlobFileGarbage blob_file_garbage;
        const Status s = blob_file_garbage.DecodeFrom(&input);
        if (!s.ok()) {
          return s;
        }

        blob_file_garbages_.emplace_back(blob_file_garbage);
        break;
      }

      case kColumnFamily:
        if (!GetVarint32(&input, &column_family_)) {
          if (!msg) {
            msg = "set column family id";
          }
        }
        break;

      case kColumnFamilyAdd:
        if (GetLengthPrefixedSlice(&input, &str)) {
          is_column_family_add_ = true;
          column_family_name_ = str.ToString();
        } else {
          if (!msg) {
            msg = "column family add";
          }
        }
        break;

      case kColumnFamilyDrop:
        is_column_family_drop_ = true;
        break;

      case kInAtomicGroup:
        is_in_atomic_group_ = true;
        if (!GetVarint32(&input, &remaining_entries_)) {
          if (!msg) {
            msg = "remaining entries";
          }
        }
        break;

      default:
        if (tag & kTagSafeIgnoreMask) {
          // Tag from future which can be safely ignored.
          // The next field must be the length of the entry.
          uint32_t field_len;
          if (!GetVarint32(&input, &field_len) ||
              static_cast<size_t>(field_len) > input.size()) {
            if (!msg) {
              msg = "safely ignoreable tag length error";
            }
          } else {
            input.remove_prefix(static_cast<size_t>(field_len));
          }
        } else {
          msg = "unknown tag";
        }
        break;
    }
  }

  if (msg == nullptr && !input.empty()) {
    msg = "invalid tag";
  }

  Status result;
  if (msg != nullptr) {
    result = Status::Corruption("VersionEdit", msg);
  }
  return result;
}

std::string VersionEdit::DebugString(bool hex_key) const {
  std::string r;
  r.append("VersionEdit {");
  if (has_db_id_) {
    r.append("\n  DB ID: ");
    r.append(db_id_);
  }
  if (has_comparator_) {
    r.append("\n  Comparator: ");
    r.append(comparator_);
  }
  if (has_log_number_) {
    r.append("\n  LogNumber: ");
    AppendNumberTo(&r, log_number_);
  }
  if (has_prev_log_number_) {
    r.append("\n  PrevLogNumber: ");
    AppendNumberTo(&r, prev_log_number_);
  }
  if (has_next_file_number_) {
    r.append("\n  NextFileNumber: ");
    AppendNumberTo(&r, next_file_number_);
  }
  if (has_max_column_family_) {
    r.append("\n  MaxColumnFamily: ");
    AppendNumberTo(&r, max_column_family_);
  }
  if (has_min_log_number_to_keep_) {
    r.append("\n  MinLogNumberToKeep: ");
    AppendNumberTo(&r, min_log_number_to_keep_);
  }
  if (has_last_sequence_) {
    r.append("\n  LastSeq: ");
    AppendNumberTo(&r, last_sequence_);
  }
  for (const auto& deleted_file : deleted_files_) {
    r.append("\n  DeleteFile: ");
    AppendNumberTo(&r, deleted_file.first);
    r.append(" ");
    AppendNumberTo(&r, deleted_file.second);
  }
  for (size_t i = 0; i < new_files_.size(); i++) {
    const FileMetaData& f = new_files_[i].second;
    r.append("\n  AddFile: ");
    AppendNumberTo(&r, new_files_[i].first);
    r.append(" ");
    AppendNumberTo(&r, f.fd.GetNumber());
    r.append(" ");
    AppendNumberTo(&r, f.fd.GetFileSize());
<<<<<<< HEAD
    r.append(" ");
    r.append(f.smallest.DebugString(hex_key));
    r.append(" .. ");
    r.append(f.largest.DebugString(hex_key));
    if (f.oldest_blob_file_number != kInvalidBlobFileNumber) {
      r.append(" blob_file:");
      AppendNumberTo(&r, f.oldest_blob_file_number);
    }
    r.append(" oldest_ancester_time:");
    AppendNumberTo(&r, f.oldest_ancester_time);
    r.append(" file_creation_time:");
    AppendNumberTo(&r, f.file_creation_time);
    r.append(" file_checksum:");
    r.append(f.file_checksum);
    r.append(" file_checksum_func_name: ");
    r.append(f.file_checksum_func_name);
=======
    for (size_t j = 0; j < f.range_set.size(); j += 2) {
      r.append(" ");
      r.append(f.range_set[j].DebugString(hex_key));
      r.append(" .. ");
      r.append(f.range_set[j + 1].DebugString(hex_key));
    }
>>>>>>> 2c79f4db
  }

  for (const auto& blob_file_addition : blob_file_additions_) {
    r.append("\n  BlobFileAddition: ");
    r.append(blob_file_addition.DebugString());
  }

  for (const auto& blob_file_garbage : blob_file_garbages_) {
    r.append("\n  BlobFileGarbage: ");
    r.append(blob_file_garbage.DebugString());
  }

  r.append("\n  ColumnFamily: ");
  AppendNumberTo(&r, column_family_);
  if (is_column_family_add_) {
    r.append("\n  ColumnFamilyAdd: ");
    r.append(column_family_name_);
  }
  if (is_column_family_drop_) {
    r.append("\n  ColumnFamilyDrop");
  }
  if (is_in_atomic_group_) {
    r.append("\n  AtomicGroup: ");
    AppendNumberTo(&r, remaining_entries_);
    r.append(" entries remains");
  }
  r.append("\n}\n");
  return r;
}

std::string VersionEdit::DebugJSON(int edit_num, bool hex_key) const {
  JSONWriter jw;
  jw << "EditNumber" << edit_num;

  if (has_db_id_) {
    jw << "DB ID" << db_id_;
  }
  if (has_comparator_) {
    jw << "Comparator" << comparator_;
  }
  if (has_log_number_) {
    jw << "LogNumber" << log_number_;
  }
  if (has_prev_log_number_) {
    jw << "PrevLogNumber" << prev_log_number_;
  }
  if (has_next_file_number_) {
    jw << "NextFileNumber" << next_file_number_;
  }
  if (has_max_column_family_) {
    jw << "MaxColumnFamily" << max_column_family_;
  }
  if (has_min_log_number_to_keep_) {
    jw << "MinLogNumberToKeep" << min_log_number_to_keep_;
  }
  if (has_last_sequence_) {
    jw << "LastSeq" << last_sequence_;
  }

  if (!deleted_files_.empty()) {
    jw << "DeletedFiles";
    jw.StartArray();

    for (const auto& deleted_file : deleted_files_) {
      jw.StartArrayedObject();
      jw << "Level" << deleted_file.first;
      jw << "FileNumber" << deleted_file.second;
      jw.EndArrayedObject();
    }

    jw.EndArray();
  }

  if (!new_files_.empty()) {
    jw << "AddedFiles";
    jw.StartArray();

    for (size_t i = 0; i < new_files_.size(); i++) {
      jw.StartArrayedObject();
      jw << "Level" << new_files_[i].first;
      const FileMetaData& f = new_files_[i].second;
      jw << "FileNumber" << f.fd.GetNumber();
      jw << "FileSize" << f.fd.GetFileSize();
<<<<<<< HEAD
      jw << "SmallestIKey" << f.smallest.DebugString(hex_key);
      jw << "LargestIKey" << f.largest.DebugString(hex_key);
      if (f.oldest_blob_file_number != kInvalidBlobFileNumber) {
        jw << "OldestBlobFile" << f.oldest_blob_file_number;
      }
      jw.EndArrayedObject();
    }

    jw.EndArray();
  }

  if (!blob_file_additions_.empty()) {
    jw << "BlobFileAdditions";

    jw.StartArray();

    for (const auto& blob_file_addition : blob_file_additions_) {
      jw.StartArrayedObject();
      jw << blob_file_addition;
      jw.EndArrayedObject();
    }

    jw.EndArray();
  }

  if (!blob_file_garbages_.empty()) {
    jw << "BlobFileGarbages";

    jw.StartArray();

    for (const auto& blob_file_garbage : blob_file_garbages_) {
      jw.StartArrayedObject();
      jw << blob_file_garbage;
=======
      for (size_t j = 0; j < f.range_set.size(); j += 2) {
        jw << "SmallestIKey" << f.range_set[j].DebugString(hex_key);
        jw << "LargestIKey" << f.range_set[j + 1].DebugString(hex_key);
      }
>>>>>>> 2c79f4db
      jw.EndArrayedObject();
    }

    jw.EndArray();
  }

  jw << "ColumnFamily" << column_family_;

  if (is_column_family_add_) {
    jw << "ColumnFamilyAdd" << column_family_name_;
  }
  if (is_column_family_drop_) {
    jw << "ColumnFamilyDrop" << column_family_name_;
  }
  if (is_in_atomic_group_) {
    jw << "AtomicGroup" << remaining_entries_;
  }

  jw.EndObject();

  return jw.Get();
}

<<<<<<< HEAD
}  // namespace ROCKSDB_NAMESPACE
=======
bool VersionEdit::is_has_comparator() {
  return has_comparator_;
}
bool VersionEdit::is_has_log_number() {
  return has_log_number_;
}
bool VersionEdit::is_has_prev_log_number() {
  return has_prev_log_number_;
}
bool VersionEdit::is_has_next_file_number() {
  return has_next_file_number_;
}
bool VersionEdit::is_has_last_sequence() {
  return has_last_sequence_;
}
bool VersionEdit::is_has_max_column_family() {
  return has_max_column_family_;
}
bool VersionEdit::is_column_family_drop() {
  return is_column_family_drop_;
}
bool VersionEdit::is_column_family_add() {
  return is_column_family_add_;
}
std::string VersionEdit::get_comparator() {
  return comparator_;
}
uint64_t VersionEdit::get_log_number() {
  return log_number_;
}
uint64_t VersionEdit::get_prev_log_number() {
  return prev_log_number_;
}
uint64_t VersionEdit::get_next_file_number() {
  return next_file_number_;
}
SequenceNumber VersionEdit::get_last_sequence() {
  return last_sequence_;
}
uint32_t VersionEdit::get_max_column_family() {
  return max_column_family_;
}
std::string VersionEdit::get_column_family_name() {
  return column_family_name_;
}
uint32_t VersionEdit::get_column_family() {
  return column_family_;
}
VersionEdit::DeletedFileSet VersionEdit::get_deleted_files() {
  return deleted_files_;
}
std::vector<std::pair<int, FileMetaData>> VersionEdit::get_new_files() {
  return new_files_;
}

}  // namespace rocksdb
>>>>>>> 2c79f4db
<|MERGE_RESOLUTION|>--- conflicted
+++ resolved
@@ -221,7 +221,6 @@
 enum NewFileCustomTag : uint32_t {
   kTerminate = 1,  // The end of customized fields
   kNeedCompaction = 2,
-<<<<<<< HEAD
   // Since Manifest is not entirely forward-compatible, we currently encode
   // kMinLogNumberToKeep as part of NewFile as a hack. This should be removed
   // when manifest becomes forward-comptabile.
@@ -238,12 +237,6 @@
 
   // Forward incompatible (aka unignorable) fields
   kPathId,
-=======
-  kPartialRemoved = 3,
-  kCompactToLevel = 4,
-  kExpandRangeSet = 5,
-  kPathId = 65,
->>>>>>> 2c79f4db
 };
 
 }  // anonymous namespace
@@ -361,25 +354,9 @@
     if (!f.smallest().Valid() || !f.largest().Valid()) {
       return false;
     }
-<<<<<<< HEAD
     PutVarint32(dst, kNewFile4);
-=======
-    bool has_customized_fields = false;
-    if (f.marked_for_compaction || f.partial_removed ||
-        f.compact_to_level) {
-      PutVarint32(dst, kNewFile4);
-      has_customized_fields = true;
-    } else if (f.fd.GetPathId() == 0) {
-      // Use older format to make sure user can roll back the build if they
-      // don't config multiple DB paths.
-      PutVarint32(dst, kNewFile2);
-    } else {
-      PutVarint32(dst, kNewFile3);
-    }
->>>>>>> 2c79f4db
     PutVarint32Varint64(dst, new_files_[i].first /* level */, f.fd.GetNumber());
     PutVarint64(dst, f.fd.GetFileSize());
-<<<<<<< HEAD
     PutLengthPrefixedSlice(dst, f.smallest.Encode());
     PutLengthPrefixedSlice(dst, f.largest.Encode());
     PutVarint64Varint64(dst, f.fd.smallest_seqno, f.fd.largest_seqno);
@@ -433,66 +410,6 @@
       PutVarint32(dst, NewFileCustomTag::kPathId);
       char p = static_cast<char>(f.fd.GetPathId());
       PutLengthPrefixedSlice(dst, Slice(&p, 1));
-=======
-    PutLengthPrefixedSlice(dst, f.smallest().Encode());
-    PutLengthPrefixedSlice(dst, f.largest().Encode());
-    PutVarint64Varint64(dst, f.smallest_seqno, f.largest_seqno);
-    if (has_customized_fields) {
-      // Customized fields' format:
-      // +-----------------------------+
-      // | 1st field's tag (varint32)  |
-      // +-----------------------------+
-      // | 1st field's size (varint32) |
-      // +-----------------------------+
-      // |    bytes for 1st field      |
-      // |  (based on size decoded)    |
-      // +-----------------------------+
-      // |                             |
-      // |          ......             |
-      // |                             |
-      // +-----------------------------+
-      // | last field's size (varint32)|
-      // +-----------------------------+
-      // |    bytes for last field     |
-      // |  (based on size decoded)    |
-      // +-----------------------------+
-      // | terminating tag (varint32)  |
-      // +-----------------------------+
-      //
-      // Customized encoding for fields:
-      //   tag kPathId: 1 byte as path_id
-      //   tag kNeedCompaction:
-      //        now only can take one char value 1 indicating need-compaction
-      //
-      if (f.fd.GetPathId() != 0) {
-        PutVarint32(dst, CustomTag::kPathId);
-        char p = static_cast<char>(f.fd.GetPathId());
-        PutLengthPrefixedSlice(dst, Slice(&p, 1));
-      }
-      if (f.marked_for_compaction) {
-        PutVarint32(dst, CustomTag::kNeedCompaction);
-        char p = static_cast<char>(1);
-        PutLengthPrefixedSlice(dst, Slice(&p, 1));
-      }
-      if (f.partial_removed) {
-        PutVarint32(dst, CustomTag::kPartialRemoved);
-        char p = static_cast<char>(f.partial_removed);
-        PutLengthPrefixedSlice(dst, Slice(&p, 1));
-      }
-      if (f.compact_to_level) {
-        PutVarint32(dst, CustomTag::kCompactToLevel);
-        char p = static_cast<char>(f.compact_to_level);
-        PutLengthPrefixedSlice(dst, Slice(&p, 1));
-      }
-      for (size_t j = 1; j < f.range_set.size() - 1; ++j) {
-        PutVarint32(dst, CustomTag::kExpandRangeSet);
-        PutLengthPrefixedSlice(dst, f.range_set[j].Encode());
-      }
-      TEST_SYNC_POINT_CALLBACK("VersionEdit::EncodeTo:NewFile4:CustomizeFields",
-                               dst);
-
-      PutVarint32(dst, CustomTag::kTerminate);
->>>>>>> 2c79f4db
     }
     if (f.marked_for_compaction) {
       PutVarint32(dst, NewFileCustomTag::kNeedCompaction);
@@ -578,7 +495,6 @@
   FileMetaData f;
   uint64_t number = 0;
   uint32_t path_id = 0;
-<<<<<<< HEAD
   uint64_t file_size = 0;
   SequenceNumber smallest_seqno = 0;
   SequenceNumber largest_seqno = kMaxSequenceNumber;
@@ -587,17 +503,6 @@
       GetInternalKey(input, &f.largest) &&
       GetVarint64(input, &smallest_seqno) &&
       GetVarint64(input, &largest_seqno)) {
-=======
-  uint64_t file_size;
-  InternalKey largest;
-  f.range_set.resize(1);
-  if (GetLevel(input, &level, &msg) && GetVarint64(input, &number) &&
-      GetVarint64(input, &file_size) &&
-      GetInternalKey(input, &f.smallest()) &&
-      GetInternalKey(input, &largest) &&
-      GetVarint64(input, &f.smallest_seqno) &&
-      GetVarint64(input, &f.largest_seqno)) {
->>>>>>> 2c79f4db
     // See comments in VersionEdit::EncodeTo() for format of customized fields
     while (true) {
       uint32_t custom_tag = 0;
@@ -643,7 +548,6 @@
           }
           f.marked_for_compaction = (field[0] == 1);
           break;
-<<<<<<< HEAD
         case kMinLogNumberToKeepHack:
           // This is a hack to encode kMinLogNumberToKeep in a
           // forward-compatible fashion.
@@ -655,25 +559,6 @@
         case kOldestBlobFileNumber:
           if (!GetVarint64(&field, &f.oldest_blob_file_number)) {
             return "invalid oldest blob file number";
-=======
-        case kPartialRemoved:
-          if (field.size() != 1) {
-            return "partial_removed field wrong size";
-          }
-          f.partial_removed = static_cast<uint8_t>(field[0]);
-          break;
-        case kCompactToLevel:
-          if (field.size() != 1) {
-            return "compact_to_level field wrong size";
-          }
-          f.compact_to_level = static_cast<uint8_t>(field[0]);
-          break;
-        case kExpandRangeSet:
-          f.range_set.emplace_back();
-          f.range_set.back().DecodeFrom(field);
-          if (!f.range_set.back().Valid()) {
-            return "range_set field invalid internal key";
->>>>>>> 2c79f4db
           }
           break;
         default:
@@ -687,16 +572,8 @@
   } else {
     return "new-file4 entry";
   }
-<<<<<<< HEAD
   f.fd =
       FileDescriptor(number, path_id, file_size, smallest_seqno, largest_seqno);
-=======
-  f.range_set.emplace_back(std::move(largest));
-  if (f.range_set.size() % 2 != 0) {
-    return "range_set field wrong element count";
-  }
-  f.fd = FileDescriptor(number, path_id, file_size);
->>>>>>> 2c79f4db
   new_files_.push_back(std::make_pair(level, f));
   return nullptr;
 }
@@ -827,20 +704,12 @@
         SequenceNumber largest_seqno = kMaxSequenceNumber;
         if (GetLevel(&input, &level, &msg) && GetVarint64(&input, &number) &&
             GetVarint64(&input, &file_size) &&
-<<<<<<< HEAD
             GetInternalKey(&input, &f.smallest) &&
             GetInternalKey(&input, &f.largest) &&
             GetVarint64(&input, &smallest_seqno) &&
             GetVarint64(&input, &largest_seqno)) {
           f.fd = FileDescriptor(number, 0, file_size, smallest_seqno,
                                 largest_seqno);
-=======
-            GetInternalKey(&input, &f.smallest()) &&
-            GetInternalKey(&input, &f.largest()) &&
-            GetVarint64(&input, &f.smallest_seqno) &&
-            GetVarint64(&input, &f.largest_seqno)) {
-          f.fd = FileDescriptor(number, 0, file_size);
->>>>>>> 2c79f4db
           new_files_.push_back(std::make_pair(level, f));
         } else {
           if (!msg) {
@@ -858,20 +727,12 @@
         SequenceNumber largest_seqno = kMaxSequenceNumber;
         if (GetLevel(&input, &level, &msg) && GetVarint64(&input, &number) &&
             GetVarint32(&input, &path_id) && GetVarint64(&input, &file_size) &&
-<<<<<<< HEAD
             GetInternalKey(&input, &f.smallest) &&
             GetInternalKey(&input, &f.largest) &&
             GetVarint64(&input, &smallest_seqno) &&
             GetVarint64(&input, &largest_seqno)) {
           f.fd = FileDescriptor(number, path_id, file_size, smallest_seqno,
                                 largest_seqno);
-=======
-            GetInternalKey(&input, &f.smallest()) &&
-            GetInternalKey(&input, &f.largest()) &&
-            GetVarint64(&input, &f.smallest_seqno) &&
-            GetVarint64(&input, &f.largest_seqno)) {
-          f.fd = FileDescriptor(number, path_id, file_size);
->>>>>>> 2c79f4db
           new_files_.push_back(std::make_pair(level, f));
         } else {
           if (!msg) {
@@ -1020,9 +881,9 @@
     AppendNumberTo(&r, f.fd.GetNumber());
     r.append(" ");
     AppendNumberTo(&r, f.fd.GetFileSize());
-<<<<<<< HEAD
+    for (size_t j = 0; j < f.range_set.size(); j += 2) {
     r.append(" ");
-    r.append(f.smallest.DebugString(hex_key));
+      r.append(f.range_set[j].DebugString(hex_key));
     r.append(" .. ");
     r.append(f.largest.DebugString(hex_key));
     if (f.oldest_blob_file_number != kInvalidBlobFileNumber) {
@@ -1037,14 +898,6 @@
     r.append(f.file_checksum);
     r.append(" file_checksum_func_name: ");
     r.append(f.file_checksum_func_name);
-=======
-    for (size_t j = 0; j < f.range_set.size(); j += 2) {
-      r.append(" ");
-      r.append(f.range_set[j].DebugString(hex_key));
-      r.append(" .. ");
-      r.append(f.range_set[j + 1].DebugString(hex_key));
-    }
->>>>>>> 2c79f4db
   }
 
   for (const auto& blob_file_addition : blob_file_additions_) {
@@ -1128,7 +981,6 @@
       const FileMetaData& f = new_files_[i].second;
       jw << "FileNumber" << f.fd.GetNumber();
       jw << "FileSize" << f.fd.GetFileSize();
-<<<<<<< HEAD
       jw << "SmallestIKey" << f.smallest.DebugString(hex_key);
       jw << "LargestIKey" << f.largest.DebugString(hex_key);
       if (f.oldest_blob_file_number != kInvalidBlobFileNumber) {
@@ -1162,12 +1014,6 @@
     for (const auto& blob_file_garbage : blob_file_garbages_) {
       jw.StartArrayedObject();
       jw << blob_file_garbage;
-=======
-      for (size_t j = 0; j < f.range_set.size(); j += 2) {
-        jw << "SmallestIKey" << f.range_set[j].DebugString(hex_key);
-        jw << "LargestIKey" << f.range_set[j + 1].DebugString(hex_key);
-      }
->>>>>>> 2c79f4db
       jw.EndArrayedObject();
     }
 
@@ -1191,63 +1037,4 @@
   return jw.Get();
 }
 
-<<<<<<< HEAD
-}  // namespace ROCKSDB_NAMESPACE
-=======
-bool VersionEdit::is_has_comparator() {
-  return has_comparator_;
-}
-bool VersionEdit::is_has_log_number() {
-  return has_log_number_;
-}
-bool VersionEdit::is_has_prev_log_number() {
-  return has_prev_log_number_;
-}
-bool VersionEdit::is_has_next_file_number() {
-  return has_next_file_number_;
-}
-bool VersionEdit::is_has_last_sequence() {
-  return has_last_sequence_;
-}
-bool VersionEdit::is_has_max_column_family() {
-  return has_max_column_family_;
-}
-bool VersionEdit::is_column_family_drop() {
-  return is_column_family_drop_;
-}
-bool VersionEdit::is_column_family_add() {
-  return is_column_family_add_;
-}
-std::string VersionEdit::get_comparator() {
-  return comparator_;
-}
-uint64_t VersionEdit::get_log_number() {
-  return log_number_;
-}
-uint64_t VersionEdit::get_prev_log_number() {
-  return prev_log_number_;
-}
-uint64_t VersionEdit::get_next_file_number() {
-  return next_file_number_;
-}
-SequenceNumber VersionEdit::get_last_sequence() {
-  return last_sequence_;
-}
-uint32_t VersionEdit::get_max_column_family() {
-  return max_column_family_;
-}
-std::string VersionEdit::get_column_family_name() {
-  return column_family_name_;
-}
-uint32_t VersionEdit::get_column_family() {
-  return column_family_;
-}
-VersionEdit::DeletedFileSet VersionEdit::get_deleted_files() {
-  return deleted_files_;
-}
-std::vector<std::pair<int, FileMetaData>> VersionEdit::get_new_files() {
-  return new_files_;
-}
-
-}  // namespace rocksdb
->>>>>>> 2c79f4db
+}  // namespace ROCKSDB_NAMESPACE