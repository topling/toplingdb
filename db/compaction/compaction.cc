//  Copyright (c) 2011-present, Facebook, Inc.  All rights reserved.
//  This source code is licensed under both the GPLv2 (found in the
//  COPYING file in the root directory) and Apache 2.0 License
//  (found in the LICENSE.Apache file in the root directory).
//
// Copyright (c) 2011 The LevelDB Authors. All rights reserved.
// Use of this source code is governed by a BSD-style license that can be
// found in the LICENSE file. See the AUTHORS file for names of contributors.

#include "db/compaction/compaction.h"

#include <cinttypes>
#include <vector>

#include "db/column_family.h"
#include "rocksdb/compaction_filter.h"
#include "rocksdb/sst_partitioner.h"
#include "test_util/sync_point.h"
#include "util/string_util.h"

namespace ROCKSDB_NAMESPACE {

const uint64_t kRangeTombstoneSentinel =
    PackSequenceAndType(kMaxSequenceNumber, kTypeRangeDeletion);

int sstableKeyCompare(const Comparator* user_cmp, const InternalKey& a,
                      const InternalKey& b) {
  auto c = user_cmp->CompareWithoutTimestamp(a.user_key(), b.user_key());
  if (c != 0) {
    return c;
  }
  auto a_footer = ExtractInternalKeyFooter(a.Encode());
  auto b_footer = ExtractInternalKeyFooter(b.Encode());
  if (a_footer == kRangeTombstoneSentinel) {
    if (b_footer != kRangeTombstoneSentinel) {
      return -1;
    }
  } else if (b_footer == kRangeTombstoneSentinel) {
    return 1;
  }
  return 0;
}

int sstableKeyCompare(const Comparator* user_cmp, const InternalKey* a,
                      const InternalKey& b) {
  if (a == nullptr) {
    return -1;
  }
  return sstableKeyCompare(user_cmp, *a, b);
}

int sstableKeyCompare(const Comparator* user_cmp, const InternalKey& a,
                      const InternalKey* b) {
  if (b == nullptr) {
    return -1;
  }
  return sstableKeyCompare(user_cmp, a, *b);
}

uint64_t TotalFileSize(const std::vector<FileMetaData*>& files) {
  uint64_t sum = 0;
  for (size_t i = 0; i < files.size() && files[i]; i++) {
    sum += files[i]->fd.GetFileSize();
  }
  return sum;
}

void Compaction::SetInputVersion(Version* _input_version) {
  input_version_ = _input_version;
  cfd_ = input_version_->cfd();

  cfd_->Ref();
  input_version_->Ref();
  edit_.SetColumnFamily(cfd_->GetID());
}

void Compaction::GetBoundaryKeys(
    VersionStorageInfo* vstorage,
    const std::vector<CompactionInputFiles>& inputs, Slice* smallest_user_key,
    Slice* largest_user_key) {
  bool initialized = false;
  const Comparator* ucmp = vstorage->InternalComparator()->user_comparator();
  for (size_t i = 0; i < inputs.size(); ++i) {
    if (inputs[i].files.empty()) {
      continue;
    }
    if (inputs[i].level == 0) {
      // we need to consider all files on level 0
      for (const auto* f : inputs[i].files) {
        const Slice& start_user_key = f->smallest.user_key();
        if (!initialized ||
            ucmp->Compare(start_user_key, *smallest_user_key) < 0) {
          *smallest_user_key = start_user_key;
        }
        const Slice& end_user_key = f->largest.user_key();
        if (!initialized ||
            ucmp->Compare(end_user_key, *largest_user_key) > 0) {
          *largest_user_key = end_user_key;
        }
        initialized = true;
      }
    } else {
      // we only need to consider the first and last file
      const Slice& start_user_key = inputs[i].files[0]->smallest.user_key();
      if (!initialized ||
          ucmp->Compare(start_user_key, *smallest_user_key) < 0) {
        *smallest_user_key = start_user_key;
      }
      const Slice& end_user_key = inputs[i].files.back()->largest.user_key();
      if (!initialized || ucmp->Compare(end_user_key, *largest_user_key) > 0) {
        *largest_user_key = end_user_key;
      }
      initialized = true;
    }
  }
}

std::vector<CompactionInputFiles> Compaction::PopulateWithAtomicBoundaries(
    VersionStorageInfo* vstorage, std::vector<CompactionInputFiles> inputs) {
  const Comparator* ucmp = vstorage->InternalComparator()->user_comparator();
  for (size_t i = 0; i < inputs.size(); i++) {
    if (inputs[i].level == 0 || inputs[i].files.empty()) {
      continue;
    }
    inputs[i].atomic_compaction_unit_boundaries.reserve(inputs[i].files.size());
    AtomicCompactionUnitBoundary cur_boundary;
    size_t first_atomic_idx = 0;
    auto add_unit_boundary = [&](size_t to) {
      if (first_atomic_idx == to) return;
      for (size_t k = first_atomic_idx; k < to; k++) {
        inputs[i].atomic_compaction_unit_boundaries.push_back(cur_boundary);
      }
      first_atomic_idx = to;
    };
    for (size_t j = 0; j < inputs[i].files.size(); j++) {
      const auto* f = inputs[i].files[j];
      if (j == 0) {
        // First file in a level.
        cur_boundary.smallest = &f->smallest;
        cur_boundary.largest = &f->largest;
      } else if (sstableKeyCompare(ucmp, *cur_boundary.largest, f->smallest) ==
                 0) {
        // SSTs overlap but the end key of the previous file was not
        // artificially extended by a range tombstone. Extend the current
        // boundary.
        cur_boundary.largest = &f->largest;
      } else {
        // Atomic compaction unit has ended.
        add_unit_boundary(j);
        cur_boundary.smallest = &f->smallest;
        cur_boundary.largest = &f->largest;
      }
    }
    add_unit_boundary(inputs[i].files.size());
    assert(inputs[i].files.size() ==
           inputs[i].atomic_compaction_unit_boundaries.size());
  }
  return inputs;
}

// helper function to determine if compaction is creating files at the
// bottommost level
bool Compaction::IsBottommostLevel(
    int output_level, VersionStorageInfo* vstorage,
    const std::vector<CompactionInputFiles>& inputs) {
  int output_l0_idx;
  if (output_level == 0) {
    output_l0_idx = 0;
    for (const auto* file : vstorage->LevelFiles(0)) {
      if (inputs[0].files.back() == file) {
        break;
      }
      ++output_l0_idx;
    }
    assert(static_cast<size_t>(output_l0_idx) < vstorage->LevelFiles(0).size());
  } else {
    output_l0_idx = -1;
  }
  Slice smallest_key, largest_key;
  GetBoundaryKeys(vstorage, inputs, &smallest_key, &largest_key);
  return !vstorage->RangeMightExistAfterSortedRun(smallest_key, largest_key,
                                                  output_level, output_l0_idx);
}

// test function to validate the functionality of IsBottommostLevel()
// function -- determines if compaction with inputs and storage is bottommost
bool Compaction::TEST_IsBottommostLevel(
    int output_level, VersionStorageInfo* vstorage,
    const std::vector<CompactionInputFiles>& inputs) {
  return IsBottommostLevel(output_level, vstorage, inputs);
}

bool Compaction::IsFullCompaction(
    VersionStorageInfo* vstorage,
    const std::vector<CompactionInputFiles>& inputs) {
  size_t num_files_in_compaction = 0;
  size_t total_num_files = 0;
  for (int l = 0; l < vstorage->num_levels(); l++) {
    total_num_files += vstorage->NumLevelFiles(l);
  }
  for (size_t i = 0; i < inputs.size(); i++) {
    num_files_in_compaction += inputs[i].size();
  }
  return num_files_in_compaction == total_num_files;
}

Compaction::Compaction(
    VersionStorageInfo* vstorage, const ImmutableOptions& _immutable_options,
    const MutableCFOptions& _mutable_cf_options,
    const MutableDBOptions& _mutable_db_options,
    std::vector<CompactionInputFiles> _inputs, int _output_level,
    uint64_t _target_file_size, uint64_t _max_compaction_bytes,
    uint32_t _output_path_id, CompressionType _compression,
    CompressionOptions _compression_opts, Temperature _output_temperature,
    uint32_t _max_subcompactions, std::vector<FileMetaData*> _grandparents,
    bool _manual_compaction, const std::string& _trim_ts, double _score,
    bool _deletion_compaction, CompactionReason _compaction_reason,
    BlobGarbageCollectionPolicy _blob_garbage_collection_policy,
    double _blob_garbage_collection_age_cutoff)
    : input_vstorage_(vstorage),
      start_level_(_inputs[0].level),
      output_level_(_output_level),
      max_output_file_size_(_target_file_size),
      max_compaction_bytes_(_max_compaction_bytes),
      max_subcompactions_(_max_subcompactions),
      immutable_options_(_immutable_options),
      mutable_cf_options_(_mutable_cf_options),
      input_version_(nullptr),
      number_levels_(vstorage->num_levels()),
      cfd_(nullptr),
      output_path_id_(_output_path_id),
      output_compression_(_compression),
      output_compression_opts_(_compression_opts),
      output_temperature_(_output_temperature),
      deletion_compaction_(_deletion_compaction),
      inputs_(PopulateWithAtomicBoundaries(vstorage, std::move(_inputs))),
      grandparents_(std::move(_grandparents)),
      score_(_score),
      bottommost_level_(IsBottommostLevel(output_level_, vstorage, inputs_)),
      is_full_compaction_(IsFullCompaction(vstorage, inputs_)),
      is_manual_compaction_(_manual_compaction),
      trim_ts_(_trim_ts),
      is_trivial_move_(false),
      compaction_reason_(_compaction_reason),
      notify_on_compaction_completion_(false),
      enable_blob_garbage_collection_(
          _blob_garbage_collection_policy == BlobGarbageCollectionPolicy::kForce
              ? true
              : (_blob_garbage_collection_policy ==
                         BlobGarbageCollectionPolicy::kDisable
                     ? false
                     : mutable_cf_options()->enable_blob_garbage_collection)),
      blob_garbage_collection_age_cutoff_(
          _blob_garbage_collection_age_cutoff < 0 ||
                  _blob_garbage_collection_age_cutoff > 1
              ? mutable_cf_options()->blob_garbage_collection_age_cutoff
              : _blob_garbage_collection_age_cutoff) {
  MarkFilesBeingCompacted(true);
  if (is_manual_compaction_) {
    compaction_reason_ = CompactionReason::kManualCompaction;
  }
  if (max_subcompactions_ == 0) {
    if (1 == output_level_ && _mutable_db_options.max_level1_subcompactions)
      max_subcompactions_ = _mutable_db_options.max_level1_subcompactions;
    else
      max_subcompactions_ = _mutable_db_options.max_subcompactions;
  }

#ifndef NDEBUG
  for (size_t i = 1; i < inputs_.size(); ++i) {
    assert(inputs_[i].level > inputs_[i - 1].level);
  }
#endif

  // setup input_levels_
  {
    input_levels_.resize(num_input_levels());
    for (size_t which = 0; which < num_input_levels(); which++) {
      DoGenerateLevelFilesBrief(&input_levels_[which], inputs_[which].files,
                                &arena_);
    }
  }

  GetBoundaryKeys(vstorage, inputs_, &smallest_user_key_, &largest_user_key_);
}

Compaction::~Compaction() {
  if (input_version_ != nullptr) {
    input_version_->Unref();
  }
  if (cfd_ != nullptr) {
    cfd_->UnrefAndTryDelete();
  }
}

bool Compaction::InputCompressionMatchesOutput() const {
  int base_level = input_vstorage_->base_level();
  bool matches =
      (GetCompressionType(input_vstorage_, mutable_cf_options_, start_level_,
                          base_level) == output_compression_);
  if (matches) {
    TEST_SYNC_POINT("Compaction::InputCompressionMatchesOutput:Matches");
    return true;
  }
  TEST_SYNC_POINT("Compaction::InputCompressionMatchesOutput:DidntMatch");
  return matches;
}

bool TableFactory::InputCompressionMatchesOutput(const Compaction* c) const {
  return c->InputCompressionMatchesOutput();
}

bool Compaction::IsTrivialMove() const {
  // Avoid a move if there is lots of overlapping grandparent data.
  // Otherwise, the move could create a parent file that will require
  // a very expensive merge later on.
  // If start_level_== output_level_, the purpose is to force compaction
  // filter to be applied to that level, and thus cannot be a trivial move.

  // Check if start level have files with overlapping ranges
  if (start_level_ == 0 && input_vstorage_->level0_non_overlapping() == false) {
    // We cannot move files from L0 to L1 if the files are overlapping
    return false;
  }

  if (is_manual_compaction_ &&
      (immutable_options_.compaction_filter != nullptr ||
       immutable_options_.compaction_filter_factory != nullptr)) {
    // This is a manual compaction and we have a compaction filter that should
    // be executed, we cannot do a trivial move
    return false;
  }

  if (start_level_ == output_level_) {
    // It doesn't make sense if compaction picker picks files just to trivial
    // move to the same level.
    return false;
  }

#if !defined(ROCKSDB_UNIT_TEST) // ToplingDB specific
  if (kCompactionStyleLevel == immutable_options_.compaction_style) {
    auto& cfo = mutable_cf_options_;
    if (1 == output_level_ &&
        immutable_options_.compaction_executor_factory &&
        cfo.write_buffer_size > cfo.target_file_size_base * 3/2) {
      return false;
    }
  }
#endif

  // Used in universal compaction, where trivial move can be done if the
  // input files are non overlapping
  if ((mutable_cf_options_.compaction_options_universal.allow_trivial_move) &&
      (output_level_ != 0) &&
      (cfd_->ioptions()->compaction_style == kCompactionStyleUniversal)) {
    return is_trivial_move_;
  }

  if (!(start_level_ != output_level_ && num_input_levels() == 1 &&
<<<<<<< HEAD
        input(0, 0)->fd.GetPathId() == output_path_id() &&
        InputCompressionMatchesOutput())) {
=======
          input(0, 0)->fd.GetPathId() == output_path_id() &&
          immutable_options_.table_factory->InputCompressionMatchesOutput(this))) {
>>>>>>> a92e1a0a
    return false;
  }

  // assert inputs_.size() == 1

  std::unique_ptr<SstPartitioner> partitioner = CreateSstPartitioner();

  for (const auto& file : inputs_.front().files) {
    std::vector<FileMetaData*> file_grand_parents;
    if (output_level_ + 1 >= number_levels_) {
      continue;
    }
    input_vstorage_->GetOverlappingInputs(output_level_ + 1, &file->smallest,
                                          &file->largest, &file_grand_parents);
    const auto compaction_size =
        file->fd.GetFileSize() + TotalFileSize(file_grand_parents);
    if (compaction_size > max_compaction_bytes_) {
      return false;
    }

    if (partitioner.get() != nullptr) {
      if (!partitioner->CanDoTrivialMove(file->smallest.user_key(),
                                         file->largest.user_key())) {
        return false;
      }
    }
  }

  return true;
}

void Compaction::AddInputDeletions(VersionEdit* out_edit) {
  for (size_t which = 0; which < num_input_levels(); which++) {
    for (size_t i = 0; i < inputs_[which].size(); i++) {
      out_edit->DeleteFile(level(which), inputs_[which][i]->fd.GetNumber());
    }
  }
}

bool Compaction::KeyNotExistsBeyondOutputLevel(
    const Slice& user_key, std::vector<size_t>* level_ptrs) const {
  assert(input_version_ != nullptr);
  assert(level_ptrs != nullptr);
  assert(level_ptrs->size() == static_cast<size_t>(number_levels_));
  if (bottommost_level_) {
    return true;
  } else if (output_level_ != 0 &&
             cfd_->ioptions()->compaction_style == kCompactionStyleLevel) {
    // Maybe use binary search to find right entry instead of linear search?
    const Comparator* user_cmp = cfd_->user_comparator();
    for (int lvl = output_level_ + 1; lvl < number_levels_; lvl++) {
      const std::vector<FileMetaData*>& files =
          input_vstorage_->LevelFiles(lvl);
      for (; level_ptrs->at(lvl) < files.size(); level_ptrs->at(lvl)++) {
        auto* f = files[level_ptrs->at(lvl)];
        if (user_cmp->Compare(user_key, f->largest.user_key()) <= 0) {
          // We've advanced far enough
          // In the presence of user-defined timestamp, we may need to handle
          // the case in which f->smallest.user_key() (including ts) has the
          // same user key, but the ts part is smaller. If so,
          // Compare(user_key, f->smallest.user_key()) returns -1.
          // That's why we need CompareWithoutTimestamp().
          if (user_cmp->CompareWithoutTimestamp(user_key,
                                                f->smallest.user_key()) >= 0) {
            // Key falls in this file's range, so it may
            // exist beyond output level
            return false;
          }
          break;
        }
      }
    }
    return true;
  }
  return false;
}

// Mark (or clear) each file that is being compacted
void Compaction::MarkFilesBeingCompacted(bool mark_as_compacted) {
  for (size_t i = 0; i < num_input_levels(); i++) {
    for (size_t j = 0; j < inputs_[i].size(); j++) {
      assert(mark_as_compacted ? !inputs_[i][j]->being_compacted
                               : inputs_[i][j]->being_compacted);
      inputs_[i][j]->being_compacted = mark_as_compacted;
    }
  }
}

// Sample output:
// If compacting 3 L0 files, 2 L3 files and 1 L4 file, and outputting to L5,
// print: "3@0 + 2@3 + 1@4 files to L5"
const char* Compaction::InputLevelSummary(
    InputLevelSummaryBuffer* scratch) const {
  int len = 0;
  bool is_first = true;
  for (auto& input_level : inputs_) {
    if (input_level.empty()) {
      continue;
    }
    if (!is_first) {
      len +=
          snprintf(scratch->buffer + len, sizeof(scratch->buffer) - len, " + ");
      len = std::min(len, static_cast<int>(sizeof(scratch->buffer)));
    } else {
      is_first = false;
    }
    len += snprintf(scratch->buffer + len, sizeof(scratch->buffer) - len,
                    "%" ROCKSDB_PRIszt "@%d", input_level.size(),
                    input_level.level);
    len = std::min(len, static_cast<int>(sizeof(scratch->buffer)));
  }
  snprintf(scratch->buffer + len, sizeof(scratch->buffer) - len,
           " files to L%d", output_level());

  return scratch->buffer;
}

uint64_t Compaction::CalculateTotalInputSize() const {
  uint64_t size = 0;
  for (auto& input_level : inputs_) {
    for (auto f : input_level.files) {
      size += f->fd.GetFileSize();
    }
  }
  return size;
}

void Compaction::ReleaseCompactionFiles(Status status) {
  MarkFilesBeingCompacted(false);
  cfd_->compaction_picker()->ReleaseCompactionFiles(this, status);
}

void Compaction::ResetNextCompactionIndex() {
  assert(input_version_ != nullptr);
  input_vstorage_->ResetNextCompactionIndex(start_level_);
}

namespace {
int InputSummary(const std::vector<FileMetaData*>& files, char* output,
                 int len) {
  *output = '\0';
  int write = 0;
  for (size_t i = 0; i < files.size(); i++) {
    int sz = len - write;
    int ret;
    char sztxt[16];
    AppendHumanBytes(files.at(i)->fd.GetFileSize(), sztxt, 16);
    ret = snprintf(output + write, sz, "%" PRIu64 "(%s) ",
                   files.at(i)->fd.GetNumber(), sztxt);
    if (ret < 0 || ret >= sz) break;
    write += ret;
  }
  // if files.size() is non-zero, overwrite the last space
  return write - !!files.size();
}
}  // namespace

void Compaction::Summary(char* output, int len) {
  int write =
      snprintf(output, len, "Base version %" PRIu64 " Base level %d, inputs: [",
               input_version_->GetVersionNumber(), start_level_);
  if (write < 0 || write >= len) {
    return;
  }

  for (size_t level_iter = 0; level_iter < num_input_levels(); ++level_iter) {
    if (level_iter > 0) {
      write += snprintf(output + write, len - write, "], [");
      if (write < 0 || write >= len) {
        return;
      }
    }
    write +=
        InputSummary(inputs_[level_iter].files, output + write, len - write);
    if (write < 0 || write >= len) {
      return;
    }
  }

  snprintf(output + write, len - write, "]");
}

uint64_t Compaction::OutputFilePreallocationSize() const {
  uint64_t preallocation_size = 0;

  for (const auto& level_files : inputs_) {
    for (const auto& file : level_files.files) {
      preallocation_size += file->fd.GetFileSize();
    }
  }

  if (max_output_file_size_ != std::numeric_limits<uint64_t>::max() &&
      (immutable_options_.compaction_style == kCompactionStyleLevel ||
       output_level() > 0)) {
    preallocation_size = std::min(max_output_file_size_, preallocation_size);
  }

  // Over-estimate slightly so we don't end up just barely crossing
  // the threshold
  // No point to preallocate more than 1GB.
  return std::min(uint64_t{1073741824},
                  preallocation_size + (preallocation_size / 10));
}

std::unique_ptr<CompactionFilter> Compaction::CreateCompactionFilter() const {
  if (!cfd_->ioptions()->compaction_filter_factory) {
    return nullptr;
  }

  if (!cfd_->ioptions()
           ->compaction_filter_factory->ShouldFilterTableFileCreation(
               TableFileCreationReason::kCompaction)) {
    return nullptr;
  }

  CompactionFilter::Context context;
  context.is_full_compaction = is_full_compaction_;
  context.is_manual_compaction = is_manual_compaction_;
  context.column_family_id = cfd_->GetID();
  context.reason = TableFileCreationReason::kCompaction;
  context.smallest_seqno = GetSmallestSeqno();
  return cfd_->ioptions()->compaction_filter_factory->CreateCompactionFilter(
      context);
}

std::unique_ptr<SstPartitioner> Compaction::CreateSstPartitioner() const {
  if (!immutable_options_.sst_partitioner_factory) {
    return nullptr;
  }

  SstPartitioner::Context context;
  context.is_full_compaction = is_full_compaction_;
  context.is_manual_compaction = is_manual_compaction_;
  context.output_level = output_level_;
  context.smallest_user_key = smallest_user_key_;
  context.largest_user_key = largest_user_key_;
  return immutable_options_.sst_partitioner_factory->CreatePartitioner(context);
}

bool Compaction::IsOutputLevelEmpty() const {
  return inputs_.back().level != output_level_ || inputs_.back().empty();
}

bool Compaction::ShouldFormSubcompactions() const {
  if (max_subcompactions_ <= 1 || cfd_ == nullptr) {
    return false;
  }

  // Note: the subcompaction boundary picking logic does not currently guarantee
  // that all user keys that differ only by timestamp get processed by the same
  // subcompaction.
  if (cfd_->user_comparator()->timestamp_size() > 0) {
    return false;
  }

  if (cfd_->ioptions()->compaction_style == kCompactionStyleLevel) {
    return (start_level_ == 0 || is_manual_compaction_) && output_level_ > 0 &&
      #if defined(ROCKSDB_UNIT_TEST)
           !IsOutputLevelEmpty();
      #else
           true; // ToplingDB specific
      #endif
  } else if (cfd_->ioptions()->compaction_style == kCompactionStyleUniversal) {
    return number_levels_ > 1 && output_level_ > 0;
  } else {
    return false;
  }
}

bool Compaction::DoesInputReferenceBlobFiles() const {
  assert(input_version_);

  const VersionStorageInfo* storage_info = input_version_->storage_info();
  assert(storage_info);

  if (storage_info->GetBlobFiles().empty()) {
    return false;
  }

  for (size_t i = 0; i < inputs_.size(); ++i) {
    for (const FileMetaData* meta : inputs_[i].files) {
      assert(meta);

      if (meta->oldest_blob_file_number != kInvalidBlobFileNumber) {
        return true;
      }
    }
  }

  return false;
}

uint64_t Compaction::MinInputFileOldestAncesterTime(
    const InternalKey* start, const InternalKey* end) const {
  uint64_t min_oldest_ancester_time = std::numeric_limits<uint64_t>::max();
  const InternalKeyComparator& icmp =
      column_family_data()->internal_comparator();
  for (const auto& level_files : inputs_) {
    for (const auto& file : level_files.files) {
      if (start != nullptr && icmp.Compare(file->largest, *start) < 0) {
        continue;
      }
      if (end != nullptr && icmp.Compare(file->smallest, *end) > 0) {
        continue;
      }
      uint64_t oldest_ancester_time = file->TryGetOldestAncesterTime();
      if (oldest_ancester_time != 0) {
        min_oldest_ancester_time =
            std::min(min_oldest_ancester_time, oldest_ancester_time);
      }
    }
  }
  return min_oldest_ancester_time;
}

int Compaction::GetInputBaseLevel() const {
  return input_vstorage_->base_level();
}

uint64_t Compaction::GetSmallestSeqno() const {
  uint64_t smallest_seqno = UINT64_MAX;
  for (auto& eachlevel : inputs_) {
    for (auto& eachfile : eachlevel.files)
      if (smallest_seqno > eachfile->fd.smallest_seqno)
          smallest_seqno = eachfile->fd.smallest_seqno;
  }
  return smallest_seqno;
}

}  // namespace ROCKSDB_NAMESPACE<|MERGE_RESOLUTION|>--- conflicted
+++ resolved
@@ -357,13 +357,8 @@
   }
 
   if (!(start_level_ != output_level_ && num_input_levels() == 1 &&
-<<<<<<< HEAD
         input(0, 0)->fd.GetPathId() == output_path_id() &&
-        InputCompressionMatchesOutput())) {
-=======
-          input(0, 0)->fd.GetPathId() == output_path_id() &&
-          immutable_options_.table_factory->InputCompressionMatchesOutput(this))) {
->>>>>>> a92e1a0a
+        immutable_options_.table_factory->InputCompressionMatchesOutput(this))) {
     return false;
   }
 
