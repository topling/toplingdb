//  Copyright (c) 2011-present, Facebook, Inc.  All rights reserved.
//  This source code is licensed under both the GPLv2 (found in the
//  COPYING file in the root directory) and Apache 2.0 License
//  (found in the LICENSE.Apache file in the root directory).
//
// Copyright (c) 2011 The LevelDB Authors. All rights reserved.
// Use of this source code is governed by a BSD-style license that can be
// found in the LICENSE file. See the AUTHORS file for names of contributors.

#pragma once
#include <atomic>
#include <deque>
#include <functional>
#include <memory>
#include <string>
#include <unordered_set>
#include <vector>

#include "db/dbformat.h"
#include "db/kv_checksum.h"
#include "db/range_tombstone_fragmenter.h"
#include "db/read_callback.h"
#include "db/version_edit.h"
#include "memory/allocator.h"
#include "memory/concurrent_arena.h"
#include "monitoring/instrumented_mutex.h"
#include "options/cf_options.h"
#include "rocksdb/db.h"
#include "rocksdb/memtablerep.h"
#include "table/multiget_context.h"
#include "util/dynamic_bloom.h"
#include "util/hash.h"
#include "util/hash_containers.h"

namespace ROCKSDB_NAMESPACE {

struct FlushJobInfo;
class Mutex;
class MemTableIterator;
class MergeContext;
class SystemClock;

struct ImmutableMemTableOptions {
  explicit ImmutableMemTableOptions(const ImmutableOptions& ioptions,
                                    const MutableCFOptions& mutable_cf_options);
  size_t arena_block_size;
  uint32_t memtable_prefix_bloom_bits;
  size_t memtable_huge_page_size;
  bool memtable_whole_key_filtering;
  bool inplace_update_support;
  size_t inplace_update_num_locks;
  UpdateStatus (*inplace_callback)(char* existing_value,
                                   uint32_t* existing_value_size,
                                   Slice delta_value,
                                   std::string* merged_value);
  size_t max_successive_merges;
  Statistics* statistics;
  MergeOperator* merge_operator;
  Logger* info_log;
  bool allow_data_in_errors;
};

// Batched counters to updated when inserting keys in one write batch.
// In post process of the write batch, these can be updated together.
// Only used in concurrent memtable insert case.
struct MemTablePostProcessInfo {
  uint64_t data_size = 0;
  uint64_t num_entries = 0;
  uint64_t num_deletes = 0;
};

using MultiGetRange = MultiGetContext::Range;
// Note:  Many of the methods in this class have comments indicating that
// external synchronization is required as these methods are not thread-safe.
// It is up to higher layers of code to decide how to prevent concurrent
// invocation of these methods.  This is usually done by acquiring either
// the db mutex or the single writer thread.
//
// Some of these methods are documented to only require external
// synchronization if this memtable is immutable.  Calling MarkImmutable() is
// not sufficient to guarantee immutability.  It is up to higher layers of
// code to determine if this MemTable can still be modified by other threads.
// Eg: The Superversion stores a pointer to the current MemTable (that can
// be modified) and a separate list of the MemTables that can no longer be
// written to (aka the 'immutable memtables').
class MemTable {
 public:
  struct KeyComparator : public MemTableRep::KeyComparator {
    const InternalKeyComparator comparator;
    explicit KeyComparator(const InternalKeyComparator& c) : comparator(c) { }
    virtual int operator()(const char* prefix_len_key1,
                           const char* prefix_len_key2) const override;
    virtual int operator()(const char* prefix_len_key,
                           const DecodedType& key) const override;
    virtual const InternalKeyComparator* icomparator() const override;
  };

  // MemTables are reference counted.  The initial reference count
  // is zero and the caller must call Ref() at least once.
  //
  // earliest_seq should be the current SequenceNumber in the db such that any
  // key inserted into this memtable will have an equal or larger seq number.
  // (When a db is first created, the earliest sequence number will be 0).
  // If the earliest sequence number is not known, kMaxSequenceNumber may be
  // used, but this may prevent some transactions from succeeding until the
  // first key is inserted into the memtable.
  explicit MemTable(const InternalKeyComparator& comparator,
                    const ImmutableOptions& ioptions,
                    const MutableCFOptions& mutable_cf_options,
                    WriteBufferManager* write_buffer_manager,
                    SequenceNumber earliest_seq, uint32_t column_family_id);
  // No copying allowed
  MemTable(const MemTable&) = delete;
  MemTable& operator=(const MemTable&) = delete;

  // Do not delete this MemTable unless Unref() indicates it not in use.
  ~MemTable();

  // Increase reference count.
  // REQUIRES: external synchronization to prevent simultaneous
  // operations on the same MemTable.
  void Ref() { ++refs_; }

  // Drop reference count.
  // If the refcount goes to zero return this memtable, otherwise return null.
  // REQUIRES: external synchronization to prevent simultaneous
  // operations on the same MemTable.
  MemTable* Unref() {
    --refs_;
    assert(refs_ >= 0);
    if (refs_ <= 0) {
      return this;
    }
    return nullptr;
  }

  // Returns an estimate of the number of bytes of data in use by this
  // data structure.
  //
  // REQUIRES: external synchronization to prevent simultaneous
  // operations on the same MemTable (unless this Memtable is immutable).
  size_t ApproximateMemoryUsage();

  // As a cheap version of `ApproximateMemoryUsage()`, this function doesn't
  // require external synchronization. The value may be less accurate though
  size_t ApproximateMemoryUsageFast() const {
    return approximate_memory_usage_.load(std::memory_order_relaxed);
  }

  // used by MemTableListVersion::MemoryAllocatedBytesExcludingLast
  size_t MemoryAllocatedBytes() const {
    return table_->ApproximateMemoryUsage() +
           range_del_table_->ApproximateMemoryUsage() +
           arena_.MemoryAllocatedBytes();
  }

  // Returns a vector of unique random memtable entries of size 'sample_size'.
  //
  // Note: the entries are stored in the unordered_set as length-prefixed keys,
  //       hence their representation in the set as "const char*".
  // Note2: the size of the output set 'entries' is not enforced to be strictly
  //        equal to 'target_sample_size'. Its final size might be slightly
  //        greater or slightly less than 'target_sample_size'
  //
  // REQUIRES: external synchronization to prevent simultaneous
  // operations on the same MemTable (unless this Memtable is immutable).
  // REQUIRES: SkipList memtable representation. This function is not
  // implemented for any other type of memtable representation (vectorrep,
  // hashskiplist,...).
  void UniqueRandomSample(const uint64_t& target_sample_size,
                          std::unordered_set<const char*>* entries) {
    // TODO(bjlemaire): at the moment, only supported by skiplistrep.
    // Extend it to all other memtable representations.
    table_->UniqueRandomSample(num_entries(), target_sample_size, entries);
  }

  // This method heuristically determines if the memtable should continue to
  // host more data.
  bool ShouldScheduleFlush() const {
    return flush_state_.load(std::memory_order_relaxed) == FLUSH_REQUESTED;
  }

  // Returns true if a flush should be scheduled and the caller should
  // be the one to schedule it
  bool MarkFlushScheduled() {
    auto before = FLUSH_REQUESTED;
    return flush_state_.compare_exchange_strong(before, FLUSH_SCHEDULED,
                                                std::memory_order_relaxed,
                                                std::memory_order_relaxed);
  }

  // Return an iterator that yields the contents of the memtable.
  //
  // The caller must ensure that the underlying MemTable remains live
  // while the returned iterator is live.  The keys returned by this
  // iterator are internal keys encoded by AppendInternalKey in the
  // db/dbformat.{h,cc} module.
  //
  // By default, it returns an iterator for prefix seek if prefix_extractor
  // is configured in Options.
  // arena: If not null, the arena needs to be used to allocate the Iterator.
  //        Calling ~Iterator of the iterator will destroy all the states but
  //        those allocated in arena.
  InternalIterator* NewIterator(const ReadOptions& read_options, Arena* arena);

  // Returns an iterator that yields the range tombstones of the memtable.
  // The caller must ensure that the underlying MemTable remains live
  // while the returned iterator is live.
  // @param immutable_memtable Whether this memtable is an immutable memtable.
  // This information is not stored in memtable itself, so it needs to be
  // specified by the caller. This flag is used internally to decide whether a
  // cached fragmented range tombstone list can be returned. This cached version
  // is constructed when a memtable becomes immutable. Setting the flag to false
  // will always yield correct result, but may incur performance penalty as it
  // always creates a new fragmented range tombstone list.
  FragmentedRangeTombstoneIterator* NewRangeTombstoneIterator(
      const ReadOptions& read_options, SequenceNumber read_seq,
      bool immutable_memtable);

  Status VerifyEncodedEntry(Slice ikey, Slice value,
                            const ProtectionInfoKVOS64& kv_prot_info);

  // Add an entry into memtable that maps key to value at the
  // specified sequence number and with the specified type.
  // Typically value will be empty if type==kTypeDeletion.
  //
  // REQUIRES: if allow_concurrent = false, external synchronization to prevent
  // simultaneous operations on the same MemTable.
  //
  // Returns `Status::TryAgain` if the `seq`, `key` combination already exists
  // in the memtable and `MemTableRepFactory::CanHandleDuplicatedKey()` is true.
  // The next attempt should try a larger value for `seq`.
  Status Add(SequenceNumber seq, ValueType type, const Slice& key,
             const Slice& value, const ProtectionInfoKVOS64* kv_prot_info,
             bool allow_concurrent = false,
             MemTablePostProcessInfo* post_process_info = nullptr,
             void** hint = nullptr);

  // Used to Get value associated with key or Get Merge Operands associated
  // with key.
  // If do_merge = true the default behavior which is Get value for key is
  // executed. Expected behavior is described right below.
  // If memtable contains a value for key, store it in *value and return true.
  // If memtable contains a deletion for key, store a NotFound() error
  // in *status and return true.
  // If memtable contains Merge operation as the most recent entry for a key,
  //   and the merge process does not stop (not reaching a value or delete),
  //   prepend the current merge operand to *operands.
  //   store MergeInProgress in s, and return false.
  // Else, return false.
  // If any operation was found, its most recent sequence number
  // will be stored in *seq on success (regardless of whether true/false is
  // returned).  Otherwise, *seq will be set to kMaxSequenceNumber.
  // On success, *s may be set to OK, NotFound, or MergeInProgress.  Any other
  // status returned indicates a corruption or other unexpected error.
  // If do_merge = false then any Merge Operands encountered for key are simply
  // stored in merge_context.operands_list and never actually merged to get a
  // final value. The raw Merge Operands are eventually returned to the user.
  // @param immutable_memtable Whether this memtable is immutable. Used
  // internally by NewRangeTombstoneIterator(). See comment above
  // NewRangeTombstoneIterator() for more detail.
  bool Get(const LookupKey& key, std::string* value,
           PinnableWideColumns* columns, std::string* timestamp, Status* s,
           MergeContext* merge_context,
           SequenceNumber* max_covering_tombstone_seq, SequenceNumber* seq,
           const ReadOptions& read_opts, bool immutable_memtable,
           ReadCallback* callback = nullptr, bool* is_blob_index = nullptr,
           bool do_merge = true);

  bool Get(const LookupKey& key, std::string* value,
           PinnableWideColumns* columns, std::string* timestamp, Status* s,
           MergeContext* merge_context,
           SequenceNumber* max_covering_tombstone_seq,
           const ReadOptions& read_opts, bool immutable_memtable,
           ReadCallback* callback = nullptr, bool* is_blob_index = nullptr,
           bool do_merge = true) {
    SequenceNumber seq;
    return Get(key, value, columns, timestamp, s, merge_context,
               max_covering_tombstone_seq, &seq, read_opts, immutable_memtable,
               callback, is_blob_index, do_merge);
  }

  // @param immutable_memtable Whether this memtable is immutable. Used
  // internally by NewRangeTombstoneIterator(). See comment above
  // NewRangeTombstoneIterator() for more detail.
  void MultiGet(const ReadOptions& read_options, MultiGetRange* range,
                ReadCallback* callback, bool immutable_memtable);

  // If `key` exists in current memtable with type value_type and the existing
  // value is at least as large as the new value, updates it in-place. Otherwise
  // adds the new value to the memtable out-of-place.
  //
  // Returns `Status::TryAgain` if the `seq`, `key` combination already exists
  // in the memtable and `MemTableRepFactory::CanHandleDuplicatedKey()` is true.
  // The next attempt should try a larger value for `seq`.
  //
  // REQUIRES: external synchronization to prevent simultaneous
  // operations on the same MemTable.
  Status Update(SequenceNumber seq, ValueType value_type, const Slice& key,
                const Slice& value, const ProtectionInfoKVOS64* kv_prot_info);

  // If `key` exists in current memtable with type `kTypeValue` and the existing
  // value is at least as large as the new value, updates it in-place. Otherwise
  // if `key` exists in current memtable with type `kTypeValue`, adds the new
  // value to the memtable out-of-place.
  //
  // Returns `Status::NotFound` if `key` does not exist in current memtable or
  // the latest version of `key` does not have `kTypeValue`.
  //
  // Returns `Status::TryAgain` if the `seq`, `key` combination already exists
  // in the memtable and `MemTableRepFactory::CanHandleDuplicatedKey()` is true.
  // The next attempt should try a larger value for `seq`.
  //
  // REQUIRES: external synchronization to prevent simultaneous
  // operations on the same MemTable.
  Status UpdateCallback(SequenceNumber seq, const Slice& key,
                        const Slice& delta,
                        const ProtectionInfoKVOS64* kv_prot_info);

  // Returns the number of successive merge entries starting from the newest
  // entry for the key up to the last non-merge entry or last entry for the
  // key in the memtable.
  size_t CountSuccessiveMergeEntries(const LookupKey& key);

  // Update counters and flush status after inserting a whole write batch
  // Used in concurrent memtable inserts.
  void BatchPostProcess(const MemTablePostProcessInfo& update_counters) {
    num_entries_.fetch_add(update_counters.num_entries,
                           std::memory_order_relaxed);
    data_size_.fetch_add(update_counters.data_size, std::memory_order_relaxed);
    if (update_counters.num_deletes != 0) {
      num_deletes_.fetch_add(update_counters.num_deletes,
                             std::memory_order_relaxed);
    }
    UpdateFlushState();
  }

  // Get total number of entries in the mem table.
  // REQUIRES: external synchronization to prevent simultaneous
  // operations on the same MemTable (unless this Memtable is immutable).
  uint64_t num_entries() const {
    return num_entries_.load(std::memory_order_relaxed);
  }

  // Get total number of deletes in the mem table.
  // REQUIRES: external synchronization to prevent simultaneous
  // operations on the same MemTable (unless this Memtable is immutable).
  uint64_t num_deletes() const {
    return num_deletes_.load(std::memory_order_relaxed);
  }

  uint64_t get_data_size() const {
    return data_size_.load(std::memory_order_relaxed);
  }

  // Dynamically change the memtable's capacity. If set below the current usage,
  // the next key added will trigger a flush. Can only increase size when
  // memtable prefix bloom is disabled, since we can't easily allocate more
  // space.
  void UpdateWriteBufferSize(size_t new_write_buffer_size) {
    if (bloom_filter_ == nullptr ||
        new_write_buffer_size < write_buffer_size_) {
      write_buffer_size_.store(new_write_buffer_size,
                               std::memory_order_relaxed);
    }
  }

  // Returns the edits area that is needed for flushing the memtable
  VersionEdit* GetEdits() { return &edit_; }

  // Returns if there is no entry inserted to the mem table.
  // REQUIRES: external synchronization to prevent simultaneous
  // operations on the same MemTable (unless this Memtable is immutable).
  bool IsEmpty() const { return first_seqno_ == 0; }

  // Returns the sequence number of the first element that was inserted
  // into the memtable.
  // REQUIRES: external synchronization to prevent simultaneous
  // operations on the same MemTable (unless this Memtable is immutable).
  SequenceNumber GetFirstSequenceNumber() {
    return first_seqno_.load(std::memory_order_relaxed);
  }

  // Returns the sequence number of the first element that was inserted
  // into the memtable.
  // REQUIRES: external synchronization to prevent simultaneous
  // operations on the same MemTable (unless this Memtable is immutable).
  void SetFirstSequenceNumber(SequenceNumber first_seqno) {
    return first_seqno_.store(first_seqno, std::memory_order_relaxed);
  }

  // Returns the sequence number that is guaranteed to be smaller than or equal
  // to the sequence number of any key that could be inserted into this
  // memtable. It can then be assumed that any write with a larger(or equal)
  // sequence number will be present in this memtable or a later memtable.
  //
  // If the earliest sequence number could not be determined,
  // kMaxSequenceNumber will be returned.
  SequenceNumber GetEarliestSequenceNumber() {
    return earliest_seqno_.load(std::memory_order_relaxed);
  }

  // Sets the sequence number that is guaranteed to be smaller than or equal
  // to the sequence number of any key that could be inserted into this
  // memtable. It can then be assumed that any write with a larger(or equal)
  // sequence number will be present in this memtable or a later memtable.
  // Used only for MemPurge operation
  void SetEarliestSequenceNumber(SequenceNumber earliest_seqno) {
    return earliest_seqno_.store(earliest_seqno, std::memory_order_relaxed);
  }

  // DB's latest sequence ID when the memtable is created. This number
  // may be updated to a more recent one before any key is inserted.
  SequenceNumber GetCreationSeq() const { return creation_seq_; }

  void SetCreationSeq(SequenceNumber sn) { creation_seq_ = sn; }

  // Returns the next active logfile number when this memtable is about to
  // be flushed to storage
  // REQUIRES: external synchronization to prevent simultaneous
  // operations on the same MemTable.
  uint64_t GetNextLogNumber() { return mem_next_logfile_number_; }

  // Sets the next active logfile number when this memtable is about to
  // be flushed to storage
  // REQUIRES: external synchronization to prevent simultaneous
  // operations on the same MemTable.
  void SetNextLogNumber(uint64_t num) { mem_next_logfile_number_ = num; }

  // if this memtable contains data from a committed
  // two phase transaction we must take note of the
  // log which contains that data so we can know
  // when to relese that log
  void RefLogContainingPrepSection(uint64_t log);
  uint64_t GetMinLogContainingPrepSection();

  // Notify the underlying storage that no more items will be added.
  // REQUIRES: external synchronization to prevent simultaneous
  // operations on the same MemTable.
  // After MarkImmutable() is called, you should not attempt to
  // write anything to this MemTable().  (Ie. do not call Add() or Update()).
  void MarkImmutable() {
    table_->MarkReadOnly();
    mem_tracker_.DoneAllocating();
  }

  // Notify the underlying storage that all data it contained has been
  // persisted.
  // REQUIRES: external synchronization to prevent simultaneous
  // operations on the same MemTable.
  void MarkFlushed() {
    table_->MarkFlushed();
  }

  // return true if the current MemTableRep supports merge operator.
  bool IsMergeOperatorSupported() const {
    return table_->IsMergeOperatorSupported();
  }

  // return true if the current MemTableRep supports snapshots.
  // inplace update prevents snapshots,
  bool IsSnapshotSupported() const {
    return table_->IsSnapshotSupported() && !moptions_.inplace_update_support;
  }

  struct MemTableStats {
    uint64_t size;
    uint64_t count;
  };

  MemTableStats ApproximateStats(const Slice& start_ikey,
                                 const Slice& end_ikey);

  // Get the lock associated for the key
  port::RWMutex* GetLock(const Slice& key);

  const InternalKeyComparator& GetInternalKeyComparator() const {
    return comparator_.comparator;
  }

  const ImmutableMemTableOptions* GetImmutableMemTableOptions() const {
    return &moptions_;
  }

  uint64_t ApproximateOldestKeyTime() const {
    return oldest_key_time_.load(std::memory_order_relaxed);
  }

  // REQUIRES: db_mutex held.
  void SetID(uint64_t id) { id_ = id; }

  uint64_t GetID() const { return id_; }

  void SetFlushCompleted(bool completed) { flush_completed_ = completed; }

  uint64_t GetFileNumber() const { return file_number_; }

  void SetFileNumber(uint64_t file_num) { file_number_ = file_num; }

  void SetFlushInProgress(bool in_progress) {
    flush_in_progress_ = in_progress;
  }

#ifndef ROCKSDB_LITE
  void SetFlushJobInfo(std::unique_ptr<FlushJobInfo>&& info) {
    flush_job_info_ = std::move(info);
  }

  std::unique_ptr<FlushJobInfo> ReleaseFlushJobInfo() {
    return std::move(flush_job_info_);
  }
#endif  // !ROCKSDB_LITE

  // Returns a heuristic flush decision
  bool ShouldFlushNow();

  void ConstructFragmentedRangeTombstones();

  // Returns whether a fragmented range tombstone list is already constructed
  // for this memtable. It should be constructed right before a memtable is
  // added to an immutable memtable list. Note that if a memtable does not have
  // any range tombstone, then no range tombstone list will ever be constructed.
  // @param allow_empty Specifies whether a memtable with no range tombstone is
  // considered to have its fragmented range tombstone list constructed.
  bool IsFragmentedRangeTombstonesConstructed(bool allow_empty = true) const {
    if (allow_empty) {
      return fragmented_range_tombstone_list_.get() != nullptr ||
             is_range_del_table_empty_;
    } else {
      return fragmented_range_tombstone_list_.get() != nullptr;
    }
  }

 private:
  enum FlushStateEnum { FLUSH_NOT_REQUESTED, FLUSH_REQUESTED, FLUSH_SCHEDULED };

  friend class MemTableIterator;
  friend class MemTableBackwardIterator;
  friend class MemTableList;

  KeyComparator comparator_;
  const ImmutableMemTableOptions moptions_;
  int refs_;
  const size_t kArenaBlockSize;
  AllocTracker mem_tracker_;
  ConcurrentArena arena_;
  std::unique_ptr<MemTableRep> table_;
  std::unique_ptr<MemTableRep> range_del_table_;
  std::atomic_bool is_range_del_table_empty_;

  // Total data size of all data inserted
  std::atomic<uint64_t> data_size_;
  std::atomic<uint64_t> num_entries_;
  std::atomic<uint64_t> num_deletes_;

  // Dynamically changeable memtable option
  std::atomic<size_t> write_buffer_size_;

  // These are used to manage memtable flushes to storage
  bool flush_in_progress_; // started the flush
  bool flush_completed_;   // finished the flush
  uint64_t file_number_;    // filled up after flush is complete

  // The updates to be applied to the transaction log when this
  // memtable is flushed to storage.
  VersionEdit edit_;

  // The sequence number of the kv that was inserted first
  std::atomic<SequenceNumber> first_seqno_;

  // The db sequence number at the time of creation or kMaxSequenceNumber
  // if not set.
  std::atomic<SequenceNumber> earliest_seqno_;

  SequenceNumber creation_seq_;

  // The log files earlier than this number can be deleted.
  uint64_t mem_next_logfile_number_;

  // the earliest log containing a prepared section
  // which has been inserted into this memtable.
  std::atomic<uint64_t> min_prep_log_referenced_;

  // rw locks for inplace updates
  std::vector<port::RWMutex> locks_;

  const SliceTransform* const prefix_extractor_;
  std::unique_ptr<DynamicBloom> bloom_filter_;

  std::atomic<FlushStateEnum> flush_state_;

  SystemClock* clock_;

  // Extract sequential insert prefixes.
  const SliceTransform* insert_with_hint_prefix_extractor_;

  // Insert hints for each prefix.
  UnorderedMapH<Slice, void*, SliceHasher> insert_hints_;

  // Timestamp of oldest key
  std::atomic<uint64_t> oldest_key_time_;

  // Memtable id to track flush.
  uint64_t id_ = 0;

  // Sequence number of the atomic flush that is responsible for this memtable.
  // The sequence number of atomic flush is a seq, such that no writes with
  // sequence numbers greater than or equal to seq are flushed, while all
  // writes with sequence number smaller than seq are flushed.
  SequenceNumber atomic_flush_seqno_;

  // keep track of memory usage in table_, arena_, and range_del_table_.
  // Gets refreshed inside `ApproximateMemoryUsage()` or `ShouldFlushNow`
  std::atomic<uint64_t> approximate_memory_usage_;

#ifndef ROCKSDB_LITE
  // Flush job info of the current memtable.
  std::unique_ptr<FlushJobInfo> flush_job_info_;
#endif  // !ROCKSDB_LITE

  // Updates flush_state_ using ShouldFlushNow()
  void UpdateFlushState();

  void UpdateOldestKeyTime();

  void GetFromTable(const ReadOptions&, const LookupKey& key,
                    SequenceNumber max_covering_tombstone_seq, bool do_merge,
                    ReadCallback* callback, bool* is_blob_index,
                    std::string* value, PinnableWideColumns* columns,
                    std::string* timestamp, Status* s,
                    MergeContext* merge_context, SequenceNumber* seq,
                    bool* found_final_value, bool* merge_in_progress);

  // Always returns non-null and assumes certain pre-checks (e.g.,
  // is_range_del_table_empty_) are done. This is only valid during the lifetime
  // of the underlying memtable.
  // read_seq and read_options.timestamp will be used as the upper bound
  // for range tombstones.
  FragmentedRangeTombstoneIterator* NewRangeTombstoneIteratorInternal(
      const ReadOptions& read_options, SequenceNumber read_seq,
      bool immutable_memtable);

  // The fragmented range tombstones of this memtable.
  // This is constructed when this memtable becomes immutable
  // if !is_range_del_table_empty_.
  std::unique_ptr<FragmentedRangeTombstoneList>
      fragmented_range_tombstone_list_;
<<<<<<< HEAD

  // makes sure there is a single range tombstone writer to invalidate cache
  std::mutex range_del_mutex_;
  CoreLocalArray<std::shared_ptr<FragmentedRangeTombstoneListCache>>
      cached_range_tombstone_;

  void UpdateEntryChecksum(const ProtectionInfoKVOS64* kv_prot_info,
                           const Slice& key, const Slice& value, ValueType type,
                           SequenceNumber s, char* checksum_ptr);
=======
>>>>>>> 610230be
};

extern const char* EncodeKey(std::string* scratch, const Slice& target);

}  // namespace ROCKSDB_NAMESPACE<|MERGE_RESOLUTION|>--- conflicted
+++ resolved
@@ -645,7 +645,6 @@
   // if !is_range_del_table_empty_.
   std::unique_ptr<FragmentedRangeTombstoneList>
       fragmented_range_tombstone_list_;
-<<<<<<< HEAD
 
   // makes sure there is a single range tombstone writer to invalidate cache
   std::mutex range_del_mutex_;
@@ -655,8 +654,6 @@
   void UpdateEntryChecksum(const ProtectionInfoKVOS64* kv_prot_info,
                            const Slice& key, const Slice& value, ValueType type,
                            SequenceNumber s, char* checksum_ptr);
-=======
->>>>>>> 610230be
 };
 
 extern const char* EncodeKey(std::string* scratch, const Slice& target);
