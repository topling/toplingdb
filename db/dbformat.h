--- conflicted
+++ resolved
@@ -67,14 +67,9 @@
   // another.
   kTypeBeginUnprepareXID = 0x13,  // WAL only.
   kTypeDeletionWithTimestamp = 0x14,
-<<<<<<< HEAD
   kTypeCommitXIDAndTimestamp = 0x15,  // WAL only
   kMaxValue = 0x7F                    // Not used for storing records.
-};
-=======
-  kMaxValue = 0x7F  // Not used for storing records.
 );
->>>>>>> 3f34ef08
 
 // Defined in dbformat.cc
 extern const ValueType kValueTypeForSeek;
