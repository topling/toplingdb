# Prerequisites for Windows:
#     This cmake build is for Windows 64-bit only.
#
# Prerequisites:
#     You must have at least Visual Studio 2015 Update 3. Start the Developer Command Prompt window that is a part of Visual Studio installation.
#     Run the build commands from within the Developer Command Prompt window to have paths to the compiler and runtime libraries set.
#     You must have git.exe in your %PATH% environment variable.
#
# To build Rocksdb for Windows is as easy as 1-2-3-4-5:
#
# 1. Update paths to third-party libraries in thirdparty.inc file
# 2. Create a new directory for build artifacts
#        mkdir build
#        cd build
# 3. Run cmake to generate project files for Windows, add more options to enable required third-party libraries.
#    See thirdparty.inc for more information.
#        sample command: cmake -G "Visual Studio 15 Win64" -DCMAKE_BUILD_TYPE=Release -DWITH_GFLAGS=1 -DWITH_SNAPPY=1 -DWITH_JEMALLOC=1 -DWITH_JNI=1 ..
# 4. Then build the project in debug mode (you may want to add /m[:<N>] flag to run msbuild in <N> parallel threads
#                                          or simply /m to use all avail cores)
#        msbuild rocksdb.sln
#
#        rocksdb.sln build features exclusions of test only code in Release. If you build ALL_BUILD then everything
#        will be attempted but test only code does not build in Release mode.
#
# 5. And release mode (/m[:<N>] is also supported)
#        msbuild rocksdb.sln /p:Configuration=Release
#
# Linux:
#
# 1. Install a recent toolchain such as devtoolset-3 if you're on a older distro. C++11 required.
# 2. mkdir build; cd build
# 3. cmake ..
# 4. make -j

cmake_minimum_required(VERSION 3.5.1)

list(APPEND CMAKE_MODULE_PATH "${CMAKE_CURRENT_LIST_DIR}/cmake/modules/")
include(ReadVersion)
get_rocksdb_version(rocksdb_VERSION)
project(rocksdb
  VERSION ${rocksdb_VERSION}
  LANGUAGES CXX C ASM)

if(POLICY CMP0042)
  cmake_policy(SET CMP0042 NEW)
endif()

if(NOT CMAKE_BUILD_TYPE)
  if(EXISTS "${CMAKE_SOURCE_DIR}/.git")
    set(default_build_type "Debug")
  else()
    set(default_build_type "RelWithDebInfo")
  endif()
  set(CMAKE_BUILD_TYPE "${default_build_type}" CACHE STRING
    "Default BUILD_TYPE is ${default_build_type}" FORCE)
endif()

find_program(CCACHE_FOUND ccache)
if(CCACHE_FOUND)
  set_property(GLOBAL PROPERTY RULE_LAUNCH_COMPILE ccache)
  set_property(GLOBAL PROPERTY RULE_LAUNCH_LINK ccache)
endif(CCACHE_FOUND)

option(WITH_JEMALLOC "build with JeMalloc" OFF)
option(WITH_SNAPPY "build with SNAPPY" OFF)
option(WITH_LZ4 "build with lz4" OFF)
option(WITH_ZLIB "build with zlib" OFF)
option(WITH_ZSTD "build with zstd" OFF)
option(WITH_WINDOWS_UTF8_FILENAMES "use UTF8 as characterset for opening files, regardles of the system code page" OFF)
if (WITH_WINDOWS_UTF8_FILENAMES)
  add_definitions(-DROCKSDB_WINDOWS_UTF8_FILENAMES)
endif()
# third-party/folly is only validated to work on Linux and Windows for now.
# So only turn it on there by default.
if(CMAKE_SYSTEM_NAME MATCHES "Linux|Windows")
  if(MSVC AND MSVC_VERSION LESS 1910)
    # Folly does not compile with MSVC older than VS2017
    option(WITH_FOLLY_DISTRIBUTED_MUTEX "build with folly::DistributedMutex" OFF)
  else()
    option(WITH_FOLLY_DISTRIBUTED_MUTEX "build with folly::DistributedMutex" ON)
  endif()
else()
  option(WITH_FOLLY_DISTRIBUTED_MUTEX "build with folly::DistributedMutex" OFF)
endif()

if( NOT DEFINED CMAKE_CXX_STANDARD )
  set(CMAKE_CXX_STANDARD 11)
endif()

include(CMakeDependentOption)
CMAKE_DEPENDENT_OPTION(WITH_GFLAGS "build with GFlags" ON
  "NOT MSVC;NOT MINGW" OFF)

if(MSVC)
  option(WITH_XPRESS "build with windows built in compression" OFF)
  include(${CMAKE_CURRENT_SOURCE_DIR}/thirdparty.inc)
else()
  if(CMAKE_SYSTEM_NAME MATCHES "FreeBSD" AND NOT CMAKE_SYSTEM_NAME MATCHES "kFreeBSD")
    # FreeBSD has jemalloc as default malloc
    # but it does not have all the jemalloc files in include/...
    set(WITH_JEMALLOC ON)
  else()
    if(WITH_JEMALLOC)
      find_package(JeMalloc REQUIRED)
      add_definitions(-DROCKSDB_JEMALLOC -DJEMALLOC_NO_DEMANGLE)
      list(APPEND THIRDPARTY_LIBS JeMalloc::JeMalloc)
    endif()
  endif()

  set(GFLAGS_LIB)
  if(WITH_GFLAGS)
    # Config with namespace available since gflags 2.2.2
    option(GFLAGS_USE_TARGET_NAMESPACE "Use gflags import target with namespace." ON)
    find_package(gflags CONFIG)
    if(gflags_FOUND)
      if(TARGET ${GFLAGS_TARGET})
        # Config with GFLAGS_TARGET available since gflags 2.2.0
        set(GFLAGS_LIB ${GFLAGS_TARGET})
      else()
        # Config with GFLAGS_LIBRARIES available since gflags 2.1.0
        set(GFLAGS_LIB ${GFLAGS_LIBRARIES})
      endif()
    else()
      find_package(gflags REQUIRED)
        set(GFLAGS_LIB gflags::gflags)
    endif()
    include_directories(${GFLAGS_INCLUDE_DIR})
    list(APPEND THIRDPARTY_LIBS ${GFLAGS_LIB})
    add_definitions(-DGFLAGS=1)
  endif()

  if(WITH_SNAPPY)
    find_package(Snappy CONFIG)
    if(NOT Snappy_FOUND)
      find_package(Snappy REQUIRED)
    endif()
    add_definitions(-DSNAPPY)
    list(APPEND THIRDPARTY_LIBS Snappy::snappy)
  endif()

  if(WITH_ZLIB)
    find_package(ZLIB REQUIRED)
    add_definitions(-DZLIB)
    list(APPEND THIRDPARTY_LIBS ZLIB::ZLIB)
  endif()

  option(WITH_BZ2 "build with bzip2" OFF)
  if(WITH_BZ2)
    find_package(BZip2 REQUIRED)
    add_definitions(-DBZIP2)
    if(BZIP2_INCLUDE_DIRS)
      include_directories(${BZIP2_INCLUDE_DIRS})
    else()
      include_directories(${BZIP2_INCLUDE_DIR})
    endif()
    list(APPEND THIRDPARTY_LIBS ${BZIP2_LIBRARIES})
  endif()

  if(WITH_LZ4)
    find_package(lz4 REQUIRED)
    add_definitions(-DLZ4)
    list(APPEND THIRDPARTY_LIBS lz4::lz4)
  endif()

  if(WITH_ZSTD)
    find_package(zstd REQUIRED)
    add_definitions(-DZSTD)
    include_directories(${ZSTD_INCLUDE_DIR})
    list(APPEND THIRDPARTY_LIBS zstd::zstd)
  endif()
endif()

string(TIMESTAMP TS "%Y/%m/%d %H:%M:%S" UTC)
set(GIT_DATE_TIME "${TS}" CACHE STRING "the time we first built rocksdb")

find_package(Git)

if(GIT_FOUND AND EXISTS "${CMAKE_CURRENT_SOURCE_DIR}/.git")
  if(WIN32)
    execute_process(COMMAND $ENV{COMSPEC} /C ${GIT_EXECUTABLE} -C ${CMAKE_CURRENT_SOURCE_DIR} rev-parse HEAD OUTPUT_VARIABLE GIT_SHA)
  else()
    execute_process(COMMAND ${GIT_EXECUTABLE} -C ${CMAKE_CURRENT_SOURCE_DIR} rev-parse HEAD OUTPUT_VARIABLE GIT_SHA)
  endif()
else()
  set(GIT_SHA 0)
endif()

string(REGEX REPLACE "[^0-9a-f]+" "" GIT_SHA "${GIT_SHA}")


option(WITH_MD_LIBRARY "build with MD" ON)
if(WIN32 AND MSVC)
  if(WITH_MD_LIBRARY)
    set(RUNTIME_LIBRARY "MD")
  else()
    set(RUNTIME_LIBRARY "MT")
  endif()
endif()

set(BUILD_VERSION_CC ${CMAKE_BINARY_DIR}/build_version.cc)
configure_file(util/build_version.cc.in ${BUILD_VERSION_CC} @ONLY)
add_library(build_version OBJECT ${BUILD_VERSION_CC})
target_include_directories(build_version PRIVATE
  ${CMAKE_CURRENT_SOURCE_DIR}/util)
if(MSVC)
  set(CMAKE_CXX_FLAGS "${CMAKE_CXX_FLAGS} /Zi /nologo /EHsc /GS /Gd /GR /GF /fp:precise /Zc:wchar_t /Zc:forScope /errorReport:queue")
  set(CMAKE_CXX_FLAGS "${CMAKE_CXX_FLAGS} /FC /d2Zi+ /W4 /wd4127 /wd4800 /wd4996 /wd4351 /wd4100 /wd4204 /wd4324")
else()
  set(CMAKE_CXX_FLAGS "${CMAKE_CXX_FLAGS} -W -Wextra -Wall")
  set(CMAKE_CXX_FLAGS "${CMAKE_CXX_FLAGS} -Wsign-compare -Wshadow -Wno-unused-parameter -Wno-unused-variable -Woverloaded-virtual -Wnon-virtual-dtor -Wno-missing-field-initializers -Wno-strict-aliasing")
  if(MINGW)
    set(CMAKE_CXX_FLAGS "${CMAKE_CXX_FLAGS} -Wno-format -fno-asynchronous-unwind-tables")
    add_definitions(-D_POSIX_C_SOURCE=1)
  endif()
  if(NOT CMAKE_BUILD_TYPE STREQUAL "Debug")
    set(CMAKE_CXX_FLAGS "${CMAKE_CXX_FLAGS} -fno-omit-frame-pointer")
    include(CheckCXXCompilerFlag)
    CHECK_CXX_COMPILER_FLAG("-momit-leaf-frame-pointer" HAVE_OMIT_LEAF_FRAME_POINTER)
    if(HAVE_OMIT_LEAF_FRAME_POINTER)
      set(CMAKE_CXX_FLAGS "${CMAKE_CXX_FLAGS} -momit-leaf-frame-pointer")
    endif()
  endif()
endif()

include(CheckCCompilerFlag)
if(CMAKE_SYSTEM_PROCESSOR MATCHES "^(powerpc|ppc)64")
  CHECK_C_COMPILER_FLAG("-mcpu=power9" HAS_POWER9)
  if(HAS_POWER9)
    set(CMAKE_C_FLAGS "${CMAKE_C_FLAGS} -mcpu=power9 -mtune=power9")
    set(CMAKE_CXX_FLAGS "${CMAKE_CXX_FLAGS} -mcpu=power9 -mtune=power9")
  else()
    CHECK_C_COMPILER_FLAG("-mcpu=power8" HAS_POWER8)
    if(HAS_POWER8)
      set(CMAKE_C_FLAGS "${CMAKE_C_FLAGS} -mcpu=power8 -mtune=power8")
      set(CMAKE_CXX_FLAGS "${CMAKE_CXX_FLAGS} -mcpu=power8 -mtune=power8")
    endif(HAS_POWER8)
  endif(HAS_POWER9)
  CHECK_C_COMPILER_FLAG("-maltivec" HAS_ALTIVEC)
  if(HAS_ALTIVEC)
    message(STATUS " HAS_ALTIVEC yes")
    set(CMAKE_C_FLAGS "${CMAKE_C_FLAGS} -maltivec")
    set(CMAKE_CXX_FLAGS "${CMAKE_CXX_FLAGS} -maltivec")
  endif(HAS_ALTIVEC)
endif(CMAKE_SYSTEM_PROCESSOR MATCHES "^(powerpc|ppc)64")

if(CMAKE_SYSTEM_PROCESSOR MATCHES "aarch64|AARCH64")
        CHECK_C_COMPILER_FLAG("-march=armv8-a+crc+crypto" HAS_ARMV8_CRC)
  if(HAS_ARMV8_CRC)
    message(STATUS " HAS_ARMV8_CRC yes")
    set(CMAKE_C_FLAGS "${CMAKE_C_FLAGS} -march=armv8-a+crc+crypto -Wno-unused-function")
    set(CMAKE_CXX_FLAGS "${CMAKE_CXX_FLAGS} -march=armv8-a+crc+crypto -Wno-unused-function")
  endif(HAS_ARMV8_CRC)
endif(CMAKE_SYSTEM_PROCESSOR MATCHES "aarch64|AARCH64")

option(PORTABLE "build a portable binary" OFF)
option(FORCE_SSE42 "force building with SSE4.2, even when PORTABLE=ON" OFF)
if(PORTABLE)
  # MSVC does not need a separate compiler flag to enable SSE4.2; if nmmintrin.h
  # is available, it is available by default.
  if(FORCE_SSE42 AND NOT MSVC)
    set(CMAKE_CXX_FLAGS "${CMAKE_CXX_FLAGS} -msse4.2 -mpclmul")
  endif()
else()
  if(MSVC)
    set(CMAKE_CXX_FLAGS "${CMAKE_CXX_FLAGS} /arch:AVX2")
  else()
    if(NOT CMAKE_SYSTEM_PROCESSOR MATCHES "^(powerpc|ppc)64" AND NOT HAS_ARMV8_CRC)
      set(CMAKE_CXX_FLAGS "${CMAKE_CXX_FLAGS} -march=native")
    endif()
  endif()
endif()

include(CheckCXXSourceCompiles)
if(NOT MSVC)
  set(CMAKE_REQUIRED_FLAGS "-msse4.2 -mpclmul")
endif()

CHECK_CXX_SOURCE_COMPILES("
#include <cstdint>
#include <nmmintrin.h>
#include <wmmintrin.h>
int main() {
  volatile uint32_t x = _mm_crc32_u32(0, 0);
  const auto a = _mm_set_epi64x(0, 0);
  const auto b = _mm_set_epi64x(0, 0);
  const auto c = _mm_clmulepi64_si128(a, b, 0x00);
  auto d = _mm_cvtsi128_si64(c);
}
" HAVE_SSE42)
unset(CMAKE_REQUIRED_FLAGS)
if(HAVE_SSE42)
  add_definitions(-DHAVE_SSE42)
  add_definitions(-DHAVE_PCLMUL)
elseif(FORCE_SSE42)
  message(FATAL_ERROR "FORCE_SSE42=ON but unable to compile with SSE4.2 enabled")
endif()

CHECK_CXX_SOURCE_COMPILES("
#if defined(_MSC_VER) && !defined(__thread)
#define __thread __declspec(thread)
#endif
int main() {
  static __thread int tls;
}
" HAVE_THREAD_LOCAL)
if(HAVE_THREAD_LOCAL)
  add_definitions(-DROCKSDB_SUPPORT_THREAD_LOCAL)
endif()

option(FAIL_ON_WARNINGS "Treat compile warnings as errors" ON)
if(FAIL_ON_WARNINGS)
  if(MSVC)
    set(CMAKE_CXX_FLAGS "${CMAKE_CXX_FLAGS} /WX")
  else() # assume GCC
    set(CMAKE_CXX_FLAGS "${CMAKE_CXX_FLAGS} -Werror")
  endif()
endif()

option(WITH_ASAN "build with ASAN" OFF)
if(WITH_ASAN)
  set(CMAKE_EXE_LINKER_FLAGS "${CMAKE_EXE_LINKER_FLAGS} -fsanitize=address")
  set(CMAKE_CXX_FLAGS "${CMAKE_CXX_FLAGS} -fsanitize=address")
  set(CMAKE_C_FLAGS "${CMAKE_C_FLAGS} -fsanitize=address")
  if(WITH_JEMALLOC)
    message(FATAL "ASAN does not work well with JeMalloc")
  endif()
endif()

option(WITH_TSAN "build with TSAN" OFF)
if(WITH_TSAN)
  set(CMAKE_EXE_LINKER_FLAGS "${CMAKE_EXE_LINKER_FLAGS} -fsanitize=thread -pie")
  set(CMAKE_CXX_FLAGS "${CMAKE_CXX_FLAGS} -fsanitize=thread -fPIC")
  set(CMAKE_C_FLAGS "${CMAKE_C_FLAGS} -fsanitize=thread -fPIC")
  if(WITH_JEMALLOC)
    message(FATAL "TSAN does not work well with JeMalloc")
  endif()
endif()

option(WITH_UBSAN "build with UBSAN" OFF)
if(WITH_UBSAN)
  add_definitions(-DROCKSDB_UBSAN_RUN)
  set(CMAKE_EXE_LINKER_FLAGS "${CMAKE_EXE_LINKER_FLAGS} -fsanitize=undefined")
  set(CMAKE_CXX_FLAGS "${CMAKE_CXX_FLAGS} -fsanitize=undefined")
  set(CMAKE_C_FLAGS "${CMAKE_C_FLAGS} -fsanitize=undefined")
  if(WITH_JEMALLOC)
    message(FATAL "UBSAN does not work well with JeMalloc")
  endif()
endif()

option(WITH_NUMA "build with NUMA policy support" OFF)
if(WITH_NUMA)
  find_package(NUMA REQUIRED)
  add_definitions(-DNUMA)
  include_directories(${NUMA_INCLUDE_DIR})
  list(APPEND THIRDPARTY_LIBS NUMA::NUMA)
endif()

option(WITH_TBB "build with Threading Building Blocks (TBB)" OFF)
if(WITH_TBB)
  find_package(TBB REQUIRED)
  add_definitions(-DTBB)
  list(APPEND THIRDPARTY_LIBS TBB::TBB)
endif()

# Stall notifications eat some performance from inserts
option(DISABLE_STALL_NOTIF "Build with stall notifications" OFF)
if(DISABLE_STALL_NOTIF)
  add_definitions(-DROCKSDB_DISABLE_STALL_NOTIFICATION)
endif()

option(WITH_DYNAMIC_EXTENSION "build with dynamic extension support" OFF)
if(NOT WITH_DYNAMIC_EXTENSION)
  add_definitions(-DROCKSDB_NO_DYNAMIC_EXTENSION)
endif()

if(DEFINED USE_RTTI)
  if(USE_RTTI)
    message(STATUS "Enabling RTTI")
    set(CMAKE_CXX_FLAGS_DEBUG "${CMAKE_CXX_FLAGS_DEBUG} -DROCKSDB_USE_RTTI")
    set(CMAKE_CXX_FLAGS_RELEASE "${CMAKE_CXX_FLAGS_RELEASE} -DROCKSDB_USE_RTTI")
  else()
    if(MSVC)
      message(STATUS "Disabling RTTI in Release builds. Always on in Debug.")
      set(CMAKE_CXX_FLAGS_DEBUG "${CMAKE_CXX_FLAGS_DEBUG} -DROCKSDB_USE_RTTI")
      set(CMAKE_CXX_FLAGS_RELEASE "${CMAKE_CXX_FLAGS_RELEASE} /GR-")
    else()
      message(STATUS "Disabling RTTI in Release builds")
      set(CMAKE_CXX_FLAGS_DEBUG "${CMAKE_CXX_FLAGS_DEBUG} -fno-rtti")
      set(CMAKE_CXX_FLAGS_RELEASE "${CMAKE_CXX_FLAGS_RELEASE} -fno-rtti")
    endif()
  endif()
else()
  message(STATUS "Enabling RTTI in Debug builds only (default)")
  set(CMAKE_CXX_FLAGS_DEBUG "${CMAKE_CXX_FLAGS_DEBUG} -DROCKSDB_USE_RTTI")
  if(MSVC)
     set(CMAKE_CXX_FLAGS_RELEASE "${CMAKE_CXX_FLAGS_RELEASE} /GR-")
  else()
    set(CMAKE_CXX_FLAGS_RELEASE "${CMAKE_CXX_FLAGS_RELEASE} -fno-rtti")
  endif()
endif()

# Used to run CI build and tests so we can run faster
option(OPTDBG "Build optimized debug build with MSVC" OFF)
option(WITH_RUNTIME_DEBUG "build with debug version of runtime library" ON)
if(MSVC)
  if(OPTDBG)
    message(STATUS "Debug optimization is enabled")
    set(CMAKE_CXX_FLAGS_DEBUG "/Oxt")
  else()
    set(CMAKE_CXX_FLAGS_DEBUG "${CMAKE_CXX_FLAGS_DEBUG} /Od /RTC1")

    # Minimal Build is deprecated after MSVC 2015
    if( MSVC_VERSION GREATER 1900 )
      set(CMAKE_CXX_FLAGS_DEBUG "${CMAKE_CXX_FLAGS_DEBUG} /Gm-")
    else()
      set(CMAKE_CXX_FLAGS_DEBUG "${CMAKE_CXX_FLAGS_DEBUG} /Gm")
    endif()

  endif()
  if(WITH_RUNTIME_DEBUG)
    set(CMAKE_CXX_FLAGS_DEBUG "${CMAKE_CXX_FLAGS_DEBUG} /${RUNTIME_LIBRARY}d")
  else()
    set(CMAKE_CXX_FLAGS_DEBUG "${CMAKE_CXX_FLAGS_DEBUG} /${RUNTIME_LIBRARY}")
  endif()
  set(CMAKE_CXX_FLAGS_RELEASE "${CMAKE_CXX_FLAGS_RELEASE} /Oxt /Zp8 /Gm- /Gy /${RUNTIME_LIBRARY}")

  set(CMAKE_SHARED_LINKER_FLAGS "${CMAKE_SHARED_LINKER_FLAGS} /DEBUG")
  set(CMAKE_EXE_LINKER_FLAGS "${CMAKE_EXE_LINKER_FLAGS} /DEBUG")
endif()

if(CMAKE_COMPILER_IS_GNUCXX)
  set(CMAKE_CXX_FLAGS "${CMAKE_CXX_FLAGS} -fno-builtin-memcmp")
endif()

option(ROCKSDB_LITE "Build RocksDBLite version" OFF)
if(ROCKSDB_LITE)
  add_definitions(-DROCKSDB_LITE)
  set(CMAKE_CXX_FLAGS "${CMAKE_CXX_FLAGS} -fno-exceptions -Os")
endif()

if(CMAKE_SYSTEM_NAME MATCHES "Cygwin")
  add_definitions(-fno-builtin-memcmp -DCYGWIN)
elseif(CMAKE_SYSTEM_NAME MATCHES "Darwin")
  add_definitions(-DOS_MACOSX)
  if(CMAKE_SYSTEM_PROCESSOR MATCHES arm)
    add_definitions(-DIOS_CROSS_COMPILE -DROCKSDB_LITE)
    # no debug info for IOS, that will make our library big
    add_definitions(-DNDEBUG)
  endif()
elseif(CMAKE_SYSTEM_NAME MATCHES "Linux")
  add_definitions(-DOS_LINUX)
elseif(CMAKE_SYSTEM_NAME MATCHES "SunOS")
  add_definitions(-DOS_SOLARIS)
elseif(CMAKE_SYSTEM_NAME MATCHES "kFreeBSD")
  add_definitions(-DOS_GNU_KFREEBSD)
elseif(CMAKE_SYSTEM_NAME MATCHES "FreeBSD")
  add_definitions(-DOS_FREEBSD)
elseif(CMAKE_SYSTEM_NAME MATCHES "NetBSD")
  add_definitions(-DOS_NETBSD)
elseif(CMAKE_SYSTEM_NAME MATCHES "OpenBSD")
  add_definitions(-DOS_OPENBSD)
elseif(CMAKE_SYSTEM_NAME MATCHES "DragonFly")
  add_definitions(-DOS_DRAGONFLYBSD)
elseif(CMAKE_SYSTEM_NAME MATCHES "Android")
  add_definitions(-DOS_ANDROID)
elseif(CMAKE_SYSTEM_NAME MATCHES "Windows")
  add_definitions(-DWIN32 -DOS_WIN -D_MBCS -DWIN64 -DNOMINMAX)
  if(MINGW)
    add_definitions(-D_WIN32_WINNT=_WIN32_WINNT_VISTA)
  endif()
endif()

if(NOT WIN32)
  add_definitions(-DROCKSDB_PLATFORM_POSIX -DROCKSDB_LIB_IO_POSIX)
endif()

option(WITH_FALLOCATE "build with fallocate" ON)
if(WITH_FALLOCATE)
  CHECK_CXX_SOURCE_COMPILES("
#include <fcntl.h>
#include <linux/falloc.h>
int main() {
 int fd = open(\"/dev/null\", 0);
 fallocate(fd, FALLOC_FL_KEEP_SIZE, 0, 1024);
}
" HAVE_FALLOCATE)
  if(HAVE_FALLOCATE)
    add_definitions(-DROCKSDB_FALLOCATE_PRESENT)
  endif()
endif()

CHECK_CXX_SOURCE_COMPILES("
#include <fcntl.h>
int main() {
  int fd = open(\"/dev/null\", 0);
  sync_file_range(fd, 0, 1024, SYNC_FILE_RANGE_WRITE);
}
" HAVE_SYNC_FILE_RANGE_WRITE)
if(HAVE_SYNC_FILE_RANGE_WRITE)
  add_definitions(-DROCKSDB_RANGESYNC_PRESENT)
endif()

CHECK_CXX_SOURCE_COMPILES("
#include <pthread.h>
int main() {
  (void) PTHREAD_MUTEX_ADAPTIVE_NP;
}
" HAVE_PTHREAD_MUTEX_ADAPTIVE_NP)
if(HAVE_PTHREAD_MUTEX_ADAPTIVE_NP)
  add_definitions(-DROCKSDB_PTHREAD_ADAPTIVE_MUTEX)
endif()

include(CheckCXXSymbolExists)
if(CMAKE_SYSTEM_NAME MATCHES "^FreeBSD")
  check_cxx_symbol_exists(malloc_usable_size malloc_np.h HAVE_MALLOC_USABLE_SIZE)
else()
  check_cxx_symbol_exists(malloc_usable_size malloc.h HAVE_MALLOC_USABLE_SIZE)
endif()
if(HAVE_MALLOC_USABLE_SIZE)
  add_definitions(-DROCKSDB_MALLOC_USABLE_SIZE)
endif()

check_cxx_symbol_exists(sched_getcpu sched.h HAVE_SCHED_GETCPU)
if(HAVE_SCHED_GETCPU)
  add_definitions(-DROCKSDB_SCHED_GETCPU_PRESENT)
endif()

check_cxx_symbol_exists(getauxval auvx.h HAVE_AUXV_GETAUXVAL)
if(HAVE_AUXV_GETAUXVAL)
  add_definitions(-DROCKSDB_AUXV_GETAUXVAL_PRESENT)
endif()

include_directories(${PROJECT_SOURCE_DIR})
include_directories(${PROJECT_SOURCE_DIR}/include)
if(WITH_FOLLY_DISTRIBUTED_MUTEX)
  include_directories(${PROJECT_SOURCE_DIR}/third-party/folly)
endif()
find_package(Threads REQUIRED)

# Main library source code

set(SOURCES
        cache/cache.cc
        cache/clock_cache.cc
        cache/lru_cache.cc
        cache/sharded_cache.cc
        db/arena_wrapped_db_iter.cc
        db/blob/blob_file_addition.cc
        db/blob/blob_file_garbage.cc
        db/blob/blob_file_meta.cc
        db/blob/blob_log_format.cc
        db/blob/blob_log_reader.cc
        db/blob/blob_log_writer.cc
        db/builder.cc
        db/c.cc
        db/column_family.cc
        db/compacted_db_impl.cc
        db/compaction/compaction.cc
        db/compaction/compaction_iterator.cc
        db/compaction/compaction_picker.cc
        db/compaction/compaction_job.cc
        db/compaction/compaction_picker_fifo.cc
        db/compaction/compaction_picker_level.cc
        db/compaction/compaction_picker_universal.cc
        db/compaction/sst_partitioner.cc
        db/convenience.cc
        db/db_filesnapshot.cc
        db/db_impl/db_impl.cc
        db/db_impl/db_impl_write.cc
        db/db_impl/db_impl_compaction_flush.cc
        db/db_impl/db_impl_files.cc
        db/db_impl/db_impl_open.cc
        db/db_impl/db_impl_debug.cc
        db/db_impl/db_impl_experimental.cc
        db/db_impl/db_impl_readonly.cc
        db/db_impl/db_impl_secondary.cc
        db/db_info_dumper.cc
        db/db_iter.cc
        db/dbformat.cc
        db/error_handler.cc
        db/event_helpers.cc
        db/experimental.cc
        db/external_sst_file_ingestion_job.cc
        db/file_indexer.cc
        db/flush_job.cc
        db/flush_scheduler.cc
        db/forward_iterator.cc
        db/import_column_family_job.cc
        db/internal_stats.cc
        db/logs_with_prep_tracker.cc
        db/log_reader.cc
        db/log_writer.cc
        db/malloc_stats.cc
        db/memtable.cc
        db/memtable_list.cc
        db/merge_helper.cc
        db/merge_operator.cc
        db/range_del_aggregator.cc
        db/range_tombstone_fragmenter.cc
        db/repair.cc
        db/snapshot_impl.cc
        db/table_cache.cc
        db/table_properties_collector.cc
        db/transaction_log_impl.cc
        db/trim_history_scheduler.cc
        db/version_builder.cc
        db/version_edit.cc
        db/version_edit_handler.cc
        db/version_set.cc
        db/wal_manager.cc
        db/write_batch.cc
        db/write_batch_base.cc
        db/write_controller.cc
        db/write_thread.cc
        env/env.cc
        env/env_chroot.cc
        env/env_encryption.cc
        env/env_hdfs.cc
        env/file_system.cc
        env/mock_env.cc
        file/delete_scheduler.cc
        file/file_prefetch_buffer.cc
        file/file_util.cc
        file/filename.cc
        file/random_access_file_reader.cc
        file/read_write_util.cc
        file/readahead_raf.cc
        file/sequence_file_reader.cc
        file/sst_file_manager_impl.cc
        file/writable_file_writer.cc
        logging/auto_roll_logger.cc
        logging/event_logger.cc
        logging/log_buffer.cc
        memory/arena.cc
        memory/concurrent_arena.cc
        memory/jemalloc_nodump_allocator.cc
        memory/memkind_kmem_allocator.cc
        memtable/alloc_tracker.cc
        memtable/hash_linklist_rep.cc
        memtable/hash_skiplist_rep.cc
        memtable/skiplistrep.cc
        memtable/vectorrep.cc
        memtable/write_buffer_manager.cc
        monitoring/histogram.cc
        monitoring/histogram_windowing.cc
        monitoring/in_memory_stats_history.cc
        monitoring/instrumented_mutex.cc
        monitoring/iostats_context.cc
        monitoring/perf_context.cc
        monitoring/perf_level.cc
        monitoring/persistent_stats_history.cc
        monitoring/statistics.cc
        monitoring/thread_status_impl.cc
        monitoring/thread_status_updater.cc
        monitoring/thread_status_util.cc
        monitoring/thread_status_util_debug.cc
        options/cf_options.cc
        options/db_options.cc
        options/options.cc
        options/options_helper.cc
        options/options_parser.cc
        port/stack_trace.cc
        table/adaptive/adaptive_table_factory.cc
        table/block_based/binary_search_index_reader.cc
        table/block_based/block.cc
        table/block_based/block_based_filter_block.cc
        table/block_based/block_based_table_builder.cc
        table/block_based/block_based_table_factory.cc
        table/block_based/block_based_table_iterator.cc
        table/block_based/block_based_table_reader.cc
        table/block_based/block_builder.cc
        table/block_based/block_prefetcher.cc
        table/block_based/block_prefix_index.cc
        table/block_based/data_block_hash_index.cc
        table/block_based/data_block_footer.cc
        table/block_based/filter_block_reader_common.cc
        table/block_based/filter_policy.cc
        table/block_based/flush_block_policy.cc
        table/block_based/full_filter_block.cc
        table/block_based/hash_index_reader.cc
        table/block_based/index_builder.cc
        table/block_based/index_reader_common.cc
        table/block_based/parsed_full_filter_block.cc
        table/block_based/partitioned_filter_block.cc
        table/block_based/partitioned_index_iterator.cc
        table/block_based/partitioned_index_reader.cc
        table/block_based/reader_common.cc
        table/block_based/uncompression_dict_reader.cc
        table/block_fetcher.cc
        table/cuckoo/cuckoo_table_builder.cc
        table/cuckoo/cuckoo_table_factory.cc
        table/cuckoo/cuckoo_table_reader.cc
        table/format.cc
        table/get_context.cc
        table/iterator.cc
        table/merging_iterator.cc
        table/meta_blocks.cc
        table/persistent_cache_helper.cc
        table/plain/plain_table_bloom.cc
        table/plain/plain_table_builder.cc
        table/plain/plain_table_factory.cc
        table/plain/plain_table_index.cc
        table/plain/plain_table_key_coding.cc
        table/plain/plain_table_reader.cc
        table/sst_file_dumper.cc
        table/sst_file_reader.cc
        table/sst_file_writer.cc
        table/table_properties.cc
        table/two_level_iterator.cc
        test_util/sync_point.cc
        test_util/sync_point_impl.cc
        test_util/testutil.cc
        test_util/transaction_test_util.cc
        tools/block_cache_analyzer/block_cache_trace_analyzer.cc
        tools/dump/db_dump_tool.cc
        tools/ldb_cmd.cc
        tools/ldb_tool.cc
        tools/sst_dump_tool.cc
        tools/trace_analyzer_tool.cc
        trace_replay/trace_replay.cc
        trace_replay/block_cache_tracer.cc
        util/coding.cc
        util/compaction_job_stats_impl.cc
        util/comparator.cc
        util/compression_context_cache.cc
        util/concurrent_task_limiter_impl.cc
        util/crc32c.cc
        util/dynamic_bloom.cc
        util/hash.cc
        util/murmurhash.cc
        util/random.cc
        util/rate_limiter.cc
        util/slice.cc
        util/file_checksum_helper.cc
        util/status.cc
        util/string_util.cc
        util/thread_local.cc
        util/threadpool_imp.cc
        util/xxhash.cc
        utilities/backupable/backupable_db.cc
        utilities/blob_db/blob_compaction_filter.cc
        utilities/blob_db/blob_db.cc
        utilities/blob_db/blob_db_impl.cc
        utilities/blob_db/blob_db_impl_filesnapshot.cc
        utilities/blob_db/blob_dump_tool.cc
        utilities/blob_db/blob_file.cc
        utilities/cassandra/cassandra_compaction_filter.cc
        utilities/cassandra/format.cc
        utilities/cassandra/merge_operator.cc
        utilities/checkpoint/checkpoint_impl.cc
        utilities/compaction_filters/remove_emptyvalue_compactionfilter.cc
        utilities/debug.cc
        utilities/env_mirror.cc
        utilities/env_timed.cc
        utilities/fault_injection_env.cc
        utilities/fault_injection_fs.cc
        utilities/json/json_db_open.cc
        utilities/json/json_builtin_plugin.cc
        utilities/json/json_plugin_repo.cc
        utilities/json/json_table_factory.cc
        utilities/leveldb_options/leveldb_options.cc
        utilities/memory/memory_util.cc
        utilities/merge_operators/bytesxor.cc
        utilities/merge_operators/max.cc
        utilities/merge_operators/put.cc
        utilities/merge_operators/sortlist.cc
        utilities/merge_operators/string_append/stringappend.cc
        utilities/merge_operators/string_append/stringappend2.cc
        utilities/merge_operators/uint64add.cc
        utilities/object_registry.cc
        utilities/option_change_migration/option_change_migration.cc
        utilities/options/options_util.cc
        utilities/persistent_cache/block_cache_tier.cc
        utilities/persistent_cache/block_cache_tier_file.cc
        utilities/persistent_cache/block_cache_tier_metadata.cc
        utilities/persistent_cache/persistent_cache_tier.cc
        utilities/persistent_cache/volatile_tier_impl.cc
        utilities/simulator_cache/cache_simulator.cc
        utilities/simulator_cache/sim_cache.cc
        utilities/table_properties_collectors/compact_on_deletion_collector.cc
        utilities/trace/file_trace_reader_writer.cc
        utilities/transactions/optimistic_transaction_db_impl.cc
        utilities/transactions/optimistic_transaction.cc
        utilities/transactions/pessimistic_transaction.cc
        utilities/transactions/pessimistic_transaction_db.cc
        utilities/transactions/snapshot_checker.cc
        utilities/transactions/transaction_base.cc
        utilities/transactions/transaction_db_mutex_impl.cc
        utilities/transactions/transaction_lock_mgr.cc
        utilities/transactions/transaction_util.cc
        utilities/transactions/write_prepared_txn.cc
        utilities/transactions/write_prepared_txn_db.cc
        utilities/transactions/write_unprepared_txn.cc
        utilities/transactions/write_unprepared_txn_db.cc
        utilities/ttl/db_ttl_impl.cc
        utilities/write_batch_with_index/write_batch_with_index.cc
        utilities/write_batch_with_index/write_batch_with_index_internal.cc
        $<TARGET_OBJECTS:build_version>)

if(HAVE_SSE42 AND NOT MSVC)
  set_source_files_properties(
    util/crc32c.cc
    PROPERTIES COMPILE_FLAGS "-msse4.2 -mpclmul")
endif()

if(CMAKE_SYSTEM_PROCESSOR MATCHES "^(powerpc|ppc)64")
  list(APPEND SOURCES
    util/crc32c_ppc.c
    util/crc32c_ppc_asm.S)
endif(CMAKE_SYSTEM_PROCESSOR MATCHES "^(powerpc|ppc)64")

if(HAS_ARMV8_CRC)
  list(APPEND SOURCES
    util/crc32c_arm64.cc)
endif(HAS_ARMV8_CRC)

if(WIN32)
  list(APPEND SOURCES
    port/win/io_win.cc
    port/win/env_win.cc
    port/win/env_default.cc
    port/win/port_win.cc
    port/win/win_logger.cc)
  if(NOT MINGW)
    # Mingw only supports std::thread when using
    # posix threads.
    list(APPEND SOURCES
      port/win/win_thread.cc)
  endif()
if(WITH_XPRESS)
  list(APPEND SOURCES
    port/win/xpress_win.cc)
endif()

if(WITH_JEMALLOC)
  list(APPEND SOURCES
    port/win/win_jemalloc.cc)
endif()

else()
  list(APPEND SOURCES
    port/port_posix.cc
    env/env_posix.cc
    env/fs_posix.cc
    env/io_posix.cc)
endif()

if(WITH_FOLLY_DISTRIBUTED_MUTEX)
  list(APPEND SOURCES
    third-party/folly/folly/detail/Futex.cpp
    third-party/folly/folly/synchronization/AtomicNotification.cpp
    third-party/folly/folly/synchronization/DistributedMutex.cpp
    third-party/folly/folly/synchronization/ParkingLot.cpp
    third-party/folly/folly/synchronization/WaitOptions.cpp)
endif()

set(ROCKSDB_STATIC_LIB rocksdb${ARTIFACT_SUFFIX})
set(ROCKSDB_SHARED_LIB rocksdb-shared${ARTIFACT_SUFFIX})

option(ROCKSDB_BUILD_SHARED "Build shared versions of the RocksDB libraries" ON)

option(WITH_LIBRADOS "Build with librados" OFF)
if(WITH_LIBRADOS)
  list(APPEND SOURCES
    utilities/env_librados.cc)
  list(APPEND THIRDPARTY_LIBS rados)
endif()

if(WIN32)
  set(SYSTEM_LIBS ${SYSTEM_LIBS} shlwapi.lib rpcrt4.lib)
else()
  set(SYSTEM_LIBS ${CMAKE_THREAD_LIBS_INIT})
endif()

add_library(${ROCKSDB_STATIC_LIB} STATIC ${SOURCES})
target_link_libraries(${ROCKSDB_STATIC_LIB} PRIVATE
  ${THIRDPARTY_LIBS} ${SYSTEM_LIBS})

if(ROCKSDB_BUILD_SHARED)
  add_library(${ROCKSDB_SHARED_LIB} SHARED ${SOURCES})
  target_link_libraries(${ROCKSDB_SHARED_LIB} PRIVATE
    ${THIRDPARTY_LIBS} ${SYSTEM_LIBS})

  if(WIN32)
    set_target_properties(${ROCKSDB_SHARED_LIB} PROPERTIES
      COMPILE_DEFINITIONS "ROCKSDB_DLL;ROCKSDB_LIBRARY_EXPORTS")
    if(MSVC)
      set_target_properties(${ROCKSDB_STATIC_LIB} PROPERTIES
        COMPILE_FLAGS "/Fd${CMAKE_CFG_INTDIR}/${ROCKSDB_STATIC_LIB}.pdb")
      set_target_properties(${ROCKSDB_SHARED_LIB} PROPERTIES
        COMPILE_FLAGS "/Fd${CMAKE_CFG_INTDIR}/${ROCKSDB_SHARED_LIB}.pdb")
    endif()
  else()
    set_target_properties(${ROCKSDB_SHARED_LIB} PROPERTIES
                          LINKER_LANGUAGE CXX
                          VERSION ${rocksdb_VERSION}
                          SOVERSION ${rocksdb_VERSION_MAJOR}
                          OUTPUT_NAME "rocksdb")
  endif()
endif()

if(ROCKSDB_BUILD_SHARED AND NOT WIN32)
  set(ROCKSDB_LIB ${ROCKSDB_SHARED_LIB})
else()
  set(ROCKSDB_LIB ${ROCKSDB_STATIC_LIB})
endif()

option(WITH_JNI "build with JNI" OFF)
# Tests are excluded from Release builds
CMAKE_DEPENDENT_OPTION(WITH_TESTS "build with tests" ON
  "CMAKE_BUILD_TYPE STREQUAL Debug" OFF)
option(WITH_BENCHMARK_TOOLS "build with benchmarks" ON)
option(WITH_CORE_TOOLS "build with ldb and sst_dump" ON)
option(WITH_TOOLS "build with tools" ON)

if(WITH_TESTS OR WITH_BENCHMARK_TOOLS OR WITH_TOOLS OR WITH_JNI OR JNI)
  include_directories(SYSTEM ${PROJECT_SOURCE_DIR}/third-party/gtest-1.8.1/fused-src)
endif()
if(WITH_JNI OR JNI)
  message(STATUS "JNI library is enabled")
  add_subdirectory(${CMAKE_CURRENT_SOURCE_DIR}/java)
else()
  message(STATUS "JNI library is disabled")
endif()

# Installation and packaging
if(WIN32)
  option(ROCKSDB_INSTALL_ON_WINDOWS "Enable install target on Windows" OFF)
endif()
if(NOT WIN32 OR ROCKSDB_INSTALL_ON_WINDOWS)
  if(CMAKE_INSTALL_PREFIX_INITIALIZED_TO_DEFAULT)
    if(${CMAKE_SYSTEM_NAME} STREQUAL "Linux")
      # Change default installation prefix on Linux to /usr
      set(CMAKE_INSTALL_PREFIX /usr CACHE PATH "Install path prefix, prepended onto install directories." FORCE)
    endif()
  endif()

  include(GNUInstallDirs)
  include(CMakePackageConfigHelpers)

  set(package_config_destination ${CMAKE_INSTALL_LIBDIR}/cmake/rocksdb)

  configure_package_config_file(
    ${CMAKE_CURRENT_LIST_DIR}/cmake/RocksDBConfig.cmake.in RocksDBConfig.cmake
    INSTALL_DESTINATION ${package_config_destination}
  )

  write_basic_package_version_file(
    RocksDBConfigVersion.cmake
    VERSION ${rocksdb_VERSION}
    COMPATIBILITY SameMajorVersion
  )

  install(DIRECTORY include/rocksdb COMPONENT devel DESTINATION "${CMAKE_INSTALL_INCLUDEDIR}")

  install(DIRECTORY "${PROJECT_SOURCE_DIR}/cmake/modules" COMPONENT devel DESTINATION ${package_config_destination})

  install(
    TARGETS ${ROCKSDB_STATIC_LIB}
    EXPORT RocksDBTargets
    COMPONENT devel
    ARCHIVE DESTINATION "${CMAKE_INSTALL_LIBDIR}"
    INCLUDES DESTINATION "${CMAKE_INSTALL_INCLUDEDIR}"
  )

  if(ROCKSDB_BUILD_SHARED)
    install(
      TARGETS ${ROCKSDB_SHARED_LIB}
      EXPORT RocksDBTargets
      COMPONENT runtime
      ARCHIVE DESTINATION "${CMAKE_INSTALL_LIBDIR}"
      RUNTIME DESTINATION "${CMAKE_INSTALL_BINDIR}"
      LIBRARY DESTINATION "${CMAKE_INSTALL_LIBDIR}"
      INCLUDES DESTINATION "${CMAKE_INSTALL_INCLUDEDIR}"
    )
  endif()

  install(
    EXPORT RocksDBTargets
    COMPONENT devel
    DESTINATION ${package_config_destination}
    NAMESPACE RocksDB::
  )

  install(
    FILES
    ${CMAKE_CURRENT_BINARY_DIR}/RocksDBConfig.cmake
    ${CMAKE_CURRENT_BINARY_DIR}/RocksDBConfigVersion.cmake
    COMPONENT devel
    DESTINATION ${package_config_destination}
  )
endif()

option(WITH_ALL_TESTS "Build all test, rather than a small subset" ON)

if(WITH_TESTS OR WITH_BENCHMARK_TOOLS)
  add_subdirectory(third-party/gtest-1.8.1/fused-src/gtest)
  add_library(testharness STATIC
  test_util/testharness.cc)
  target_link_libraries(testharness gtest)
endif()
  
if(WITH_TESTS)
  set(TESTS
        db/db_basic_test.cc
        env/env_basic_test.cc
  )
  if(WITH_ALL_TESTS)
    list(APPEND TESTS
        cache/cache_test.cc
        cache/lru_cache_test.cc
        db/blob/blob_file_addition_test.cc
        db/blob/blob_file_garbage_test.cc
        db/blob/db_blob_index_test.cc
        db/column_family_test.cc
        db/compact_files_test.cc
        db/compaction/compaction_job_stats_test.cc
        db/compaction/compaction_job_test.cc
        db/compaction/compaction_iterator_test.cc
        db/compaction/compaction_picker_test.cc
        db/comparator_db_test.cc
        db/corruption_test.cc
        db/cuckoo_table_db_test.cc
        db/db_with_timestamp_basic_test.cc
        db/db_block_cache_test.cc
        db/db_bloom_filter_test.cc
        db/db_compaction_filter_test.cc
        db/db_compaction_test.cc
        db/db_dynamic_level_test.cc
        db/db_flush_test.cc
        db/db_inplace_update_test.cc
        db/db_io_failure_test.cc
        db/db_iter_test.cc
        db/db_iter_stress_test.cc
        db/db_iterator_test.cc
        db/db_log_iter_test.cc
        db/db_memtable_test.cc
        db/db_merge_operator_test.cc
        db/db_merge_operand_test.cc
        db/db_options_test.cc
        db/db_properties_test.cc
        db/db_range_del_test.cc
        db/db_impl/db_secondary_test.cc
        db/db_sst_test.cc
        db/db_statistics_test.cc
        db/db_table_properties_test.cc
        db/db_tailing_iter_test.cc
        db/db_test.cc
        db/db_test2.cc
        db/db_logical_block_size_cache_test.cc
        db/db_universal_compaction_test.cc
        db/db_wal_test.cc
        db/db_with_timestamp_compaction_test.cc
        db/db_write_test.cc
        db/dbformat_test.cc
        db/deletefile_test.cc
        db/error_handler_fs_test.cc
        db/obsolete_files_test.cc
        db/external_sst_file_basic_test.cc
        db/external_sst_file_test.cc
        db/fault_injection_test.cc
        db/file_indexer_test.cc
        db/filename_test.cc
        db/flush_job_test.cc
        db/listener_test.cc
        db/log_test.cc
        db/manual_compaction_test.cc
        db/memtable_list_test.cc
        db/merge_helper_test.cc
        db/merge_test.cc
        db/options_file_test.cc
        db/perf_context_test.cc
        db/plain_table_db_test.cc
        db/prefix_test.cc
        db/range_del_aggregator_test.cc
        db/range_tombstone_fragmenter_test.cc
        db/repair_test.cc
        db/table_properties_collector_test.cc
        db/version_builder_test.cc
        db/version_edit_test.cc
        db/version_set_test.cc
        db/wal_manager_test.cc
        db/write_batch_test.cc
        db/write_callback_test.cc
        db/write_controller_test.cc
        env/env_test.cc
        env/io_posix_test.cc
        env/mock_env_test.cc
        file/delete_scheduler_test.cc
        file/random_access_file_reader_test.cc
        logging/auto_roll_logger_test.cc
        logging/env_logger_test.cc
        logging/event_logger_test.cc
        memory/arena_test.cc
        memory/memkind_kmem_allocator_test.cc
        memtable/inlineskiplist_test.cc
        memtable/skiplist_test.cc
        memtable/write_buffer_manager_test.cc
        monitoring/histogram_test.cc
        monitoring/iostats_context_test.cc
        monitoring/statistics_test.cc
        monitoring/stats_history_test.cc
        options/options_settable_test.cc
        options/options_test.cc
        table/block_based/block_based_filter_block_test.cc
        table/block_based/block_based_table_reader_test.cc
        table/block_based/block_test.cc
        table/block_based/data_block_hash_index_test.cc
        table/block_based/full_filter_block_test.cc
        table/block_based/partitioned_filter_block_test.cc
        table/cleanable_test.cc
        table/cuckoo/cuckoo_table_builder_test.cc
        table/cuckoo/cuckoo_table_reader_test.cc
        table/merger_test.cc
        table/sst_file_reader_test.cc
        table/table_test.cc
        table/block_fetcher_test.cc
        test_util/testutil_test.cc
        tools/block_cache_analyzer/block_cache_trace_analyzer_test.cc
        tools/ldb_cmd_test.cc
        tools/reduce_levels_test.cc
        tools/sst_dump_test.cc
        tools/trace_analyzer_test.cc
        util/autovector_test.cc
        util/bloom_test.cc
        util/coding_test.cc
        util/crc32c_test.cc
        util/defer_test.cc
        util/dynamic_bloom_test.cc
        util/file_reader_writer_test.cc
        util/filelock_test.cc
        util/hash_test.cc
        util/heap_test.cc
        util/random_test.cc
        util/rate_limiter_test.cc
        util/repeatable_thread_test.cc
        util/slice_test.cc
        util/slice_transform_test.cc
        util/timer_queue_test.cc
        util/timer_test.cc
        util/thread_list_test.cc
        util/thread_local_test.cc
        util/work_queue_test.cc
        utilities/backupable/backupable_db_test.cc
        utilities/blob_db/blob_db_test.cc
        utilities/cassandra/cassandra_functional_test.cc
        utilities/cassandra/cassandra_format_test.cc
        utilities/cassandra/cassandra_row_merge_test.cc
        utilities/cassandra/cassandra_serialize_test.cc
        utilities/checkpoint/checkpoint_test.cc
        utilities/memory/memory_test.cc
        utilities/merge_operators/string_append/stringappend_test.cc
        utilities/object_registry_test.cc
        utilities/option_change_migration/option_change_migration_test.cc
        utilities/options/options_util_test.cc
        utilities/persistent_cache/hash_table_test.cc
        utilities/persistent_cache/persistent_cache_test.cc
        utilities/simulator_cache/cache_simulator_test.cc
        utilities/simulator_cache/sim_cache_test.cc
        utilities/table_properties_collectors/compact_on_deletion_collector_test.cc
        utilities/transactions/optimistic_transaction_test.cc
        utilities/transactions/transaction_test.cc
        utilities/transactions/transaction_lock_mgr_test.cc
        utilities/transactions/write_prepared_transaction_test.cc
        utilities/transactions/write_unprepared_transaction_test.cc
        utilities/ttl/ttl_test.cc
        utilities/write_batch_with_index/write_batch_with_index_test.cc
    )
  endif()
  if(WITH_LIBRADOS)
    list(APPEND TESTS utilities/env_librados_test.cc)
  endif()

  if(WITH_FOLLY_DISTRIBUTED_MUTEX)
    list(APPEND TESTS third-party/folly/folly/synchronization/test/DistributedMutexTest.cpp)
  endif()

  set(TESTUTIL_SOURCE
      db/db_test_util.cc
      monitoring/thread_status_updater_debug.cc
      table/mock_table.cc
<<<<<<< HEAD
      utilities/cassandra/test_utils.cc
  )
=======
      test_util/fault_injection_test_env.cc
      test_util/fault_injection_test_fs.cc
      utilities/cassandra/test_utils.cc)
>>>>>>> auto.reg.factory
  enable_testing()
  add_custom_target(check COMMAND ${CMAKE_CTEST_COMMAND})
  set(TESTUTILLIB testutillib${ARTIFACT_SUFFIX})
  add_library(${TESTUTILLIB} STATIC ${TESTUTIL_SOURCE})
  target_link_libraries(${TESTUTILLIB} ${ROCKSDB_LIB})
  if(MSVC)
    set_target_properties(${TESTUTILLIB} PROPERTIES COMPILE_FLAGS "/Fd${CMAKE_CFG_INTDIR}/testutillib${ARTIFACT_SUFFIX}.pdb")
  endif()
  set_target_properties(${TESTUTILLIB}
        PROPERTIES EXCLUDE_FROM_DEFAULT_BUILD_RELEASE 1
        EXCLUDE_FROM_DEFAULT_BUILD_MINRELEASE 1
        EXCLUDE_FROM_DEFAULT_BUILD_RELWITHDEBINFO 1
  )

  foreach(sourcefile ${TESTS})
      get_filename_component(exename ${sourcefile} NAME_WE)
      add_executable(${CMAKE_PROJECT_NAME}_${exename}${ARTIFACT_SUFFIX} ${sourcefile})
      set_target_properties(${CMAKE_PROJECT_NAME}_${exename}${ARTIFACT_SUFFIX}
        PROPERTIES EXCLUDE_FROM_DEFAULT_BUILD_RELEASE 1
        EXCLUDE_FROM_DEFAULT_BUILD_MINRELEASE 1
        EXCLUDE_FROM_DEFAULT_BUILD_RELWITHDEBINFO 1
        OUTPUT_NAME ${exename}${ARTIFACT_SUFFIX}
      )
      target_link_libraries(${CMAKE_PROJECT_NAME}_${exename}${ARTIFACT_SUFFIX} testutillib${ARTIFACT_SUFFIX} testharness gtest ${GFLAGS_LIB} ${ROCKSDB_LIB})
      if(NOT "${exename}" MATCHES "db_sanity_test")
        add_test(NAME ${exename} COMMAND ${exename}${ARTIFACT_SUFFIX})
        add_dependencies(check ${CMAKE_PROJECT_NAME}_${exename}${ARTIFACT_SUFFIX})
      endif()
      if("${exename}" MATCHES "env_librados_test")
        # env_librados_test.cc uses librados directly
        target_link_libraries(${CMAKE_PROJECT_NAME}_${exename}${ARTIFACT_SUFFIX} rados)
      endif()
  endforeach(sourcefile ${TESTS})

  if(WIN32)
    # C executables must link to a shared object
    if(ROCKSDB_BUILD_SHARED)
      set(ROCKSDB_LIB_FOR_C ${ROCKSDB_SHARED_LIB})
    else()
      set(ROCKSDB_LIB_FOR_C OFF)
    endif()
  else()
    set(ROCKSDB_LIB_FOR_C ${ROCKSDB_LIB})
  endif()

  if(ROCKSDB_LIB_FOR_C)
    set(C_TESTS db/c_test.c)
    # C executables must link to a shared object
    add_executable(c_test db/c_test.c)
    target_link_libraries(c_test ${ROCKSDB_SHARED_LIB} testharness)
    add_test(NAME c_test COMMAND c_test${ARTIFACT_SUFFIX})
    add_dependencies(check c_test)
  endif()
endif()

if(WITH_BENCHMARK_TOOLS)
  add_executable(db_bench
    tools/db_bench.cc
    tools/db_bench_tool.cc)
  target_link_libraries(db_bench
    ${ROCKSDB_LIB} ${GFLAGS_LIB})

  add_executable(cache_bench
    cache/cache_bench.cc)
  target_link_libraries(cache_bench
    ${ROCKSDB_LIB} ${GFLAGS_LIB})

  add_executable(memtablerep_bench
    memtable/memtablerep_bench.cc)
  target_link_libraries(memtablerep_bench
    ${ROCKSDB_LIB} ${GFLAGS_LIB})

  add_executable(range_del_aggregator_bench
    db/range_del_aggregator_bench.cc)
  target_link_libraries(range_del_aggregator_bench
    ${ROCKSDB_LIB} ${GFLAGS_LIB})

  add_executable(table_reader_bench
    table/table_reader_bench.cc)
  target_link_libraries(table_reader_bench
    ${ROCKSDB_LIB} testharness ${GFLAGS_LIB})

  add_executable(filter_bench
    util/filter_bench.cc)
  target_link_libraries(filter_bench
    ${ROCKSDB_LIB} ${GFLAGS_LIB})

  add_executable(hash_table_bench
    utilities/persistent_cache/hash_table_bench.cc)
  target_link_libraries(hash_table_bench
    ${ROCKSDB_LIB} ${GFLAGS_LIB})
endif()

if(WITH_CORE_TOOLS OR WITH_TOOLS)
  add_subdirectory(tools)
  add_custom_target(core_tools
    DEPENDS ${core_tool_deps})
endif()

if(WITH_TOOLS)
  add_subdirectory(db_stress_tool)
  add_custom_target(tools
    DEPENDS ${tool_deps})
endif()

option(WITH_EXAMPLES "build with examples" OFF)
if(WITH_EXAMPLES)
  add_subdirectory(examples)
endif()<|MERGE_RESOLUTION|>--- conflicted
+++ resolved
@@ -1179,14 +1179,8 @@
       db/db_test_util.cc
       monitoring/thread_status_updater_debug.cc
       table/mock_table.cc
-<<<<<<< HEAD
       utilities/cassandra/test_utils.cc
   )
-=======
-      test_util/fault_injection_test_env.cc
-      test_util/fault_injection_test_fs.cc
-      utilities/cassandra/test_utils.cc)
->>>>>>> auto.reg.factory
   enable_testing()
   add_custom_target(check COMMAND ${CMAKE_CTEST_COMMAND})
   set(TESTUTILLIB testutillib${ARTIFACT_SUFFIX})
