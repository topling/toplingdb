//  Copyright (c) 2011-present, Facebook, Inc.  All rights reserved.
//  This source code is licensed under both the GPLv2 (found in the
//  COPYING file in the root directory) and Apache 2.0 License
//  (found in the LICENSE.Apache file in the root directory).
//
// Copyright (c) 2011 The LevelDB Authors. All rights reserved.
// Use of this source code is governed by a BSD-style license that can be
// found in the LICENSE file. See the AUTHORS file for names of contributors.

#include "rocksdb/c.h"

#include <cstdlib>
#include <map>
#include <unordered_set>
#include <vector>

#include "port/port.h"
#include "rocksdb/advanced_cache.h"
#include "rocksdb/compaction_filter.h"
#include "rocksdb/comparator.h"
#include "rocksdb/convenience.h"
#include "rocksdb/db.h"
#include "rocksdb/env.h"
#include "rocksdb/experimental.h"
#include "rocksdb/filter_policy.h"
#include "rocksdb/iterator.h"
#include "rocksdb/memtablerep.h"
#include "rocksdb/merge_operator.h"
#include "rocksdb/options.h"
#include "rocksdb/perf_context.h"
#include "rocksdb/rate_limiter.h"
#include "rocksdb/slice_transform.h"
#include "rocksdb/statistics.h"
#include "rocksdb/status.h"
#include "rocksdb/table.h"
#include "rocksdb/universal_compaction.h"
#include "rocksdb/utilities/backup_engine.h"
#include "rocksdb/utilities/checkpoint.h"
#include "rocksdb/utilities/db_ttl.h"
#include "rocksdb/utilities/memory_util.h"
#include "rocksdb/utilities/optimistic_transaction_db.h"
#include "rocksdb/utilities/options_util.h"
#include "rocksdb/utilities/table_properties_collectors.h"
#include "rocksdb/utilities/transaction.h"
#include "rocksdb/utilities/transaction_db.h"
#include "rocksdb/utilities/write_batch_with_index.h"
#include "rocksdb/write_batch.h"
#include "rocksdb/write_buffer_manager.h"
#include "util/stderr_logger.h"
#include "utilities/merge_operators.h"
#include "topling/side_plugin_repo.h"

using ROCKSDB_NAMESPACE::BackupEngine;
using ROCKSDB_NAMESPACE::BackupEngineOptions;
using ROCKSDB_NAMESPACE::BackupID;
using ROCKSDB_NAMESPACE::BackupInfo;
using ROCKSDB_NAMESPACE::BatchResult;
using ROCKSDB_NAMESPACE::BlockBasedTableOptions;
using ROCKSDB_NAMESPACE::BottommostLevelCompaction;
using ROCKSDB_NAMESPACE::BytewiseComparator;
using ROCKSDB_NAMESPACE::Cache;
using ROCKSDB_NAMESPACE::Checkpoint;
using ROCKSDB_NAMESPACE::ColumnFamilyDescriptor;
using ROCKSDB_NAMESPACE::ColumnFamilyHandle;
using ROCKSDB_NAMESPACE::ColumnFamilyMetaData;
using ROCKSDB_NAMESPACE::ColumnFamilyOptions;
using ROCKSDB_NAMESPACE::CompactionFilter;
using ROCKSDB_NAMESPACE::CompactionFilterFactory;
using ROCKSDB_NAMESPACE::CompactionOptionsFIFO;
using ROCKSDB_NAMESPACE::CompactRangeOptions;
using ROCKSDB_NAMESPACE::Comparator;
using ROCKSDB_NAMESPACE::CompressionType;
using ROCKSDB_NAMESPACE::ConfigOptions;
using ROCKSDB_NAMESPACE::CuckooTableOptions;
using ROCKSDB_NAMESPACE::DB;
using ROCKSDB_NAMESPACE::DBOptions;
using ROCKSDB_NAMESPACE::DbPath;
using ROCKSDB_NAMESPACE::Env;
using ROCKSDB_NAMESPACE::EnvOptions;
using ROCKSDB_NAMESPACE::FileLock;
using ROCKSDB_NAMESPACE::FilterPolicy;
using ROCKSDB_NAMESPACE::FlushOptions;
using ROCKSDB_NAMESPACE::HistogramData;
using ROCKSDB_NAMESPACE::HyperClockCacheOptions;
using ROCKSDB_NAMESPACE::InfoLogLevel;
using ROCKSDB_NAMESPACE::IngestExternalFileOptions;
using ROCKSDB_NAMESPACE::Iterator;
using ROCKSDB_NAMESPACE::LevelMetaData;
using ROCKSDB_NAMESPACE::LiveFileMetaData;
using ROCKSDB_NAMESPACE::Logger;
using ROCKSDB_NAMESPACE::LRUCacheOptions;
using ROCKSDB_NAMESPACE::MemoryAllocator;
using ROCKSDB_NAMESPACE::MemoryUtil;
using ROCKSDB_NAMESPACE::MergeOperator;
using ROCKSDB_NAMESPACE::NewBloomFilterPolicy;
using ROCKSDB_NAMESPACE::NewCompactOnDeletionCollectorFactory;
using ROCKSDB_NAMESPACE::NewGenericRateLimiter;
using ROCKSDB_NAMESPACE::NewLRUCache;
using ROCKSDB_NAMESPACE::NewRibbonFilterPolicy;
using ROCKSDB_NAMESPACE::OptimisticTransactionDB;
using ROCKSDB_NAMESPACE::OptimisticTransactionOptions;
using ROCKSDB_NAMESPACE::Options;
using ROCKSDB_NAMESPACE::PerfContext;
using ROCKSDB_NAMESPACE::PerfLevel;
using ROCKSDB_NAMESPACE::PinnableSlice;
using ROCKSDB_NAMESPACE::PrepopulateBlobCache;
using ROCKSDB_NAMESPACE::RandomAccessFile;
using ROCKSDB_NAMESPACE::Range;
using ROCKSDB_NAMESPACE::RateLimiter;
using ROCKSDB_NAMESPACE::ReadOptions;
using ROCKSDB_NAMESPACE::RestoreOptions;
using ROCKSDB_NAMESPACE::SequentialFile;
using ROCKSDB_NAMESPACE::Slice;
using ROCKSDB_NAMESPACE::SliceParts;
using ROCKSDB_NAMESPACE::SliceTransform;
using ROCKSDB_NAMESPACE::Snapshot;
using ROCKSDB_NAMESPACE::SstFileMetaData;
using ROCKSDB_NAMESPACE::SstFileWriter;
using ROCKSDB_NAMESPACE::Status;
using ROCKSDB_NAMESPACE::StderrLogger;
using ROCKSDB_NAMESPACE::TablePropertiesCollectorFactory;
using ROCKSDB_NAMESPACE::Transaction;
using ROCKSDB_NAMESPACE::TransactionDB;
using ROCKSDB_NAMESPACE::TransactionDBOptions;
using ROCKSDB_NAMESPACE::TransactionLogIterator;
using ROCKSDB_NAMESPACE::TransactionOptions;
using ROCKSDB_NAMESPACE::WaitForCompactOptions;
using ROCKSDB_NAMESPACE::WALRecoveryMode;
using ROCKSDB_NAMESPACE::WritableFile;
using ROCKSDB_NAMESPACE::WriteBatch;
using ROCKSDB_NAMESPACE::WriteBatchWithIndex;
using ROCKSDB_NAMESPACE::WriteBufferManager;
using ROCKSDB_NAMESPACE::WriteOptions;

using std::unordered_set;
using std::vector;

extern "C" {

struct rocksdb_t {
  DB* rep;
};
struct rocksdb_backup_engine_t {
  BackupEngine* rep;
};
struct rocksdb_backup_engine_info_t {
  std::vector<BackupInfo> rep;
};
struct rocksdb_restore_options_t {
  RestoreOptions rep;
};
struct rocksdb_iterator_t {
  Iterator* rep;
};
struct rocksdb_writebatch_t {
  WriteBatch rep;
};
struct rocksdb_writebatch_wi_t {
  WriteBatchWithIndex* rep;
};
struct rocksdb_snapshot_t {
  const Snapshot* rep;
};
struct rocksdb_flushoptions_t {
  FlushOptions rep;
};
struct rocksdb_fifo_compaction_options_t {
  CompactionOptionsFIFO rep;
};
struct rocksdb_readoptions_t {
  ReadOptions rep;
  // stack variables to set pointers to in ReadOptions
  Slice upper_bound;
  Slice lower_bound;
  Slice timestamp;
  Slice iter_start_ts;
};
struct rocksdb_writeoptions_t {
  WriteOptions rep;
};
struct rocksdb_options_t {
  Options rep;
};
struct rocksdb_compactoptions_t {
  CompactRangeOptions rep;
  Slice full_history_ts_low;
};
struct rocksdb_block_based_table_options_t {
  BlockBasedTableOptions rep;
};
struct rocksdb_cuckoo_table_options_t {
  CuckooTableOptions rep;
};
struct rocksdb_seqfile_t {
  SequentialFile* rep;
};
struct rocksdb_randomfile_t {
  RandomAccessFile* rep;
};
struct rocksdb_writablefile_t {
  WritableFile* rep;
};
struct rocksdb_wal_iterator_t {
  TransactionLogIterator* rep;
};
struct rocksdb_wal_readoptions_t {
  TransactionLogIterator::ReadOptions rep;
};
struct rocksdb_filelock_t {
  FileLock* rep;
};
struct rocksdb_logger_t {
  std::shared_ptr<Logger> rep;
};
struct rocksdb_lru_cache_options_t {
  LRUCacheOptions rep;
};
struct rocksdb_hyper_clock_cache_options_t {
  HyperClockCacheOptions rep;
};
struct rocksdb_memory_allocator_t {
  std::shared_ptr<MemoryAllocator> rep;
};
struct rocksdb_cache_t {
  std::shared_ptr<Cache> rep;
};
struct rocksdb_write_buffer_manager_t {
  std::shared_ptr<WriteBufferManager> rep;
};
struct rocksdb_livefiles_t {
  std::vector<LiveFileMetaData> rep;
};
struct rocksdb_column_family_handle_t {
  ColumnFamilyHandle* rep;
};
struct rocksdb_column_family_metadata_t {
  ColumnFamilyMetaData rep;
};
struct rocksdb_level_metadata_t {
  const LevelMetaData* rep;
};
struct rocksdb_sst_file_metadata_t {
  const SstFileMetaData* rep;
};
struct rocksdb_envoptions_t {
  EnvOptions rep;
};
struct rocksdb_ingestexternalfileoptions_t {
  IngestExternalFileOptions rep;
};
struct rocksdb_sstfilewriter_t {
  SstFileWriter* rep;
};
struct rocksdb_ratelimiter_t {
  std::shared_ptr<RateLimiter> rep;
};
struct rocksdb_perfcontext_t {
  PerfContext* rep;
};
struct rocksdb_pinnableslice_t {
  PinnableSlice rep;
};
struct rocksdb_transactiondb_options_t {
  TransactionDBOptions rep;
};
struct rocksdb_transactiondb_t {
  TransactionDB* rep;
};
struct rocksdb_transaction_options_t {
  TransactionOptions rep;
};
struct rocksdb_transaction_t {
  Transaction* rep;
};
struct rocksdb_backup_engine_options_t {
  BackupEngineOptions rep;
};
struct rocksdb_checkpoint_t {
  Checkpoint* rep;
};
struct rocksdb_optimistictransactiondb_t {
  OptimisticTransactionDB* rep;
};
struct rocksdb_optimistictransaction_options_t {
  OptimisticTransactionOptions rep;
};
struct rocksdb_wait_for_compact_options_t {
  WaitForCompactOptions rep;
};

struct rocksdb_compactionfiltercontext_t {
  CompactionFilter::Context rep;
};

struct rocksdb_statistics_histogram_data_t {
  rocksdb_statistics_histogram_data_t() : rep() {}
  HistogramData rep;
};

struct rocksdb_compactionfilter_t : public CompactionFilter {
  void* state_;
  void (*destructor_)(void*);
  unsigned char (*filter_)(void*, int level, const char* key, size_t key_length,
                           const char* existing_value, size_t value_length,
                           char** new_value, size_t* new_value_length,
                           unsigned char* value_changed);
  const char* (*name_)(void*);
  unsigned char ignore_snapshots_;

  ~rocksdb_compactionfilter_t() override { (*destructor_)(state_); }

  bool Filter(int level, const Slice& key, const Slice& existing_value,
              std::string* new_value, bool* value_changed) const override {
    char* c_new_value = nullptr;
    size_t new_value_length = 0;
    unsigned char c_value_changed = 0;
    unsigned char result =
        (*filter_)(state_, level, key.data(), key.size(), existing_value.data(),
                   existing_value.size(), &c_new_value, &new_value_length,
                   &c_value_changed);
    if (c_value_changed) {
      new_value->assign(c_new_value, new_value_length);
      *value_changed = true;
    }
    return result;
  }

  const char* Name() const override { return (*name_)(state_); }

  bool IgnoreSnapshots() const override { return ignore_snapshots_; }
};

struct rocksdb_compactionfilterfactory_t : public CompactionFilterFactory {
  void* state_;
  void (*destructor_)(void*);
  rocksdb_compactionfilter_t* (*create_compaction_filter_)(
      void*, rocksdb_compactionfiltercontext_t* context);
  const char* (*name_)(void*);

  ~rocksdb_compactionfilterfactory_t() override { (*destructor_)(state_); }

  std::unique_ptr<CompactionFilter> CreateCompactionFilter(
      const CompactionFilter::Context& context) override {
    rocksdb_compactionfiltercontext_t ccontext;
    ccontext.rep = context;
    CompactionFilter* cf = (*create_compaction_filter_)(state_, &ccontext);
    return std::unique_ptr<CompactionFilter>(cf);
  }

  const char* Name() const override { return (*name_)(state_); }
};

struct rocksdb_comparator_t : public Comparator {
  void* state_;
  void (*destructor_)(void*);
  int (*compare_)(void*, const char* a, size_t alen, const char* b,
                  size_t blen);
  const char* (*name_)(void*);
  int (*compare_ts_)(void*, const char* a_ts, size_t a_tslen, const char* b_ts,
                     size_t b_tslen);
  int (*compare_without_ts_)(void*, const char* a, size_t alen,
                             unsigned char a_has_ts, const char* b, size_t blen,
                             unsigned char b_has_ts);

  rocksdb_comparator_t() : Comparator() {}

  rocksdb_comparator_t(size_t ts_size) : Comparator(ts_size) {}

  ~rocksdb_comparator_t() override { (*destructor_)(state_); }

  int Compare(const Slice& a, const Slice& b) const override {
    return (*compare_)(state_, a.data(), a.size(), b.data(), b.size());
  }

  int CompareTimestamp(const Slice& a_ts, const Slice& b_ts) const override {
    if (compare_ts_ == nullptr) {
      return 0;
    }
    return (*compare_ts_)(state_, a_ts.data(), a_ts.size(), b_ts.data(),
                          b_ts.size());
  }

  int CompareWithoutTimestamp(const Slice& a, bool a_has_ts, const Slice& b,
                              bool b_has_ts) const override {
    if (compare_without_ts_ == nullptr) {
      return Compare(a, b);
    }
    return (*compare_without_ts_)(state_, a.data(), a.size(), a_has_ts,
                                  b.data(), b.size(), b_has_ts);
  }

  const char* Name() const override { return (*name_)(state_); }

  // No-ops since the C binding does not support key shortening methods.
  void FindShortestSeparator(std::string*, const Slice&) const override {}
  void FindShortSuccessor(std::string* /*key*/) const override {}
};

struct rocksdb_filterpolicy_t : public FilterPolicy {
  void* state_;
  void (*destructor_)(void*);
  const char* (*name_)(void*);

  ~rocksdb_filterpolicy_t() override { (*destructor_)(state_); }

  const char* Name() const override { return (*name_)(state_); }
};

struct rocksdb_mergeoperator_t : public MergeOperator {
  void* state_;
  void (*destructor_)(void*);
  const char* (*name_)(void*);
  char* (*full_merge_)(void*, const char* key, size_t key_length,
                       const char* existing_value, size_t existing_value_length,
                       const char* const* operands_list,
                       const size_t* operands_list_length, int num_operands,
                       unsigned char* success, size_t* new_value_length);
  char* (*partial_merge_)(void*, const char* key, size_t key_length,
                          const char* const* operands_list,
                          const size_t* operands_list_length, int num_operands,
                          unsigned char* success, size_t* new_value_length);
  void (*delete_value_)(void*, const char* value, size_t value_length);

  ~rocksdb_mergeoperator_t() override { (*destructor_)(state_); }

  const char* Name() const override { return (*name_)(state_); }

  bool FullMergeV2(const MergeOperationInput& merge_in,
                   MergeOperationOutput* merge_out) const override {
    size_t n = merge_in.operand_list.size();
    std::vector<const char*> operand_pointers(n);
    std::vector<size_t> operand_sizes(n);
    for (size_t i = 0; i < n; i++) {
      Slice operand(merge_in.operand_list[i]);
      operand_pointers[i] = operand.data();
      operand_sizes[i] = operand.size();
    }

    const char* existing_value_data = nullptr;
    size_t existing_value_len = 0;
    if (merge_in.existing_value != nullptr) {
      existing_value_data = merge_in.existing_value->data();
      existing_value_len = merge_in.existing_value->size();
    }

    unsigned char success;
    size_t new_value_len;
    char* tmp_new_value = (*full_merge_)(
        state_, merge_in.key.data(), merge_in.key.size(), existing_value_data,
        existing_value_len, &operand_pointers[0], &operand_sizes[0],
        static_cast<int>(n), &success, &new_value_len);
    merge_out->new_value.assign(tmp_new_value, new_value_len);

    if (delete_value_ != nullptr) {
      (*delete_value_)(state_, tmp_new_value, new_value_len);
    } else {
      free(tmp_new_value);
    }

    return success;
  }

  bool PartialMergeMulti(const Slice& key,
                         const std::deque<Slice>& operand_list,
                         std::string* new_value,
                         Logger* /*logger*/) const override {
    size_t operand_count = operand_list.size();
    std::vector<const char*> operand_pointers(operand_count);
    std::vector<size_t> operand_sizes(operand_count);
    for (size_t i = 0; i < operand_count; ++i) {
      Slice operand(operand_list[i]);
      operand_pointers[i] = operand.data();
      operand_sizes[i] = operand.size();
    }

    unsigned char success;
    size_t new_value_len;
    char* tmp_new_value = (*partial_merge_)(
        state_, key.data(), key.size(), &operand_pointers[0], &operand_sizes[0],
        static_cast<int>(operand_count), &success, &new_value_len);
    new_value->assign(tmp_new_value, new_value_len);

    if (delete_value_ != nullptr) {
      (*delete_value_)(state_, tmp_new_value, new_value_len);
    } else {
      free(tmp_new_value);
    }

    return success;
  }
};

struct rocksdb_dbpath_t {
  DbPath rep;
};

struct rocksdb_env_t {
  Env* rep;
  bool is_default;
};

struct rocksdb_slicetransform_t : public SliceTransform {
  void* state_;
  void (*destructor_)(void*);
  const char* (*name_)(void*);
  char* (*transform_)(void*, const char* key, size_t length,
                      size_t* dst_length);
  unsigned char (*in_domain_)(void*, const char* key, size_t length);
  unsigned char (*in_range_)(void*, const char* key, size_t length);

  ~rocksdb_slicetransform_t() override { (*destructor_)(state_); }

  const char* Name() const override { return (*name_)(state_); }

  Slice Transform(const Slice& src) const override {
    size_t len;
    char* dst = (*transform_)(state_, src.data(), src.size(), &len);
    return Slice(dst, len);
  }

  bool InDomain(const Slice& src) const override {
    return (*in_domain_)(state_, src.data(), src.size());
  }

  bool InRange(const Slice& src) const override {
    return (*in_range_)(state_, src.data(), src.size());
  }
};

struct rocksdb_universal_compaction_options_t {
  ROCKSDB_NAMESPACE::CompactionOptionsUniversal* rep;
};

static bool SaveError(char** errptr, const Status& s) {
  assert(errptr != nullptr);
  if (s.ok()) {
    return false;
  } else if (*errptr == nullptr) {
    *errptr = strdup(s.ToString().c_str());
  } else {
    // TODO(sanjay): Merge with existing error?
    // This is a bug if *errptr is not created by malloc()
    free(*errptr);
    *errptr = strdup(s.ToString().c_str());
  }
  return true;
}

static char* CopyString(const std::string& str) {
  char* result = reinterpret_cast<char*>(malloc(sizeof(char) * str.size()));
  memcpy(result, str.data(), sizeof(char) * str.size());
  return result;
}

rocksdb_t* rocksdb_open(const rocksdb_options_t* options, const char* name,
                        char** errptr) {
  DB* db;
  if (SaveError(errptr, DB::Open(options->rep, std::string(name), &db))) {
    return nullptr;
  }
  rocksdb_t* result = new rocksdb_t;
  result->rep = db;
  return result;
}

rocksdb_t* rocksdb_open_with_ttl(const rocksdb_options_t* options,
                                 const char* name, int ttl, char** errptr) {
  ROCKSDB_NAMESPACE::DBWithTTL* db;
  if (SaveError(errptr, ROCKSDB_NAMESPACE::DBWithTTL::Open(
                            options->rep, std::string(name), &db, ttl))) {
    return nullptr;
  }
  rocksdb_t* result = new rocksdb_t;
  result->rep = db;
  return result;
}

rocksdb_t* rocksdb_open_for_read_only(const rocksdb_options_t* options,
                                      const char* name,
                                      unsigned char error_if_wal_file_exists,
                                      char** errptr) {
  DB* db;
  if (SaveError(errptr, DB::OpenForReadOnly(options->rep, std::string(name),
                                            &db, error_if_wal_file_exists))) {
    return nullptr;
  }
  rocksdb_t* result = new rocksdb_t;
  result->rep = db;
  return result;
}

rocksdb_t* rocksdb_open_as_secondary(const rocksdb_options_t* options,
                                     const char* name,
                                     const char* secondary_path,
                                     char** errptr) {
  DB* db;
  if (SaveError(errptr,
                DB::OpenAsSecondary(options->rep, std::string(name),
                                    std::string(secondary_path), &db))) {
    return nullptr;
  }
  rocksdb_t* result = new rocksdb_t;
  result->rep = db;
  return result;
}

rocksdb_backup_engine_t* rocksdb_backup_engine_open(
    const rocksdb_options_t* options, const char* path, char** errptr) {
  BackupEngine* be;
  if (SaveError(errptr, BackupEngine::Open(
                            options->rep.env,
                            BackupEngineOptions(path, nullptr, true,
                                                options->rep.info_log.get()),
                            &be))) {
    return nullptr;
  }
  rocksdb_backup_engine_t* result = new rocksdb_backup_engine_t;
  result->rep = be;
  return result;
}

rocksdb_backup_engine_t* rocksdb_backup_engine_open_opts(
    const rocksdb_backup_engine_options_t* options, rocksdb_env_t* env,
    char** errptr) {
  BackupEngine* be;
  if (SaveError(errptr, BackupEngine::Open(options->rep, env->rep, &be))) {
    return nullptr;
  }
  rocksdb_backup_engine_t* result = new rocksdb_backup_engine_t;
  result->rep = be;
  return result;
}

void rocksdb_backup_engine_create_new_backup(rocksdb_backup_engine_t* be,
                                             rocksdb_t* db, char** errptr) {
  SaveError(errptr, be->rep->CreateNewBackup(db->rep));
}

void rocksdb_backup_engine_create_new_backup_flush(
    rocksdb_backup_engine_t* be, rocksdb_t* db,
    unsigned char flush_before_backup, char** errptr) {
  SaveError(errptr, be->rep->CreateNewBackup(db->rep, flush_before_backup));
}

void rocksdb_backup_engine_purge_old_backups(rocksdb_backup_engine_t* be,
                                             uint32_t num_backups_to_keep,
                                             char** errptr) {
  SaveError(errptr, be->rep->PurgeOldBackups(num_backups_to_keep));
}

rocksdb_restore_options_t* rocksdb_restore_options_create() {
  return new rocksdb_restore_options_t;
}

void rocksdb_restore_options_destroy(rocksdb_restore_options_t* opt) {
  delete opt;
}

void rocksdb_restore_options_set_keep_log_files(rocksdb_restore_options_t* opt,
                                                int v) {
  opt->rep.keep_log_files = v;
}

void rocksdb_backup_engine_verify_backup(rocksdb_backup_engine_t* be,
                                         uint32_t backup_id, char** errptr) {
  SaveError(errptr, be->rep->VerifyBackup(static_cast<BackupID>(backup_id)));
}

void rocksdb_backup_engine_restore_db_from_latest_backup(
    rocksdb_backup_engine_t* be, const char* db_dir, const char* wal_dir,
    const rocksdb_restore_options_t* restore_options, char** errptr) {
  SaveError(errptr, be->rep->RestoreDBFromLatestBackup(std::string(db_dir),
                                                       std::string(wal_dir),
                                                       restore_options->rep));
}

void rocksdb_backup_engine_restore_db_from_backup(
    rocksdb_backup_engine_t* be, const char* db_dir, const char* wal_dir,
    const rocksdb_restore_options_t* restore_options, const uint32_t backup_id,
    char** errptr) {
  SaveError(errptr, be->rep->RestoreDBFromBackup(backup_id, std::string(db_dir),
                                                 std::string(wal_dir),
                                                 restore_options->rep));
}

const rocksdb_backup_engine_info_t* rocksdb_backup_engine_get_backup_info(
    rocksdb_backup_engine_t* be) {
  rocksdb_backup_engine_info_t* result = new rocksdb_backup_engine_info_t;
  be->rep->GetBackupInfo(&result->rep);
  return result;
}

int rocksdb_backup_engine_info_count(const rocksdb_backup_engine_info_t* info) {
  return static_cast<int>(info->rep.size());
}

int64_t rocksdb_backup_engine_info_timestamp(
    const rocksdb_backup_engine_info_t* info, int index) {
  return info->rep[index].timestamp;
}

uint32_t rocksdb_backup_engine_info_backup_id(
    const rocksdb_backup_engine_info_t* info, int index) {
  return info->rep[index].backup_id;
}

uint64_t rocksdb_backup_engine_info_size(
    const rocksdb_backup_engine_info_t* info, int index) {
  return info->rep[index].size;
}

uint32_t rocksdb_backup_engine_info_number_files(
    const rocksdb_backup_engine_info_t* info, int index) {
  return info->rep[index].number_files;
}

void rocksdb_backup_engine_info_destroy(
    const rocksdb_backup_engine_info_t* info) {
  delete info;
}

void rocksdb_backup_engine_close(rocksdb_backup_engine_t* be) {
  delete be->rep;
  delete be;
}

rocksdb_backup_engine_options_t* rocksdb_backup_engine_options_create(
    const char* backup_dir) {
  return new rocksdb_backup_engine_options_t{
      BackupEngineOptions(std::string(backup_dir))};
}

void rocksdb_backup_engine_options_set_backup_dir(
    rocksdb_backup_engine_options_t* options, const char* backup_dir) {
  options->rep.backup_dir = std::string(backup_dir);
}

void rocksdb_backup_engine_options_set_env(
    rocksdb_backup_engine_options_t* options, rocksdb_env_t* env) {
  options->rep.backup_env = (env ? env->rep : nullptr);
}

void rocksdb_backup_engine_options_set_share_table_files(
    rocksdb_backup_engine_options_t* options, unsigned char val) {
  options->rep.share_table_files = val;
}

unsigned char rocksdb_backup_engine_options_get_share_table_files(
    rocksdb_backup_engine_options_t* options) {
  return options->rep.share_table_files;
}

void rocksdb_backup_engine_options_set_sync(
    rocksdb_backup_engine_options_t* options, unsigned char val) {
  options->rep.sync = val;
}

unsigned char rocksdb_backup_engine_options_get_sync(
    rocksdb_backup_engine_options_t* options) {
  return options->rep.sync;
}

void rocksdb_backup_engine_options_set_destroy_old_data(
    rocksdb_backup_engine_options_t* options, unsigned char val) {
  options->rep.destroy_old_data = val;
}

unsigned char rocksdb_backup_engine_options_get_destroy_old_data(
    rocksdb_backup_engine_options_t* options) {
  return options->rep.destroy_old_data;
}

void rocksdb_backup_engine_options_set_backup_log_files(
    rocksdb_backup_engine_options_t* options, unsigned char val) {
  options->rep.backup_log_files = val;
}

unsigned char rocksdb_backup_engine_options_get_backup_log_files(
    rocksdb_backup_engine_options_t* options) {
  return options->rep.backup_log_files;
}

void rocksdb_backup_engine_options_set_backup_rate_limit(
    rocksdb_backup_engine_options_t* options, uint64_t limit) {
  options->rep.backup_rate_limit = limit;
}

uint64_t rocksdb_backup_engine_options_get_backup_rate_limit(
    rocksdb_backup_engine_options_t* options) {
  return options->rep.backup_rate_limit;
}

void rocksdb_backup_engine_options_set_restore_rate_limit(
    rocksdb_backup_engine_options_t* options, uint64_t limit) {
  options->rep.restore_rate_limit = limit;
}

uint64_t rocksdb_backup_engine_options_get_restore_rate_limit(
    rocksdb_backup_engine_options_t* options) {
  return options->rep.restore_rate_limit;
}

void rocksdb_backup_engine_options_set_max_background_operations(
    rocksdb_backup_engine_options_t* options, int val) {
  options->rep.max_background_operations = val;
}

int rocksdb_backup_engine_options_get_max_background_operations(
    rocksdb_backup_engine_options_t* options) {
  return options->rep.max_background_operations;
}

void rocksdb_backup_engine_options_set_callback_trigger_interval_size(
    rocksdb_backup_engine_options_t* options, uint64_t size) {
  options->rep.callback_trigger_interval_size = size;
}

uint64_t rocksdb_backup_engine_options_get_callback_trigger_interval_size(
    rocksdb_backup_engine_options_t* options) {
  return options->rep.callback_trigger_interval_size;
}

void rocksdb_backup_engine_options_set_max_valid_backups_to_open(
    rocksdb_backup_engine_options_t* options, int val) {
  options->rep.max_valid_backups_to_open = val;
}

int rocksdb_backup_engine_options_get_max_valid_backups_to_open(
    rocksdb_backup_engine_options_t* options) {
  return options->rep.max_valid_backups_to_open;
}

void rocksdb_backup_engine_options_set_share_files_with_checksum_naming(
    rocksdb_backup_engine_options_t* options, int val) {
  options->rep.share_files_with_checksum_naming =
      static_cast<BackupEngineOptions::ShareFilesNaming>(val);
}

int rocksdb_backup_engine_options_get_share_files_with_checksum_naming(
    rocksdb_backup_engine_options_t* options) {
  return static_cast<int>(options->rep.share_files_with_checksum_naming);
}

void rocksdb_backup_engine_options_destroy(
    rocksdb_backup_engine_options_t* options) {
  delete options;
}

rocksdb_checkpoint_t* rocksdb_checkpoint_object_create(rocksdb_t* db,
                                                       char** errptr) {
  Checkpoint* checkpoint;
  if (SaveError(errptr, Checkpoint::Create(db->rep, &checkpoint))) {
    return nullptr;
  }
  rocksdb_checkpoint_t* result = new rocksdb_checkpoint_t;
  result->rep = checkpoint;
  return result;
}

void rocksdb_checkpoint_create(rocksdb_checkpoint_t* checkpoint,
                               const char* checkpoint_dir,
                               uint64_t log_size_for_flush, char** errptr) {
  SaveError(errptr, checkpoint->rep->CreateCheckpoint(
                        std::string(checkpoint_dir), log_size_for_flush));
}

void rocksdb_checkpoint_object_destroy(rocksdb_checkpoint_t* checkpoint) {
  delete checkpoint->rep;
  delete checkpoint;
}

void rocksdb_close(rocksdb_t* db) {
  delete db->rep;
  delete db;
}

void rocksdb_options_set_uint64add_merge_operator(rocksdb_options_t* opt) {
  opt->rep.merge_operator =
      ROCKSDB_NAMESPACE::MergeOperators::CreateUInt64AddOperator();
}

rocksdb_t* rocksdb_open_and_trim_history(
    const rocksdb_options_t* db_options, const char* name,
    int num_column_families, const char* const* column_family_names,
    const rocksdb_options_t* const* column_family_options,
    rocksdb_column_family_handle_t** column_family_handles, char* trim_ts,
    size_t trim_tslen, char** errptr) {
  std::vector<ColumnFamilyDescriptor> column_families;
  for (int i = 0; i < num_column_families; i++) {
    column_families.push_back(ColumnFamilyDescriptor(
        std::string(column_family_names[i]),
        ColumnFamilyOptions(column_family_options[i]->rep)));
  }

  std::string trim_ts_(trim_ts, trim_tslen);

  DB* db;
  std::vector<ColumnFamilyHandle*> handles;
  if (SaveError(errptr, DB::OpenAndTrimHistory(
                            DBOptions(db_options->rep), std::string(name),
                            column_families, &handles, &db, trim_ts_))) {
    return nullptr;
  }

  for (size_t i = 0; i < handles.size(); i++) {
    rocksdb_column_family_handle_t* c_handle =
        new rocksdb_column_family_handle_t;
    c_handle->rep = handles[i];
    column_family_handles[i] = c_handle;
  }
  rocksdb_t* result = new rocksdb_t;
  result->rep = db;
  return result;
}

rocksdb_t* rocksdb_open_column_families(
    const rocksdb_options_t* db_options, const char* name,
    int num_column_families, const char* const* column_family_names,
    const rocksdb_options_t* const* column_family_options,
    rocksdb_column_family_handle_t** column_family_handles, char** errptr) {
  std::vector<ColumnFamilyDescriptor> column_families;
  for (int i = 0; i < num_column_families; i++) {
    column_families.push_back(ColumnFamilyDescriptor(
        std::string(column_family_names[i]),
        ColumnFamilyOptions(column_family_options[i]->rep)));
  }

  DB* db;
  std::vector<ColumnFamilyHandle*> handles;
  if (SaveError(errptr, DB::Open(DBOptions(db_options->rep), std::string(name),
                                 column_families, &handles, &db))) {
    return nullptr;
  }

  for (size_t i = 0; i < handles.size(); i++) {
    rocksdb_column_family_handle_t* c_handle =
        new rocksdb_column_family_handle_t;
    c_handle->rep = handles[i];
    column_family_handles[i] = c_handle;
  }
  rocksdb_t* result = new rocksdb_t;
  result->rep = db;
  return result;
}

rocksdb_t* rocksdb_open_column_families_with_ttl(
    const rocksdb_options_t* db_options, const char* name,
    int num_column_families, const char* const* column_family_names,
    const rocksdb_options_t* const* column_family_options,
    rocksdb_column_family_handle_t** column_family_handles, const int* ttls,
    char** errptr) {
  std::vector<int32_t> ttls_vec;
  std::vector<ColumnFamilyDescriptor> column_families;
  for (int i = 0; i < num_column_families; i++) {
    ttls_vec.push_back(ttls[i]);

    column_families.push_back(ColumnFamilyDescriptor(
        std::string(column_family_names[i]),
        ColumnFamilyOptions(column_family_options[i]->rep)));
  }

  ROCKSDB_NAMESPACE::DBWithTTL* db;
  std::vector<ColumnFamilyHandle*> handles;
  if (SaveError(errptr, ROCKSDB_NAMESPACE::DBWithTTL::Open(
                            DBOptions(db_options->rep), std::string(name),
                            column_families, &handles, &db, ttls_vec))) {
    return nullptr;
  }

  for (size_t i = 0; i < handles.size(); i++) {
    rocksdb_column_family_handle_t* c_handle =
        new rocksdb_column_family_handle_t;
    c_handle->rep = handles[i];
    column_family_handles[i] = c_handle;
  }
  rocksdb_t* result = new rocksdb_t;
  result->rep = db;
  return result;
}

rocksdb_t* rocksdb_open_for_read_only_column_families(
    const rocksdb_options_t* db_options, const char* name,
    int num_column_families, const char* const* column_family_names,
    const rocksdb_options_t* const* column_family_options,
    rocksdb_column_family_handle_t** column_family_handles,
    unsigned char error_if_wal_file_exists, char** errptr) {
  std::vector<ColumnFamilyDescriptor> column_families;
  for (int i = 0; i < num_column_families; i++) {
    column_families.push_back(ColumnFamilyDescriptor(
        std::string(column_family_names[i]),
        ColumnFamilyOptions(column_family_options[i]->rep)));
  }

  DB* db;
  std::vector<ColumnFamilyHandle*> handles;
  if (SaveError(errptr,
                DB::OpenForReadOnly(DBOptions(db_options->rep),
                                    std::string(name), column_families,
                                    &handles, &db, error_if_wal_file_exists))) {
    return nullptr;
  }

  for (size_t i = 0; i < handles.size(); i++) {
    rocksdb_column_family_handle_t* c_handle =
        new rocksdb_column_family_handle_t;
    c_handle->rep = handles[i];
    column_family_handles[i] = c_handle;
  }
  rocksdb_t* result = new rocksdb_t;
  result->rep = db;
  return result;
}

rocksdb_t* rocksdb_open_as_secondary_column_families(
    const rocksdb_options_t* db_options, const char* name,
    const char* secondary_path, int num_column_families,
    const char* const* column_family_names,
    const rocksdb_options_t* const* column_family_options,
    rocksdb_column_family_handle_t** column_family_handles, char** errptr) {
  std::vector<ColumnFamilyDescriptor> column_families;
  for (int i = 0; i != num_column_families; ++i) {
    column_families.emplace_back(
        std::string(column_family_names[i]),
        ColumnFamilyOptions(column_family_options[i]->rep));
  }
  DB* db;
  std::vector<ColumnFamilyHandle*> handles;
  if (SaveError(errptr, DB::OpenAsSecondary(DBOptions(db_options->rep),
                                            std::string(name),
                                            std::string(secondary_path),
                                            column_families, &handles, &db))) {
    return nullptr;
  }
  for (size_t i = 0; i != handles.size(); ++i) {
    rocksdb_column_family_handle_t* c_handle =
        new rocksdb_column_family_handle_t;
    c_handle->rep = handles[i];
    column_family_handles[i] = c_handle;
  }
  rocksdb_t* result = new rocksdb_t;
  result->rep = db;
  return result;
}

char** rocksdb_list_column_families(const rocksdb_options_t* options,
                                    const char* name, size_t* lencfs,
                                    char** errptr) {
  std::vector<std::string> fams;
  SaveError(errptr, DB::ListColumnFamilies(DBOptions(options->rep),
                                           std::string(name), &fams));

  *lencfs = fams.size();
  char** column_families =
      static_cast<char**>(malloc(sizeof(char*) * fams.size()));
  for (size_t i = 0; i < fams.size(); i++) {
    column_families[i] = strdup(fams[i].c_str());
  }
  return column_families;
}

void rocksdb_list_column_families_destroy(char** list, size_t len) {
  for (size_t i = 0; i < len; ++i) {
    free(list[i]);
  }
  free(list);
}

rocksdb_column_family_handle_t* rocksdb_create_column_family(
    rocksdb_t* db, const rocksdb_options_t* column_family_options,
    const char* column_family_name, char** errptr) {
  rocksdb_column_family_handle_t* handle = new rocksdb_column_family_handle_t;
  SaveError(errptr, db->rep->CreateColumnFamily(
                        ColumnFamilyOptions(column_family_options->rep),
                        std::string(column_family_name), &(handle->rep)));
  return handle;
}

rocksdb_column_family_handle_t** rocksdb_create_column_families(
    rocksdb_t* db, const rocksdb_options_t* column_family_options,
    int num_column_families, const char* const* column_family_names,
    size_t* lencfs, char** errptr) {
  std::vector<ColumnFamilyHandle*> handles;
  std::vector<std::string> names;
  for (int i = 0; i != num_column_families; ++i) {
    names.push_back(std::string(column_family_names[i]));
  }
  SaveError(errptr, db->rep->CreateColumnFamilies(
                        ColumnFamilyOptions(column_family_options->rep), names,
                        &handles));

  *lencfs = handles.size();
  rocksdb_column_family_handle_t** c_handles =
      static_cast<rocksdb_column_family_handle_t**>(
          malloc(sizeof(rocksdb_column_family_handle_t*) * handles.size()));
  for (size_t i = 0; i != handles.size(); ++i) {
    c_handles[i] = new rocksdb_column_family_handle_t;
    c_handles[i]->rep = handles[i];
  }

  return c_handles;
}

void rocksdb_create_column_families_destroy(
    rocksdb_column_family_handle_t** list) {
  free(list);
}

rocksdb_column_family_handle_t* rocksdb_create_column_family_with_ttl(
    rocksdb_t* db, const rocksdb_options_t* column_family_options,
    const char* column_family_name, int ttl, char** errptr) {
  ROCKSDB_NAMESPACE::DBWithTTL* db_with_ttl =
      static_cast<ROCKSDB_NAMESPACE::DBWithTTL*>(db->rep);
  rocksdb_column_family_handle_t* handle = new rocksdb_column_family_handle_t;
  SaveError(errptr, db_with_ttl->CreateColumnFamilyWithTtl(
                        ColumnFamilyOptions(column_family_options->rep),
                        std::string(column_family_name), &(handle->rep), ttl));
  return handle;
}

void rocksdb_drop_column_family(rocksdb_t* db,
                                rocksdb_column_family_handle_t* handle,
                                char** errptr) {
  SaveError(errptr, db->rep->DropColumnFamily(handle->rep));
}

uint32_t rocksdb_column_family_handle_get_id(
    rocksdb_column_family_handle_t* handle) {
  return handle->rep->GetID();
}

char* rocksdb_column_family_handle_get_name(
    rocksdb_column_family_handle_t* handle, size_t* name_len) {
  auto name = handle->rep->GetName();
  *name_len = name.size();
  return CopyString(name);
}

void rocksdb_column_family_handle_destroy(
    rocksdb_column_family_handle_t* handle) {
  delete handle->rep;
  delete handle;
}

void rocksdb_put(rocksdb_t* db, const rocksdb_writeoptions_t* options,
                 const char* key, size_t keylen, const char* val, size_t vallen,
                 char** errptr) {
  SaveError(errptr,
            db->rep->Put(options->rep, Slice(key, keylen), Slice(val, vallen)));
}

void rocksdb_put_cf(rocksdb_t* db, const rocksdb_writeoptions_t* options,
                    rocksdb_column_family_handle_t* column_family,
                    const char* key, size_t keylen, const char* val,
                    size_t vallen, char** errptr) {
  SaveError(errptr, db->rep->Put(options->rep, column_family->rep,
                                 Slice(key, keylen), Slice(val, vallen)));
}

void rocksdb_put_with_ts(rocksdb_t* db, const rocksdb_writeoptions_t* options,
                         const char* key, size_t keylen, const char* ts,
                         size_t tslen, const char* val, size_t vallen,
                         char** errptr) {
  SaveError(errptr, db->rep->Put(options->rep, Slice(key, keylen),
                                 Slice(ts, tslen), Slice(val, vallen)));
}

void rocksdb_put_cf_with_ts(rocksdb_t* db,
                            const rocksdb_writeoptions_t* options,
                            rocksdb_column_family_handle_t* column_family,
                            const char* key, size_t keylen, const char* ts,
                            size_t tslen, const char* val, size_t vallen,
                            char** errptr) {
  SaveError(errptr,
            db->rep->Put(options->rep, column_family->rep, Slice(key, keylen),
                         Slice(ts, tslen), Slice(val, vallen)));
}

void rocksdb_delete(rocksdb_t* db, const rocksdb_writeoptions_t* options,
                    const char* key, size_t keylen, char** errptr) {
  SaveError(errptr, db->rep->Delete(options->rep, Slice(key, keylen)));
}

void rocksdb_delete_cf(rocksdb_t* db, const rocksdb_writeoptions_t* options,
                       rocksdb_column_family_handle_t* column_family,
                       const char* key, size_t keylen, char** errptr) {
  SaveError(errptr, db->rep->Delete(options->rep, column_family->rep,
                                    Slice(key, keylen)));
}

void rocksdb_delete_with_ts(rocksdb_t* db,
                            const rocksdb_writeoptions_t* options,
                            const char* key, size_t keylen, const char* ts,
                            size_t tslen, char** errptr) {
  SaveError(errptr, db->rep->Delete(options->rep, Slice(key, keylen),
                                    Slice(ts, tslen)));
}

void rocksdb_delete_cf_with_ts(rocksdb_t* db,
                               const rocksdb_writeoptions_t* options,
                               rocksdb_column_family_handle_t* column_family,
                               const char* key, size_t keylen, const char* ts,
                               size_t tslen, char** errptr) {
  SaveError(errptr, db->rep->Delete(options->rep, column_family->rep,
                                    Slice(key, keylen), Slice(ts, tslen)));
}

void rocksdb_singledelete(rocksdb_t* db, const rocksdb_writeoptions_t* options,
                          const char* key, size_t keylen, char** errptr) {
  SaveError(errptr, db->rep->SingleDelete(options->rep, Slice(key, keylen)));
}

void rocksdb_singledelete_cf(rocksdb_t* db,
                             const rocksdb_writeoptions_t* options,
                             rocksdb_column_family_handle_t* column_family,
                             const char* key, size_t keylen, char** errptr) {
  SaveError(errptr, db->rep->SingleDelete(options->rep, column_family->rep,
                                          Slice(key, keylen)));
}

void rocksdb_singledelete_with_ts(rocksdb_t* db,
                                  const rocksdb_writeoptions_t* options,
                                  const char* key, size_t keylen,
                                  const char* ts, size_t tslen, char** errptr) {
  SaveError(errptr, db->rep->SingleDelete(options->rep, Slice(key, keylen),
                                          Slice(ts, tslen)));
}

void rocksdb_singledelete_cf_with_ts(
    rocksdb_t* db, const rocksdb_writeoptions_t* options,
    rocksdb_column_family_handle_t* column_family, const char* key,
    size_t keylen, const char* ts, size_t tslen, char** errptr) {
  SaveError(errptr,
            db->rep->SingleDelete(options->rep, column_family->rep,
                                  Slice(key, keylen), Slice(ts, tslen)));
}

void rocksdb_increase_full_history_ts_low(
    rocksdb_t* db, rocksdb_column_family_handle_t* column_family,
    const char* ts_low, size_t ts_lowlen, char** errptr) {
  std::string ts(ts_low, ts_lowlen);
  SaveError(errptr, db->rep->IncreaseFullHistoryTsLow(column_family->rep, ts));
}

char* rocksdb_get_full_history_ts_low(
    rocksdb_t* db, rocksdb_column_family_handle_t* column_family,
    size_t* ts_len, char** errptr) {
  char* result = nullptr;
  std::string tmp;
  Status s = db->rep->GetFullHistoryTsLow(column_family->rep, &tmp);
  if (s.ok()) {
    *ts_len = tmp.size();
    result = CopyString(tmp);
  } else {
    *ts_len = 0;
    SaveError(errptr, s);
  }
  return result;
}

void rocksdb_delete_range_cf(rocksdb_t* db,
                             const rocksdb_writeoptions_t* options,
                             rocksdb_column_family_handle_t* column_family,
                             const char* start_key, size_t start_key_len,
                             const char* end_key, size_t end_key_len,
                             char** errptr) {
  SaveError(errptr, db->rep->DeleteRange(options->rep, column_family->rep,
                                         Slice(start_key, start_key_len),
                                         Slice(end_key, end_key_len)));
}

void rocksdb_merge(rocksdb_t* db, const rocksdb_writeoptions_t* options,
                   const char* key, size_t keylen, const char* val,
                   size_t vallen, char** errptr) {
  SaveError(errptr, db->rep->Merge(options->rep, Slice(key, keylen),
                                   Slice(val, vallen)));
}

void rocksdb_merge_cf(rocksdb_t* db, const rocksdb_writeoptions_t* options,
                      rocksdb_column_family_handle_t* column_family,
                      const char* key, size_t keylen, const char* val,
                      size_t vallen, char** errptr) {
  SaveError(errptr, db->rep->Merge(options->rep, column_family->rep,
                                   Slice(key, keylen), Slice(val, vallen)));
}

void rocksdb_write(rocksdb_t* db, const rocksdb_writeoptions_t* options,
                   rocksdb_writebatch_t* batch, char** errptr) {
  SaveError(errptr, db->rep->Write(options->rep, &batch->rep));
}

char* rocksdb_get(rocksdb_t* db, const rocksdb_readoptions_t* options,
                  const char* key, size_t keylen, size_t* vallen,
                  char** errptr) {
  char* result = nullptr;
  std::string tmp;
  Status s = db->rep->Get(options->rep, Slice(key, keylen), &tmp);
  if (s.ok()) {
    *vallen = tmp.size();
    result = CopyString(tmp);
  } else {
    *vallen = 0;
    if (!s.IsNotFound()) {
      SaveError(errptr, s);
    }
  }
  return result;
}

char* rocksdb_get_cf(rocksdb_t* db, const rocksdb_readoptions_t* options,
                     rocksdb_column_family_handle_t* column_family,
                     const char* key, size_t keylen, size_t* vallen,
                     char** errptr) {
  char* result = nullptr;
  std::string tmp;
  Status s =
      db->rep->Get(options->rep, column_family->rep, Slice(key, keylen), &tmp);
  if (s.ok()) {
    *vallen = tmp.size();
    result = CopyString(tmp);
  } else {
    *vallen = 0;
    if (!s.IsNotFound()) {
      SaveError(errptr, s);
    }
  }
  return result;
}

char* rocksdb_get_with_ts(rocksdb_t* db, const rocksdb_readoptions_t* options,
                          const char* key, size_t keylen, size_t* vallen,
                          char** ts, size_t* tslen, char** errptr) {
  char* result = nullptr;
  std::string tmp_val;
  std::string tmp_ts;
  Status s = db->rep->Get(options->rep, Slice(key, keylen), &tmp_val, &tmp_ts);
  if (s.ok()) {
    *vallen = tmp_val.size();
    result = CopyString(tmp_val);
    *tslen = tmp_ts.size();
    *ts = CopyString(tmp_ts);
  } else {
    *vallen = 0;
    *tslen = 0;
    if (!s.IsNotFound()) {
      SaveError(errptr, s);
    }
  }
  return result;
}

char* rocksdb_get_cf_with_ts(rocksdb_t* db,
                             const rocksdb_readoptions_t* options,
                             rocksdb_column_family_handle_t* column_family,
                             const char* key, size_t keylen, size_t* vallen,
                             char** ts, size_t* tslen, char** errptr) {
  char* result = nullptr;
  std::string tmp;
  std::string tmp_ts;
  Status s = db->rep->Get(options->rep, column_family->rep, Slice(key, keylen),
                          &tmp, &tmp_ts);
  if (s.ok()) {
    *vallen = tmp.size();
    result = CopyString(tmp);
    *tslen = tmp_ts.size();
    *ts = CopyString(tmp_ts);
  } else {
    *vallen = 0;
    *tslen = 0;
    if (!s.IsNotFound()) {
      SaveError(errptr, s);
    }
  }
  return result;
}

void rocksdb_multi_get(rocksdb_t* db, const rocksdb_readoptions_t* options,
                       size_t num_keys, const char* const* keys_list,
                       const size_t* keys_list_sizes, char** values_list,
                       size_t* values_list_sizes, char** errs) {
  std::vector<Slice> keys(num_keys);
  for (size_t i = 0; i < num_keys; i++) {
    keys[i] = Slice(keys_list[i], keys_list_sizes[i]);
  }
  std::vector<std::string> values(num_keys);
  std::vector<Status> statuses = db->rep->MultiGet(options->rep, keys, &values);
  for (size_t i = 0; i < num_keys; i++) {
    if (statuses[i].ok()) {
      values_list[i] = CopyString(values[i]);
      values_list_sizes[i] = values[i].size();
      errs[i] = nullptr;
    } else {
      values_list[i] = nullptr;
      values_list_sizes[i] = 0;
      if (!statuses[i].IsNotFound()) {
        errs[i] = strdup(statuses[i].ToString().c_str());
      } else {
        errs[i] = nullptr;
      }
    }
  }
}

void rocksdb_multi_get_with_ts(rocksdb_t* db,
                               const rocksdb_readoptions_t* options,
                               size_t num_keys, const char* const* keys_list,
                               const size_t* keys_list_sizes,
                               char** values_list, size_t* values_list_sizes,
                               char** timestamp_list,
                               size_t* timestamp_list_sizes, char** errs) {
  std::vector<Slice> keys(num_keys);
  for (size_t i = 0; i < num_keys; i++) {
    keys[i] = Slice(keys_list[i], keys_list_sizes[i]);
  }
  std::vector<std::string> values(num_keys);
  std::vector<std::string> timestamps(num_keys);
  std::vector<Status> statuses =
      db->rep->MultiGet(options->rep, keys, &values, &timestamps);
  for (size_t i = 0; i < num_keys; i++) {
    if (statuses[i].ok()) {
      values_list[i] = CopyString(values[i]);
      values_list_sizes[i] = values[i].size();
      timestamp_list[i] = CopyString(timestamps[i]);
      timestamp_list_sizes[i] = timestamps[i].size();
      errs[i] = nullptr;
    } else {
      values_list[i] = nullptr;
      values_list_sizes[i] = 0;
      timestamp_list[i] = nullptr;
      timestamp_list_sizes[i] = 0;
      if (!statuses[i].IsNotFound()) {
        errs[i] = strdup(statuses[i].ToString().c_str());
      } else {
        errs[i] = nullptr;
      }
    }
  }
}

void rocksdb_multi_get_cf(
    rocksdb_t* db, const rocksdb_readoptions_t* options,
    const rocksdb_column_family_handle_t* const* column_families,
    size_t num_keys, const char* const* keys_list,
    const size_t* keys_list_sizes, char** values_list,
    size_t* values_list_sizes, char** errs) {
  std::vector<Slice> keys(num_keys);
  std::vector<ColumnFamilyHandle*> cfs(num_keys);
  for (size_t i = 0; i < num_keys; i++) {
    keys[i] = Slice(keys_list[i], keys_list_sizes[i]);
    cfs[i] = column_families[i]->rep;
  }
  std::vector<std::string> values(num_keys);
  std::vector<Status> statuses =
      db->rep->MultiGet(options->rep, cfs, keys, &values);
  for (size_t i = 0; i < num_keys; i++) {
    if (statuses[i].ok()) {
      values_list[i] = CopyString(values[i]);
      values_list_sizes[i] = values[i].size();
      errs[i] = nullptr;
    } else {
      values_list[i] = nullptr;
      values_list_sizes[i] = 0;
      if (!statuses[i].IsNotFound()) {
        errs[i] = strdup(statuses[i].ToString().c_str());
      } else {
        errs[i] = nullptr;
      }
    }
  }
}

void rocksdb_multi_get_cf_with_ts(
    rocksdb_t* db, const rocksdb_readoptions_t* options,
    const rocksdb_column_family_handle_t* const* column_families,
    size_t num_keys, const char* const* keys_list,
    const size_t* keys_list_sizes, char** values_list,
    size_t* values_list_sizes, char** timestamps_list,
    size_t* timestamps_list_sizes, char** errs) {
  std::vector<Slice> keys(num_keys);
  std::vector<ColumnFamilyHandle*> cfs(num_keys);
  for (size_t i = 0; i < num_keys; i++) {
    keys[i] = Slice(keys_list[i], keys_list_sizes[i]);
    cfs[i] = column_families[i]->rep;
  }
  std::vector<std::string> values(num_keys);
  std::vector<std::string> timestamps(num_keys);
  std::vector<Status> statuses =
      db->rep->MultiGet(options->rep, cfs, keys, &values, &timestamps);
  for (size_t i = 0; i < num_keys; i++) {
    if (statuses[i].ok()) {
      values_list[i] = CopyString(values[i]);
      values_list_sizes[i] = values[i].size();
      timestamps_list[i] = CopyString(timestamps[i]);
      timestamps_list_sizes[i] = timestamps[i].size();
      errs[i] = nullptr;
    } else {
      values_list[i] = nullptr;
      values_list_sizes[i] = 0;
      timestamps_list[i] = nullptr;
      timestamps_list_sizes[i] = 0;
      if (!statuses[i].IsNotFound()) {
        errs[i] = strdup(statuses[i].ToString().c_str());
      } else {
        errs[i] = nullptr;
      }
    }
  }
}

void rocksdb_batched_multi_get_cf(rocksdb_t* db,
                                  const rocksdb_readoptions_t* options,
                                  rocksdb_column_family_handle_t* column_family,
                                  size_t num_keys, const char* const* keys_list,
                                  const size_t* keys_list_sizes,
                                  rocksdb_pinnableslice_t** values, char** errs,
                                  const bool sorted_input) {
  Slice* key_slices = new Slice[num_keys];
  PinnableSlice* value_slices = new PinnableSlice[num_keys];
  Status* statuses = new Status[num_keys];
  for (size_t i = 0; i < num_keys; ++i) {
    key_slices[i] = Slice(keys_list[i], keys_list_sizes[i]);
  }

  db->rep->MultiGet(options->rep, column_family->rep, num_keys, key_slices,
                    value_slices, statuses, sorted_input);

  for (size_t i = 0; i < num_keys; ++i) {
    if (statuses[i].ok()) {
      values[i] = new (rocksdb_pinnableslice_t);
      values[i]->rep = std::move(value_slices[i]);
      errs[i] = nullptr;
    } else {
      values[i] = nullptr;
      if (!statuses[i].IsNotFound()) {
        errs[i] = strdup(statuses[i].ToString().c_str());
      } else {
        errs[i] = nullptr;
      }
    }
  }

  delete[] key_slices;
  delete[] value_slices;
  delete[] statuses;
}

unsigned char rocksdb_key_may_exist(rocksdb_t* db,
                                    const rocksdb_readoptions_t* options,
                                    const char* key, size_t key_len,
                                    char** value, size_t* val_len,
                                    const char* timestamp, size_t timestamp_len,
                                    unsigned char* value_found) {
  std::string tmp;
  std::string time;
  if (timestamp) {
    time.assign(timestamp, timestamp_len);
  }
  bool found = false;
  const bool result = db->rep->KeyMayExist(options->rep, Slice(key, key_len),
                                           &tmp, timestamp ? &time : nullptr,
                                           value_found ? &found : nullptr);
  if (value_found) {
    *value_found = found;
    if (found) {
      *val_len = tmp.size();
      *value = CopyString(tmp);
    }
  }
  return result;
}

unsigned char rocksdb_key_may_exist_cf(
    rocksdb_t* db, const rocksdb_readoptions_t* options,
    rocksdb_column_family_handle_t* column_family, const char* key,
    size_t key_len, char** value, size_t* val_len, const char* timestamp,
    size_t timestamp_len, unsigned char* value_found) {
  std::string tmp;
  std::string time;
  if (timestamp) {
    time.assign(timestamp, timestamp_len);
  }
  bool found = false;
  const bool result = db->rep->KeyMayExist(
      options->rep, column_family->rep, Slice(key, key_len), &tmp,
      timestamp ? &time : nullptr, value_found ? &found : nullptr);
  if (value_found) {
    *value_found = found;
    if (found) {
      *val_len = tmp.size();
      *value = CopyString(tmp);
    }
  }
  return result;
}

rocksdb_iterator_t* rocksdb_create_iterator(
    rocksdb_t* db, const rocksdb_readoptions_t* options) {
  rocksdb_iterator_t* result = new rocksdb_iterator_t;
  result->rep = db->rep->NewIterator(options->rep);
  return result;
}

rocksdb_wal_iterator_t* rocksdb_get_updates_since(
    rocksdb_t* db, uint64_t seq_number,
    const rocksdb_wal_readoptions_t* options, char** errptr) {
  std::unique_ptr<TransactionLogIterator> iter;
  TransactionLogIterator::ReadOptions ro;
  if (options != nullptr) {
    ro = options->rep;
  }
  if (SaveError(errptr, db->rep->GetUpdatesSince(seq_number, &iter, ro))) {
    return nullptr;
  }
  rocksdb_wal_iterator_t* result = new rocksdb_wal_iterator_t;
  result->rep = iter.release();
  return result;
}

void rocksdb_wal_iter_next(rocksdb_wal_iterator_t* iter) { iter->rep->Next(); }

unsigned char rocksdb_wal_iter_valid(const rocksdb_wal_iterator_t* iter) {
  return iter->rep->Valid();
}

void rocksdb_wal_iter_status(const rocksdb_wal_iterator_t* iter,
                             char** errptr) {
  SaveError(errptr, iter->rep->status());
}

void rocksdb_wal_iter_destroy(const rocksdb_wal_iterator_t* iter) {
  delete iter->rep;
  delete iter;
}

rocksdb_writebatch_t* rocksdb_wal_iter_get_batch(
    const rocksdb_wal_iterator_t* iter, uint64_t* seq) {
  rocksdb_writebatch_t* result = rocksdb_writebatch_create();
  BatchResult wal_batch = iter->rep->GetBatch();
  result->rep = std::move(*wal_batch.writeBatchPtr);
  if (seq != nullptr) {
    *seq = wal_batch.sequence;
  }
  return result;
}

uint64_t rocksdb_get_latest_sequence_number(rocksdb_t* db) {
  return db->rep->GetLatestSequenceNumber();
}

rocksdb_iterator_t* rocksdb_create_iterator_cf(
    rocksdb_t* db, const rocksdb_readoptions_t* options,
    rocksdb_column_family_handle_t* column_family) {
  rocksdb_iterator_t* result = new rocksdb_iterator_t;
  result->rep = db->rep->NewIterator(options->rep, column_family->rep);
  return result;
}

void rocksdb_create_iterators(rocksdb_t* db, rocksdb_readoptions_t* opts,
                              rocksdb_column_family_handle_t** column_families,
                              rocksdb_iterator_t** iterators, size_t size,
                              char** errptr) {
  std::vector<ColumnFamilyHandle*> column_families_vec;
  for (size_t i = 0; i < size; i++) {
    column_families_vec.push_back(column_families[i]->rep);
  }

  std::vector<Iterator*> res;
  Status status = db->rep->NewIterators(opts->rep, column_families_vec, &res);
  assert(res.size() == size);
  if (SaveError(errptr, status)) {
    return;
  }

  for (size_t i = 0; i < size; i++) {
    iterators[i] = new rocksdb_iterator_t;
    iterators[i]->rep = res[i];
  }
}

const rocksdb_snapshot_t* rocksdb_create_snapshot(rocksdb_t* db) {
  rocksdb_snapshot_t* result = new rocksdb_snapshot_t;
  result->rep = db->rep->GetSnapshot();
  return result;
}

void rocksdb_release_snapshot(rocksdb_t* db,
                              const rocksdb_snapshot_t* snapshot) {
  db->rep->ReleaseSnapshot(snapshot->rep);
  delete snapshot;
}

uint64_t rocksdb_snapshot_get_sequence_number(
    const rocksdb_snapshot_t* snapshot) {
  return snapshot->rep->GetSequenceNumber();
}

char* rocksdb_property_value(rocksdb_t* db, const char* propname) {
  std::string tmp;
  if (db->rep->GetProperty(Slice(propname), &tmp)) {
    // We use strdup() since we expect human readable output.
    return strdup(tmp.c_str());
  } else {
    return nullptr;
  }
}

int rocksdb_property_int(rocksdb_t* db, const char* propname,
                         uint64_t* out_val) {
  if (db->rep->GetIntProperty(Slice(propname), out_val)) {
    return 0;
  } else {
    return -1;
  }
}

int rocksdb_property_int_cf(rocksdb_t* db,
                            rocksdb_column_family_handle_t* column_family,
                            const char* propname, uint64_t* out_val) {
  if (db->rep->GetIntProperty(column_family->rep, Slice(propname), out_val)) {
    return 0;
  } else {
    return -1;
  }
}

char* rocksdb_property_value_cf(rocksdb_t* db,
                                rocksdb_column_family_handle_t* column_family,
                                const char* propname) {
  std::string tmp;
  if (db->rep->GetProperty(column_family->rep, Slice(propname), &tmp)) {
    // We use strdup() since we expect human readable output.
    return strdup(tmp.c_str());
  } else {
    return nullptr;
  }
}

void rocksdb_approximate_sizes(rocksdb_t* db, int num_ranges,
                               const char* const* range_start_key,
                               const size_t* range_start_key_len,
                               const char* const* range_limit_key,
                               const size_t* range_limit_key_len,
                               uint64_t* sizes, char** errptr) {
  Range* ranges = new Range[num_ranges];
  for (int i = 0; i < num_ranges; i++) {
    ranges[i].start = Slice(range_start_key[i], range_start_key_len[i]);
    ranges[i].limit = Slice(range_limit_key[i], range_limit_key_len[i]);
  }
  Status s = db->rep->GetApproximateSizes(ranges, num_ranges, sizes);
  if (!s.ok()) {
    SaveError(errptr, s);
  }
  delete[] ranges;
}

void rocksdb_approximate_sizes_cf(
    rocksdb_t* db, rocksdb_column_family_handle_t* column_family,
    int num_ranges, const char* const* range_start_key,
    const size_t* range_start_key_len, const char* const* range_limit_key,
    const size_t* range_limit_key_len, uint64_t* sizes, char** errptr) {
  Range* ranges = new Range[num_ranges];
  for (int i = 0; i < num_ranges; i++) {
    ranges[i].start = Slice(range_start_key[i], range_start_key_len[i]);
    ranges[i].limit = Slice(range_limit_key[i], range_limit_key_len[i]);
  }
  Status s = db->rep->GetApproximateSizes(column_family->rep, ranges,
                                          num_ranges, sizes);
  if (!s.ok()) {
    SaveError(errptr, s);
  }
  delete[] ranges;
}

void rocksdb_delete_file(rocksdb_t* db, const char* name) {
  db->rep->DeleteFile(name);
}

const rocksdb_livefiles_t* rocksdb_livefiles(rocksdb_t* db) {
  rocksdb_livefiles_t* result = new rocksdb_livefiles_t;
  db->rep->GetLiveFilesMetaData(&result->rep);
  return result;
}

void rocksdb_compact_range(rocksdb_t* db, const char* start_key,
                           size_t start_key_len, const char* limit_key,
                           size_t limit_key_len) {
  Slice a, b;
  db->rep->CompactRange(
      CompactRangeOptions(),
      // Pass nullptr Slice if corresponding "const char*" is nullptr
      (start_key ? (a = Slice(start_key, start_key_len), &a) : nullptr),
      (limit_key ? (b = Slice(limit_key, limit_key_len), &b) : nullptr));
}

void rocksdb_compact_range_cf(rocksdb_t* db,
                              rocksdb_column_family_handle_t* column_family,
                              const char* start_key, size_t start_key_len,
                              const char* limit_key, size_t limit_key_len) {
  Slice a, b;
  db->rep->CompactRange(
      CompactRangeOptions(), column_family->rep,
      // Pass nullptr Slice if corresponding "const char*" is nullptr
      (start_key ? (a = Slice(start_key, start_key_len), &a) : nullptr),
      (limit_key ? (b = Slice(limit_key, limit_key_len), &b) : nullptr));
}

void rocksdb_suggest_compact_range(rocksdb_t* db, const char* start_key,
                                   size_t start_key_len, const char* limit_key,
                                   size_t limit_key_len, char** errptr) {
  Slice a, b;
  Status s = ROCKSDB_NAMESPACE::experimental::SuggestCompactRange(
      db->rep,
      (start_key ? (a = Slice(start_key, start_key_len), &a) : nullptr),
      (limit_key ? (b = Slice(limit_key, limit_key_len), &b) : nullptr));
  SaveError(errptr, s);
}

void rocksdb_suggest_compact_range_cf(
    rocksdb_t* db, rocksdb_column_family_handle_t* column_family,
    const char* start_key, size_t start_key_len, const char* limit_key,
    size_t limit_key_len, char** errptr) {
  Slice a, b;
  Status s = db->rep->SuggestCompactRange(
      column_family->rep,
      (start_key ? (a = Slice(start_key, start_key_len), &a) : nullptr),
      (limit_key ? (b = Slice(limit_key, limit_key_len), &b) : nullptr));
  SaveError(errptr, s);
}

void rocksdb_compact_range_opt(rocksdb_t* db, rocksdb_compactoptions_t* opt,
                               const char* start_key, size_t start_key_len,
                               const char* limit_key, size_t limit_key_len) {
  Slice a, b;
  db->rep->CompactRange(
      opt->rep,
      // Pass nullptr Slice if corresponding "const char*" is nullptr
      (start_key ? (a = Slice(start_key, start_key_len), &a) : nullptr),
      (limit_key ? (b = Slice(limit_key, limit_key_len), &b) : nullptr));
}

void rocksdb_compact_range_cf_opt(rocksdb_t* db,
                                  rocksdb_column_family_handle_t* column_family,
                                  rocksdb_compactoptions_t* opt,
                                  const char* start_key, size_t start_key_len,
                                  const char* limit_key, size_t limit_key_len) {
  Slice a, b;
  db->rep->CompactRange(
      opt->rep, column_family->rep,
      // Pass nullptr Slice if corresponding "const char*" is nullptr
      (start_key ? (a = Slice(start_key, start_key_len), &a) : nullptr),
      (limit_key ? (b = Slice(limit_key, limit_key_len), &b) : nullptr));
}

void rocksdb_flush(rocksdb_t* db, const rocksdb_flushoptions_t* options,
                   char** errptr) {
  SaveError(errptr, db->rep->Flush(options->rep));
}

void rocksdb_flush_cf(rocksdb_t* db, const rocksdb_flushoptions_t* options,
                      rocksdb_column_family_handle_t* column_family,
                      char** errptr) {
  SaveError(errptr, db->rep->Flush(options->rep, column_family->rep));
}

void rocksdb_flush_cfs(rocksdb_t* db, const rocksdb_flushoptions_t* options,
                       rocksdb_column_family_handle_t** column_families,
                       int num_column_families, char** errptr) {
  std::vector<ColumnFamilyHandle*> column_family_handles;
  for (int i = 0; i < num_column_families; i++) {
    column_family_handles.push_back(column_families[i]->rep);
  }

  SaveError(errptr, db->rep->Flush(options->rep, column_family_handles));
}

void rocksdb_flush_wal(rocksdb_t* db, unsigned char sync, char** errptr) {
  SaveError(errptr, db->rep->FlushWAL(sync));
}

void rocksdb_disable_file_deletions(rocksdb_t* db, char** errptr) {
  SaveError(errptr, db->rep->DisableFileDeletions());
}

void rocksdb_enable_file_deletions(rocksdb_t* db, char** errptr) {
  SaveError(errptr, db->rep->EnableFileDeletions());
}

void rocksdb_destroy_db(const rocksdb_options_t* options, const char* name,
                        char** errptr) {
  SaveError(errptr, DestroyDB(name, options->rep));
}

void rocksdb_repair_db(const rocksdb_options_t* options, const char* name,
                       char** errptr) {
  SaveError(errptr, RepairDB(name, options->rep));
}

void rocksdb_iter_destroy(rocksdb_iterator_t* iter) {
  delete iter->rep;
  delete iter;
}

unsigned char rocksdb_iter_valid(const rocksdb_iterator_t* iter) {
  return iter->rep->Valid();
}

void rocksdb_iter_seek_to_first(rocksdb_iterator_t* iter) {
  iter->rep->SeekToFirst();
}

void rocksdb_iter_seek_to_last(rocksdb_iterator_t* iter) {
  iter->rep->SeekToLast();
}

void rocksdb_iter_seek(rocksdb_iterator_t* iter, const char* k, size_t klen) {
  iter->rep->Seek(Slice(k, klen));
}

void rocksdb_iter_seek_for_prev(rocksdb_iterator_t* iter, const char* k,
                                size_t klen) {
  iter->rep->SeekForPrev(Slice(k, klen));
}

void rocksdb_iter_next(rocksdb_iterator_t* iter) { iter->rep->Next(); }

void rocksdb_iter_prev(rocksdb_iterator_t* iter) { iter->rep->Prev(); }

const char* rocksdb_iter_key(const rocksdb_iterator_t* iter, size_t* klen) {
  Slice s = iter->rep->key();
  *klen = s.size();
  return s.data();
}

const char* rocksdb_iter_value(const rocksdb_iterator_t* iter, size_t* vlen) {
  Slice s = iter->rep->value();
  *vlen = s.size();
  return s.data();
}

const char* rocksdb_iter_timestamp(const rocksdb_iterator_t* iter,
                                   size_t* tslen) {
  Slice s = iter->rep->timestamp();
  *tslen = s.size();
  return s.data();
}

void rocksdb_iter_get_error(const rocksdb_iterator_t* iter, char** errptr) {
  SaveError(errptr, iter->rep->status());
}

rocksdb_writebatch_t* rocksdb_writebatch_create() {
  return new rocksdb_writebatch_t;
}

rocksdb_writebatch_t* rocksdb_writebatch_create_from(const char* rep,
                                                     size_t size) {
  rocksdb_writebatch_t* b = new rocksdb_writebatch_t;
  b->rep = WriteBatch(std::string(rep, size));
  return b;
}

void rocksdb_writebatch_destroy(rocksdb_writebatch_t* b) { delete b; }

void rocksdb_writebatch_clear(rocksdb_writebatch_t* b) { b->rep.Clear(); }

int rocksdb_writebatch_count(rocksdb_writebatch_t* b) { return b->rep.Count(); }

void rocksdb_writebatch_put(rocksdb_writebatch_t* b, const char* key,
                            size_t klen, const char* val, size_t vlen) {
  b->rep.Put(Slice(key, klen), Slice(val, vlen));
}

void rocksdb_writebatch_put_cf(rocksdb_writebatch_t* b,
                               rocksdb_column_family_handle_t* column_family,
                               const char* key, size_t klen, const char* val,
                               size_t vlen) {
  b->rep.Put(column_family->rep, Slice(key, klen), Slice(val, vlen));
}

void rocksdb_writebatch_put_cf_with_ts(
    rocksdb_writebatch_t* b, rocksdb_column_family_handle_t* column_family,
    const char* key, size_t klen, const char* ts, size_t tslen, const char* val,
    size_t vlen) {
  b->rep.Put(column_family->rep, Slice(key, klen), Slice(ts, tslen),
             Slice(val, vlen));
}

void rocksdb_writebatch_putv(rocksdb_writebatch_t* b, int num_keys,
                             const char* const* keys_list,
                             const size_t* keys_list_sizes, int num_values,
                             const char* const* values_list,
                             const size_t* values_list_sizes) {
  std::vector<Slice> key_slices(num_keys);
  for (int i = 0; i < num_keys; i++) {
    key_slices[i] = Slice(keys_list[i], keys_list_sizes[i]);
  }
  std::vector<Slice> value_slices(num_values);
  for (int i = 0; i < num_values; i++) {
    value_slices[i] = Slice(values_list[i], values_list_sizes[i]);
  }
  b->rep.Put(SliceParts(key_slices.data(), num_keys),
             SliceParts(value_slices.data(), num_values));
}

void rocksdb_writebatch_putv_cf(rocksdb_writebatch_t* b,
                                rocksdb_column_family_handle_t* column_family,
                                int num_keys, const char* const* keys_list,
                                const size_t* keys_list_sizes, int num_values,
                                const char* const* values_list,
                                const size_t* values_list_sizes) {
  std::vector<Slice> key_slices(num_keys);
  for (int i = 0; i < num_keys; i++) {
    key_slices[i] = Slice(keys_list[i], keys_list_sizes[i]);
  }
  std::vector<Slice> value_slices(num_values);
  for (int i = 0; i < num_values; i++) {
    value_slices[i] = Slice(values_list[i], values_list_sizes[i]);
  }
  b->rep.Put(column_family->rep, SliceParts(key_slices.data(), num_keys),
             SliceParts(value_slices.data(), num_values));
}

void rocksdb_writebatch_merge(rocksdb_writebatch_t* b, const char* key,
                              size_t klen, const char* val, size_t vlen) {
  b->rep.Merge(Slice(key, klen), Slice(val, vlen));
}

void rocksdb_writebatch_merge_cf(rocksdb_writebatch_t* b,
                                 rocksdb_column_family_handle_t* column_family,
                                 const char* key, size_t klen, const char* val,
                                 size_t vlen) {
  b->rep.Merge(column_family->rep, Slice(key, klen), Slice(val, vlen));
}

void rocksdb_writebatch_mergev(rocksdb_writebatch_t* b, int num_keys,
                               const char* const* keys_list,
                               const size_t* keys_list_sizes, int num_values,
                               const char* const* values_list,
                               const size_t* values_list_sizes) {
  std::vector<Slice> key_slices(num_keys);
  for (int i = 0; i < num_keys; i++) {
    key_slices[i] = Slice(keys_list[i], keys_list_sizes[i]);
  }
  std::vector<Slice> value_slices(num_values);
  for (int i = 0; i < num_values; i++) {
    value_slices[i] = Slice(values_list[i], values_list_sizes[i]);
  }
  b->rep.Merge(SliceParts(key_slices.data(), num_keys),
               SliceParts(value_slices.data(), num_values));
}

void rocksdb_writebatch_mergev_cf(rocksdb_writebatch_t* b,
                                  rocksdb_column_family_handle_t* column_family,
                                  int num_keys, const char* const* keys_list,
                                  const size_t* keys_list_sizes, int num_values,
                                  const char* const* values_list,
                                  const size_t* values_list_sizes) {
  std::vector<Slice> key_slices(num_keys);
  for (int i = 0; i < num_keys; i++) {
    key_slices[i] = Slice(keys_list[i], keys_list_sizes[i]);
  }
  std::vector<Slice> value_slices(num_values);
  for (int i = 0; i < num_values; i++) {
    value_slices[i] = Slice(values_list[i], values_list_sizes[i]);
  }
  b->rep.Merge(column_family->rep, SliceParts(key_slices.data(), num_keys),
               SliceParts(value_slices.data(), num_values));
}

void rocksdb_writebatch_delete(rocksdb_writebatch_t* b, const char* key,
                               size_t klen) {
  b->rep.Delete(Slice(key, klen));
}

void rocksdb_writebatch_singledelete(rocksdb_writebatch_t* b, const char* key,
                                     size_t klen) {
  b->rep.SingleDelete(Slice(key, klen));
}

void rocksdb_writebatch_delete_cf(rocksdb_writebatch_t* b,
                                  rocksdb_column_family_handle_t* column_family,
                                  const char* key, size_t klen) {
  b->rep.Delete(column_family->rep, Slice(key, klen));
}

void rocksdb_writebatch_delete_cf_with_ts(
    rocksdb_writebatch_t* b, rocksdb_column_family_handle_t* column_family,
    const char* key, size_t klen, const char* ts, size_t tslen) {
  b->rep.Delete(column_family->rep, Slice(key, klen), Slice(ts, tslen));
}

void rocksdb_writebatch_singledelete_cf(
    rocksdb_writebatch_t* b, rocksdb_column_family_handle_t* column_family,
    const char* key, size_t klen) {
  b->rep.SingleDelete(column_family->rep, Slice(key, klen));
}

void rocksdb_writebatch_singledelete_cf_with_ts(
    rocksdb_writebatch_t* b, rocksdb_column_family_handle_t* column_family,
    const char* key, size_t klen, const char* ts, size_t tslen) {
  b->rep.SingleDelete(column_family->rep, Slice(key, klen), Slice(ts, tslen));
}

void rocksdb_writebatch_deletev(rocksdb_writebatch_t* b, int num_keys,
                                const char* const* keys_list,
                                const size_t* keys_list_sizes) {
  std::vector<Slice> key_slices(num_keys);
  for (int i = 0; i < num_keys; i++) {
    key_slices[i] = Slice(keys_list[i], keys_list_sizes[i]);
  }
  b->rep.Delete(SliceParts(key_slices.data(), num_keys));
}

void rocksdb_writebatch_deletev_cf(
    rocksdb_writebatch_t* b, rocksdb_column_family_handle_t* column_family,
    int num_keys, const char* const* keys_list, const size_t* keys_list_sizes) {
  std::vector<Slice> key_slices(num_keys);
  for (int i = 0; i < num_keys; i++) {
    key_slices[i] = Slice(keys_list[i], keys_list_sizes[i]);
  }
  b->rep.Delete(column_family->rep, SliceParts(key_slices.data(), num_keys));
}

void rocksdb_writebatch_delete_range(rocksdb_writebatch_t* b,
                                     const char* start_key,
                                     size_t start_key_len, const char* end_key,
                                     size_t end_key_len) {
  b->rep.DeleteRange(Slice(start_key, start_key_len),
                     Slice(end_key, end_key_len));
}

void rocksdb_writebatch_delete_range_cf(
    rocksdb_writebatch_t* b, rocksdb_column_family_handle_t* column_family,
    const char* start_key, size_t start_key_len, const char* end_key,
    size_t end_key_len) {
  b->rep.DeleteRange(column_family->rep, Slice(start_key, start_key_len),
                     Slice(end_key, end_key_len));
}

void rocksdb_writebatch_delete_rangev(rocksdb_writebatch_t* b, int num_keys,
                                      const char* const* start_keys_list,
                                      const size_t* start_keys_list_sizes,
                                      const char* const* end_keys_list,
                                      const size_t* end_keys_list_sizes) {
  std::vector<Slice> start_key_slices(num_keys);
  std::vector<Slice> end_key_slices(num_keys);
  for (int i = 0; i < num_keys; i++) {
    start_key_slices[i] = Slice(start_keys_list[i], start_keys_list_sizes[i]);
    end_key_slices[i] = Slice(end_keys_list[i], end_keys_list_sizes[i]);
  }
  b->rep.DeleteRange(SliceParts(start_key_slices.data(), num_keys),
                     SliceParts(end_key_slices.data(), num_keys));
}

void rocksdb_writebatch_delete_rangev_cf(
    rocksdb_writebatch_t* b, rocksdb_column_family_handle_t* column_family,
    int num_keys, const char* const* start_keys_list,
    const size_t* start_keys_list_sizes, const char* const* end_keys_list,
    const size_t* end_keys_list_sizes) {
  std::vector<Slice> start_key_slices(num_keys);
  std::vector<Slice> end_key_slices(num_keys);
  for (int i = 0; i < num_keys; i++) {
    start_key_slices[i] = Slice(start_keys_list[i], start_keys_list_sizes[i]);
    end_key_slices[i] = Slice(end_keys_list[i], end_keys_list_sizes[i]);
  }
  b->rep.DeleteRange(column_family->rep,
                     SliceParts(start_key_slices.data(), num_keys),
                     SliceParts(end_key_slices.data(), num_keys));
}

void rocksdb_writebatch_put_log_data(rocksdb_writebatch_t* b, const char* blob,
                                     size_t len) {
  b->rep.PutLogData(Slice(blob, len));
}

class H : public WriteBatch::Handler {
 public:
  void* state_;
  void (*put_)(void*, const char* k, size_t klen, const char* v, size_t vlen);
  void (*deleted_)(void*, const char* k, size_t klen);
  void Put(const Slice& key, const Slice& value) override {
    (*put_)(state_, key.data(), key.size(), value.data(), value.size());
  }
  void Delete(const Slice& key) override {
    (*deleted_)(state_, key.data(), key.size());
  }
};

void rocksdb_writebatch_iterate(rocksdb_writebatch_t* b, void* state,
                                void (*put)(void*, const char* k, size_t klen,
                                            const char* v, size_t vlen),
                                void (*deleted)(void*, const char* k,
                                                size_t klen)) {
  H handler;
  handler.state_ = state;
  handler.put_ = put;
  handler.deleted_ = deleted;
  b->rep.Iterate(&handler);
}

const char* rocksdb_writebatch_data(rocksdb_writebatch_t* b, size_t* size) {
  *size = b->rep.GetDataSize();
  return b->rep.Data().c_str();
}

void rocksdb_writebatch_set_save_point(rocksdb_writebatch_t* b) {
  b->rep.SetSavePoint();
}

void rocksdb_writebatch_rollback_to_save_point(rocksdb_writebatch_t* b,
                                               char** errptr) {
  SaveError(errptr, b->rep.RollbackToSavePoint());
}

void rocksdb_writebatch_pop_save_point(rocksdb_writebatch_t* b, char** errptr) {
  SaveError(errptr, b->rep.PopSavePoint());
}

rocksdb_writebatch_wi_t* rocksdb_writebatch_wi_create(
    size_t reserved_bytes, unsigned char overwrite_key) {
  rocksdb_writebatch_wi_t* b = new rocksdb_writebatch_wi_t;
  b->rep = new WriteBatchWithIndex(BytewiseComparator(), reserved_bytes,
                                   overwrite_key);
  return b;
}

void rocksdb_writebatch_wi_destroy(rocksdb_writebatch_wi_t* b) {
  if (b->rep) {
    delete b->rep;
  }
  delete b;
}

void rocksdb_writebatch_wi_clear(rocksdb_writebatch_wi_t* b) {
  b->rep->Clear();
}

int rocksdb_writebatch_wi_count(rocksdb_writebatch_wi_t* b) {
  return b->rep->GetWriteBatch()->Count();
}

void rocksdb_writebatch_wi_put(rocksdb_writebatch_wi_t* b, const char* key,
                               size_t klen, const char* val, size_t vlen) {
  b->rep->Put(Slice(key, klen), Slice(val, vlen));
}

void rocksdb_writebatch_wi_put_cf(rocksdb_writebatch_wi_t* b,
                                  rocksdb_column_family_handle_t* column_family,
                                  const char* key, size_t klen, const char* val,
                                  size_t vlen) {
  b->rep->Put(column_family->rep, Slice(key, klen), Slice(val, vlen));
}

void rocksdb_writebatch_wi_putv(rocksdb_writebatch_wi_t* b, int num_keys,
                                const char* const* keys_list,
                                const size_t* keys_list_sizes, int num_values,
                                const char* const* values_list,
                                const size_t* values_list_sizes) {
  std::vector<Slice> key_slices(num_keys);
  for (int i = 0; i < num_keys; i++) {
    key_slices[i] = Slice(keys_list[i], keys_list_sizes[i]);
  }
  std::vector<Slice> value_slices(num_values);
  for (int i = 0; i < num_values; i++) {
    value_slices[i] = Slice(values_list[i], values_list_sizes[i]);
  }
  b->rep->Put(SliceParts(key_slices.data(), num_keys),
              SliceParts(value_slices.data(), num_values));
}

void rocksdb_writebatch_wi_putv_cf(
    rocksdb_writebatch_wi_t* b, rocksdb_column_family_handle_t* column_family,
    int num_keys, const char* const* keys_list, const size_t* keys_list_sizes,
    int num_values, const char* const* values_list,
    const size_t* values_list_sizes) {
  std::vector<Slice> key_slices(num_keys);
  for (int i = 0; i < num_keys; i++) {
    key_slices[i] = Slice(keys_list[i], keys_list_sizes[i]);
  }
  std::vector<Slice> value_slices(num_values);
  for (int i = 0; i < num_values; i++) {
    value_slices[i] = Slice(values_list[i], values_list_sizes[i]);
  }
  b->rep->Put(column_family->rep, SliceParts(key_slices.data(), num_keys),
              SliceParts(value_slices.data(), num_values));
}

void rocksdb_writebatch_wi_merge(rocksdb_writebatch_wi_t* b, const char* key,
                                 size_t klen, const char* val, size_t vlen) {
  b->rep->Merge(Slice(key, klen), Slice(val, vlen));
}

void rocksdb_writebatch_wi_merge_cf(
    rocksdb_writebatch_wi_t* b, rocksdb_column_family_handle_t* column_family,
    const char* key, size_t klen, const char* val, size_t vlen) {
  b->rep->Merge(column_family->rep, Slice(key, klen), Slice(val, vlen));
}

void rocksdb_writebatch_wi_mergev(rocksdb_writebatch_wi_t* b, int num_keys,
                                  const char* const* keys_list,
                                  const size_t* keys_list_sizes, int num_values,
                                  const char* const* values_list,
                                  const size_t* values_list_sizes) {
  std::vector<Slice> key_slices(num_keys);
  for (int i = 0; i < num_keys; i++) {
    key_slices[i] = Slice(keys_list[i], keys_list_sizes[i]);
  }
  std::vector<Slice> value_slices(num_values);
  for (int i = 0; i < num_values; i++) {
    value_slices[i] = Slice(values_list[i], values_list_sizes[i]);
  }
  b->rep->Merge(SliceParts(key_slices.data(), num_keys),
                SliceParts(value_slices.data(), num_values));
}

void rocksdb_writebatch_wi_mergev_cf(
    rocksdb_writebatch_wi_t* b, rocksdb_column_family_handle_t* column_family,
    int num_keys, const char* const* keys_list, const size_t* keys_list_sizes,
    int num_values, const char* const* values_list,
    const size_t* values_list_sizes) {
  std::vector<Slice> key_slices(num_keys);
  for (int i = 0; i < num_keys; i++) {
    key_slices[i] = Slice(keys_list[i], keys_list_sizes[i]);
  }
  std::vector<Slice> value_slices(num_values);
  for (int i = 0; i < num_values; i++) {
    value_slices[i] = Slice(values_list[i], values_list_sizes[i]);
  }
  b->rep->Merge(column_family->rep, SliceParts(key_slices.data(), num_keys),
                SliceParts(value_slices.data(), num_values));
}

void rocksdb_writebatch_wi_delete(rocksdb_writebatch_wi_t* b, const char* key,
                                  size_t klen) {
  b->rep->Delete(Slice(key, klen));
}

void rocksdb_writebatch_wi_singledelete(rocksdb_writebatch_wi_t* b,
                                        const char* key, size_t klen) {
  b->rep->SingleDelete(Slice(key, klen));
}

void rocksdb_writebatch_wi_delete_cf(
    rocksdb_writebatch_wi_t* b, rocksdb_column_family_handle_t* column_family,
    const char* key, size_t klen) {
  b->rep->Delete(column_family->rep, Slice(key, klen));
}

void rocksdb_writebatch_wi_singledelete_cf(
    rocksdb_writebatch_wi_t* b, rocksdb_column_family_handle_t* column_family,
    const char* key, size_t klen) {
  b->rep->SingleDelete(column_family->rep, Slice(key, klen));
}

void rocksdb_writebatch_wi_deletev(rocksdb_writebatch_wi_t* b, int num_keys,
                                   const char* const* keys_list,
                                   const size_t* keys_list_sizes) {
  std::vector<Slice> key_slices(num_keys);
  for (int i = 0; i < num_keys; i++) {
    key_slices[i] = Slice(keys_list[i], keys_list_sizes[i]);
  }
  b->rep->Delete(SliceParts(key_slices.data(), num_keys));
}

void rocksdb_writebatch_wi_deletev_cf(
    rocksdb_writebatch_wi_t* b, rocksdb_column_family_handle_t* column_family,
    int num_keys, const char* const* keys_list, const size_t* keys_list_sizes) {
  std::vector<Slice> key_slices(num_keys);
  for (int i = 0; i < num_keys; i++) {
    key_slices[i] = Slice(keys_list[i], keys_list_sizes[i]);
  }
  b->rep->Delete(column_family->rep, SliceParts(key_slices.data(), num_keys));
}

void rocksdb_writebatch_wi_delete_range(rocksdb_writebatch_wi_t* b,
                                        const char* start_key,
                                        size_t start_key_len,
                                        const char* end_key,
                                        size_t end_key_len) {
  b->rep->DeleteRange(Slice(start_key, start_key_len),
                      Slice(end_key, end_key_len));
}

void rocksdb_writebatch_wi_delete_range_cf(
    rocksdb_writebatch_wi_t* b, rocksdb_column_family_handle_t* column_family,
    const char* start_key, size_t start_key_len, const char* end_key,
    size_t end_key_len) {
  b->rep->DeleteRange(column_family->rep, Slice(start_key, start_key_len),
                      Slice(end_key, end_key_len));
}

void rocksdb_writebatch_wi_delete_rangev(rocksdb_writebatch_wi_t* b,
                                         int num_keys,
                                         const char* const* start_keys_list,
                                         const size_t* start_keys_list_sizes,
                                         const char* const* end_keys_list,
                                         const size_t* end_keys_list_sizes) {
  std::vector<Slice> start_key_slices(num_keys);
  std::vector<Slice> end_key_slices(num_keys);
  for (int i = 0; i < num_keys; i++) {
    start_key_slices[i] = Slice(start_keys_list[i], start_keys_list_sizes[i]);
    end_key_slices[i] = Slice(end_keys_list[i], end_keys_list_sizes[i]);
  }
  b->rep->DeleteRange(SliceParts(start_key_slices.data(), num_keys),
                      SliceParts(end_key_slices.data(), num_keys));
}

void rocksdb_writebatch_wi_delete_rangev_cf(
    rocksdb_writebatch_wi_t* b, rocksdb_column_family_handle_t* column_family,
    int num_keys, const char* const* start_keys_list,
    const size_t* start_keys_list_sizes, const char* const* end_keys_list,
    const size_t* end_keys_list_sizes) {
  std::vector<Slice> start_key_slices(num_keys);
  std::vector<Slice> end_key_slices(num_keys);
  for (int i = 0; i < num_keys; i++) {
    start_key_slices[i] = Slice(start_keys_list[i], start_keys_list_sizes[i]);
    end_key_slices[i] = Slice(end_keys_list[i], end_keys_list_sizes[i]);
  }
  b->rep->DeleteRange(column_family->rep,
                      SliceParts(start_key_slices.data(), num_keys),
                      SliceParts(end_key_slices.data(), num_keys));
}

void rocksdb_writebatch_wi_put_log_data(rocksdb_writebatch_wi_t* b,
                                        const char* blob, size_t len) {
  b->rep->PutLogData(Slice(blob, len));
}

void rocksdb_writebatch_wi_iterate(
    rocksdb_writebatch_wi_t* b, void* state,
    void (*put)(void*, const char* k, size_t klen, const char* v, size_t vlen),
    void (*deleted)(void*, const char* k, size_t klen)) {
  H handler;
  handler.state_ = state;
  handler.put_ = put;
  handler.deleted_ = deleted;
  b->rep->GetWriteBatch()->Iterate(&handler);
}

const char* rocksdb_writebatch_wi_data(rocksdb_writebatch_wi_t* b,
                                       size_t* size) {
  WriteBatch* wb = b->rep->GetWriteBatch();
  *size = wb->GetDataSize();
  return wb->Data().c_str();
}

void rocksdb_writebatch_wi_set_save_point(rocksdb_writebatch_wi_t* b) {
  b->rep->SetSavePoint();
}

void rocksdb_writebatch_wi_rollback_to_save_point(rocksdb_writebatch_wi_t* b,
                                                  char** errptr) {
  SaveError(errptr, b->rep->RollbackToSavePoint());
}

rocksdb_iterator_t* rocksdb_writebatch_wi_create_iterator_with_base(
    rocksdb_writebatch_wi_t* wbwi, rocksdb_iterator_t* base_iterator) {
  rocksdb_iterator_t* result = new rocksdb_iterator_t;
  result->rep = wbwi->rep->NewIteratorWithBase(base_iterator->rep);
  delete base_iterator;
  return result;
}

rocksdb_iterator_t* rocksdb_writebatch_wi_create_iterator_with_base_cf(
    rocksdb_writebatch_wi_t* wbwi, rocksdb_iterator_t* base_iterator,
    rocksdb_column_family_handle_t* column_family) {
  rocksdb_iterator_t* result = new rocksdb_iterator_t;
  result->rep =
      wbwi->rep->NewIteratorWithBase(column_family->rep, base_iterator->rep);
  delete base_iterator;
  return result;
}

char* rocksdb_writebatch_wi_get_from_batch(rocksdb_writebatch_wi_t* wbwi,
                                           const rocksdb_options_t* options,
                                           const char* key, size_t keylen,
                                           size_t* vallen, char** errptr) {
  char* result = nullptr;
  std::string tmp;
  Status s = wbwi->rep->GetFromBatch(options->rep, Slice(key, keylen), &tmp);
  if (s.ok()) {
    *vallen = tmp.size();
    result = CopyString(tmp);
  } else {
    *vallen = 0;
    if (!s.IsNotFound()) {
      SaveError(errptr, s);
    }
  }
  return result;
}

char* rocksdb_writebatch_wi_get_from_batch_cf(
    rocksdb_writebatch_wi_t* wbwi, const rocksdb_options_t* options,
    rocksdb_column_family_handle_t* column_family, const char* key,
    size_t keylen, size_t* vallen, char** errptr) {
  char* result = nullptr;
  std::string tmp;
  Status s = wbwi->rep->GetFromBatch(column_family->rep, options->rep,
                                     Slice(key, keylen), &tmp);
  if (s.ok()) {
    *vallen = tmp.size();
    result = CopyString(tmp);
  } else {
    *vallen = 0;
    if (!s.IsNotFound()) {
      SaveError(errptr, s);
    }
  }
  return result;
}

char* rocksdb_writebatch_wi_get_from_batch_and_db(
    rocksdb_writebatch_wi_t* wbwi, rocksdb_t* db,
    const rocksdb_readoptions_t* options, const char* key, size_t keylen,
    size_t* vallen, char** errptr) {
  char* result = nullptr;
  std::string tmp;
  Status s = wbwi->rep->GetFromBatchAndDB(db->rep, options->rep,
                                          Slice(key, keylen), &tmp);
  if (s.ok()) {
    *vallen = tmp.size();
    result = CopyString(tmp);
  } else {
    *vallen = 0;
    if (!s.IsNotFound()) {
      SaveError(errptr, s);
    }
  }
  return result;
}

char* rocksdb_writebatch_wi_get_from_batch_and_db_cf(
    rocksdb_writebatch_wi_t* wbwi, rocksdb_t* db,
    const rocksdb_readoptions_t* options,
    rocksdb_column_family_handle_t* column_family, const char* key,
    size_t keylen, size_t* vallen, char** errptr) {
  char* result = nullptr;
  std::string tmp;
  Status s = wbwi->rep->GetFromBatchAndDB(
      db->rep, options->rep, column_family->rep, Slice(key, keylen), &tmp);
  if (s.ok()) {
    *vallen = tmp.size();
    result = CopyString(tmp);
  } else {
    *vallen = 0;
    if (!s.IsNotFound()) {
      SaveError(errptr, s);
    }
  }
  return result;
}

void rocksdb_write_writebatch_wi(rocksdb_t* db,
                                 const rocksdb_writeoptions_t* options,
                                 rocksdb_writebatch_wi_t* wbwi, char** errptr) {
  WriteBatch* wb = wbwi->rep->GetWriteBatch();
  SaveError(errptr, db->rep->Write(options->rep, wb));
}

void rocksdb_load_latest_options(
    const char* db_path, rocksdb_env_t* env, bool ignore_unknown_options,
    rocksdb_cache_t* cache, rocksdb_options_t** db_options,
    size_t* num_column_families, char*** list_column_family_names,
    rocksdb_options_t*** list_column_family_options, char** errptr) {
  DBOptions db_opt;
  std::vector<ColumnFamilyDescriptor> cf_descs;
  ConfigOptions config_opts;
  config_opts.ignore_unknown_options = ignore_unknown_options;
  config_opts.input_strings_escaped = true;
  config_opts.env = env->rep;
  Status s = LoadLatestOptions(config_opts, std::string(db_path), &db_opt,
                               &cf_descs, &cache->rep);
  if (s.ok()) {
    char** cf_names = (char**)malloc(cf_descs.size() * sizeof(char*));
    rocksdb_options_t** cf_options = (rocksdb_options_t**)malloc(
        cf_descs.size() * sizeof(rocksdb_options_t*));
    for (size_t i = 0; i < cf_descs.size(); ++i) {
      cf_names[i] = strdup(cf_descs[i].name.c_str());
      cf_options[i] = new rocksdb_options_t{
          Options(DBOptions(), std::move(cf_descs[i].options))};
    }
    *num_column_families = cf_descs.size();
    *db_options = new rocksdb_options_t{
        Options(std::move(db_opt), ColumnFamilyOptions())};
    *list_column_family_names = cf_names;
    *list_column_family_options = cf_options;
  } else {
    *num_column_families = 0;
    *db_options = nullptr;
    *list_column_family_names = nullptr;
    *list_column_family_options = nullptr;
    SaveError(errptr, s);
  }
}

void rocksdb_load_latest_options_destroy(
    rocksdb_options_t* db_options, char** list_column_family_names,
    rocksdb_options_t** list_column_family_options, size_t len) {
  rocksdb_options_destroy(db_options);
  if (list_column_family_names) {
    for (size_t i = 0; i < len; ++i) {
      free(list_column_family_names[i]);
    }
    free(list_column_family_names);
  }
  if (list_column_family_options) {
    for (size_t i = 0; i < len; ++i) {
      rocksdb_options_destroy(list_column_family_options[i]);
    }
    free(list_column_family_options);
  }
}

rocksdb_block_based_table_options_t* rocksdb_block_based_options_create() {
  return new rocksdb_block_based_table_options_t;
}

void rocksdb_block_based_options_destroy(
    rocksdb_block_based_table_options_t* options) {
  delete options;
}

void rocksdb_block_based_options_set_checksum(
    rocksdb_block_based_table_options_t* opt, char v) {
  opt->rep.checksum = static_cast<ROCKSDB_NAMESPACE::ChecksumType>(v);
}

void rocksdb_block_based_options_set_block_size(
    rocksdb_block_based_table_options_t* options, size_t block_size) {
  options->rep.block_size = block_size;
}

void rocksdb_block_based_options_set_block_size_deviation(
    rocksdb_block_based_table_options_t* options, int block_size_deviation) {
  options->rep.block_size_deviation = block_size_deviation;
}

void rocksdb_block_based_options_set_block_restart_interval(
    rocksdb_block_based_table_options_t* options, int block_restart_interval) {
  options->rep.block_restart_interval = block_restart_interval;
}

void rocksdb_block_based_options_set_index_block_restart_interval(
    rocksdb_block_based_table_options_t* options,
    int index_block_restart_interval) {
  options->rep.index_block_restart_interval = index_block_restart_interval;
}

void rocksdb_block_based_options_set_metadata_block_size(
    rocksdb_block_based_table_options_t* options,
    uint64_t metadata_block_size) {
  options->rep.metadata_block_size = metadata_block_size;
}

void rocksdb_block_based_options_set_partition_filters(
    rocksdb_block_based_table_options_t* options,
    unsigned char partition_filters) {
  options->rep.partition_filters = partition_filters;
}

void rocksdb_block_based_options_set_optimize_filters_for_memory(
    rocksdb_block_based_table_options_t* options,
    unsigned char optimize_filters_for_memory) {
  options->rep.optimize_filters_for_memory = optimize_filters_for_memory;
}

void rocksdb_block_based_options_set_use_delta_encoding(
    rocksdb_block_based_table_options_t* options,
    unsigned char use_delta_encoding) {
  options->rep.use_delta_encoding = use_delta_encoding;
}

void rocksdb_block_based_options_set_filter_policy(
    rocksdb_block_based_table_options_t* options,
    rocksdb_filterpolicy_t* filter_policy) {
  options->rep.filter_policy.reset(filter_policy);
}

void rocksdb_block_based_options_set_no_block_cache(
    rocksdb_block_based_table_options_t* options,
    unsigned char no_block_cache) {
  options->rep.no_block_cache = no_block_cache;
}

void rocksdb_block_based_options_set_block_cache(
    rocksdb_block_based_table_options_t* options,
    rocksdb_cache_t* block_cache) {
  if (block_cache) {
    options->rep.block_cache = block_cache->rep;
  }
}

void rocksdb_block_based_options_set_whole_key_filtering(
    rocksdb_block_based_table_options_t* options, unsigned char v) {
  options->rep.whole_key_filtering = v;
}

void rocksdb_block_based_options_set_format_version(
    rocksdb_block_based_table_options_t* options, int v) {
  options->rep.format_version = v;
}

void rocksdb_block_based_options_set_index_type(
    rocksdb_block_based_table_options_t* options, int v) {
  options->rep.index_type = static_cast<BlockBasedTableOptions::IndexType>(v);
}

void rocksdb_block_based_options_set_data_block_index_type(
    rocksdb_block_based_table_options_t* options, int v) {
  options->rep.data_block_index_type =
      static_cast<BlockBasedTableOptions::DataBlockIndexType>(v);
}

void rocksdb_block_based_options_set_data_block_hash_ratio(
    rocksdb_block_based_table_options_t* options, double v) {
  options->rep.data_block_hash_table_util_ratio = v;
}

void rocksdb_block_based_options_set_cache_index_and_filter_blocks(
    rocksdb_block_based_table_options_t* options, unsigned char v) {
  options->rep.cache_index_and_filter_blocks = v;
}

void rocksdb_block_based_options_set_cache_index_and_filter_blocks_with_high_priority(
    rocksdb_block_based_table_options_t* options, unsigned char v) {
  options->rep.cache_index_and_filter_blocks_with_high_priority = v;
}

void rocksdb_block_based_options_set_pin_l0_filter_and_index_blocks_in_cache(
    rocksdb_block_based_table_options_t* options, unsigned char v) {
  options->rep.pin_l0_filter_and_index_blocks_in_cache = v;
}

void rocksdb_block_based_options_set_pin_top_level_index_and_filter(
    rocksdb_block_based_table_options_t* options, unsigned char v) {
  options->rep.pin_top_level_index_and_filter = v;
}

void rocksdb_options_set_block_based_table_factory(
    rocksdb_options_t* opt,
    rocksdb_block_based_table_options_t* table_options) {
  if (table_options) {
    opt->rep.table_factory.reset(
        ROCKSDB_NAMESPACE::NewBlockBasedTableFactory(table_options->rep));
  }
}

rocksdb_cuckoo_table_options_t* rocksdb_cuckoo_options_create() {
  return new rocksdb_cuckoo_table_options_t;
}

void rocksdb_cuckoo_options_destroy(rocksdb_cuckoo_table_options_t* options) {
  delete options;
}

void rocksdb_cuckoo_options_set_hash_ratio(
    rocksdb_cuckoo_table_options_t* options, double v) {
  options->rep.hash_table_ratio = v;
}

void rocksdb_cuckoo_options_set_max_search_depth(
    rocksdb_cuckoo_table_options_t* options, uint32_t v) {
  options->rep.max_search_depth = v;
}

void rocksdb_cuckoo_options_set_cuckoo_block_size(
    rocksdb_cuckoo_table_options_t* options, uint32_t v) {
  options->rep.cuckoo_block_size = v;
}

void rocksdb_cuckoo_options_set_identity_as_first_hash(
    rocksdb_cuckoo_table_options_t* options, unsigned char v) {
  options->rep.identity_as_first_hash = v;
}

void rocksdb_cuckoo_options_set_use_module_hash(
    rocksdb_cuckoo_table_options_t* options, unsigned char v) {
  options->rep.use_module_hash = v;
}

void rocksdb_options_set_cuckoo_table_factory(
    rocksdb_options_t* opt, rocksdb_cuckoo_table_options_t* table_options) {
  if (table_options) {
    opt->rep.table_factory.reset(
        ROCKSDB_NAMESPACE::NewCuckooTableFactory(table_options->rep));
  }
}

void rocksdb_set_options(rocksdb_t* db, int count, const char* const keys[],
                         const char* const values[], char** errptr) {
  std::unordered_map<std::string, std::string> options_map;
  for (int i = 0; i < count; i++) options_map[keys[i]] = values[i];
  SaveError(errptr, db->rep->SetOptions(options_map));
}

void rocksdb_set_options_cf(rocksdb_t* db,
                            rocksdb_column_family_handle_t* handle, int count,
                            const char* const keys[],
                            const char* const values[], char** errptr) {
  std::unordered_map<std::string, std::string> options_map;
  for (int i = 0; i < count; i++) options_map[keys[i]] = values[i];
  SaveError(errptr, db->rep->SetOptions(handle->rep, options_map));
}

rocksdb_options_t* rocksdb_options_create() { return new rocksdb_options_t; }

void rocksdb_options_destroy(rocksdb_options_t* options) { delete options; }

rocksdb_options_t* rocksdb_options_create_copy(rocksdb_options_t* options) {
  return new rocksdb_options_t(*options);
}

void rocksdb_options_increase_parallelism(rocksdb_options_t* opt,
                                          int total_threads) {
  opt->rep.IncreaseParallelism(total_threads);
}

void rocksdb_options_optimize_for_point_lookup(rocksdb_options_t* opt,
                                               uint64_t block_cache_size_mb) {
  opt->rep.OptimizeForPointLookup(block_cache_size_mb);
}

void rocksdb_options_optimize_level_style_compaction(
    rocksdb_options_t* opt, uint64_t memtable_memory_budget) {
  opt->rep.OptimizeLevelStyleCompaction(memtable_memory_budget);
}

void rocksdb_options_optimize_universal_style_compaction(
    rocksdb_options_t* opt, uint64_t memtable_memory_budget) {
  opt->rep.OptimizeUniversalStyleCompaction(memtable_memory_budget);
}

void rocksdb_options_set_allow_ingest_behind(rocksdb_options_t* opt,
                                             unsigned char v) {
  opt->rep.allow_ingest_behind = v;
}

unsigned char rocksdb_options_get_allow_ingest_behind(rocksdb_options_t* opt) {
  return opt->rep.allow_ingest_behind;
}

void rocksdb_options_set_compaction_filter(rocksdb_options_t* opt,
                                           rocksdb_compactionfilter_t* filter) {
  opt->rep.compaction_filter = filter;
}

void rocksdb_options_set_compaction_filter_factory(
    rocksdb_options_t* opt, rocksdb_compactionfilterfactory_t* factory) {
  opt->rep.compaction_filter_factory =
      std::shared_ptr<CompactionFilterFactory>(factory);
}

void rocksdb_options_compaction_readahead_size(rocksdb_options_t* opt,
                                               size_t s) {
  opt->rep.compaction_readahead_size = s;
}

size_t rocksdb_options_get_compaction_readahead_size(rocksdb_options_t* opt) {
  return opt->rep.compaction_readahead_size;
}

void rocksdb_options_set_comparator(rocksdb_options_t* opt,
                                    rocksdb_comparator_t* cmp) {
  opt->rep.comparator = cmp;
}

void rocksdb_options_set_merge_operator(
    rocksdb_options_t* opt, rocksdb_mergeoperator_t* merge_operator) {
  opt->rep.merge_operator = std::shared_ptr<MergeOperator>(merge_operator);
}

void rocksdb_options_set_create_if_missing(rocksdb_options_t* opt,
                                           unsigned char v) {
  opt->rep.create_if_missing = v;
}

unsigned char rocksdb_options_get_create_if_missing(rocksdb_options_t* opt) {
  return opt->rep.create_if_missing;
}

void rocksdb_options_set_create_missing_column_families(rocksdb_options_t* opt,
                                                        unsigned char v) {
  opt->rep.create_missing_column_families = v;
}

unsigned char rocksdb_options_get_create_missing_column_families(
    rocksdb_options_t* opt) {
  return opt->rep.create_missing_column_families;
}

void rocksdb_options_set_error_if_exists(rocksdb_options_t* opt,
                                         unsigned char v) {
  opt->rep.error_if_exists = v;
}

unsigned char rocksdb_options_get_error_if_exists(rocksdb_options_t* opt) {
  return opt->rep.error_if_exists;
}

void rocksdb_options_set_paranoid_checks(rocksdb_options_t* opt,
                                         unsigned char v) {
  opt->rep.paranoid_checks = v;
}

unsigned char rocksdb_options_get_paranoid_checks(rocksdb_options_t* opt) {
  return opt->rep.paranoid_checks;
}

void rocksdb_options_set_db_paths(rocksdb_options_t* opt,
                                  const rocksdb_dbpath_t** dbpath_values,
                                  size_t num_paths) {
  std::vector<DbPath> db_paths(num_paths);
  for (size_t i = 0; i < num_paths; ++i) {
    db_paths[i] = dbpath_values[i]->rep;
  }
  opt->rep.db_paths = db_paths;
}

void rocksdb_options_set_cf_paths(rocksdb_options_t* opt,
                                  const rocksdb_dbpath_t** dbpath_values,
                                  size_t num_paths) {
  std::vector<DbPath> cf_paths(num_paths);
  for (size_t i = 0; i < num_paths; ++i) {
    cf_paths[i] = dbpath_values[i]->rep;
  }
  opt->rep.cf_paths = cf_paths;
}

rocksdb_logger_t* rocksdb_logger_create_stderr_logger(int log_level,
                                                      const char* prefix) {
  rocksdb_logger_t* logger = new rocksdb_logger_t;

  if (prefix) {
    logger->rep = std::make_shared<StderrLogger>(
        static_cast<InfoLogLevel>(log_level), prefix);
  } else {
    logger->rep =
        std::make_shared<StderrLogger>(static_cast<InfoLogLevel>(log_level));
  }

  return logger;
}

void rocksdb_logger_destroy(rocksdb_logger_t* logger) { delete logger; }

void rocksdb_options_set_env(rocksdb_options_t* opt, rocksdb_env_t* env) {
  opt->rep.env = (env ? env->rep : nullptr);
}

void rocksdb_options_set_info_log(rocksdb_options_t* opt, rocksdb_logger_t* l) {
  if (l) {
    opt->rep.info_log = l->rep;
  }
}

rocksdb_logger_t* rocksdb_options_get_info_log(rocksdb_options_t* opt) {
  rocksdb_logger_t* info_log = new rocksdb_logger_t;
  info_log->rep = opt->rep.info_log;
  return info_log;
}

void rocksdb_options_set_info_log_level(rocksdb_options_t* opt, int v) {
  opt->rep.info_log_level = static_cast<InfoLogLevel>(v);
}

int rocksdb_options_get_info_log_level(rocksdb_options_t* opt) {
  return static_cast<int>(opt->rep.info_log_level);
}

void rocksdb_options_set_db_write_buffer_size(rocksdb_options_t* opt,
                                              size_t s) {
  opt->rep.db_write_buffer_size = s;
}

size_t rocksdb_options_get_db_write_buffer_size(rocksdb_options_t* opt) {
  return opt->rep.db_write_buffer_size;
}

void rocksdb_options_set_write_buffer_size(rocksdb_options_t* opt, size_t s) {
  opt->rep.write_buffer_size = s;
}

void rocksdb_options_set_write_buffer_manager(
    rocksdb_options_t* opt, rocksdb_write_buffer_manager_t* wbm) {
  opt->rep.write_buffer_manager = wbm->rep;
}

size_t rocksdb_options_get_write_buffer_size(rocksdb_options_t* opt) {
  return opt->rep.write_buffer_size;
}

void rocksdb_options_set_max_open_files(rocksdb_options_t* opt, int n) {
  opt->rep.max_open_files = n;
}

int rocksdb_options_get_max_open_files(rocksdb_options_t* opt) {
  return opt->rep.max_open_files;
}

void rocksdb_options_set_max_file_opening_threads(rocksdb_options_t* opt,
                                                  int n) {
  opt->rep.max_file_opening_threads = n;
}

int rocksdb_options_get_max_file_opening_threads(rocksdb_options_t* opt) {
  return opt->rep.max_file_opening_threads;
}

void rocksdb_options_set_max_total_wal_size(rocksdb_options_t* opt,
                                            uint64_t n) {
  opt->rep.max_total_wal_size = n;
}

uint64_t rocksdb_options_get_max_total_wal_size(rocksdb_options_t* opt) {
  return opt->rep.max_total_wal_size;
}

void rocksdb_options_set_target_file_size_base(rocksdb_options_t* opt,
                                               uint64_t n) {
  opt->rep.target_file_size_base = n;
}

uint64_t rocksdb_options_get_target_file_size_base(rocksdb_options_t* opt) {
  return opt->rep.target_file_size_base;
}

void rocksdb_options_set_target_file_size_multiplier(rocksdb_options_t* opt,
                                                     int n) {
  opt->rep.target_file_size_multiplier = n;
}

int rocksdb_options_get_target_file_size_multiplier(rocksdb_options_t* opt) {
  return opt->rep.target_file_size_multiplier;
}

void rocksdb_options_set_max_bytes_for_level_base(rocksdb_options_t* opt,
                                                  uint64_t n) {
  opt->rep.max_bytes_for_level_base = n;
}

uint64_t rocksdb_options_get_max_bytes_for_level_base(rocksdb_options_t* opt) {
  return opt->rep.max_bytes_for_level_base;
}

void rocksdb_options_set_level_compaction_dynamic_level_bytes(
    rocksdb_options_t* opt, unsigned char v) {
  opt->rep.level_compaction_dynamic_level_bytes = v;
}

unsigned char rocksdb_options_get_level_compaction_dynamic_level_bytes(
    rocksdb_options_t* opt) {
  return opt->rep.level_compaction_dynamic_level_bytes;
}

void rocksdb_options_set_max_bytes_for_level_multiplier(rocksdb_options_t* opt,
                                                        double n) {
  opt->rep.max_bytes_for_level_multiplier = n;
}

double rocksdb_options_get_max_bytes_for_level_multiplier(
    rocksdb_options_t* opt) {
  return opt->rep.max_bytes_for_level_multiplier;
}

void rocksdb_options_set_max_compaction_bytes(rocksdb_options_t* opt,
                                              uint64_t n) {
  opt->rep.max_compaction_bytes = n;
}

uint64_t rocksdb_options_get_max_compaction_bytes(rocksdb_options_t* opt) {
  return opt->rep.max_compaction_bytes;
}

void rocksdb_options_set_max_bytes_for_level_multiplier_additional(
    rocksdb_options_t* opt, int* level_values, size_t num_levels) {
  opt->rep.max_bytes_for_level_multiplier_additional.resize(num_levels);
  for (size_t i = 0; i < num_levels; ++i) {
    opt->rep.max_bytes_for_level_multiplier_additional[i] = level_values[i];
  }
}

void rocksdb_options_set_ttl(rocksdb_options_t* opt, uint64_t seconds) {
  opt->rep.ttl = seconds;
}

uint64_t rocksdb_options_get_ttl(rocksdb_options_t* opt) {
  return opt->rep.ttl;
}

void rocksdb_options_set_periodic_compaction_seconds(rocksdb_options_t* opt,
                                                     uint64_t seconds) {
  opt->rep.periodic_compaction_seconds = seconds;
}

uint64_t rocksdb_options_get_periodic_compaction_seconds(
    rocksdb_options_t* opt) {
  return opt->rep.periodic_compaction_seconds;
}

void rocksdb_options_enable_statistics(rocksdb_options_t* opt) {
  opt->rep.statistics = ROCKSDB_NAMESPACE::CreateDBStatistics();
}

void rocksdb_options_set_statistics_level(rocksdb_options_t* opt, int level) {
  if (!opt->rep.statistics) {
    return;
  }

  if (level < rocksdb_statistics_level_disable_all) {
    level = rocksdb_statistics_level_disable_all;
  }
  if (level > rocksdb_statistics_level_all) {
    level = rocksdb_statistics_level_all;
  }
  opt->rep.statistics->set_stats_level(
      static_cast<ROCKSDB_NAMESPACE::StatsLevel>(level));
}

int rocksdb_options_get_statistics_level(rocksdb_options_t* opt) {
  if (!opt->rep.statistics) {
    return ROCKSDB_NAMESPACE::StatsLevel::kDisableAll;
  }

  return static_cast<int>(opt->rep.statistics->get_stats_level());
}

void rocksdb_options_set_skip_stats_update_on_db_open(rocksdb_options_t* opt,
                                                      unsigned char val) {
  opt->rep.skip_stats_update_on_db_open = val;
}

unsigned char rocksdb_options_get_skip_stats_update_on_db_open(
    rocksdb_options_t* opt) {
  return opt->rep.skip_stats_update_on_db_open;
}

void rocksdb_options_set_skip_checking_sst_file_sizes_on_db_open(
    rocksdb_options_t* opt, unsigned char val) {
  opt->rep.skip_checking_sst_file_sizes_on_db_open = val;
}

unsigned char rocksdb_options_get_skip_checking_sst_file_sizes_on_db_open(
    rocksdb_options_t* opt) {
  return opt->rep.skip_checking_sst_file_sizes_on_db_open;
}

/* Blob Options Settings */
void rocksdb_options_set_enable_blob_files(rocksdb_options_t* opt,
                                           unsigned char val) {
  opt->rep.enable_blob_files = val;
}
ROCKSDB_LIBRARY_API unsigned char rocksdb_options_get_enable_blob_files(
    rocksdb_options_t* opt) {
  return opt->rep.enable_blob_files;
}

void rocksdb_options_set_min_blob_size(rocksdb_options_t* opt, uint64_t val) {
  opt->rep.min_blob_size = val;
}

uint64_t rocksdb_options_get_min_blob_size(rocksdb_options_t* opt) {
  return opt->rep.min_blob_size;
}

void rocksdb_options_set_blob_file_size(rocksdb_options_t* opt, uint64_t val) {
  opt->rep.blob_file_size = val;
}

uint64_t rocksdb_options_get_blob_file_size(rocksdb_options_t* opt) {
  return opt->rep.blob_file_size;
}

void rocksdb_options_set_blob_compression_type(rocksdb_options_t* opt,
                                               int val) {
  opt->rep.blob_compression_type = static_cast<CompressionType>(val);
}

int rocksdb_options_get_blob_compression_type(rocksdb_options_t* opt) {
  return opt->rep.blob_compression_type;
}

void rocksdb_options_set_enable_blob_gc(rocksdb_options_t* opt,
                                        unsigned char val) {
  opt->rep.enable_blob_garbage_collection = val;
}

unsigned char rocksdb_options_get_enable_blob_gc(rocksdb_options_t* opt) {
  return opt->rep.enable_blob_garbage_collection;
}

void rocksdb_options_set_blob_gc_age_cutoff(rocksdb_options_t* opt,
                                            double val) {
  opt->rep.blob_garbage_collection_age_cutoff = val;
}

double rocksdb_options_get_blob_gc_age_cutoff(rocksdb_options_t* opt) {
  return opt->rep.blob_garbage_collection_age_cutoff;
}

void rocksdb_options_set_blob_gc_force_threshold(rocksdb_options_t* opt,
                                                 double val) {
  opt->rep.blob_garbage_collection_force_threshold = val;
}

double rocksdb_options_get_blob_gc_force_threshold(rocksdb_options_t* opt) {
  return opt->rep.blob_garbage_collection_force_threshold;
}

void rocksdb_options_set_blob_compaction_readahead_size(rocksdb_options_t* opt,
                                                        uint64_t val) {
  opt->rep.blob_compaction_readahead_size = val;
}

uint64_t rocksdb_options_get_blob_compaction_readahead_size(
    rocksdb_options_t* opt) {
  return opt->rep.blob_compaction_readahead_size;
}

void rocksdb_options_set_blob_file_starting_level(rocksdb_options_t* opt,
                                                  int val) {
  opt->rep.blob_file_starting_level = val;
}

int rocksdb_options_get_blob_file_starting_level(rocksdb_options_t* opt) {
  return opt->rep.blob_file_starting_level;
}

void rocksdb_options_set_blob_cache(rocksdb_options_t* opt,
                                    rocksdb_cache_t* blob_cache) {
  opt->rep.blob_cache = blob_cache->rep;
}

void rocksdb_options_set_prepopulate_blob_cache(rocksdb_options_t* opt, int t) {
  opt->rep.prepopulate_blob_cache = static_cast<PrepopulateBlobCache>(t);
}

int rocksdb_options_get_prepopulate_blob_cache(rocksdb_options_t* opt) {
  return static_cast<int>(opt->rep.prepopulate_blob_cache);
}

void rocksdb_options_set_num_levels(rocksdb_options_t* opt, int n) {
  opt->rep.num_levels = n;
}

int rocksdb_options_get_num_levels(rocksdb_options_t* opt) {
  return opt->rep.num_levels;
}

void rocksdb_options_set_level0_file_num_compaction_trigger(
    rocksdb_options_t* opt, int n) {
  opt->rep.level0_file_num_compaction_trigger = n;
}

int rocksdb_options_get_level0_file_num_compaction_trigger(
    rocksdb_options_t* opt) {
  return opt->rep.level0_file_num_compaction_trigger;
}

void rocksdb_options_set_level0_slowdown_writes_trigger(rocksdb_options_t* opt,
                                                        int n) {
  opt->rep.level0_slowdown_writes_trigger = n;
}

int rocksdb_options_get_level0_slowdown_writes_trigger(rocksdb_options_t* opt) {
  return opt->rep.level0_slowdown_writes_trigger;
}

void rocksdb_options_set_level0_stop_writes_trigger(rocksdb_options_t* opt,
                                                    int n) {
  opt->rep.level0_stop_writes_trigger = n;
}

int rocksdb_options_get_level0_stop_writes_trigger(rocksdb_options_t* opt) {
  return opt->rep.level0_stop_writes_trigger;
}

void rocksdb_options_set_wal_recovery_mode(rocksdb_options_t* opt, int mode) {
  opt->rep.wal_recovery_mode = static_cast<WALRecoveryMode>(mode);
}

int rocksdb_options_get_wal_recovery_mode(rocksdb_options_t* opt) {
  return static_cast<int>(opt->rep.wal_recovery_mode);
}

void rocksdb_options_set_compression(rocksdb_options_t* opt, int t) {
  opt->rep.compression = static_cast<CompressionType>(t);
}

int rocksdb_options_get_compression(rocksdb_options_t* opt) {
  return opt->rep.compression;
}

void rocksdb_options_set_bottommost_compression(rocksdb_options_t* opt, int t) {
  opt->rep.bottommost_compression = static_cast<CompressionType>(t);
}

int rocksdb_options_get_bottommost_compression(rocksdb_options_t* opt) {
  return opt->rep.bottommost_compression;
}

void rocksdb_options_set_compression_per_level(rocksdb_options_t* opt,
                                               const int* level_values,
                                               size_t num_levels) {
  opt->rep.compression_per_level.resize(num_levels);
  for (size_t i = 0; i < num_levels; ++i) {
    opt->rep.compression_per_level[i] =
        static_cast<CompressionType>(level_values[i]);
  }
}

void rocksdb_options_set_bottommost_compression_options(rocksdb_options_t* opt,
                                                        int w_bits, int level,
                                                        int strategy,
                                                        int max_dict_bytes,
                                                        unsigned char enabled) {
  opt->rep.bottommost_compression_opts.window_bits = w_bits;
  opt->rep.bottommost_compression_opts.level = level;
  opt->rep.bottommost_compression_opts.strategy = strategy;
  opt->rep.bottommost_compression_opts.max_dict_bytes = max_dict_bytes;
  opt->rep.bottommost_compression_opts.enabled = enabled;
}

void rocksdb_options_set_bottommost_compression_options_zstd_max_train_bytes(
    rocksdb_options_t* opt, int zstd_max_train_bytes, unsigned char enabled) {
  opt->rep.bottommost_compression_opts.zstd_max_train_bytes =
      zstd_max_train_bytes;
  opt->rep.bottommost_compression_opts.enabled = enabled;
}

void rocksdb_options_set_bottommost_compression_options_use_zstd_dict_trainer(
    rocksdb_options_t* opt, unsigned char use_zstd_dict_trainer,
    unsigned char enabled) {
  opt->rep.bottommost_compression_opts.use_zstd_dict_trainer =
      use_zstd_dict_trainer;
  opt->rep.bottommost_compression_opts.enabled = enabled;
}

unsigned char
rocksdb_options_get_bottommost_compression_options_use_zstd_dict_trainer(
    rocksdb_options_t* opt) {
  return opt->rep.bottommost_compression_opts.use_zstd_dict_trainer;
}

void rocksdb_options_set_bottommost_compression_options_max_dict_buffer_bytes(
    rocksdb_options_t* opt, uint64_t max_dict_buffer_bytes,
    unsigned char enabled) {
  opt->rep.bottommost_compression_opts.max_dict_buffer_bytes =
      max_dict_buffer_bytes;
  opt->rep.bottommost_compression_opts.enabled = enabled;
}

void rocksdb_options_set_compression_options(rocksdb_options_t* opt, int w_bits,
                                             int level, int strategy,
                                             int max_dict_bytes) {
  opt->rep.compression_opts.window_bits = w_bits;
  opt->rep.compression_opts.level = level;
  opt->rep.compression_opts.strategy = strategy;
  opt->rep.compression_opts.max_dict_bytes = max_dict_bytes;
}

void rocksdb_options_set_compression_options_zstd_max_train_bytes(
    rocksdb_options_t* opt, int zstd_max_train_bytes) {
  opt->rep.compression_opts.zstd_max_train_bytes = zstd_max_train_bytes;
}

int rocksdb_options_get_compression_options_zstd_max_train_bytes(
    rocksdb_options_t* opt) {
  return opt->rep.compression_opts.zstd_max_train_bytes;
}

void rocksdb_options_set_compression_options_use_zstd_dict_trainer(
    rocksdb_options_t* opt, unsigned char use_zstd_dict_trainer) {
  opt->rep.compression_opts.use_zstd_dict_trainer = use_zstd_dict_trainer;
}

unsigned char rocksdb_options_get_compression_options_use_zstd_dict_trainer(
    rocksdb_options_t* opt) {
  return opt->rep.compression_opts.use_zstd_dict_trainer;
}

void rocksdb_options_set_compression_options_parallel_threads(
    rocksdb_options_t* opt, int value) {
  opt->rep.compression_opts.parallel_threads = value;
}

int rocksdb_options_get_compression_options_parallel_threads(
    rocksdb_options_t* opt) {
  return opt->rep.compression_opts.parallel_threads;
}

void rocksdb_options_set_compression_options_max_dict_buffer_bytes(
    rocksdb_options_t* opt, uint64_t max_dict_buffer_bytes) {
  opt->rep.compression_opts.max_dict_buffer_bytes = max_dict_buffer_bytes;
}

uint64_t rocksdb_options_get_compression_options_max_dict_buffer_bytes(
    rocksdb_options_t* opt) {
  return opt->rep.compression_opts.max_dict_buffer_bytes;
}

void rocksdb_options_set_prefix_extractor(
    rocksdb_options_t* opt, rocksdb_slicetransform_t* prefix_extractor) {
  opt->rep.prefix_extractor.reset(prefix_extractor);
}

void rocksdb_options_set_use_fsync(rocksdb_options_t* opt, int use_fsync) {
  opt->rep.use_fsync = use_fsync;
}

int rocksdb_options_get_use_fsync(rocksdb_options_t* opt) {
  return opt->rep.use_fsync;
}

void rocksdb_options_set_db_log_dir(rocksdb_options_t* opt,
                                    const char* db_log_dir) {
  opt->rep.db_log_dir = db_log_dir;
}

void rocksdb_options_set_wal_dir(rocksdb_options_t* opt, const char* v) {
  opt->rep.wal_dir = v;
}

void rocksdb_options_set_WAL_ttl_seconds(rocksdb_options_t* opt, uint64_t ttl) {
  opt->rep.WAL_ttl_seconds = ttl;
}

uint64_t rocksdb_options_get_WAL_ttl_seconds(rocksdb_options_t* opt) {
  return opt->rep.WAL_ttl_seconds;
}

void rocksdb_options_set_WAL_size_limit_MB(rocksdb_options_t* opt,
                                           uint64_t limit) {
  opt->rep.WAL_size_limit_MB = limit;
}

uint64_t rocksdb_options_get_WAL_size_limit_MB(rocksdb_options_t* opt) {
  return opt->rep.WAL_size_limit_MB;
}

void rocksdb_options_set_manifest_preallocation_size(rocksdb_options_t* opt,
                                                     size_t v) {
  opt->rep.manifest_preallocation_size = v;
}

size_t rocksdb_options_get_manifest_preallocation_size(rocksdb_options_t* opt) {
  return opt->rep.manifest_preallocation_size;
}

void rocksdb_options_set_use_direct_reads(rocksdb_options_t* opt,
                                          unsigned char v) {
  opt->rep.use_direct_reads = v;
}

unsigned char rocksdb_options_get_use_direct_reads(rocksdb_options_t* opt) {
  return opt->rep.use_direct_reads;
}

void rocksdb_options_set_use_direct_io_for_flush_and_compaction(
    rocksdb_options_t* opt, unsigned char v) {
  opt->rep.use_direct_io_for_flush_and_compaction = v;
}

unsigned char rocksdb_options_get_use_direct_io_for_flush_and_compaction(
    rocksdb_options_t* opt) {
  return opt->rep.use_direct_io_for_flush_and_compaction;
}

void rocksdb_options_set_allow_mmap_reads(rocksdb_options_t* opt,
                                          unsigned char v) {
  opt->rep.allow_mmap_reads = v;
}

unsigned char rocksdb_options_get_allow_mmap_reads(rocksdb_options_t* opt) {
  return opt->rep.allow_mmap_reads;
}

void rocksdb_options_set_allow_mmap_writes(rocksdb_options_t* opt,
                                           unsigned char v) {
  opt->rep.allow_mmap_writes = v;
}

unsigned char rocksdb_options_get_allow_mmap_writes(rocksdb_options_t* opt) {
  return opt->rep.allow_mmap_writes;
}

void rocksdb_options_set_is_fd_close_on_exec(rocksdb_options_t* opt,
                                             unsigned char v) {
  opt->rep.is_fd_close_on_exec = v;
}

unsigned char rocksdb_options_get_is_fd_close_on_exec(rocksdb_options_t* opt) {
  return opt->rep.is_fd_close_on_exec;
}

void rocksdb_options_set_stats_dump_period_sec(rocksdb_options_t* opt,
                                               unsigned int v) {
  opt->rep.stats_dump_period_sec = v;
}

unsigned int rocksdb_options_get_stats_dump_period_sec(rocksdb_options_t* opt) {
  return opt->rep.stats_dump_period_sec;
}

void rocksdb_options_set_stats_persist_period_sec(rocksdb_options_t* opt,
                                                  unsigned int v) {
  opt->rep.stats_persist_period_sec = v;
}

unsigned int rocksdb_options_get_stats_persist_period_sec(
    rocksdb_options_t* opt) {
  return opt->rep.stats_persist_period_sec;
}

void rocksdb_options_set_advise_random_on_open(rocksdb_options_t* opt,
                                               unsigned char v) {
  opt->rep.advise_random_on_open = v;
}

unsigned char rocksdb_options_get_advise_random_on_open(
    rocksdb_options_t* opt) {
  return opt->rep.advise_random_on_open;
}

void rocksdb_options_set_use_adaptive_mutex(rocksdb_options_t* opt,
                                            unsigned char v) {
  opt->rep.use_adaptive_mutex = v;
}

unsigned char rocksdb_options_get_use_adaptive_mutex(rocksdb_options_t* opt) {
  return opt->rep.use_adaptive_mutex;
}

void rocksdb_options_set_wal_bytes_per_sync(rocksdb_options_t* opt,
                                            uint64_t v) {
  opt->rep.wal_bytes_per_sync = v;
}

uint64_t rocksdb_options_get_wal_bytes_per_sync(rocksdb_options_t* opt) {
  return opt->rep.wal_bytes_per_sync;
}

void rocksdb_options_set_bytes_per_sync(rocksdb_options_t* opt, uint64_t v) {
  opt->rep.bytes_per_sync = v;
}

uint64_t rocksdb_options_get_bytes_per_sync(rocksdb_options_t* opt) {
  return opt->rep.bytes_per_sync;
}

void rocksdb_options_set_writable_file_max_buffer_size(rocksdb_options_t* opt,
                                                       uint64_t v) {
  opt->rep.writable_file_max_buffer_size = static_cast<size_t>(v);
}

uint64_t rocksdb_options_get_writable_file_max_buffer_size(
    rocksdb_options_t* opt) {
  return opt->rep.writable_file_max_buffer_size;
}

void rocksdb_options_set_allow_concurrent_memtable_write(rocksdb_options_t* opt,
                                                         unsigned char v) {
  opt->rep.allow_concurrent_memtable_write = v;
}

unsigned char rocksdb_options_get_allow_concurrent_memtable_write(
    rocksdb_options_t* opt) {
  return opt->rep.allow_concurrent_memtable_write;
}

void rocksdb_options_set_enable_write_thread_adaptive_yield(
    rocksdb_options_t* opt, unsigned char v) {
  opt->rep.enable_write_thread_adaptive_yield = v;
}

unsigned char rocksdb_options_get_enable_write_thread_adaptive_yield(
    rocksdb_options_t* opt) {
  return opt->rep.enable_write_thread_adaptive_yield;
}

void rocksdb_options_set_max_sequential_skip_in_iterations(
    rocksdb_options_t* opt, uint64_t v) {
  opt->rep.max_sequential_skip_in_iterations = v;
}

uint64_t rocksdb_options_get_max_sequential_skip_in_iterations(
    rocksdb_options_t* opt) {
  return opt->rep.max_sequential_skip_in_iterations;
}

void rocksdb_options_set_max_write_buffer_number(rocksdb_options_t* opt,
                                                 int n) {
  opt->rep.max_write_buffer_number = n;
}

int rocksdb_options_get_max_write_buffer_number(rocksdb_options_t* opt) {
  return opt->rep.max_write_buffer_number;
}

void rocksdb_options_set_min_write_buffer_number_to_merge(
    rocksdb_options_t* opt, int n) {
  opt->rep.min_write_buffer_number_to_merge = n;
}

int rocksdb_options_get_min_write_buffer_number_to_merge(
    rocksdb_options_t* opt) {
  return opt->rep.min_write_buffer_number_to_merge;
}

void rocksdb_options_set_max_write_buffer_number_to_maintain(
    rocksdb_options_t* opt, int n) {
  opt->rep.max_write_buffer_number_to_maintain = n;
}

int rocksdb_options_get_max_write_buffer_number_to_maintain(
    rocksdb_options_t* opt) {
  return opt->rep.max_write_buffer_number_to_maintain;
}

void rocksdb_options_set_max_write_buffer_size_to_maintain(
    rocksdb_options_t* opt, int64_t n) {
  opt->rep.max_write_buffer_size_to_maintain = n;
}

int64_t rocksdb_options_get_max_write_buffer_size_to_maintain(
    rocksdb_options_t* opt) {
  return opt->rep.max_write_buffer_size_to_maintain;
}

void rocksdb_options_set_enable_pipelined_write(rocksdb_options_t* opt,
                                                unsigned char v) {
  opt->rep.enable_pipelined_write = v;
}

unsigned char rocksdb_options_get_enable_pipelined_write(
    rocksdb_options_t* opt) {
  return opt->rep.enable_pipelined_write;
}

void rocksdb_options_set_unordered_write(rocksdb_options_t* opt,
                                         unsigned char v) {
  opt->rep.unordered_write = v;
}

unsigned char rocksdb_options_get_unordered_write(rocksdb_options_t* opt) {
  return opt->rep.unordered_write;
}

void rocksdb_options_set_max_subcompactions(rocksdb_options_t* opt,
                                            uint32_t n) {
  opt->rep.max_subcompactions = n;
}

uint32_t rocksdb_options_get_max_subcompactions(rocksdb_options_t* opt) {
  return opt->rep.max_subcompactions;
}

void rocksdb_options_set_max_background_jobs(rocksdb_options_t* opt, int n) {
  opt->rep.max_background_jobs = n;
}

int rocksdb_options_get_max_background_jobs(rocksdb_options_t* opt) {
  return opt->rep.max_background_jobs;
}

void rocksdb_options_set_max_background_compactions(rocksdb_options_t* opt,
                                                    int n) {
  opt->rep.max_background_compactions = n;
}

int rocksdb_options_get_max_background_compactions(rocksdb_options_t* opt) {
  return opt->rep.max_background_compactions;
}

void rocksdb_options_set_max_background_flushes(rocksdb_options_t* opt, int n) {
  opt->rep.max_background_flushes = n;
}

int rocksdb_options_get_max_background_flushes(rocksdb_options_t* opt) {
  return opt->rep.max_background_flushes;
}

void rocksdb_options_set_experimental_mempurge_threshold(rocksdb_options_t* opt,
                                                         double v) {
  opt->rep.experimental_mempurge_threshold = v;
}

double rocksdb_options_get_experimental_mempurge_threshold(
    rocksdb_options_t* opt) {
  return opt->rep.experimental_mempurge_threshold;
}

void rocksdb_options_set_max_log_file_size(rocksdb_options_t* opt, size_t v) {
  opt->rep.max_log_file_size = v;
}

size_t rocksdb_options_get_max_log_file_size(rocksdb_options_t* opt) {
  return opt->rep.max_log_file_size;
}

void rocksdb_options_set_log_file_time_to_roll(rocksdb_options_t* opt,
                                               size_t v) {
  opt->rep.log_file_time_to_roll = v;
}

size_t rocksdb_options_get_log_file_time_to_roll(rocksdb_options_t* opt) {
  return opt->rep.log_file_time_to_roll;
}

void rocksdb_options_set_keep_log_file_num(rocksdb_options_t* opt, size_t v) {
  opt->rep.keep_log_file_num = v;
}

size_t rocksdb_options_get_keep_log_file_num(rocksdb_options_t* opt) {
  return opt->rep.keep_log_file_num;
}

void rocksdb_options_set_recycle_log_file_num(rocksdb_options_t* opt,
                                              size_t v) {
  opt->rep.recycle_log_file_num = v;
}

size_t rocksdb_options_get_recycle_log_file_num(rocksdb_options_t* opt) {
  return opt->rep.recycle_log_file_num;
}

void rocksdb_options_set_soft_pending_compaction_bytes_limit(
    rocksdb_options_t* opt, size_t v) {
  opt->rep.soft_pending_compaction_bytes_limit = v;
}

size_t rocksdb_options_get_soft_pending_compaction_bytes_limit(
    rocksdb_options_t* opt) {
  return opt->rep.soft_pending_compaction_bytes_limit;
}

void rocksdb_options_set_hard_pending_compaction_bytes_limit(
    rocksdb_options_t* opt, size_t v) {
  opt->rep.hard_pending_compaction_bytes_limit = v;
}

size_t rocksdb_options_get_hard_pending_compaction_bytes_limit(
    rocksdb_options_t* opt) {
  return opt->rep.hard_pending_compaction_bytes_limit;
}

void rocksdb_options_set_max_manifest_file_size(rocksdb_options_t* opt,
                                                size_t v) {
  opt->rep.max_manifest_file_size = v;
}

size_t rocksdb_options_get_max_manifest_file_size(rocksdb_options_t* opt) {
  return opt->rep.max_manifest_file_size;
}

void rocksdb_options_set_table_cache_numshardbits(rocksdb_options_t* opt,
                                                  int v) {
  opt->rep.table_cache_numshardbits = v;
}

int rocksdb_options_get_table_cache_numshardbits(rocksdb_options_t* opt) {
  return opt->rep.table_cache_numshardbits;
}

void rocksdb_options_set_arena_block_size(rocksdb_options_t* opt, size_t v) {
  opt->rep.arena_block_size = v;
}

size_t rocksdb_options_get_arena_block_size(rocksdb_options_t* opt) {
  return opt->rep.arena_block_size;
}

void rocksdb_options_set_disable_auto_compactions(rocksdb_options_t* opt,
                                                  int disable) {
  opt->rep.disable_auto_compactions = disable;
}

unsigned char rocksdb_options_get_disable_auto_compactions(
    rocksdb_options_t* opt) {
  return opt->rep.disable_auto_compactions;
}

void rocksdb_options_set_optimize_filters_for_hits(rocksdb_options_t* opt,
                                                   int v) {
  opt->rep.optimize_filters_for_hits = v;
}

unsigned char rocksdb_options_get_optimize_filters_for_hits(
    rocksdb_options_t* opt) {
  return opt->rep.optimize_filters_for_hits;
}

void rocksdb_options_set_delete_obsolete_files_period_micros(
    rocksdb_options_t* opt, uint64_t v) {
  opt->rep.delete_obsolete_files_period_micros = v;
}

uint64_t rocksdb_options_get_delete_obsolete_files_period_micros(
    rocksdb_options_t* opt) {
  return opt->rep.delete_obsolete_files_period_micros;
}

void rocksdb_options_prepare_for_bulk_load(rocksdb_options_t* opt) {
  opt->rep.PrepareForBulkLoad();
}

void rocksdb_options_set_memtable_vector_rep(rocksdb_options_t* opt) {
  opt->rep.memtable_factory.reset(new ROCKSDB_NAMESPACE::VectorRepFactory);
}

void rocksdb_options_set_memtable_prefix_bloom_size_ratio(
    rocksdb_options_t* opt, double v) {
  opt->rep.memtable_prefix_bloom_size_ratio = v;
}

double rocksdb_options_get_memtable_prefix_bloom_size_ratio(
    rocksdb_options_t* opt) {
  return opt->rep.memtable_prefix_bloom_size_ratio;
}

void rocksdb_options_set_memtable_huge_page_size(rocksdb_options_t* opt,
                                                 size_t v) {
  opt->rep.memtable_huge_page_size = v;
}

size_t rocksdb_options_get_memtable_huge_page_size(rocksdb_options_t* opt) {
  return opt->rep.memtable_huge_page_size;
}

void rocksdb_options_set_hash_skip_list_rep(rocksdb_options_t* opt,
                                            size_t bucket_count,
                                            int32_t skiplist_height,
                                            int32_t skiplist_branching_factor) {
  ROCKSDB_NAMESPACE::MemTableRepFactory* factory =
      ROCKSDB_NAMESPACE::NewHashSkipListRepFactory(
          bucket_count, skiplist_height, skiplist_branching_factor);
  opt->rep.memtable_factory.reset(factory);
}

void rocksdb_options_set_hash_link_list_rep(rocksdb_options_t* opt,
                                            size_t bucket_count) {
  opt->rep.memtable_factory.reset(
      ROCKSDB_NAMESPACE::NewHashLinkListRepFactory(bucket_count));
}

void rocksdb_options_set_plain_table_factory(
    rocksdb_options_t* opt, uint32_t user_key_len, int bloom_bits_per_key,
    double hash_table_ratio, size_t index_sparseness, size_t huge_page_tlb_size,
    char encoding_type, unsigned char full_scan_mode,
    unsigned char store_index_in_file) {
  ROCKSDB_NAMESPACE::PlainTableOptions options;
  options.user_key_len = user_key_len;
  options.bloom_bits_per_key = bloom_bits_per_key;
  options.hash_table_ratio = hash_table_ratio;
  options.index_sparseness = index_sparseness;
  options.huge_page_tlb_size = huge_page_tlb_size;
  options.encoding_type =
      static_cast<ROCKSDB_NAMESPACE::EncodingType>(encoding_type);
  options.full_scan_mode = full_scan_mode;
  options.store_index_in_file = store_index_in_file;

  ROCKSDB_NAMESPACE::TableFactory* factory =
      ROCKSDB_NAMESPACE::NewPlainTableFactory(options);
  opt->rep.table_factory.reset(factory);
}

void rocksdb_options_set_max_successive_merges(rocksdb_options_t* opt,
                                               size_t v) {
  opt->rep.max_successive_merges = v;
}

size_t rocksdb_options_get_max_successive_merges(rocksdb_options_t* opt) {
  return opt->rep.max_successive_merges;
}

void rocksdb_options_set_bloom_locality(rocksdb_options_t* opt, uint32_t v) {
  opt->rep.bloom_locality = v;
}

uint32_t rocksdb_options_get_bloom_locality(rocksdb_options_t* opt) {
  return opt->rep.bloom_locality;
}

void rocksdb_options_set_inplace_update_support(rocksdb_options_t* opt,
                                                unsigned char v) {
  opt->rep.inplace_update_support = v;
}

unsigned char rocksdb_options_get_inplace_update_support(
    rocksdb_options_t* opt) {
  return opt->rep.inplace_update_support;
}

void rocksdb_options_set_inplace_update_num_locks(rocksdb_options_t* opt,
                                                  size_t v) {
  opt->rep.inplace_update_num_locks = v;
}

size_t rocksdb_options_get_inplace_update_num_locks(rocksdb_options_t* opt) {
  return opt->rep.inplace_update_num_locks;
}

void rocksdb_options_set_report_bg_io_stats(rocksdb_options_t* opt, int v) {
  opt->rep.report_bg_io_stats = v;
}

unsigned char rocksdb_options_get_report_bg_io_stats(rocksdb_options_t* opt) {
  return opt->rep.report_bg_io_stats;
}

void rocksdb_options_set_compaction_style(rocksdb_options_t* opt, int style) {
  opt->rep.compaction_style =
      static_cast<ROCKSDB_NAMESPACE::CompactionStyle>(style);
}

int rocksdb_options_get_compaction_style(rocksdb_options_t* opt) {
  return opt->rep.compaction_style;
}

void rocksdb_options_set_universal_compaction_options(
    rocksdb_options_t* opt, rocksdb_universal_compaction_options_t* uco) {
  opt->rep.compaction_options_universal = *(uco->rep);
}

void rocksdb_options_set_fifo_compaction_options(
    rocksdb_options_t* opt, rocksdb_fifo_compaction_options_t* fifo) {
  opt->rep.compaction_options_fifo = fifo->rep;
}

char* rocksdb_options_statistics_get_string(rocksdb_options_t* opt) {
  ROCKSDB_NAMESPACE::Statistics* statistics = opt->rep.statistics.get();
  if (statistics) {
    return strdup(statistics->ToString().c_str());
  }
  return nullptr;
}

uint64_t rocksdb_options_statistics_get_ticker_count(rocksdb_options_t* opt,
                                                     uint32_t ticker_type) {
  ROCKSDB_NAMESPACE::Statistics* statistics = opt->rep.statistics.get();
  if (statistics) {
    return statistics->getTickerCount(ticker_type);
  }
  return 0;
}

void rocksdb_options_statistics_get_histogram_data(
    rocksdb_options_t* opt, uint32_t type,
    rocksdb_statistics_histogram_data_t* const data) {
  ROCKSDB_NAMESPACE::Statistics* statistics = opt->rep.statistics.get();
  if (statistics) {
    statistics->histogramData(type, &data->rep);
  } else {
    *data = rocksdb_statistics_histogram_data_t{};
  }
}

void rocksdb_options_set_ratelimiter(rocksdb_options_t* opt,
                                     rocksdb_ratelimiter_t* limiter) {
  if (limiter) {
    opt->rep.rate_limiter = limiter->rep;
  }
}

void rocksdb_options_set_atomic_flush(rocksdb_options_t* opt,
                                      unsigned char atomic_flush) {
  opt->rep.atomic_flush = atomic_flush;
}

unsigned char rocksdb_options_get_atomic_flush(rocksdb_options_t* opt) {
  return opt->rep.atomic_flush;
}

void rocksdb_options_set_manual_wal_flush(rocksdb_options_t* opt,
                                          unsigned char manual_wal_flush) {
  opt->rep.manual_wal_flush = manual_wal_flush;
}

unsigned char rocksdb_options_get_manual_wal_flush(rocksdb_options_t* opt) {
  return opt->rep.manual_wal_flush;
}

void rocksdb_options_set_wal_compression(rocksdb_options_t* opt, int val) {
  opt->rep.wal_compression = static_cast<CompressionType>(val);
}

int rocksdb_options_get_wal_compression(rocksdb_options_t* opt) {
  return opt->rep.wal_compression;
}

rocksdb_ratelimiter_t* rocksdb_ratelimiter_create(int64_t rate_bytes_per_sec,
                                                  int64_t refill_period_us,
                                                  int32_t fairness) {
  rocksdb_ratelimiter_t* rate_limiter = new rocksdb_ratelimiter_t;
  rate_limiter->rep.reset(
      NewGenericRateLimiter(rate_bytes_per_sec, refill_period_us, fairness));
  return rate_limiter;
}

rocksdb_ratelimiter_t* rocksdb_ratelimiter_create_auto_tuned(
    int64_t rate_bytes_per_sec, int64_t refill_period_us, int32_t fairness) {
  rocksdb_ratelimiter_t* rate_limiter = new rocksdb_ratelimiter_t;
  rate_limiter->rep.reset(NewGenericRateLimiter(rate_bytes_per_sec,
                                                refill_period_us, fairness,
                                                RateLimiter::Mode::kWritesOnly,
                                                true));  // auto_tuned
  return rate_limiter;
}

rocksdb_ratelimiter_t* rocksdb_ratelimiter_create_with_mode(
    int64_t rate_bytes_per_sec, int64_t refill_period_us, int32_t fairness,
    int mode, bool auto_tuned) {
  rocksdb_ratelimiter_t* rate_limiter = new rocksdb_ratelimiter_t;
  rate_limiter->rep.reset(
      NewGenericRateLimiter(rate_bytes_per_sec, refill_period_us, fairness,
                            static_cast<RateLimiter::Mode>(mode), auto_tuned));
  return rate_limiter;
}

void rocksdb_ratelimiter_destroy(rocksdb_ratelimiter_t* limiter) {
  delete limiter;
}

void rocksdb_options_set_row_cache(rocksdb_options_t* opt,
                                   rocksdb_cache_t* cache) {
  if (cache) {
    opt->rep.row_cache = cache->rep;
  }
}

void rocksdb_options_add_compact_on_deletion_collector_factory(
    rocksdb_options_t* opt, size_t window_size, size_t num_dels_trigger) {
  std::shared_ptr<ROCKSDB_NAMESPACE::TablePropertiesCollectorFactory>
      compact_on_del =
          NewCompactOnDeletionCollectorFactory(window_size, num_dels_trigger);
  opt->rep.table_properties_collector_factories.emplace_back(compact_on_del);
}

void rocksdb_options_add_compact_on_deletion_collector_factory_del_ratio(
    rocksdb_options_t* opt, size_t window_size, size_t num_dels_trigger,
    double deletion_ratio) {
  std::shared_ptr<ROCKSDB_NAMESPACE::TablePropertiesCollectorFactory>
      compact_on_del = NewCompactOnDeletionCollectorFactory(
          window_size, num_dels_trigger, deletion_ratio);
  opt->rep.table_properties_collector_factories.emplace_back(compact_on_del);
}

void rocksdb_set_perf_level(int v) {
  PerfLevel level = static_cast<PerfLevel>(v);
  SetPerfLevel(level);
}

rocksdb_perfcontext_t* rocksdb_perfcontext_create() {
  rocksdb_perfcontext_t* context = new rocksdb_perfcontext_t;
  context->rep = ROCKSDB_NAMESPACE::get_perf_context();
  return context;
}

void rocksdb_perfcontext_reset(rocksdb_perfcontext_t* context) {
  context->rep->Reset();
}

char* rocksdb_perfcontext_report(rocksdb_perfcontext_t* context,
                                 unsigned char exclude_zero_counters) {
  return strdup(context->rep->ToString(exclude_zero_counters).c_str());
}

uint64_t rocksdb_perfcontext_metric(rocksdb_perfcontext_t* context,
                                    int metric) {
  PerfContext* rep = context->rep;
  switch (metric) {
    case rocksdb_user_key_comparison_count:
      return rep->user_key_comparison_count;
    case rocksdb_block_cache_hit_count:
      return rep->block_cache_hit_count;
    case rocksdb_block_read_count:
      return rep->block_read_count;
    case rocksdb_block_read_byte:
      return rep->block_read_byte;
    case rocksdb_block_read_time:
      return rep->block_read_time;
    case rocksdb_block_checksum_time:
      return rep->block_checksum_time;
    case rocksdb_block_decompress_time:
      return rep->block_decompress_time;
    case rocksdb_get_read_bytes:
      return rep->get_read_bytes;
    case rocksdb_multiget_read_bytes:
      return rep->multiget_read_bytes;
    case rocksdb_iter_read_bytes:
      return rep->iter_read_bytes;
    case rocksdb_internal_key_skipped_count:
      return rep->internal_key_skipped_count;
    case rocksdb_internal_delete_skipped_count:
      return rep->internal_delete_skipped_count;
    case rocksdb_internal_recent_skipped_count:
      return rep->internal_recent_skipped_count;
    case rocksdb_internal_merge_count:
      return rep->internal_merge_count;
    case rocksdb_get_snapshot_time:
      return rep->get_snapshot_time;
    case rocksdb_get_from_memtable_time:
      return rep->get_from_memtable_time;
    case rocksdb_get_from_memtable_count:
      return rep->get_from_memtable_count;
    case rocksdb_get_post_process_time:
      return rep->get_post_process_time;
    case rocksdb_get_from_output_files_time:
      return rep->get_from_output_files_time;
    case rocksdb_seek_on_memtable_time:
      return rep->seek_on_memtable_time;
    case rocksdb_seek_on_memtable_count:
      return rep->seek_on_memtable_count;
    case rocksdb_next_on_memtable_count:
      return rep->next_on_memtable_count;
    case rocksdb_prev_on_memtable_count:
      return rep->prev_on_memtable_count;
    case rocksdb_seek_child_seek_time:
      return rep->seek_child_seek_time;
    case rocksdb_seek_child_seek_count:
      return rep->seek_child_seek_count;
    case rocksdb_seek_min_heap_time:
      return rep->seek_min_heap_time;
    case rocksdb_seek_max_heap_time:
      return rep->seek_max_heap_time;
    case rocksdb_seek_internal_seek_time:
      return rep->seek_internal_seek_time;
    case rocksdb_find_next_user_entry_time:
      return rep->find_next_user_entry_time;
    case rocksdb_write_wal_time:
      return rep->write_wal_time;
    case rocksdb_write_memtable_time:
      return rep->write_memtable_time;
    case rocksdb_write_delay_time:
      return rep->write_delay_time;
    case rocksdb_write_pre_and_post_process_time:
      return rep->write_pre_and_post_process_time;
    case rocksdb_db_mutex_lock_nanos:
      return rep->db_mutex_lock_nanos;
    case rocksdb_db_condition_wait_nanos:
      return rep->db_condition_wait_nanos;
    case rocksdb_merge_operator_time_nanos:
      return rep->merge_operator_time_nanos;
    case rocksdb_read_index_block_nanos:
      return rep->read_index_block_nanos;
    case rocksdb_read_filter_block_nanos:
      return rep->read_filter_block_nanos;
    case rocksdb_new_table_block_iter_nanos:
      return rep->new_table_block_iter_nanos;
    case rocksdb_new_table_iterator_nanos:
      return rep->new_table_iterator_nanos;
    case rocksdb_block_seek_nanos:
      return rep->block_seek_nanos;
    case rocksdb_find_table_nanos:
      return rep->find_table_nanos;
    case rocksdb_bloom_memtable_hit_count:
      return rep->bloom_memtable_hit_count;
    case rocksdb_bloom_memtable_miss_count:
      return rep->bloom_memtable_miss_count;
    case rocksdb_bloom_sst_hit_count:
      return rep->bloom_sst_hit_count;
    case rocksdb_bloom_sst_miss_count:
      return rep->bloom_sst_miss_count;
    case rocksdb_key_lock_wait_time:
      return rep->key_lock_wait_time;
    case rocksdb_key_lock_wait_count:
      return rep->key_lock_wait_count;
    case rocksdb_env_new_sequential_file_nanos:
      return rep->env_new_sequential_file_nanos;
    case rocksdb_env_new_random_access_file_nanos:
      return rep->env_new_random_access_file_nanos;
    case rocksdb_env_new_writable_file_nanos:
      return rep->env_new_writable_file_nanos;
    case rocksdb_env_reuse_writable_file_nanos:
      return rep->env_reuse_writable_file_nanos;
    case rocksdb_env_new_random_rw_file_nanos:
      return rep->env_new_random_rw_file_nanos;
    case rocksdb_env_new_directory_nanos:
      return rep->env_new_directory_nanos;
    case rocksdb_env_file_exists_nanos:
      return rep->env_file_exists_nanos;
    case rocksdb_env_get_children_nanos:
      return rep->env_get_children_nanos;
    case rocksdb_env_get_children_file_attributes_nanos:
      return rep->env_get_children_file_attributes_nanos;
    case rocksdb_env_delete_file_nanos:
      return rep->env_delete_file_nanos;
    case rocksdb_env_create_dir_nanos:
      return rep->env_create_dir_nanos;
    case rocksdb_env_create_dir_if_missing_nanos:
      return rep->env_create_dir_if_missing_nanos;
    case rocksdb_env_delete_dir_nanos:
      return rep->env_delete_dir_nanos;
    case rocksdb_env_get_file_size_nanos:
      return rep->env_get_file_size_nanos;
    case rocksdb_env_get_file_modification_time_nanos:
      return rep->env_get_file_modification_time_nanos;
    case rocksdb_env_rename_file_nanos:
      return rep->env_rename_file_nanos;
    case rocksdb_env_link_file_nanos:
      return rep->env_link_file_nanos;
    case rocksdb_env_lock_file_nanos:
      return rep->env_lock_file_nanos;
    case rocksdb_env_unlock_file_nanos:
      return rep->env_unlock_file_nanos;
    case rocksdb_env_new_logger_nanos:
      return rep->env_new_logger_nanos;
    case rocksdb_number_async_seek:
      return rep->number_async_seek;
    case rocksdb_blob_cache_hit_count:
      return rep->blob_cache_hit_count;
    case rocksdb_blob_read_count:
      return rep->blob_read_count;
    case rocksdb_blob_read_byte:
      return rep->blob_read_byte;
    case rocksdb_blob_read_time:
      return rep->blob_read_time;
    case rocksdb_blob_checksum_time:
      return rep->blob_checksum_time;
    case rocksdb_blob_decompress_time:
      return rep->blob_decompress_time;
    case rocksdb_internal_range_del_reseek_count:
      return rep->internal_range_del_reseek_count;
    case rocksdb_block_read_cpu_time:
      return rep->block_read_cpu_time;
    default:
      break;
  }
  return 0;
}

void rocksdb_perfcontext_destroy(rocksdb_perfcontext_t* context) {
  delete context;
}

/*
TODO:
DB::OpenForReadOnly
DB::KeyMayExist
DB::GetOptions
DB::GetSortedWalFiles
DB::GetLatestSequenceNumber
DB::GetUpdatesSince
DB::GetDbIdentity
DB::RunManualCompaction
custom cache
table_properties_collectors
*/

rocksdb_compactionfilter_t* rocksdb_compactionfilter_create(
    void* state, void (*destructor)(void*),
    unsigned char (*filter)(void*, int level, const char* key,
                            size_t key_length, const char* existing_value,
                            size_t value_length, char** new_value,
                            size_t* new_value_length,
                            unsigned char* value_changed),
    const char* (*name)(void*)) {
  rocksdb_compactionfilter_t* result = new rocksdb_compactionfilter_t;
  result->state_ = state;
  result->destructor_ = destructor;
  result->filter_ = filter;
  result->ignore_snapshots_ = true;
  result->name_ = name;
  return result;
}

void rocksdb_compactionfilter_set_ignore_snapshots(
    rocksdb_compactionfilter_t* filter, unsigned char whether_ignore) {
  filter->ignore_snapshots_ = whether_ignore;
}

void rocksdb_compactionfilter_destroy(rocksdb_compactionfilter_t* filter) {
  delete filter;
}

unsigned char rocksdb_compactionfiltercontext_is_full_compaction(
    rocksdb_compactionfiltercontext_t* context) {
  return context->rep.is_full_compaction;
}

unsigned char rocksdb_compactionfiltercontext_is_manual_compaction(
    rocksdb_compactionfiltercontext_t* context) {
  return context->rep.is_manual_compaction;
}

rocksdb_compactionfilterfactory_t* rocksdb_compactionfilterfactory_create(
    void* state, void (*destructor)(void*),
    rocksdb_compactionfilter_t* (*create_compaction_filter)(
        void*, rocksdb_compactionfiltercontext_t* context),
    const char* (*name)(void*)) {
  rocksdb_compactionfilterfactory_t* result =
      new rocksdb_compactionfilterfactory_t;
  result->state_ = state;
  result->destructor_ = destructor;
  result->create_compaction_filter_ = create_compaction_filter;
  result->name_ = name;
  return result;
}

void rocksdb_compactionfilterfactory_destroy(
    rocksdb_compactionfilterfactory_t* factory) {
  delete factory;
}

rocksdb_comparator_t* rocksdb_comparator_create(
    void* state, void (*destructor)(void*),
    int (*compare)(void*, const char* a, size_t alen, const char* b,
                   size_t blen),
    const char* (*name)(void*)) {
  rocksdb_comparator_t* result = new rocksdb_comparator_t;
  result->state_ = state;
  result->destructor_ = destructor;
  result->compare_ = compare;
  result->name_ = name;
  result->compare_ts_ = nullptr;
  result->compare_without_ts_ = nullptr;
  return result;
}

void rocksdb_comparator_destroy(rocksdb_comparator_t* cmp) { delete cmp; }

rocksdb_comparator_t* rocksdb_comparator_with_ts_create(
    void* state, void (*destructor)(void*),
    int (*compare)(void*, const char* a, size_t alen, const char* b,
                   size_t blen),
    int (*compare_ts)(void*, const char* a_ts, size_t a_tslen, const char* b_ts,
                      size_t b_tslen),
    int (*compare_without_ts)(void*, const char* a, size_t alen,
                              unsigned char a_has_ts, const char* b,
                              size_t blen, unsigned char b_has_ts),
    const char* (*name)(void*), size_t timestamp_size) {
  rocksdb_comparator_t* result = new rocksdb_comparator_t(timestamp_size);
  result->state_ = state;
  result->destructor_ = destructor;
  result->compare_ = compare;
  result->compare_ts_ = compare_ts;
  result->compare_without_ts_ = compare_without_ts;
  result->name_ = name;
  return result;
}

void rocksdb_filterpolicy_destroy(rocksdb_filterpolicy_t* filter) {
  delete filter;
}

rocksdb_filterpolicy_t* rocksdb_filterpolicy_create_bloom_format(
    double bits_per_key, bool original_format) {
  // Make a rocksdb_filterpolicy_t, but override all of its methods so
  // they delegate to a NewBloomFilterPolicy() instead of user
  // supplied C functions.
  struct Wrapper : public rocksdb_filterpolicy_t {
    const FilterPolicy* rep_;
    ~Wrapper() override { delete rep_; }
    const char* Name() const override { return rep_->Name(); }
    const char* CompatibilityName() const override {
      return rep_->CompatibilityName();
    }
    // No need to override GetFilterBitsBuilder if this one is overridden
    ROCKSDB_NAMESPACE::FilterBitsBuilder* GetBuilderWithContext(
        const ROCKSDB_NAMESPACE::FilterBuildingContext& context)
        const override {
      return rep_->GetBuilderWithContext(context);
    }
    ROCKSDB_NAMESPACE::FilterBitsReader* GetFilterBitsReader(
        const Slice& contents) const override {
      return rep_->GetFilterBitsReader(contents);
    }
    static void DoNothing(void*) {}
  };
  Wrapper* wrapper = new Wrapper;
  wrapper->rep_ = NewBloomFilterPolicy(bits_per_key, original_format);
  wrapper->state_ = nullptr;
  wrapper->destructor_ = &Wrapper::DoNothing;
  return wrapper;
}

rocksdb_filterpolicy_t* rocksdb_filterpolicy_create_bloom_full(
    double bits_per_key) {
  return rocksdb_filterpolicy_create_bloom_format(bits_per_key, false);
}

rocksdb_filterpolicy_t* rocksdb_filterpolicy_create_bloom(double bits_per_key) {
  return rocksdb_filterpolicy_create_bloom_format(bits_per_key, true);
}

rocksdb_filterpolicy_t* rocksdb_filterpolicy_create_ribbon_format(
    double bloom_equivalent_bits_per_key, int bloom_before_level) {
  // Make a rocksdb_filterpolicy_t, but override all of its methods so
  // they delegate to a NewRibbonFilterPolicy() instead of user
  // supplied C functions.
  struct Wrapper : public rocksdb_filterpolicy_t {
    const FilterPolicy* rep_;
    ~Wrapper() override { delete rep_; }
    const char* Name() const override { return rep_->Name(); }
    const char* CompatibilityName() const override {
      return rep_->CompatibilityName();
    }
    ROCKSDB_NAMESPACE::FilterBitsBuilder* GetBuilderWithContext(
        const ROCKSDB_NAMESPACE::FilterBuildingContext& context)
        const override {
      return rep_->GetBuilderWithContext(context);
    }
    ROCKSDB_NAMESPACE::FilterBitsReader* GetFilterBitsReader(
        const Slice& contents) const override {
      return rep_->GetFilterBitsReader(contents);
    }
    static void DoNothing(void*) {}
  };
  Wrapper* wrapper = new Wrapper;
  wrapper->rep_ =
      NewRibbonFilterPolicy(bloom_equivalent_bits_per_key, bloom_before_level);
  wrapper->state_ = nullptr;
  wrapper->destructor_ = &Wrapper::DoNothing;
  return wrapper;
}

rocksdb_filterpolicy_t* rocksdb_filterpolicy_create_ribbon(
    double bloom_equivalent_bits_per_key) {
  return rocksdb_filterpolicy_create_ribbon_format(
      bloom_equivalent_bits_per_key, /*bloom_before_level = disabled*/ -1);
}

rocksdb_filterpolicy_t* rocksdb_filterpolicy_create_ribbon_hybrid(
    double bloom_equivalent_bits_per_key, int bloom_before_level) {
  return rocksdb_filterpolicy_create_ribbon_format(
      bloom_equivalent_bits_per_key, bloom_before_level);
}

rocksdb_mergeoperator_t* rocksdb_mergeoperator_create(
    void* state, void (*destructor)(void*),
    char* (*full_merge)(void*, const char* key, size_t key_length,
                        const char* existing_value,
                        size_t existing_value_length,
                        const char* const* operands_list,
                        const size_t* operands_list_length, int num_operands,
                        unsigned char* success, size_t* new_value_length),
    char* (*partial_merge)(void*, const char* key, size_t key_length,
                           const char* const* operands_list,
                           const size_t* operands_list_length, int num_operands,
                           unsigned char* success, size_t* new_value_length),
    void (*delete_value)(void*, const char* value, size_t value_length),
    const char* (*name)(void*)) {
  rocksdb_mergeoperator_t* result = new rocksdb_mergeoperator_t;
  result->state_ = state;
  result->destructor_ = destructor;
  result->full_merge_ = full_merge;
  result->partial_merge_ = partial_merge;
  result->delete_value_ = delete_value;
  result->name_ = name;
  return result;
}

void rocksdb_mergeoperator_destroy(rocksdb_mergeoperator_t* merge_operator) {
  delete merge_operator;
}

rocksdb_readoptions_t* rocksdb_readoptions_create() {
  return new rocksdb_readoptions_t;
}

void rocksdb_readoptions_destroy(rocksdb_readoptions_t* opt) { delete opt; }

void rocksdb_readoptions_set_verify_checksums(rocksdb_readoptions_t* opt,
                                              unsigned char v) {
  opt->rep.verify_checksums = v;
}

unsigned char rocksdb_readoptions_get_verify_checksums(
    rocksdb_readoptions_t* opt) {
  return opt->rep.verify_checksums;
}

void rocksdb_readoptions_set_fill_cache(rocksdb_readoptions_t* opt,
                                        unsigned char v) {
  opt->rep.fill_cache = v;
}

unsigned char rocksdb_readoptions_get_fill_cache(rocksdb_readoptions_t* opt) {
  return opt->rep.fill_cache;
}

void rocksdb_readoptions_set_snapshot(rocksdb_readoptions_t* opt,
                                      const rocksdb_snapshot_t* snap) {
  opt->rep.snapshot = (snap ? snap->rep : nullptr);
}

void rocksdb_readoptions_set_iterate_upper_bound(rocksdb_readoptions_t* opt,
                                                 const char* key,
                                                 size_t keylen) {
  if (key == nullptr) {
    opt->upper_bound = Slice();
    opt->rep.iterate_upper_bound = nullptr;

  } else {
    opt->upper_bound = Slice(key, keylen);
    opt->rep.iterate_upper_bound = &opt->upper_bound;
  }
}

void rocksdb_readoptions_set_iterate_lower_bound(rocksdb_readoptions_t* opt,
                                                 const char* key,
                                                 size_t keylen) {
  if (key == nullptr) {
    opt->lower_bound = Slice();
    opt->rep.iterate_lower_bound = nullptr;
  } else {
    opt->lower_bound = Slice(key, keylen);
    opt->rep.iterate_lower_bound = &opt->lower_bound;
  }
}

void rocksdb_readoptions_set_read_tier(rocksdb_readoptions_t* opt, int v) {
  opt->rep.read_tier = static_cast<ROCKSDB_NAMESPACE::ReadTier>(v);
}

int rocksdb_readoptions_get_read_tier(rocksdb_readoptions_t* opt) {
  return static_cast<int>(opt->rep.read_tier);
}

void rocksdb_readoptions_set_tailing(rocksdb_readoptions_t* opt,
                                     unsigned char v) {
  opt->rep.tailing = v;
}

unsigned char rocksdb_readoptions_get_tailing(rocksdb_readoptions_t* opt) {
  return opt->rep.tailing;
}

void rocksdb_readoptions_set_managed(rocksdb_readoptions_t* opt,
                                     unsigned char v) {
  opt->rep.managed = v;
}

void rocksdb_readoptions_set_readahead_size(rocksdb_readoptions_t* opt,
                                            size_t v) {
  opt->rep.readahead_size = v;
}

size_t rocksdb_readoptions_get_readahead_size(rocksdb_readoptions_t* opt) {
  return opt->rep.readahead_size;
}

void rocksdb_readoptions_set_prefix_same_as_start(rocksdb_readoptions_t* opt,
                                                  unsigned char v) {
  opt->rep.prefix_same_as_start = v;
}

unsigned char rocksdb_readoptions_get_prefix_same_as_start(
    rocksdb_readoptions_t* opt) {
  return opt->rep.prefix_same_as_start;
}

void rocksdb_readoptions_set_pin_data(rocksdb_readoptions_t* opt,
                                      unsigned char v) {
  opt->rep.pin_data = v;
}

unsigned char rocksdb_readoptions_get_pin_data(rocksdb_readoptions_t* opt) {
  return opt->rep.pin_data;
}

void rocksdb_readoptions_set_total_order_seek(rocksdb_readoptions_t* opt,
                                              unsigned char v) {
  opt->rep.total_order_seek = v;
}

unsigned char rocksdb_readoptions_get_total_order_seek(
    rocksdb_readoptions_t* opt) {
  return opt->rep.total_order_seek;
}

void rocksdb_readoptions_set_max_skippable_internal_keys(
    rocksdb_readoptions_t* opt, uint64_t v) {
  opt->rep.max_skippable_internal_keys = v;
}

uint64_t rocksdb_readoptions_get_max_skippable_internal_keys(
    rocksdb_readoptions_t* opt) {
  return opt->rep.max_skippable_internal_keys;
}

void rocksdb_readoptions_set_background_purge_on_iterator_cleanup(
    rocksdb_readoptions_t* opt, unsigned char v) {
  opt->rep.background_purge_on_iterator_cleanup = v;
}

unsigned char rocksdb_readoptions_get_background_purge_on_iterator_cleanup(
    rocksdb_readoptions_t* opt) {
  return opt->rep.background_purge_on_iterator_cleanup;
}

void rocksdb_readoptions_set_ignore_range_deletions(rocksdb_readoptions_t* opt,
                                                    unsigned char v) {
  opt->rep.ignore_range_deletions = v;
}

unsigned char rocksdb_readoptions_get_ignore_range_deletions(
    rocksdb_readoptions_t* opt) {
  return opt->rep.ignore_range_deletions;
}

void rocksdb_readoptions_set_deadline(rocksdb_readoptions_t* opt,
                                      uint64_t microseconds) {
  opt->rep.deadline = std::chrono::microseconds(microseconds);
}

uint64_t rocksdb_readoptions_get_deadline(rocksdb_readoptions_t* opt) {
  return opt->rep.deadline.count();
}

void rocksdb_readoptions_set_io_timeout(rocksdb_readoptions_t* opt,
                                        uint64_t microseconds) {
  opt->rep.io_timeout = std::chrono::microseconds(microseconds);
}

ROCKSDB_LIBRARY_API uint64_t
rocksdb_readoptions_get_io_timeout(rocksdb_readoptions_t* opt) {
  return opt->rep.io_timeout.count();
}

void rocksdb_readoptions_set_async_io(rocksdb_readoptions_t* opt,
                                      unsigned char v) {
  opt->rep.async_io = v;
}

unsigned char rocksdb_readoptions_get_async_io(rocksdb_readoptions_t* opt) {
  return opt->rep.async_io;
}

void rocksdb_readoptions_set_timestamp(rocksdb_readoptions_t* opt,
                                       const char* ts, size_t tslen) {
  if (ts == nullptr) {
    opt->timestamp = Slice();
    opt->rep.timestamp = nullptr;
  } else {
    opt->timestamp = Slice(ts, tslen);
    opt->rep.timestamp = &opt->timestamp;
  }
}

void rocksdb_readoptions_set_iter_start_ts(rocksdb_readoptions_t* opt,
                                           const char* ts, size_t tslen) {
  if (ts == nullptr) {
    opt->iter_start_ts = Slice();
    opt->rep.iter_start_ts = nullptr;
  } else {
    opt->iter_start_ts = Slice(ts, tslen);
    opt->rep.iter_start_ts = &opt->iter_start_ts;
  }
}

void rocksdb_readoptions_set_auto_readahead_size(rocksdb_readoptions_t* opt,
                                                 unsigned char v) {
  opt->rep.auto_readahead_size = v;
}

rocksdb_writeoptions_t* rocksdb_writeoptions_create() {
  return new rocksdb_writeoptions_t;
}

void rocksdb_writeoptions_destroy(rocksdb_writeoptions_t* opt) { delete opt; }

void rocksdb_writeoptions_set_sync(rocksdb_writeoptions_t* opt,
                                   unsigned char v) {
  opt->rep.sync = v;
}

unsigned char rocksdb_writeoptions_get_sync(rocksdb_writeoptions_t* opt) {
  return opt->rep.sync;
}

void rocksdb_writeoptions_disable_WAL(rocksdb_writeoptions_t* opt,
                                      int disable) {
  opt->rep.disableWAL = disable;
}

unsigned char rocksdb_writeoptions_get_disable_WAL(
    rocksdb_writeoptions_t* opt) {
  return opt->rep.disableWAL;
}

void rocksdb_writeoptions_set_ignore_missing_column_families(
    rocksdb_writeoptions_t* opt, unsigned char v) {
  opt->rep.ignore_missing_column_families = v;
}

unsigned char rocksdb_writeoptions_get_ignore_missing_column_families(
    rocksdb_writeoptions_t* opt) {
  return opt->rep.ignore_missing_column_families;
}

void rocksdb_writeoptions_set_no_slowdown(rocksdb_writeoptions_t* opt,
                                          unsigned char v) {
  opt->rep.no_slowdown = v;
}

unsigned char rocksdb_writeoptions_get_no_slowdown(
    rocksdb_writeoptions_t* opt) {
  return opt->rep.no_slowdown;
}

void rocksdb_writeoptions_set_low_pri(rocksdb_writeoptions_t* opt,
                                      unsigned char v) {
  opt->rep.low_pri = v;
}

unsigned char rocksdb_writeoptions_get_low_pri(rocksdb_writeoptions_t* opt) {
  return opt->rep.low_pri;
}

void rocksdb_writeoptions_set_memtable_insert_hint_per_batch(
    rocksdb_writeoptions_t* opt, unsigned char v) {
  opt->rep.memtable_insert_hint_per_batch = v;
}

unsigned char rocksdb_writeoptions_get_memtable_insert_hint_per_batch(
    rocksdb_writeoptions_t* opt) {
  return opt->rep.memtable_insert_hint_per_batch;
}

rocksdb_compactoptions_t* rocksdb_compactoptions_create() {
  return new rocksdb_compactoptions_t;
}

void rocksdb_compactoptions_destroy(rocksdb_compactoptions_t* opt) {
  delete opt;
}

void rocksdb_compactoptions_set_bottommost_level_compaction(
    rocksdb_compactoptions_t* opt, unsigned char v) {
  opt->rep.bottommost_level_compaction =
      static_cast<BottommostLevelCompaction>(v);
}

unsigned char rocksdb_compactoptions_get_bottommost_level_compaction(
    rocksdb_compactoptions_t* opt) {
  return static_cast<unsigned char>(opt->rep.bottommost_level_compaction);
}

void rocksdb_compactoptions_set_exclusive_manual_compaction(
    rocksdb_compactoptions_t* opt, unsigned char v) {
  opt->rep.exclusive_manual_compaction = v;
}

unsigned char rocksdb_compactoptions_get_exclusive_manual_compaction(
    rocksdb_compactoptions_t* opt) {
  return opt->rep.exclusive_manual_compaction;
}

void rocksdb_compactoptions_set_change_level(rocksdb_compactoptions_t* opt,
                                             unsigned char v) {
  opt->rep.change_level = v;
}

unsigned char rocksdb_compactoptions_get_change_level(
    rocksdb_compactoptions_t* opt) {
  return opt->rep.change_level;
}

void rocksdb_compactoptions_set_target_level(rocksdb_compactoptions_t* opt,
                                             int n) {
  opt->rep.target_level = n;
}

int rocksdb_compactoptions_get_target_level(rocksdb_compactoptions_t* opt) {
  return opt->rep.target_level;
}

void rocksdb_compactoptions_set_full_history_ts_low(
    rocksdb_compactoptions_t* opt, char* ts, size_t tslen) {
  if (ts == nullptr) {
    opt->full_history_ts_low = Slice();
    opt->rep.full_history_ts_low = nullptr;
  } else {
    opt->full_history_ts_low = Slice(ts, tslen);
    opt->rep.full_history_ts_low = &opt->full_history_ts_low;
  }
}

rocksdb_flushoptions_t* rocksdb_flushoptions_create() {
  return new rocksdb_flushoptions_t;
}

void rocksdb_flushoptions_destroy(rocksdb_flushoptions_t* opt) { delete opt; }

void rocksdb_flushoptions_set_wait(rocksdb_flushoptions_t* opt,
                                   unsigned char v) {
  opt->rep.wait = v;
}

unsigned char rocksdb_flushoptions_get_wait(rocksdb_flushoptions_t* opt) {
  return opt->rep.wait;
}

rocksdb_memory_allocator_t* rocksdb_jemalloc_nodump_allocator_create(
    char** errptr) {
  rocksdb_memory_allocator_t* allocator = new rocksdb_memory_allocator_t;
  ROCKSDB_NAMESPACE::JemallocAllocatorOptions options;
  SaveError(errptr, ROCKSDB_NAMESPACE::NewJemallocNodumpAllocator(
                        options, &allocator->rep));
  return allocator;
}

void rocksdb_memory_allocator_destroy(rocksdb_memory_allocator_t* allocator) {
  delete allocator;
}

rocksdb_lru_cache_options_t* rocksdb_lru_cache_options_create() {
  return new rocksdb_lru_cache_options_t;
}

void rocksdb_lru_cache_options_destroy(rocksdb_lru_cache_options_t* opt) {
  delete opt;
}

void rocksdb_lru_cache_options_set_capacity(rocksdb_lru_cache_options_t* opt,
                                            size_t capacity) {
  opt->rep.capacity = capacity;
}

void rocksdb_lru_cache_options_set_num_shard_bits(
    rocksdb_lru_cache_options_t* opt, int num_shard_bits) {
  opt->rep.num_shard_bits = num_shard_bits;
}

void rocksdb_lru_cache_options_set_memory_allocator(
    rocksdb_lru_cache_options_t* opt, rocksdb_memory_allocator_t* allocator) {
  opt->rep.memory_allocator = allocator->rep;
}

rocksdb_cache_t* rocksdb_cache_create_lru(size_t capacity) {
  rocksdb_cache_t* c = new rocksdb_cache_t;
  c->rep = NewLRUCache(capacity);
  return c;
}

rocksdb_cache_t* rocksdb_cache_create_lru_with_strict_capacity_limit(
    size_t capacity) {
  rocksdb_cache_t* c = new rocksdb_cache_t;
  c->rep = NewLRUCache(capacity);
  c->rep->SetStrictCapacityLimit(true);
  return c;
}

rocksdb_cache_t* rocksdb_cache_create_lru_opts(
    const rocksdb_lru_cache_options_t* opt) {
  rocksdb_cache_t* c = new rocksdb_cache_t;
  c->rep = NewLRUCache(opt->rep);
  return c;
}

rocksdb_hyper_clock_cache_options_t* rocksdb_hyper_clock_cache_options_create(
    size_t capacity, size_t estimated_entry_charge) {
  return new rocksdb_hyper_clock_cache_options_t{
      HyperClockCacheOptions(capacity, estimated_entry_charge)};
}

void rocksdb_hyper_clock_cache_options_destroy(
    rocksdb_hyper_clock_cache_options_t* opt) {
  delete opt;
}

void rocksdb_hyper_clock_cache_options_set_capacity(
    rocksdb_hyper_clock_cache_options_t* opts, size_t capacity) {
  opts->rep.capacity = capacity;
}

void rocksdb_hyper_clock_cache_options_set_estimated_entry_charge(
    rocksdb_hyper_clock_cache_options_t* opts, size_t estimated_entry_charge) {
  opts->rep.estimated_entry_charge = estimated_entry_charge;
}

void rocksdb_hyper_clock_cache_options_set_num_shard_bits(
    rocksdb_hyper_clock_cache_options_t* opts, int num_shard_bits) {
  opts->rep.num_shard_bits = num_shard_bits;
}

void rocksdb_hyper_clock_cache_options_set_memory_allocator(
    rocksdb_hyper_clock_cache_options_t* opts,
    rocksdb_memory_allocator_t* memory_allocator) {
  opts->rep.memory_allocator = memory_allocator->rep;
}

rocksdb_cache_t* rocksdb_cache_create_hyper_clock(
    size_t capacity, size_t estimated_entry_charge) {
  HyperClockCacheOptions opts(capacity, estimated_entry_charge);
  rocksdb_cache_t* c = new rocksdb_cache_t;
  c->rep = opts.MakeSharedCache();
  return c;
}

rocksdb_cache_t* rocksdb_cache_create_hyper_clock_opts(
    const rocksdb_hyper_clock_cache_options_t* opts) {
  rocksdb_cache_t* c = new rocksdb_cache_t;
  c->rep = opts->rep.MakeSharedCache();
  return c;
}

void rocksdb_cache_destroy(rocksdb_cache_t* cache) { delete cache; }

void rocksdb_cache_disown_data(rocksdb_cache_t* cache) {
  cache->rep->DisownData();
}

void rocksdb_cache_set_capacity(rocksdb_cache_t* cache, size_t capacity) {
  cache->rep->SetCapacity(capacity);
}

size_t rocksdb_cache_get_capacity(const rocksdb_cache_t* cache) {
  return cache->rep->GetCapacity();
}

size_t rocksdb_cache_get_usage(const rocksdb_cache_t* cache) {
  return cache->rep->GetUsage();
}

size_t rocksdb_cache_get_pinned_usage(const rocksdb_cache_t* cache) {
  return cache->rep->GetPinnedUsage();
}

size_t rocksdb_cache_get_table_address_count(const rocksdb_cache_t* cache) {
  return cache->rep->GetTableAddressCount();
}

size_t rocksdb_cache_get_occupancy_count(const rocksdb_cache_t* cache) {
  return cache->rep->GetOccupancyCount();
}

rocksdb_write_buffer_manager_t* rocksdb_write_buffer_manager_create(
    size_t buffer_size, bool allow_stall) {
  rocksdb_write_buffer_manager_t* wbm = new rocksdb_write_buffer_manager_t;
  wbm->rep.reset(new WriteBufferManager(buffer_size, {}, allow_stall));
  return wbm;
}

rocksdb_write_buffer_manager_t* rocksdb_write_buffer_manager_create_with_cache(
    size_t buffer_size, const rocksdb_cache_t* cache, bool allow_stall) {
  rocksdb_write_buffer_manager_t* wbm = new rocksdb_write_buffer_manager_t;
  wbm->rep.reset(new WriteBufferManager(buffer_size, cache->rep, allow_stall));
  return wbm;
}

void rocksdb_write_buffer_manager_destroy(rocksdb_write_buffer_manager_t* wbm) {
  delete wbm;
}

bool rocksdb_write_buffer_manager_enabled(rocksdb_write_buffer_manager_t* wbm) {
  return wbm->rep->enabled();
}

bool rocksdb_write_buffer_manager_cost_to_cache(
    rocksdb_write_buffer_manager_t* wbm) {
  return wbm->rep->cost_to_cache();
}

size_t rocksdb_write_buffer_manager_memory_usage(
    rocksdb_write_buffer_manager_t* wbm) {
  return wbm->rep->memory_usage();
}

size_t rocksdb_write_buffer_manager_mutable_memtable_memory_usage(
    rocksdb_write_buffer_manager_t* wbm) {
  return wbm->rep->mutable_memtable_memory_usage();
}

size_t rocksdb_write_buffer_manager_dummy_entries_in_cache_usage(
    rocksdb_write_buffer_manager_t* wbm) {
  return wbm->rep->dummy_entries_in_cache_usage();
}
size_t rocksdb_write_buffer_manager_buffer_size(
    rocksdb_write_buffer_manager_t* wbm) {
  return wbm->rep->buffer_size();
}
void rocksdb_write_buffer_manager_set_buffer_size(
    rocksdb_write_buffer_manager_t* wbm, size_t new_size) {
  wbm->rep->SetBufferSize(new_size);
}
ROCKSDB_LIBRARY_API void rocksdb_write_buffer_manager_set_allow_stall(
    rocksdb_write_buffer_manager_t* wbm, bool new_allow_stall) {
  wbm->rep->SetAllowStall(new_allow_stall);
}

rocksdb_dbpath_t* rocksdb_dbpath_create(const char* path,
                                        uint64_t target_size) {
  rocksdb_dbpath_t* result = new rocksdb_dbpath_t;
  result->rep.path = std::string(path);
  result->rep.target_size = target_size;
  return result;
}

void rocksdb_dbpath_destroy(rocksdb_dbpath_t* dbpath) { delete dbpath; }

rocksdb_env_t* rocksdb_create_default_env() {
  rocksdb_env_t* result = new rocksdb_env_t;
  result->rep = Env::Default();
  result->is_default = true;
  return result;
}

rocksdb_env_t* rocksdb_create_mem_env() {
  rocksdb_env_t* result = new rocksdb_env_t;
  result->rep = ROCKSDB_NAMESPACE::NewMemEnv(Env::Default());
  result->is_default = false;
  return result;
}

void rocksdb_env_set_background_threads(rocksdb_env_t* env, int n) {
  env->rep->SetBackgroundThreads(n);
}

int rocksdb_env_get_background_threads(rocksdb_env_t* env) {
  return env->rep->GetBackgroundThreads();
}

void rocksdb_env_set_bottom_priority_background_threads(rocksdb_env_t* env,
                                                        int n) {
  env->rep->SetBackgroundThreads(n, Env::BOTTOM);
}

int rocksdb_env_get_bottom_priority_background_threads(rocksdb_env_t* env) {
  return env->rep->GetBackgroundThreads(Env::BOTTOM);
}

void rocksdb_env_set_high_priority_background_threads(rocksdb_env_t* env,
                                                      int n) {
  env->rep->SetBackgroundThreads(n, Env::HIGH);
}

int rocksdb_env_get_high_priority_background_threads(rocksdb_env_t* env) {
  return env->rep->GetBackgroundThreads(Env::HIGH);
}

void rocksdb_env_set_low_priority_background_threads(rocksdb_env_t* env,
                                                     int n) {
  env->rep->SetBackgroundThreads(n, Env::LOW);
}

int rocksdb_env_get_low_priority_background_threads(rocksdb_env_t* env) {
  return env->rep->GetBackgroundThreads(Env::LOW);
}

void rocksdb_env_join_all_threads(rocksdb_env_t* env) {
  env->rep->WaitForJoin();
}

void rocksdb_env_lower_thread_pool_io_priority(rocksdb_env_t* env) {
  env->rep->LowerThreadPoolIOPriority();
}

void rocksdb_env_lower_high_priority_thread_pool_io_priority(
    rocksdb_env_t* env) {
  env->rep->LowerThreadPoolIOPriority(Env::HIGH);
}

void rocksdb_env_lower_thread_pool_cpu_priority(rocksdb_env_t* env) {
  env->rep->LowerThreadPoolCPUPriority();
}

void rocksdb_env_lower_high_priority_thread_pool_cpu_priority(
    rocksdb_env_t* env) {
  env->rep->LowerThreadPoolCPUPriority(Env::HIGH);
}

void rocksdb_env_destroy(rocksdb_env_t* env) {
  if (!env->is_default) delete env->rep;
  delete env;
}

rocksdb_envoptions_t* rocksdb_envoptions_create() {
  rocksdb_envoptions_t* opt = new rocksdb_envoptions_t;
  return opt;
}

void rocksdb_envoptions_destroy(rocksdb_envoptions_t* opt) { delete opt; }

rocksdb_sstfilewriter_t* rocksdb_sstfilewriter_create(
    const rocksdb_envoptions_t* env, const rocksdb_options_t* io_options) {
  rocksdb_sstfilewriter_t* writer = new rocksdb_sstfilewriter_t;
  writer->rep = new SstFileWriter(env->rep, io_options->rep);
  return writer;
}

void rocksdb_create_dir_if_missing(rocksdb_env_t* env, const char* path,
                                   char** errptr) {
  SaveError(errptr, env->rep->CreateDirIfMissing(std::string(path)));
}

rocksdb_sstfilewriter_t* rocksdb_sstfilewriter_create_with_comparator(
    const rocksdb_envoptions_t* env, const rocksdb_options_t* io_options,
    const rocksdb_comparator_t* /*comparator*/) {
  rocksdb_sstfilewriter_t* writer = new rocksdb_sstfilewriter_t;
  writer->rep = new SstFileWriter(env->rep, io_options->rep);
  return writer;
}

void rocksdb_sstfilewriter_open(rocksdb_sstfilewriter_t* writer,
                                const char* name, char** errptr) {
  SaveError(errptr, writer->rep->Open(std::string(name)));
}

void rocksdb_sstfilewriter_add(rocksdb_sstfilewriter_t* writer, const char* key,
                               size_t keylen, const char* val, size_t vallen,
                               char** errptr) {
  SaveError(errptr, writer->rep->Put(Slice(key, keylen), Slice(val, vallen)));
}

void rocksdb_sstfilewriter_put(rocksdb_sstfilewriter_t* writer, const char* key,
                               size_t keylen, const char* val, size_t vallen,
                               char** errptr) {
  SaveError(errptr, writer->rep->Put(Slice(key, keylen), Slice(val, vallen)));
}

void rocksdb_sstfilewriter_put_with_ts(rocksdb_sstfilewriter_t* writer,
                                       const char* key, size_t keylen,
                                       const char* ts, size_t tslen,
                                       const char* val, size_t vallen,
                                       char** errptr) {
  SaveError(errptr, writer->rep->Put(Slice(key, keylen), Slice(ts, tslen),
                                     Slice(val, vallen)));
}

void rocksdb_sstfilewriter_merge(rocksdb_sstfilewriter_t* writer,
                                 const char* key, size_t keylen,
                                 const char* val, size_t vallen,
                                 char** errptr) {
  SaveError(errptr, writer->rep->Merge(Slice(key, keylen), Slice(val, vallen)));
}

void rocksdb_sstfilewriter_delete(rocksdb_sstfilewriter_t* writer,
                                  const char* key, size_t keylen,
                                  char** errptr) {
  SaveError(errptr, writer->rep->Delete(Slice(key, keylen)));
}

void rocksdb_sstfilewriter_delete_with_ts(rocksdb_sstfilewriter_t* writer,
                                          const char* key, size_t keylen,
                                          const char* ts, size_t tslen,
                                          char** errptr) {
  SaveError(errptr, writer->rep->Delete(Slice(key, keylen), Slice(ts, tslen)));
}

void rocksdb_sstfilewriter_delete_range(rocksdb_sstfilewriter_t* writer,
                                        const char* begin_key,
                                        size_t begin_keylen,
                                        const char* end_key, size_t end_keylen,
                                        char** errptr) {
  SaveError(errptr, writer->rep->DeleteRange(Slice(begin_key, begin_keylen),
                                             Slice(end_key, end_keylen)));
}

void rocksdb_sstfilewriter_finish(rocksdb_sstfilewriter_t* writer,
                                  char** errptr) {
  SaveError(errptr, writer->rep->Finish(nullptr));
}

void rocksdb_sstfilewriter_file_size(rocksdb_sstfilewriter_t* writer,
                                     uint64_t* file_size) {
  *file_size = writer->rep->FileSize();
}

void rocksdb_sstfilewriter_destroy(rocksdb_sstfilewriter_t* writer) {
  delete writer->rep;
  delete writer;
}

rocksdb_ingestexternalfileoptions_t*
rocksdb_ingestexternalfileoptions_create() {
  rocksdb_ingestexternalfileoptions_t* opt =
      new rocksdb_ingestexternalfileoptions_t;
  return opt;
}

void rocksdb_ingestexternalfileoptions_set_move_files(
    rocksdb_ingestexternalfileoptions_t* opt, unsigned char move_files) {
  opt->rep.move_files = move_files;
}

void rocksdb_ingestexternalfileoptions_set_snapshot_consistency(
    rocksdb_ingestexternalfileoptions_t* opt,
    unsigned char snapshot_consistency) {
  opt->rep.snapshot_consistency = snapshot_consistency;
}

void rocksdb_ingestexternalfileoptions_set_allow_global_seqno(
    rocksdb_ingestexternalfileoptions_t* opt,
    unsigned char allow_global_seqno) {
  opt->rep.allow_global_seqno = allow_global_seqno;
}

void rocksdb_ingestexternalfileoptions_set_allow_blocking_flush(
    rocksdb_ingestexternalfileoptions_t* opt,
    unsigned char allow_blocking_flush) {
  opt->rep.allow_blocking_flush = allow_blocking_flush;
}

void rocksdb_ingestexternalfileoptions_set_ingest_behind(
    rocksdb_ingestexternalfileoptions_t* opt, unsigned char ingest_behind) {
  opt->rep.ingest_behind = ingest_behind;
}

void rocksdb_ingestexternalfileoptions_set_fail_if_not_bottommost_level(
    rocksdb_ingestexternalfileoptions_t* opt,
    unsigned char fail_if_not_bottommost_level) {
  opt->rep.fail_if_not_bottommost_level = fail_if_not_bottommost_level;
}

void rocksdb_ingestexternalfileoptions_destroy(
    rocksdb_ingestexternalfileoptions_t* opt) {
  delete opt;
}

void rocksdb_ingest_external_file(
    rocksdb_t* db, const char* const* file_list, const size_t list_len,
    const rocksdb_ingestexternalfileoptions_t* opt, char** errptr) {
  std::vector<std::string> files(list_len);
  for (size_t i = 0; i < list_len; ++i) {
    files[i] = std::string(file_list[i]);
  }
  SaveError(errptr, db->rep->IngestExternalFile(files, opt->rep));
}

void rocksdb_ingest_external_file_cf(
    rocksdb_t* db, rocksdb_column_family_handle_t* handle,
    const char* const* file_list, const size_t list_len,
    const rocksdb_ingestexternalfileoptions_t* opt, char** errptr) {
  std::vector<std::string> files(list_len);
  for (size_t i = 0; i < list_len; ++i) {
    files[i] = std::string(file_list[i]);
  }
  SaveError(errptr, db->rep->IngestExternalFile(handle->rep, files, opt->rep));
}

void rocksdb_try_catch_up_with_primary(rocksdb_t* db, char** errptr) {
  SaveError(errptr, db->rep->TryCatchUpWithPrimary());
}

rocksdb_slicetransform_t* rocksdb_slicetransform_create(
    void* state, void (*destructor)(void*),
    char* (*transform)(void*, const char* key, size_t length,
                       size_t* dst_length),
    unsigned char (*in_domain)(void*, const char* key, size_t length),
    unsigned char (*in_range)(void*, const char* key, size_t length),
    const char* (*name)(void*)) {
  rocksdb_slicetransform_t* result = new rocksdb_slicetransform_t;
  result->state_ = state;
  result->destructor_ = destructor;
  result->transform_ = transform;
  result->in_domain_ = in_domain;
  result->in_range_ = in_range;
  result->name_ = name;
  return result;
}

void rocksdb_slicetransform_destroy(rocksdb_slicetransform_t* st) { delete st; }

struct SliceTransformWrapper : public rocksdb_slicetransform_t {
  const SliceTransform* rep_;
  ~SliceTransformWrapper() override { delete rep_; }
  const char* Name() const override { return rep_->Name(); }
  std::string GetId() const override { return rep_->GetId(); }
  Slice Transform(const Slice& src) const override {
    return rep_->Transform(src);
  }
  bool InDomain(const Slice& src) const override { return rep_->InDomain(src); }
  bool InRange(const Slice& src) const override { return rep_->InRange(src); }
  static void DoNothing(void*) {}
};

rocksdb_slicetransform_t* rocksdb_slicetransform_create_fixed_prefix(
    size_t prefixLen) {
  SliceTransformWrapper* wrapper = new SliceTransformWrapper;
  wrapper->rep_ = ROCKSDB_NAMESPACE::NewFixedPrefixTransform(prefixLen);
  wrapper->state_ = nullptr;
  wrapper->destructor_ = &SliceTransformWrapper::DoNothing;
  return wrapper;
}

rocksdb_slicetransform_t* rocksdb_slicetransform_create_noop() {
  SliceTransformWrapper* wrapper = new SliceTransformWrapper;
  wrapper->rep_ = ROCKSDB_NAMESPACE::NewNoopTransform();
  wrapper->state_ = nullptr;
  wrapper->destructor_ = &SliceTransformWrapper::DoNothing;
  return wrapper;
}

rocksdb_universal_compaction_options_t*
rocksdb_universal_compaction_options_create() {
  rocksdb_universal_compaction_options_t* result =
      new rocksdb_universal_compaction_options_t;
  result->rep = new ROCKSDB_NAMESPACE::CompactionOptionsUniversal;
  return result;
}

void rocksdb_universal_compaction_options_set_size_ratio(
    rocksdb_universal_compaction_options_t* uco, int ratio) {
  uco->rep->size_ratio = ratio;
}

int rocksdb_universal_compaction_options_get_size_ratio(
    rocksdb_universal_compaction_options_t* uco) {
  return uco->rep->size_ratio;
}

void rocksdb_universal_compaction_options_set_min_merge_width(
    rocksdb_universal_compaction_options_t* uco, int w) {
  uco->rep->min_merge_width = w;
}

int rocksdb_universal_compaction_options_get_min_merge_width(
    rocksdb_universal_compaction_options_t* uco) {
  return uco->rep->min_merge_width;
}

void rocksdb_universal_compaction_options_set_max_merge_width(
    rocksdb_universal_compaction_options_t* uco, int w) {
  uco->rep->max_merge_width = w;
}

int rocksdb_universal_compaction_options_get_max_merge_width(
    rocksdb_universal_compaction_options_t* uco) {
  return uco->rep->max_merge_width;
}

void rocksdb_universal_compaction_options_set_max_size_amplification_percent(
    rocksdb_universal_compaction_options_t* uco, int p) {
  uco->rep->max_size_amplification_percent = p;
}

int rocksdb_universal_compaction_options_get_max_size_amplification_percent(
    rocksdb_universal_compaction_options_t* uco) {
  return uco->rep->max_size_amplification_percent;
}

void rocksdb_universal_compaction_options_set_compression_size_percent(
    rocksdb_universal_compaction_options_t* uco, int p) {
  uco->rep->compression_size_percent = p;
}

int rocksdb_universal_compaction_options_get_compression_size_percent(
    rocksdb_universal_compaction_options_t* uco) {
  return uco->rep->compression_size_percent;
}

void rocksdb_universal_compaction_options_set_stop_style(
    rocksdb_universal_compaction_options_t* uco, int style) {
  uco->rep->stop_style =
      static_cast<ROCKSDB_NAMESPACE::CompactionStopStyle>(style);
}

int rocksdb_universal_compaction_options_get_stop_style(
    rocksdb_universal_compaction_options_t* uco) {
  return static_cast<int>(uco->rep->stop_style);
}

void rocksdb_universal_compaction_options_destroy(
    rocksdb_universal_compaction_options_t* uco) {
  delete uco->rep;
  delete uco;
}

rocksdb_fifo_compaction_options_t* rocksdb_fifo_compaction_options_create() {
  rocksdb_fifo_compaction_options_t* result =
      new rocksdb_fifo_compaction_options_t;
  result->rep = CompactionOptionsFIFO();
  return result;
}

void rocksdb_fifo_compaction_options_set_allow_compaction(
    rocksdb_fifo_compaction_options_t* fifo_opts,
    unsigned char allow_compaction) {
  fifo_opts->rep.allow_compaction = allow_compaction;
}

unsigned char rocksdb_fifo_compaction_options_get_allow_compaction(
    rocksdb_fifo_compaction_options_t* fifo_opts) {
  return fifo_opts->rep.allow_compaction;
}

void rocksdb_fifo_compaction_options_set_max_table_files_size(
    rocksdb_fifo_compaction_options_t* fifo_opts, uint64_t size) {
  fifo_opts->rep.max_table_files_size = size;
}

uint64_t rocksdb_fifo_compaction_options_get_max_table_files_size(
    rocksdb_fifo_compaction_options_t* fifo_opts) {
  return fifo_opts->rep.max_table_files_size;
}

void rocksdb_fifo_compaction_options_destroy(
    rocksdb_fifo_compaction_options_t* fifo_opts) {
  delete fifo_opts;
}

void rocksdb_options_set_min_level_to_compress(rocksdb_options_t* opt,
                                               int level) {
  if (level >= 0) {
    assert(level <= opt->rep.num_levels);
    opt->rep.compression_per_level.resize(opt->rep.num_levels);
    for (int i = 0; i < level; i++) {
      opt->rep.compression_per_level[i] = ROCKSDB_NAMESPACE::kNoCompression;
    }
    for (int i = level; i < opt->rep.num_levels; i++) {
      opt->rep.compression_per_level[i] = opt->rep.compression;
    }
  }
}

int rocksdb_livefiles_count(const rocksdb_livefiles_t* lf) {
  return static_cast<int>(lf->rep.size());
}

const char* rocksdb_livefiles_column_family_name(const rocksdb_livefiles_t* lf,
                                                 int index) {
  return lf->rep[index].column_family_name.c_str();
}

const char* rocksdb_livefiles_name(const rocksdb_livefiles_t* lf, int index) {
  return lf->rep[index].name.c_str();
}

int rocksdb_livefiles_level(const rocksdb_livefiles_t* lf, int index) {
  return lf->rep[index].level;
}

size_t rocksdb_livefiles_size(const rocksdb_livefiles_t* lf, int index) {
  return lf->rep[index].size;
}

const char* rocksdb_livefiles_smallestkey(const rocksdb_livefiles_t* lf,
                                          int index, size_t* size) {
  *size = lf->rep[index].smallestkey.size();
  return lf->rep[index].smallestkey.data();
}

const char* rocksdb_livefiles_largestkey(const rocksdb_livefiles_t* lf,
                                         int index, size_t* size) {
  *size = lf->rep[index].largestkey.size();
  return lf->rep[index].largestkey.data();
}

uint64_t rocksdb_livefiles_entries(const rocksdb_livefiles_t* lf, int index) {
  return lf->rep[index].num_entries;
}

uint64_t rocksdb_livefiles_deletions(const rocksdb_livefiles_t* lf, int index) {
  return lf->rep[index].num_deletions;
}

void rocksdb_livefiles_destroy(const rocksdb_livefiles_t* lf) { delete lf; }

void rocksdb_get_options_from_string(const rocksdb_options_t* base_options,
                                     const char* opts_str,
                                     rocksdb_options_t* new_options,
                                     char** errptr) {
  SaveError(errptr,
            GetOptionsFromString(base_options->rep, std::string(opts_str),
                                 &new_options->rep));
}

void rocksdb_delete_file_in_range(rocksdb_t* db, const char* start_key,
                                  size_t start_key_len, const char* limit_key,
                                  size_t limit_key_len, char** errptr) {
  Slice a, b;
  SaveError(
      errptr,
      DeleteFilesInRange(
          db->rep, db->rep->DefaultColumnFamily(),
          (start_key ? (a = Slice(start_key, start_key_len), &a) : nullptr),
          (limit_key ? (b = Slice(limit_key, limit_key_len), &b) : nullptr)));
}

void rocksdb_delete_file_in_range_cf(
    rocksdb_t* db, rocksdb_column_family_handle_t* column_family,
    const char* start_key, size_t start_key_len, const char* limit_key,
    size_t limit_key_len, char** errptr) {
  Slice a, b;
  SaveError(
      errptr,
      DeleteFilesInRange(
          db->rep, column_family->rep,
          (start_key ? (a = Slice(start_key, start_key_len), &a) : nullptr),
          (limit_key ? (b = Slice(limit_key, limit_key_len), &b) : nullptr)));
}

/* MetaData */

rocksdb_column_family_metadata_t* rocksdb_get_column_family_metadata(
    rocksdb_t* db) {
  rocksdb_column_family_metadata_t* meta = new rocksdb_column_family_metadata_t;
  db->rep->GetColumnFamilyMetaData(&meta->rep);
  return meta;
}

rocksdb_column_family_metadata_t* rocksdb_get_column_family_metadata_cf(
    rocksdb_t* db, rocksdb_column_family_handle_t* column_family) {
  rocksdb_column_family_metadata_t* meta = new rocksdb_column_family_metadata_t;
  db->rep->GetColumnFamilyMetaData(column_family->rep, &meta->rep);
  return meta;
}

void rocksdb_column_family_metadata_destroy(
    rocksdb_column_family_metadata_t* cf_meta) {
  delete cf_meta;
}

uint64_t rocksdb_column_family_metadata_get_size(
    rocksdb_column_family_metadata_t* cf_meta) {
  return cf_meta->rep.size;
}

size_t rocksdb_column_family_metadata_get_file_count(
    rocksdb_column_family_metadata_t* cf_meta) {
  return cf_meta->rep.file_count;
}

char* rocksdb_column_family_metadata_get_name(
    rocksdb_column_family_metadata_t* cf_meta) {
  return strdup(cf_meta->rep.name.c_str());
}

size_t rocksdb_column_family_metadata_get_level_count(
    rocksdb_column_family_metadata_t* cf_meta) {
  return cf_meta->rep.levels.size();
}

rocksdb_level_metadata_t* rocksdb_column_family_metadata_get_level_metadata(
    rocksdb_column_family_metadata_t* cf_meta, size_t i) {
  if (i >= cf_meta->rep.levels.size()) {
    return NULL;
  }
  rocksdb_level_metadata_t* level_meta =
      (rocksdb_level_metadata_t*)malloc(sizeof(rocksdb_level_metadata_t));
  level_meta->rep = &cf_meta->rep.levels[i];

  return level_meta;
}

void rocksdb_level_metadata_destroy(rocksdb_level_metadata_t* level_meta) {
  // Only free the base pointer as its parent rocksdb_column_family_metadata_t
  // has the ownership of its rep.
  free(level_meta);
}

int rocksdb_level_metadata_get_level(rocksdb_level_metadata_t* level_meta) {
  return level_meta->rep->level;
}

uint64_t rocksdb_level_metadata_get_size(rocksdb_level_metadata_t* level_meta) {
  return level_meta->rep->size;
}

size_t rocksdb_level_metadata_get_file_count(
    rocksdb_level_metadata_t* level_meta) {
  return level_meta->rep->files.size();
}

rocksdb_sst_file_metadata_t* rocksdb_level_metadata_get_sst_file_metadata(
    rocksdb_level_metadata_t* level_meta, size_t i) {
  if (i >= level_meta->rep->files.size()) {
    return nullptr;
  }
  rocksdb_sst_file_metadata_t* file_meta =
      (rocksdb_sst_file_metadata_t*)malloc(sizeof(rocksdb_sst_file_metadata_t));
  file_meta->rep = &level_meta->rep->files[i];
  return file_meta;
}

void rocksdb_sst_file_metadata_destroy(rocksdb_sst_file_metadata_t* file_meta) {
  // Only free the base pointer as its parent rocksdb_level_metadata_t
  // has the ownership of its rep.
  free(file_meta);
}

char* rocksdb_sst_file_metadata_get_relative_filename(
    rocksdb_sst_file_metadata_t* file_meta) {
  return strdup(file_meta->rep->relative_filename.c_str());
}

char* rocksdb_sst_file_metadata_get_directory(
    rocksdb_sst_file_metadata_t* file_meta) {
  return strdup(file_meta->rep->directory.c_str());
}

uint64_t rocksdb_sst_file_metadata_get_size(
    rocksdb_sst_file_metadata_t* file_meta) {
  return file_meta->rep->size;
}

char* rocksdb_sst_file_metadata_get_smallestkey(
    rocksdb_sst_file_metadata_t* file_meta, size_t* key_len) {
  *key_len = file_meta->rep->smallestkey.size();
  return CopyString(file_meta->rep->smallestkey);
}

char* rocksdb_sst_file_metadata_get_largestkey(
    rocksdb_sst_file_metadata_t* file_meta, size_t* key_len) {
  *key_len = file_meta->rep->largestkey.size();
  return CopyString(file_meta->rep->largestkey);
}

/* Transactions */

rocksdb_transactiondb_options_t* rocksdb_transactiondb_options_create() {
  return new rocksdb_transactiondb_options_t;
}

void rocksdb_transactiondb_options_destroy(
    rocksdb_transactiondb_options_t* opt) {
  delete opt;
}

void rocksdb_transactiondb_options_set_max_num_locks(
    rocksdb_transactiondb_options_t* opt, int64_t max_num_locks) {
  opt->rep.max_num_locks = max_num_locks;
}

void rocksdb_transactiondb_options_set_num_stripes(
    rocksdb_transactiondb_options_t* opt, size_t num_stripes) {
  opt->rep.num_stripes = num_stripes;
}

void rocksdb_transactiondb_options_set_transaction_lock_timeout(
    rocksdb_transactiondb_options_t* opt, int64_t txn_lock_timeout) {
  opt->rep.transaction_lock_timeout = txn_lock_timeout;
}

void rocksdb_transactiondb_options_set_default_lock_timeout(
    rocksdb_transactiondb_options_t* opt, int64_t default_lock_timeout) {
  opt->rep.default_lock_timeout = default_lock_timeout;
}

rocksdb_transaction_options_t* rocksdb_transaction_options_create() {
  return new rocksdb_transaction_options_t;
}

void rocksdb_transaction_options_destroy(rocksdb_transaction_options_t* opt) {
  delete opt;
}

void rocksdb_transaction_options_set_set_snapshot(
    rocksdb_transaction_options_t* opt, unsigned char v) {
  opt->rep.set_snapshot = v;
}

void rocksdb_transaction_options_set_deadlock_detect(
    rocksdb_transaction_options_t* opt, unsigned char v) {
  opt->rep.deadlock_detect = v;
}

void rocksdb_transaction_options_set_lock_timeout(
    rocksdb_transaction_options_t* opt, int64_t lock_timeout) {
  opt->rep.lock_timeout = lock_timeout;
}

void rocksdb_transaction_options_set_expiration(
    rocksdb_transaction_options_t* opt, int64_t expiration) {
  opt->rep.expiration = expiration;
}

void rocksdb_transaction_options_set_deadlock_detect_depth(
    rocksdb_transaction_options_t* opt, int64_t depth) {
  opt->rep.deadlock_detect_depth = depth;
}

void rocksdb_transaction_options_set_max_write_batch_size(
    rocksdb_transaction_options_t* opt, size_t size) {
  opt->rep.max_write_batch_size = size;
}

void rocksdb_transaction_options_set_skip_prepare(
    rocksdb_transaction_options_t* opt, unsigned char v) {
  opt->rep.skip_prepare = v;
}

rocksdb_optimistictransaction_options_t*
rocksdb_optimistictransaction_options_create() {
  return new rocksdb_optimistictransaction_options_t;
}

void rocksdb_optimistictransaction_options_destroy(
    rocksdb_optimistictransaction_options_t* opt) {
  delete opt;
}

void rocksdb_optimistictransaction_options_set_set_snapshot(
    rocksdb_optimistictransaction_options_t* opt, unsigned char v) {
  opt->rep.set_snapshot = v;
}

char* rocksdb_optimistictransactiondb_property_value(
    rocksdb_optimistictransactiondb_t* db, const char* propname) {
  std::string tmp;
  if (db->rep->GetProperty(Slice(propname), &tmp)) {
    // We use strdup() since we expect human readable output.
    return strdup(tmp.c_str());
  } else {
    return nullptr;
  }
}

int rocksdb_optimistictransactiondb_property_int(
    rocksdb_optimistictransactiondb_t* db, const char* propname,
    uint64_t* out_val) {
  if (db->rep->GetIntProperty(Slice(propname), out_val)) {
    return 0;
  } else {
    return -1;
  }
}

rocksdb_column_family_handle_t* rocksdb_transactiondb_create_column_family(
    rocksdb_transactiondb_t* txn_db,
    const rocksdb_options_t* column_family_options,
    const char* column_family_name, char** errptr) {
  rocksdb_column_family_handle_t* handle = new rocksdb_column_family_handle_t;
  SaveError(errptr, txn_db->rep->CreateColumnFamily(
                        ColumnFamilyOptions(column_family_options->rep),
                        std::string(column_family_name), &(handle->rep)));
  return handle;
}

rocksdb_transactiondb_t* rocksdb_transactiondb_open(
    const rocksdb_options_t* options,
    const rocksdb_transactiondb_options_t* txn_db_options, const char* name,
    char** errptr) {
  TransactionDB* txn_db;
  if (SaveError(errptr, TransactionDB::Open(options->rep, txn_db_options->rep,
                                            std::string(name), &txn_db))) {
    return nullptr;
  }
  rocksdb_transactiondb_t* result = new rocksdb_transactiondb_t;
  result->rep = txn_db;
  return result;
}

rocksdb_transactiondb_t* rocksdb_transactiondb_open_column_families(
    const rocksdb_options_t* options,
    const rocksdb_transactiondb_options_t* txn_db_options, const char* name,
    int num_column_families, const char* const* column_family_names,
    const rocksdb_options_t* const* column_family_options,
    rocksdb_column_family_handle_t** column_family_handles, char** errptr) {
  std::vector<ColumnFamilyDescriptor> column_families;
  for (int i = 0; i < num_column_families; i++) {
    column_families.push_back(ColumnFamilyDescriptor(
        std::string(column_family_names[i]),
        ColumnFamilyOptions(column_family_options[i]->rep)));
  }

  TransactionDB* txn_db;
  std::vector<ColumnFamilyHandle*> handles;
  if (SaveError(errptr, TransactionDB::Open(options->rep, txn_db_options->rep,
                                            std::string(name), column_families,
                                            &handles, &txn_db))) {
    return nullptr;
  }

  for (size_t i = 0; i < handles.size(); i++) {
    rocksdb_column_family_handle_t* c_handle =
        new rocksdb_column_family_handle_t;
    c_handle->rep = handles[i];
    column_family_handles[i] = c_handle;
  }
  rocksdb_transactiondb_t* result = new rocksdb_transactiondb_t;
  result->rep = txn_db;
  return result;
}

const rocksdb_snapshot_t* rocksdb_transactiondb_create_snapshot(
    rocksdb_transactiondb_t* txn_db) {
  rocksdb_snapshot_t* result = new rocksdb_snapshot_t;
  result->rep = txn_db->rep->GetSnapshot();
  return result;
}

void rocksdb_transactiondb_release_snapshot(
    rocksdb_transactiondb_t* txn_db, const rocksdb_snapshot_t* snapshot) {
  txn_db->rep->ReleaseSnapshot(snapshot->rep);
  delete snapshot;
}

char* rocksdb_transactiondb_property_value(rocksdb_transactiondb_t* db,
                                           const char* propname) {
  std::string tmp;
  if (db->rep->GetProperty(Slice(propname), &tmp)) {
    // We use strdup() since we expect human readable output.
    return strdup(tmp.c_str());
  } else {
    return nullptr;
  }
}

int rocksdb_transactiondb_property_int(rocksdb_transactiondb_t* db,
                                       const char* propname,
                                       uint64_t* out_val) {
  if (db->rep->GetIntProperty(Slice(propname), out_val)) {
    return 0;
  } else {
    return -1;
  }
}

rocksdb_t* rocksdb_transactiondb_get_base_db(rocksdb_transactiondb_t* txn_db) {
  DB* base_db = txn_db->rep->GetBaseDB();

  if (base_db != nullptr) {
    rocksdb_t* result = new rocksdb_t;
    result->rep = base_db;
    return result;
  }

  return nullptr;
}

void rocksdb_transactiondb_close_base_db(rocksdb_t* base_db) { delete base_db; }

rocksdb_transaction_t* rocksdb_transaction_begin(
    rocksdb_transactiondb_t* txn_db,
    const rocksdb_writeoptions_t* write_options,
    const rocksdb_transaction_options_t* txn_options,
    rocksdb_transaction_t* old_txn) {
  if (old_txn == nullptr) {
    rocksdb_transaction_t* result = new rocksdb_transaction_t;
    result->rep = txn_db->rep->BeginTransaction(write_options->rep,
                                                txn_options->rep, nullptr);
    return result;
  }
  old_txn->rep = txn_db->rep->BeginTransaction(write_options->rep,
                                               txn_options->rep, old_txn->rep);
  return old_txn;
}

rocksdb_transaction_t** rocksdb_transactiondb_get_prepared_transactions(
    rocksdb_transactiondb_t* txn_db, size_t* cnt) {
  std::vector<Transaction*> txns;
  txn_db->rep->GetAllPreparedTransactions(&txns);
  *cnt = txns.size();
  if (txns.empty()) {
    return nullptr;
  } else {
    rocksdb_transaction_t** buf = (rocksdb_transaction_t**)malloc(
        txns.size() * sizeof(rocksdb_transaction_t*));
    for (size_t i = 0; i < txns.size(); i++) {
      buf[i] = new rocksdb_transaction_t;
      buf[i]->rep = txns[i];
    }
    return buf;
  }
}

void rocksdb_transaction_set_name(rocksdb_transaction_t* txn, const char* name,
                                  size_t name_len, char** errptr) {
  std::string str = std::string(name, name_len);
  SaveError(errptr, txn->rep->SetName(str));
}

char* rocksdb_transaction_get_name(rocksdb_transaction_t* txn,
                                   size_t* name_len) {
  auto name = txn->rep->GetName();
  *name_len = name.size();
  return CopyString(name);
}

void rocksdb_transaction_prepare(rocksdb_transaction_t* txn, char** errptr) {
  SaveError(errptr, txn->rep->Prepare());
}

rocksdb_writebatch_wi_t* rocksdb_transaction_get_writebatch_wi(
    rocksdb_transaction_t* txn) {
  rocksdb_writebatch_wi_t* wi =
      (rocksdb_writebatch_wi_t*)malloc(sizeof(rocksdb_writebatch_wi_t));
  wi->rep = txn->rep->GetWriteBatch();

  return wi;
}

void rocksdb_transaction_rebuild_from_writebatch(
    rocksdb_transaction_t* txn, rocksdb_writebatch_t* writebatch,
    char** errptr) {
  SaveError(errptr, txn->rep->RebuildFromWriteBatch(&writebatch->rep));
}

void rocksdb_transaction_rebuild_from_writebatch_wi(rocksdb_transaction_t* txn,
                                                    rocksdb_writebatch_wi_t* wi,
                                                    char** errptr) {
  SaveError(errptr, txn->rep->RebuildFromWriteBatch(wi->rep->GetWriteBatch()));
}

void rocksdb_transaction_commit(rocksdb_transaction_t* txn, char** errptr) {
  SaveError(errptr, txn->rep->Commit());
}

void rocksdb_transaction_rollback(rocksdb_transaction_t* txn, char** errptr) {
  SaveError(errptr, txn->rep->Rollback());
}

void rocksdb_transaction_set_savepoint(rocksdb_transaction_t* txn) {
  txn->rep->SetSavePoint();
}

void rocksdb_transaction_rollback_to_savepoint(rocksdb_transaction_t* txn,
                                               char** errptr) {
  SaveError(errptr, txn->rep->RollbackToSavePoint());
}

void rocksdb_transaction_destroy(rocksdb_transaction_t* txn) {
  delete txn->rep;
  delete txn;
}

const rocksdb_snapshot_t* rocksdb_transaction_get_snapshot(
    rocksdb_transaction_t* txn) {
  // This will be freed later on using free, so use malloc here to avoid a
  // mismatch
  rocksdb_snapshot_t* result =
      (rocksdb_snapshot_t*)malloc(sizeof(rocksdb_snapshot_t));
  result->rep = txn->rep->GetSnapshot();
  return result;
}

// Read a key inside a transaction
char* rocksdb_transaction_get(rocksdb_transaction_t* txn,
                              const rocksdb_readoptions_t* options,
                              const char* key, size_t klen, size_t* vlen,
                              char** errptr) {
  char* result = nullptr;
  std::string tmp;
  Status s = txn->rep->Get(options->rep, Slice(key, klen), &tmp);
  if (s.ok()) {
    *vlen = tmp.size();
    result = CopyString(tmp);
  } else {
    *vlen = 0;
    if (!s.IsNotFound()) {
      SaveError(errptr, s);
    }
  }
  return result;
}

rocksdb_pinnableslice_t* rocksdb_transaction_get_pinned(
    rocksdb_transaction_t* txn, const rocksdb_readoptions_t* options,
    const char* key, size_t klen, char** errptr) {
  rocksdb_pinnableslice_t* v = new (rocksdb_pinnableslice_t);
  Status s = txn->rep->Get(options->rep, Slice(key, klen), &v->rep);
  if (!s.ok()) {
    delete (v);
    if (!s.IsNotFound()) {
      SaveError(errptr, s);
    }
    return nullptr;
  }
  return v;
}

char* rocksdb_transaction_get_cf(rocksdb_transaction_t* txn,
                                 const rocksdb_readoptions_t* options,
                                 rocksdb_column_family_handle_t* column_family,
                                 const char* key, size_t klen, size_t* vlen,
                                 char** errptr) {
  char* result = nullptr;
  std::string tmp;
  Status s =
      txn->rep->Get(options->rep, column_family->rep, Slice(key, klen), &tmp);
  if (s.ok()) {
    *vlen = tmp.size();
    result = CopyString(tmp);
  } else {
    *vlen = 0;
    if (!s.IsNotFound()) {
      SaveError(errptr, s);
    }
  }
  return result;
}

rocksdb_pinnableslice_t* rocksdb_transaction_get_pinned_cf(
    rocksdb_transaction_t* txn, const rocksdb_readoptions_t* options,
    rocksdb_column_family_handle_t* column_family, const char* key, size_t klen,
    char** errptr) {
  rocksdb_pinnableslice_t* v = new (rocksdb_pinnableslice_t);
  Status s = txn->rep->Get(options->rep, column_family->rep, Slice(key, klen),
                           &v->rep);
  if (!s.ok()) {
    delete (v);
    if (!s.IsNotFound()) {
      SaveError(errptr, s);
    }
    return nullptr;
  }
  return v;
}

// Read a key inside a transaction
char* rocksdb_transaction_get_for_update(rocksdb_transaction_t* txn,
                                         const rocksdb_readoptions_t* options,
                                         const char* key, size_t klen,
                                         size_t* vlen, unsigned char exclusive,
                                         char** errptr) {
  char* result = nullptr;
  std::string tmp;
  Status s =
      txn->rep->GetForUpdate(options->rep, Slice(key, klen), &tmp, exclusive);
  if (s.ok()) {
    *vlen = tmp.size();
    result = CopyString(tmp);
  } else {
    *vlen = 0;
    if (!s.IsNotFound()) {
      SaveError(errptr, s);
    }
  }
  return result;
}

rocksdb_pinnableslice_t* rocksdb_transaction_get_pinned_for_update(
    rocksdb_transaction_t* txn, const rocksdb_readoptions_t* options,
    const char* key, size_t klen, unsigned char exclusive, char** errptr) {
  rocksdb_pinnableslice_t* v = new (rocksdb_pinnableslice_t);
  Status s = txn->rep->GetForUpdate(options->rep, Slice(key, klen),
                                    v->rep.GetSelf(), exclusive);
  v->rep.PinSelf();
  if (!s.ok()) {
    delete (v);
    if (!s.IsNotFound()) {
      SaveError(errptr, s);
    }
    return nullptr;
  }
  return v;
}

char* rocksdb_transaction_get_for_update_cf(
    rocksdb_transaction_t* txn, const rocksdb_readoptions_t* options,
    rocksdb_column_family_handle_t* column_family, const char* key, size_t klen,
    size_t* vlen, unsigned char exclusive, char** errptr) {
  char* result = nullptr;
  std::string tmp;
  Status s = txn->rep->GetForUpdate(options->rep, column_family->rep,
                                    Slice(key, klen), &tmp, exclusive);
  if (s.ok()) {
    *vlen = tmp.size();
    result = CopyString(tmp);
  } else {
    *vlen = 0;
    if (!s.IsNotFound()) {
      SaveError(errptr, s);
    }
  }
  return result;
}

rocksdb_pinnableslice_t* rocksdb_transaction_get_pinned_for_update_cf(
    rocksdb_transaction_t* txn, const rocksdb_readoptions_t* options,
    rocksdb_column_family_handle_t* column_family, const char* key, size_t klen,
    unsigned char exclusive, char** errptr) {
  rocksdb_pinnableslice_t* v = new (rocksdb_pinnableslice_t);
  Status s = txn->rep->GetForUpdate(options->rep, column_family->rep,
                                    Slice(key, klen), &v->rep, exclusive);
  if (!s.ok()) {
    delete (v);
    if (!s.IsNotFound()) {
      SaveError(errptr, s);
    }
    return nullptr;
  }
  return v;
}

void rocksdb_transaction_multi_get(rocksdb_transaction_t* txn,
                                   const rocksdb_readoptions_t* options,
                                   size_t num_keys,
                                   const char* const* keys_list,
                                   const size_t* keys_list_sizes,
                                   char** values_list,
                                   size_t* values_list_sizes, char** errs) {
  std::vector<Slice> keys(num_keys);
  for (size_t i = 0; i < num_keys; i++) {
    keys[i] = Slice(keys_list[i], keys_list_sizes[i]);
  }
  std::vector<std::string> values(num_keys);
  std::vector<Status> statuses =
      txn->rep->MultiGet(options->rep, keys, &values);
  for (size_t i = 0; i < num_keys; i++) {
    if (statuses[i].ok()) {
      values_list[i] = CopyString(values[i]);
      values_list_sizes[i] = values[i].size();
      errs[i] = nullptr;
    } else {
      values_list[i] = nullptr;
      values_list_sizes[i] = 0;
      if (!statuses[i].IsNotFound()) {
        errs[i] = strdup(statuses[i].ToString().c_str());
      } else {
        errs[i] = nullptr;
      }
    }
  }
}

void rocksdb_transaction_multi_get_for_update(
    rocksdb_transaction_t* txn, const rocksdb_readoptions_t* options,
    size_t num_keys, const char* const* keys_list,
    const size_t* keys_list_sizes, char** values_list,
    size_t* values_list_sizes, char** errs) {
  std::vector<Slice> keys(num_keys);
  for (size_t i = 0; i < num_keys; i++) {
    keys[i] = Slice(keys_list[i], keys_list_sizes[i]);
  }
  std::vector<std::string> values(num_keys);
  std::vector<Status> statuses =
      txn->rep->MultiGetForUpdate(options->rep, keys, &values);
  for (size_t i = 0; i < num_keys; i++) {
    if (statuses[i].ok()) {
      values_list[i] = CopyString(values[i]);
      values_list_sizes[i] = values[i].size();
      errs[i] = nullptr;
    } else {
      values_list[i] = nullptr;
      values_list_sizes[i] = 0;
      if (!statuses[i].IsNotFound()) {
        errs[i] = strdup(statuses[i].ToString().c_str());
      } else {
        errs[i] = nullptr;
      }
    }
  }
}

void rocksdb_transaction_multi_get_cf(
    rocksdb_transaction_t* txn, const rocksdb_readoptions_t* options,
    const rocksdb_column_family_handle_t* const* column_families,
    size_t num_keys, const char* const* keys_list,
    const size_t* keys_list_sizes, char** values_list,
    size_t* values_list_sizes, char** errs) {
  std::vector<Slice> keys(num_keys);
  std::vector<ColumnFamilyHandle*> cfs(num_keys);
  for (size_t i = 0; i < num_keys; i++) {
    keys[i] = Slice(keys_list[i], keys_list_sizes[i]);
    cfs[i] = column_families[i]->rep;
  }
  std::vector<std::string> values(num_keys);
  std::vector<Status> statuses =
      txn->rep->MultiGet(options->rep, cfs, keys, &values);
  for (size_t i = 0; i < num_keys; i++) {
    if (statuses[i].ok()) {
      values_list[i] = CopyString(values[i]);
      values_list_sizes[i] = values[i].size();
      errs[i] = nullptr;
    } else {
      values_list[i] = nullptr;
      values_list_sizes[i] = 0;
      if (!statuses[i].IsNotFound()) {
        errs[i] = strdup(statuses[i].ToString().c_str());
      } else {
        errs[i] = nullptr;
      }
    }
  }
}

void rocksdb_transaction_multi_get_for_update_cf(
    rocksdb_transaction_t* txn, const rocksdb_readoptions_t* options,
    const rocksdb_column_family_handle_t* const* column_families,
    size_t num_keys, const char* const* keys_list,
    const size_t* keys_list_sizes, char** values_list,
    size_t* values_list_sizes, char** errs) {
  std::vector<Slice> keys(num_keys);
  std::vector<ColumnFamilyHandle*> cfs(num_keys);
  for (size_t i = 0; i < num_keys; i++) {
    keys[i] = Slice(keys_list[i], keys_list_sizes[i]);
    cfs[i] = column_families[i]->rep;
  }
  std::vector<std::string> values(num_keys);
  std::vector<Status> statuses =
      txn->rep->MultiGetForUpdate(options->rep, cfs, keys, &values);
  for (size_t i = 0; i < num_keys; i++) {
    if (statuses[i].ok()) {
      values_list[i] = CopyString(values[i]);
      values_list_sizes[i] = values[i].size();
      errs[i] = nullptr;
    } else {
      values_list[i] = nullptr;
      values_list_sizes[i] = 0;
      if (!statuses[i].IsNotFound()) {
        errs[i] = strdup(statuses[i].ToString().c_str());
      } else {
        errs[i] = nullptr;
      }
    }
  }
}

// Read a key outside a transaction
char* rocksdb_transactiondb_get(rocksdb_transactiondb_t* txn_db,
                                const rocksdb_readoptions_t* options,
                                const char* key, size_t klen, size_t* vlen,
                                char** errptr) {
  char* result = nullptr;
  std::string tmp;
  Status s = txn_db->rep->Get(options->rep, Slice(key, klen), &tmp);
  if (s.ok()) {
    *vlen = tmp.size();
    result = CopyString(tmp);
  } else {
    *vlen = 0;
    if (!s.IsNotFound()) {
      SaveError(errptr, s);
    }
  }
  return result;
}

rocksdb_pinnableslice_t* rocksdb_transactiondb_get_pinned(
    rocksdb_transactiondb_t* txn_db, const rocksdb_readoptions_t* options,
    const char* key, size_t klen, char** errptr) {
  rocksdb_pinnableslice_t* v = new (rocksdb_pinnableslice_t);
  Status s = txn_db->rep->Get(options->rep, txn_db->rep->DefaultColumnFamily(),
                              Slice(key, klen), &v->rep);
  if (!s.ok()) {
    delete (v);
    if (!s.IsNotFound()) {
      SaveError(errptr, s);
    }
    return nullptr;
  }
  return v;
}

char* rocksdb_transactiondb_get_cf(
    rocksdb_transactiondb_t* txn_db, const rocksdb_readoptions_t* options,
    rocksdb_column_family_handle_t* column_family, const char* key,
    size_t keylen, size_t* vallen, char** errptr) {
  char* result = nullptr;
  std::string tmp;
  Status s = txn_db->rep->Get(options->rep, column_family->rep,
                              Slice(key, keylen), &tmp);
  if (s.ok()) {
    *vallen = tmp.size();
    result = CopyString(tmp);
  } else {
    *vallen = 0;
    if (!s.IsNotFound()) {
      SaveError(errptr, s);
    }
  }
  return result;
}

rocksdb_pinnableslice_t* rocksdb_transactiondb_get_pinned_cf(
    rocksdb_transactiondb_t* txn_db, const rocksdb_readoptions_t* options,
    rocksdb_column_family_handle_t* column_family, const char* key,
    size_t keylen, char** errptr) {
  rocksdb_pinnableslice_t* v = new (rocksdb_pinnableslice_t);
  Status s = txn_db->rep->Get(options->rep, column_family->rep,
                              Slice(key, keylen), &v->rep);
  if (!s.ok()) {
    delete (v);
    if (!s.IsNotFound()) {
      SaveError(errptr, s);
    }
    return nullptr;
  }
  return v;
}

void rocksdb_transactiondb_multi_get(rocksdb_transactiondb_t* txn_db,
                                     const rocksdb_readoptions_t* options,
                                     size_t num_keys,
                                     const char* const* keys_list,
                                     const size_t* keys_list_sizes,
                                     char** values_list,
                                     size_t* values_list_sizes, char** errs) {
  std::vector<Slice> keys(num_keys);
  for (size_t i = 0; i < num_keys; i++) {
    keys[i] = Slice(keys_list[i], keys_list_sizes[i]);
  }
  std::vector<std::string> values(num_keys);
  std::vector<Status> statuses =
      txn_db->rep->MultiGet(options->rep, keys, &values);
  for (size_t i = 0; i < num_keys; i++) {
    if (statuses[i].ok()) {
      values_list[i] = CopyString(values[i]);
      values_list_sizes[i] = values[i].size();
      errs[i] = nullptr;
    } else {
      values_list[i] = nullptr;
      values_list_sizes[i] = 0;
      if (!statuses[i].IsNotFound()) {
        errs[i] = strdup(statuses[i].ToString().c_str());
      } else {
        errs[i] = nullptr;
      }
    }
  }
}

void rocksdb_transactiondb_multi_get_cf(
    rocksdb_transactiondb_t* txn_db, const rocksdb_readoptions_t* options,
    const rocksdb_column_family_handle_t* const* column_families,
    size_t num_keys, const char* const* keys_list,
    const size_t* keys_list_sizes, char** values_list,
    size_t* values_list_sizes, char** errs) {
  std::vector<Slice> keys(num_keys);
  std::vector<ColumnFamilyHandle*> cfs(num_keys);
  for (size_t i = 0; i < num_keys; i++) {
    keys[i] = Slice(keys_list[i], keys_list_sizes[i]);
    cfs[i] = column_families[i]->rep;
  }
  std::vector<std::string> values(num_keys);
  std::vector<Status> statuses =
      txn_db->rep->MultiGet(options->rep, cfs, keys, &values);
  for (size_t i = 0; i < num_keys; i++) {
    if (statuses[i].ok()) {
      values_list[i] = CopyString(values[i]);
      values_list_sizes[i] = values[i].size();
      errs[i] = nullptr;
    } else {
      values_list[i] = nullptr;
      values_list_sizes[i] = 0;
      if (!statuses[i].IsNotFound()) {
        errs[i] = strdup(statuses[i].ToString().c_str());
      } else {
        errs[i] = nullptr;
      }
    }
  }
}

// Put a key inside a transaction
void rocksdb_transaction_put(rocksdb_transaction_t* txn, const char* key,
                             size_t klen, const char* val, size_t vlen,
                             char** errptr) {
  SaveError(errptr, txn->rep->Put(Slice(key, klen), Slice(val, vlen)));
}

void rocksdb_transaction_put_cf(rocksdb_transaction_t* txn,
                                rocksdb_column_family_handle_t* column_family,
                                const char* key, size_t klen, const char* val,
                                size_t vlen, char** errptr) {
  SaveError(errptr, txn->rep->Put(column_family->rep, Slice(key, klen),
                                  Slice(val, vlen)));
}

void rocksdb_transaction_set_commit_timestamp(rocksdb_transaction_t* txn,
                                              uint64_t commit_timestamp) {
  txn->rep->SetCommitTimestamp(commit_timestamp);
}

void rocksdb_transaction_set_read_timestamp_for_validation(
    rocksdb_transaction_t* txn, uint64_t read_timestamp) {
  txn->rep->SetReadTimestampForValidation(read_timestamp);
}

// Put a key outside a transaction
void rocksdb_transactiondb_put(rocksdb_transactiondb_t* txn_db,
                               const rocksdb_writeoptions_t* options,
                               const char* key, size_t klen, const char* val,
                               size_t vlen, char** errptr) {
  SaveError(errptr,
            txn_db->rep->Put(options->rep, Slice(key, klen), Slice(val, vlen)));
}

void rocksdb_transactiondb_put_cf(rocksdb_transactiondb_t* txn_db,
                                  const rocksdb_writeoptions_t* options,
                                  rocksdb_column_family_handle_t* column_family,
                                  const char* key, size_t keylen,
                                  const char* val, size_t vallen,
                                  char** errptr) {
  SaveError(errptr, txn_db->rep->Put(options->rep, column_family->rep,
                                     Slice(key, keylen), Slice(val, vallen)));
}

// Write batch into transaction db
void rocksdb_transactiondb_write(rocksdb_transactiondb_t* db,
                                 const rocksdb_writeoptions_t* options,
                                 rocksdb_writebatch_t* batch, char** errptr) {
  SaveError(errptr, db->rep->Write(options->rep, &batch->rep));
}

// Merge a key inside a transaction
void rocksdb_transaction_merge(rocksdb_transaction_t* txn, const char* key,
                               size_t klen, const char* val, size_t vlen,
                               char** errptr) {
  SaveError(errptr, txn->rep->Merge(Slice(key, klen), Slice(val, vlen)));
}

void rocksdb_transaction_merge_cf(rocksdb_transaction_t* txn,
                                  rocksdb_column_family_handle_t* column_family,
                                  const char* key, size_t klen, const char* val,
                                  size_t vlen, char** errptr) {
  SaveError(errptr, txn->rep->Merge(column_family->rep, Slice(key, klen),
                                    Slice(val, vlen)));
}

// Merge a key outside a transaction
void rocksdb_transactiondb_merge(rocksdb_transactiondb_t* txn_db,
                                 const rocksdb_writeoptions_t* options,
                                 const char* key, size_t klen, const char* val,
                                 size_t vlen, char** errptr) {
  SaveError(errptr, txn_db->rep->Merge(options->rep, Slice(key, klen),
                                       Slice(val, vlen)));
}

void rocksdb_transactiondb_merge_cf(
    rocksdb_transactiondb_t* txn_db, const rocksdb_writeoptions_t* options,
    rocksdb_column_family_handle_t* column_family, const char* key, size_t klen,
    const char* val, size_t vlen, char** errptr) {
  SaveError(errptr, txn_db->rep->Merge(options->rep, column_family->rep,
                                       Slice(key, klen), Slice(val, vlen)));
}

// Delete a key inside a transaction
void rocksdb_transaction_delete(rocksdb_transaction_t* txn, const char* key,
                                size_t klen, char** errptr) {
  SaveError(errptr, txn->rep->Delete(Slice(key, klen)));
}

void rocksdb_transaction_delete_cf(
    rocksdb_transaction_t* txn, rocksdb_column_family_handle_t* column_family,
    const char* key, size_t klen, char** errptr) {
  SaveError(errptr, txn->rep->Delete(column_family->rep, Slice(key, klen)));
}

// Delete a key outside a transaction
void rocksdb_transactiondb_delete(rocksdb_transactiondb_t* txn_db,
                                  const rocksdb_writeoptions_t* options,
                                  const char* key, size_t klen, char** errptr) {
  SaveError(errptr, txn_db->rep->Delete(options->rep, Slice(key, klen)));
}

void rocksdb_transactiondb_delete_cf(
    rocksdb_transactiondb_t* txn_db, const rocksdb_writeoptions_t* options,
    rocksdb_column_family_handle_t* column_family, const char* key,
    size_t keylen, char** errptr) {
  SaveError(errptr, txn_db->rep->Delete(options->rep, column_family->rep,
                                        Slice(key, keylen)));
}

// Create an iterator inside a transaction
rocksdb_iterator_t* rocksdb_transaction_create_iterator(
    rocksdb_transaction_t* txn, const rocksdb_readoptions_t* options) {
  rocksdb_iterator_t* result = new rocksdb_iterator_t;
  result->rep = txn->rep->GetIterator(options->rep);
  return result;
}

// Create an iterator inside a transaction with column family
rocksdb_iterator_t* rocksdb_transaction_create_iterator_cf(
    rocksdb_transaction_t* txn, const rocksdb_readoptions_t* options,
    rocksdb_column_family_handle_t* column_family) {
  rocksdb_iterator_t* result = new rocksdb_iterator_t;
  result->rep = txn->rep->GetIterator(options->rep, column_family->rep);
  return result;
}

// Create an iterator outside a transaction
rocksdb_iterator_t* rocksdb_transactiondb_create_iterator(
    rocksdb_transactiondb_t* txn_db, const rocksdb_readoptions_t* options) {
  rocksdb_iterator_t* result = new rocksdb_iterator_t;
  result->rep = txn_db->rep->NewIterator(options->rep);
  return result;
}

rocksdb_iterator_t* rocksdb_transactiondb_create_iterator_cf(
    rocksdb_transactiondb_t* txn_db, const rocksdb_readoptions_t* options,
    rocksdb_column_family_handle_t* column_family) {
  rocksdb_iterator_t* result = new rocksdb_iterator_t;
  result->rep = txn_db->rep->NewIterator(options->rep, column_family->rep);
  return result;
}

void rocksdb_transactiondb_close(rocksdb_transactiondb_t* txn_db) {
  delete txn_db->rep;
  delete txn_db;
}

void rocksdb_transactiondb_flush_wal(rocksdb_transactiondb_t* txn_db,
                                     unsigned char sync, char** errptr) {
  SaveError(errptr, txn_db->rep->FlushWAL(sync));
}

void rocksdb_transactiondb_flush(rocksdb_transactiondb_t* txn_db,
                                 const rocksdb_flushoptions_t* options,
                                 char** errptr) {
  SaveError(errptr, txn_db->rep->Flush(options->rep));
}

void rocksdb_transactiondb_flush_cf(
    rocksdb_transactiondb_t* txn_db, const rocksdb_flushoptions_t* options,
    rocksdb_column_family_handle_t* column_family, char** errptr) {
  SaveError(errptr, txn_db->rep->Flush(options->rep, column_family->rep));
}

void rocksdb_transactiondb_flush_cfs(
    rocksdb_transactiondb_t* txn_db, const rocksdb_flushoptions_t* options,
    rocksdb_column_family_handle_t** column_families, int num_column_families,
    char** errptr) {
  std::vector<ColumnFamilyHandle*> column_family_handles;
  for (int i = 0; i < num_column_families; i++) {
    column_family_handles.push_back(column_families[i]->rep);
  }

  SaveError(errptr, txn_db->rep->Flush(options->rep, column_family_handles));
}

rocksdb_checkpoint_t* rocksdb_transactiondb_checkpoint_object_create(
    rocksdb_transactiondb_t* txn_db, char** errptr) {
  Checkpoint* checkpoint;
  if (SaveError(errptr, Checkpoint::Create(txn_db->rep, &checkpoint))) {
    return nullptr;
  }
  rocksdb_checkpoint_t* result = new rocksdb_checkpoint_t;
  result->rep = checkpoint;
  return result;
}

rocksdb_optimistictransactiondb_t* rocksdb_optimistictransactiondb_open(
    const rocksdb_options_t* options, const char* name, char** errptr) {
  OptimisticTransactionDB* otxn_db;
  if (SaveError(errptr, OptimisticTransactionDB::Open(
                            options->rep, std::string(name), &otxn_db))) {
    return nullptr;
  }
  rocksdb_optimistictransactiondb_t* result =
      new rocksdb_optimistictransactiondb_t;
  result->rep = otxn_db;
  return result;
}

rocksdb_optimistictransactiondb_t*
rocksdb_optimistictransactiondb_open_column_families(
    const rocksdb_options_t* db_options, const char* name,
    int num_column_families, const char* const* column_family_names,
    const rocksdb_options_t* const* column_family_options,
    rocksdb_column_family_handle_t** column_family_handles, char** errptr) {
  std::vector<ColumnFamilyDescriptor> column_families;
  for (int i = 0; i < num_column_families; i++) {
    column_families.push_back(ColumnFamilyDescriptor(
        std::string(column_family_names[i]),
        ColumnFamilyOptions(column_family_options[i]->rep)));
  }

  OptimisticTransactionDB* otxn_db;
  std::vector<ColumnFamilyHandle*> handles;
  if (SaveError(errptr, OptimisticTransactionDB::Open(
                            DBOptions(db_options->rep), std::string(name),
                            column_families, &handles, &otxn_db))) {
    return nullptr;
  }

  for (size_t i = 0; i < handles.size(); i++) {
    rocksdb_column_family_handle_t* c_handle =
        new rocksdb_column_family_handle_t;
    c_handle->rep = handles[i];
    column_family_handles[i] = c_handle;
  }
  rocksdb_optimistictransactiondb_t* result =
      new rocksdb_optimistictransactiondb_t;
  result->rep = otxn_db;
  return result;
}

rocksdb_t* rocksdb_optimistictransactiondb_get_base_db(
    rocksdb_optimistictransactiondb_t* otxn_db) {
  DB* base_db = otxn_db->rep->GetBaseDB();

  if (base_db != nullptr) {
    rocksdb_t* result = new rocksdb_t;
    result->rep = base_db;
    return result;
  }

  return nullptr;
}

void rocksdb_optimistictransactiondb_close_base_db(rocksdb_t* base_db) {
  delete base_db;
}

rocksdb_transaction_t* rocksdb_optimistictransaction_begin(
    rocksdb_optimistictransactiondb_t* otxn_db,
    const rocksdb_writeoptions_t* write_options,
    const rocksdb_optimistictransaction_options_t* otxn_options,
    rocksdb_transaction_t* old_txn) {
  if (old_txn == nullptr) {
    rocksdb_transaction_t* result = new rocksdb_transaction_t;
    result->rep = otxn_db->rep->BeginTransaction(write_options->rep,
                                                 otxn_options->rep, nullptr);
    return result;
  }
  old_txn->rep = otxn_db->rep->BeginTransaction(
      write_options->rep, otxn_options->rep, old_txn->rep);
  return old_txn;
}

// Write batch into OptimisticTransactionDB
void rocksdb_optimistictransactiondb_write(
    rocksdb_optimistictransactiondb_t* otxn_db,
    const rocksdb_writeoptions_t* options, rocksdb_writebatch_t* batch,
    char** errptr) {
  SaveError(errptr, otxn_db->rep->Write(options->rep, &batch->rep));
}

void rocksdb_optimistictransactiondb_close(
    rocksdb_optimistictransactiondb_t* otxn_db) {
  delete otxn_db->rep;
  delete otxn_db;
}

rocksdb_checkpoint_t* rocksdb_optimistictransactiondb_checkpoint_object_create(
    rocksdb_optimistictransactiondb_t* otxn_db, char** errptr) {
  Checkpoint* checkpoint;
  if (SaveError(errptr, Checkpoint::Create(otxn_db->rep, &checkpoint))) {
    return nullptr;
  }
  rocksdb_checkpoint_t* result = new rocksdb_checkpoint_t;
  result->rep = checkpoint;
  return result;
}

void rocksdb_free(void* ptr) { free(ptr); }

rocksdb_pinnableslice_t* rocksdb_get_pinned(
    rocksdb_t* db, const rocksdb_readoptions_t* options, const char* key,
    size_t keylen, char** errptr) {
  rocksdb_pinnableslice_t* v = new (rocksdb_pinnableslice_t);
  Status s = db->rep->Get(options->rep, db->rep->DefaultColumnFamily(),
                          Slice(key, keylen), &v->rep);
  if (!s.ok()) {
    delete (v);
    if (!s.IsNotFound()) {
      SaveError(errptr, s);
    }
    return nullptr;
  }
  return v;
}

rocksdb_pinnableslice_t* rocksdb_get_pinned_cf(
    rocksdb_t* db, const rocksdb_readoptions_t* options,
    rocksdb_column_family_handle_t* column_family, const char* key,
    size_t keylen, char** errptr) {
  rocksdb_pinnableslice_t* v = new (rocksdb_pinnableslice_t);
  Status s = db->rep->Get(options->rep, column_family->rep, Slice(key, keylen),
                          &v->rep);
  if (!s.ok()) {
    delete v;
    if (!s.IsNotFound()) {
      SaveError(errptr, s);
    }
    return nullptr;
  }
  return v;
}

void rocksdb_pinnableslice_destroy(rocksdb_pinnableslice_t* v) { delete v; }

const char* rocksdb_pinnableslice_value(const rocksdb_pinnableslice_t* v,
                                        size_t* vlen) {
  if (!v) {
    *vlen = 0;
    return nullptr;
  }

  *vlen = v->rep.size();
  return v->rep.data();
}

// container to keep databases and caches in order to use
// ROCKSDB_NAMESPACE::MemoryUtil
struct rocksdb_memory_consumers_t {
  std::vector<rocksdb_t*> dbs;
  std::unordered_set<rocksdb_cache_t*> caches;
};

// initializes new container of memory consumers
rocksdb_memory_consumers_t* rocksdb_memory_consumers_create() {
  return new rocksdb_memory_consumers_t;
}

// adds datatabase to the container of memory consumers
void rocksdb_memory_consumers_add_db(rocksdb_memory_consumers_t* consumers,
                                     rocksdb_t* db) {
  consumers->dbs.push_back(db);
}

// adds cache to the container of memory consumers
void rocksdb_memory_consumers_add_cache(rocksdb_memory_consumers_t* consumers,
                                        rocksdb_cache_t* cache) {
  consumers->caches.insert(cache);
}

// deletes container with memory consumers
void rocksdb_memory_consumers_destroy(rocksdb_memory_consumers_t* consumers) {
  delete consumers;
}

// contains memory usage statistics provided by ROCKSDB_NAMESPACE::MemoryUtil
struct rocksdb_memory_usage_t {
  uint64_t mem_table_total;
  uint64_t mem_table_unflushed;
  uint64_t mem_table_readers_total;
  uint64_t cache_total;
};

// estimates amount of memory occupied by consumers (dbs and caches)
rocksdb_memory_usage_t* rocksdb_approximate_memory_usage_create(
    rocksdb_memory_consumers_t* consumers, char** errptr) {
  vector<DB*> dbs;
  for (auto db : consumers->dbs) {
    dbs.push_back(db->rep);
  }

  unordered_set<const Cache*> cache_set;
  for (auto cache : consumers->caches) {
    cache_set.insert(const_cast<const Cache*>(cache->rep.get()));
  }

  std::map<ROCKSDB_NAMESPACE::MemoryUtil::UsageType, uint64_t> usage_by_type;

  auto status = MemoryUtil::GetApproximateMemoryUsageByType(dbs, cache_set,
                                                            &usage_by_type);
  if (SaveError(errptr, status)) {
    return nullptr;
  }

  auto result = new rocksdb_memory_usage_t;
  result->mem_table_total = usage_by_type[MemoryUtil::kMemTableTotal];
  result->mem_table_unflushed = usage_by_type[MemoryUtil::kMemTableUnFlushed];
  result->mem_table_readers_total =
      usage_by_type[MemoryUtil::kTableReadersTotal];
  result->cache_total = usage_by_type[MemoryUtil::kCacheTotal];
  return result;
}

uint64_t rocksdb_approximate_memory_usage_get_mem_table_total(
    rocksdb_memory_usage_t* memory_usage) {
  return memory_usage->mem_table_total;
}

uint64_t rocksdb_approximate_memory_usage_get_mem_table_unflushed(
    rocksdb_memory_usage_t* memory_usage) {
  return memory_usage->mem_table_unflushed;
}

uint64_t rocksdb_approximate_memory_usage_get_mem_table_readers_total(
    rocksdb_memory_usage_t* memory_usage) {
  return memory_usage->mem_table_readers_total;
}

uint64_t rocksdb_approximate_memory_usage_get_cache_total(
    rocksdb_memory_usage_t* memory_usage) {
  return memory_usage->cache_total;
}

void rocksdb_options_set_dump_malloc_stats(rocksdb_options_t* opt,
                                           unsigned char val) {
  opt->rep.dump_malloc_stats = val;
}

void rocksdb_options_set_memtable_whole_key_filtering(rocksdb_options_t* opt,
                                                      unsigned char val) {
  opt->rep.memtable_whole_key_filtering = val;
}

void rocksdb_options_set_avoid_unnecessary_blocking_io(rocksdb_options_t* opt,
                                                       unsigned char val) {
  opt->rep.avoid_unnecessary_blocking_io = val;
}

unsigned char rocksdb_options_get_avoid_unnecessary_blocking_io(
    rocksdb_options_t* opt) {
  return opt->rep.avoid_unnecessary_blocking_io;
}

// deletes container with memory usage estimates
void rocksdb_approximate_memory_usage_destroy(rocksdb_memory_usage_t* usage) {
  delete usage;
}

void rocksdb_cancel_all_background_work(rocksdb_t* db, unsigned char wait) {
  CancelAllBackgroundWork(db->rep, wait);
}

void rocksdb_disable_manual_compaction(rocksdb_t* db) {
  db->rep->DisableManualCompaction();
}

void rocksdb_enable_manual_compaction(rocksdb_t* db) {
  db->rep->EnableManualCompaction();
}

<<<<<<< HEAD
////////////////////////////////////////////////////////////////
/// ToplingDB SidePlugin Minimal Interface
//
struct side_plugin_repo_t {
  ROCKSDB_NAMESPACE::SidePluginRepo repo;
};

side_plugin_repo_t*
side_plugin_repo_import_auto_file(const char* fname, char** errptr) {
  auto r = new side_plugin_repo_t;
  auto s = r->repo.ImportAutoFile(fname);
  SaveError(errptr, s);
  if (s.ok()) {
    return r;
  }
  delete r;
  return nullptr;
}

rocksdb_t* side_plugin_repo_open_cf(side_plugin_repo_t* r,
    rocksdb_column_family_handle_t** cfhs, size_t* num_cf, char** errptr) {
  if (cfhs) { // Open with column families
    ROCKSDB_VERIFY(num_cf != nullptr);
    ROCKSDB_NAMESPACE::DB_MultiCF* dbm = nullptr;
    auto s = r->repo.OpenDB(&dbm);
    SaveError(errptr, s);
    if (s.ok()) {
      size_t num = *num_cf = dbm->cf_handles.size();
      for (size_t i = 0; i < num; i++) {
        cfhs[i] = new rocksdb_column_family_handle_t{dbm->cf_handles[i]};
      }
      return new rocksdb_t{dbm->db};
    }
  }
  else {
    ROCKSDB_NAMESPACE::DB* db = nullptr;
    auto s = r->repo.OpenDB(&db);
    SaveError(errptr, s);
    if (s.ok())
      return new rocksdb_t{db};
  }
  return nullptr;
}

void side_plugin_repo_start_http(side_plugin_repo_t* r, char** errptr) {
  auto s = r->repo.StartHttpServer();
  SaveError(errptr, s);
}
void side_plugin_repo_close_http(side_plugin_repo_t* r) {
  r->repo.CloseHttpServer();
}

rocksdb_options_t*
side_plugin_repo_get_db_options(side_plugin_repo_t* r,
                                const char* name, char** errptr) {
  if (std::shared_ptr<DBOptions> opt = r->repo[name]) {
    return new rocksdb_options_t{{*opt, {}}};
  }
  SaveError(errptr, Status::NotFound("DBOptions", name));
  return nullptr;
}

void side_plugin_repo_put_db_options(side_plugin_repo_t* r, const char* name,
                                     rocksdb_options_t* opt) {
  r->repo.Put(name, std::make_shared<DBOptions>(opt->rep));
}

rocksdb_options_t*
side_plugin_repo_get_cf_options(side_plugin_repo_t* r,
                                const char* name, char** errptr) {
  if (std::shared_ptr<ColumnFamilyOptions> opt = r->repo[name]) {
    return new rocksdb_options_t{{{}, *opt}};
  }
  SaveError(errptr, Status::NotFound("CFOptions", name));
  return nullptr;
}

void side_plugin_repo_put_cf_options(side_plugin_repo_t* r, const char* name,
                                     rocksdb_options_t* opt) {
  r->repo.Put(name, std::make_shared<ColumnFamilyOptions>(opt->rep));
}

void side_plugin_repo_close_all(side_plugin_repo_t* r) {
  r->repo.CloseAllDB(); // also close http
  delete r;
=======
rocksdb_statistics_histogram_data_t*
rocksdb_statistics_histogram_data_create() {
  return new rocksdb_statistics_histogram_data_t{};
}

void rocksdb_statistics_histogram_data_destroy(
    rocksdb_statistics_histogram_data_t* data) {
  delete data;
}

double rocksdb_statistics_histogram_data_get_median(
    rocksdb_statistics_histogram_data_t* data) {
  return data->rep.median;
}

double rocksdb_statistics_histogram_data_get_p95(
    rocksdb_statistics_histogram_data_t* data) {
  return data->rep.percentile95;
}

double rocksdb_statistics_histogram_data_get_p99(
    rocksdb_statistics_histogram_data_t* data) {
  return data->rep.percentile99;
}

double rocksdb_statistics_histogram_data_get_average(
    rocksdb_statistics_histogram_data_t* data) {
  return data->rep.average;
}

double rocksdb_statistics_histogram_data_get_std_dev(
    rocksdb_statistics_histogram_data_t* data) {
  return data->rep.standard_deviation;
}

double rocksdb_statistics_histogram_data_get_max(
    rocksdb_statistics_histogram_data_t* data) {
  return data->rep.max;
}

uint64_t rocksdb_statistics_histogram_data_get_count(
    rocksdb_statistics_histogram_data_t* data) {
  return data->rep.count;
}

uint64_t rocksdb_statistics_histogram_data_get_sum(
    rocksdb_statistics_histogram_data_t* data) {
  return data->rep.sum;
}

double rocksdb_statistics_histogram_data_get_min(
    rocksdb_statistics_histogram_data_t* data) {
  return data->rep.min;
}

void rocksdb_wait_for_compact(rocksdb_t* db,
                              rocksdb_wait_for_compact_options_t* options,
                              char** errptr) {
  SaveError(errptr, db->rep->WaitForCompact(options->rep));
}

rocksdb_wait_for_compact_options_t* rocksdb_wait_for_compact_options_create() {
  return new rocksdb_wait_for_compact_options_t;
}

void rocksdb_wait_for_compact_options_destroy(
    rocksdb_wait_for_compact_options_t* opt) {
  delete opt;
}

void rocksdb_wait_for_compact_options_set_abort_on_pause(
    rocksdb_wait_for_compact_options_t* opt, unsigned char v) {
  opt->rep.abort_on_pause = v;
}

unsigned char rocksdb_wait_for_compact_options_get_abort_on_pause(
    rocksdb_wait_for_compact_options_t* opt) {
  return opt->rep.abort_on_pause;
}

void rocksdb_wait_for_compact_options_set_flush(
    rocksdb_wait_for_compact_options_t* opt, unsigned char v) {
  opt->rep.flush = v;
}

unsigned char rocksdb_wait_for_compact_options_get_flush(
    rocksdb_wait_for_compact_options_t* opt) {
  return opt->rep.flush;
}

void rocksdb_wait_for_compact_options_set_close_db(
    rocksdb_wait_for_compact_options_t* opt, unsigned char v) {
  opt->rep.close_db = v;
}

unsigned char rocksdb_wait_for_compact_options_get_close_db(
    rocksdb_wait_for_compact_options_t* opt) {
  return opt->rep.close_db;
}

void rocksdb_wait_for_compact_options_set_timeout(
    rocksdb_wait_for_compact_options_t* opt, uint64_t microseconds) {
  opt->rep.timeout = std::chrono::microseconds(microseconds);
}

uint64_t rocksdb_wait_for_compact_options_get_timeout(
    rocksdb_wait_for_compact_options_t* opt) {
  return opt->rep.timeout.count();
>>>>>>> 287c3fdb
}

}  // end extern "C"<|MERGE_RESOLUTION|>--- conflicted
+++ resolved
@@ -6789,7 +6789,116 @@
   db->rep->EnableManualCompaction();
 }
 
-<<<<<<< HEAD
+rocksdb_statistics_histogram_data_t*
+rocksdb_statistics_histogram_data_create() {
+  return new rocksdb_statistics_histogram_data_t{};
+}
+
+void rocksdb_statistics_histogram_data_destroy(
+    rocksdb_statistics_histogram_data_t* data) {
+  delete data;
+}
+
+double rocksdb_statistics_histogram_data_get_median(
+    rocksdb_statistics_histogram_data_t* data) {
+  return data->rep.median;
+}
+
+double rocksdb_statistics_histogram_data_get_p95(
+    rocksdb_statistics_histogram_data_t* data) {
+  return data->rep.percentile95;
+}
+
+double rocksdb_statistics_histogram_data_get_p99(
+    rocksdb_statistics_histogram_data_t* data) {
+  return data->rep.percentile99;
+}
+
+double rocksdb_statistics_histogram_data_get_average(
+    rocksdb_statistics_histogram_data_t* data) {
+  return data->rep.average;
+}
+
+double rocksdb_statistics_histogram_data_get_std_dev(
+    rocksdb_statistics_histogram_data_t* data) {
+  return data->rep.standard_deviation;
+}
+
+double rocksdb_statistics_histogram_data_get_max(
+    rocksdb_statistics_histogram_data_t* data) {
+  return data->rep.max;
+}
+
+uint64_t rocksdb_statistics_histogram_data_get_count(
+    rocksdb_statistics_histogram_data_t* data) {
+  return data->rep.count;
+}
+
+uint64_t rocksdb_statistics_histogram_data_get_sum(
+    rocksdb_statistics_histogram_data_t* data) {
+  return data->rep.sum;
+}
+
+double rocksdb_statistics_histogram_data_get_min(
+    rocksdb_statistics_histogram_data_t* data) {
+  return data->rep.min;
+}
+
+void rocksdb_wait_for_compact(rocksdb_t* db,
+                              rocksdb_wait_for_compact_options_t* options,
+                              char** errptr) {
+  SaveError(errptr, db->rep->WaitForCompact(options->rep));
+}
+
+rocksdb_wait_for_compact_options_t* rocksdb_wait_for_compact_options_create() {
+  return new rocksdb_wait_for_compact_options_t;
+}
+
+void rocksdb_wait_for_compact_options_destroy(
+    rocksdb_wait_for_compact_options_t* opt) {
+  delete opt;
+}
+
+void rocksdb_wait_for_compact_options_set_abort_on_pause(
+    rocksdb_wait_for_compact_options_t* opt, unsigned char v) {
+  opt->rep.abort_on_pause = v;
+}
+
+unsigned char rocksdb_wait_for_compact_options_get_abort_on_pause(
+    rocksdb_wait_for_compact_options_t* opt) {
+  return opt->rep.abort_on_pause;
+}
+
+void rocksdb_wait_for_compact_options_set_flush(
+    rocksdb_wait_for_compact_options_t* opt, unsigned char v) {
+  opt->rep.flush = v;
+}
+
+unsigned char rocksdb_wait_for_compact_options_get_flush(
+    rocksdb_wait_for_compact_options_t* opt) {
+  return opt->rep.flush;
+}
+
+void rocksdb_wait_for_compact_options_set_close_db(
+    rocksdb_wait_for_compact_options_t* opt, unsigned char v) {
+  opt->rep.close_db = v;
+}
+
+unsigned char rocksdb_wait_for_compact_options_get_close_db(
+    rocksdb_wait_for_compact_options_t* opt) {
+  return opt->rep.close_db;
+}
+
+void rocksdb_wait_for_compact_options_set_timeout(
+    rocksdb_wait_for_compact_options_t* opt, uint64_t microseconds) {
+  opt->rep.timeout = std::chrono::microseconds(microseconds);
+}
+
+uint64_t rocksdb_wait_for_compact_options_get_timeout(
+    rocksdb_wait_for_compact_options_t* opt) {
+  return opt->rep.timeout.count();
+}
+
 ////////////////////////////////////////////////////////////////
 /// ToplingDB SidePlugin Minimal Interface
 //
@@ -6875,116 +6984,6 @@
 void side_plugin_repo_close_all(side_plugin_repo_t* r) {
   r->repo.CloseAllDB(); // also close http
   delete r;
-=======
-rocksdb_statistics_histogram_data_t*
-rocksdb_statistics_histogram_data_create() {
-  return new rocksdb_statistics_histogram_data_t{};
-}
-
-void rocksdb_statistics_histogram_data_destroy(
-    rocksdb_statistics_histogram_data_t* data) {
-  delete data;
-}
-
-double rocksdb_statistics_histogram_data_get_median(
-    rocksdb_statistics_histogram_data_t* data) {
-  return data->rep.median;
-}
-
-double rocksdb_statistics_histogram_data_get_p95(
-    rocksdb_statistics_histogram_data_t* data) {
-  return data->rep.percentile95;
-}
-
-double rocksdb_statistics_histogram_data_get_p99(
-    rocksdb_statistics_histogram_data_t* data) {
-  return data->rep.percentile99;
-}
-
-double rocksdb_statistics_histogram_data_get_average(
-    rocksdb_statistics_histogram_data_t* data) {
-  return data->rep.average;
-}
-
-double rocksdb_statistics_histogram_data_get_std_dev(
-    rocksdb_statistics_histogram_data_t* data) {
-  return data->rep.standard_deviation;
-}
-
-double rocksdb_statistics_histogram_data_get_max(
-    rocksdb_statistics_histogram_data_t* data) {
-  return data->rep.max;
-}
-
-uint64_t rocksdb_statistics_histogram_data_get_count(
-    rocksdb_statistics_histogram_data_t* data) {
-  return data->rep.count;
-}
-
-uint64_t rocksdb_statistics_histogram_data_get_sum(
-    rocksdb_statistics_histogram_data_t* data) {
-  return data->rep.sum;
-}
-
-double rocksdb_statistics_histogram_data_get_min(
-    rocksdb_statistics_histogram_data_t* data) {
-  return data->rep.min;
-}
-
-void rocksdb_wait_for_compact(rocksdb_t* db,
-                              rocksdb_wait_for_compact_options_t* options,
-                              char** errptr) {
-  SaveError(errptr, db->rep->WaitForCompact(options->rep));
-}
-
-rocksdb_wait_for_compact_options_t* rocksdb_wait_for_compact_options_create() {
-  return new rocksdb_wait_for_compact_options_t;
-}
-
-void rocksdb_wait_for_compact_options_destroy(
-    rocksdb_wait_for_compact_options_t* opt) {
-  delete opt;
-}
-
-void rocksdb_wait_for_compact_options_set_abort_on_pause(
-    rocksdb_wait_for_compact_options_t* opt, unsigned char v) {
-  opt->rep.abort_on_pause = v;
-}
-
-unsigned char rocksdb_wait_for_compact_options_get_abort_on_pause(
-    rocksdb_wait_for_compact_options_t* opt) {
-  return opt->rep.abort_on_pause;
-}
-
-void rocksdb_wait_for_compact_options_set_flush(
-    rocksdb_wait_for_compact_options_t* opt, unsigned char v) {
-  opt->rep.flush = v;
-}
-
-unsigned char rocksdb_wait_for_compact_options_get_flush(
-    rocksdb_wait_for_compact_options_t* opt) {
-  return opt->rep.flush;
-}
-
-void rocksdb_wait_for_compact_options_set_close_db(
-    rocksdb_wait_for_compact_options_t* opt, unsigned char v) {
-  opt->rep.close_db = v;
-}
-
-unsigned char rocksdb_wait_for_compact_options_get_close_db(
-    rocksdb_wait_for_compact_options_t* opt) {
-  return opt->rep.close_db;
-}
-
-void rocksdb_wait_for_compact_options_set_timeout(
-    rocksdb_wait_for_compact_options_t* opt, uint64_t microseconds) {
-  opt->rep.timeout = std::chrono::microseconds(microseconds);
-}
-
-uint64_t rocksdb_wait_for_compact_options_get_timeout(
-    rocksdb_wait_for_compact_options_t* opt) {
-  return opt->rep.timeout.count();
->>>>>>> 287c3fdb
 }
 
 }  // end extern "C"