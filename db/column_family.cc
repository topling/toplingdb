--- conflicted
+++ resolved
@@ -1278,12 +1278,7 @@
   // (if no Scrape happens).
   assert(ptr != SuperVersion::kSVInUse);
   SuperVersion* sv = static_cast<SuperVersion*>(ptr);
-<<<<<<< HEAD
   if (sv == SuperVersion::kSVObsolete) {
-=======
-  if (sv == SuperVersion::kSVObsolete ||
-      sv->version_number != NoAtomicLoad(super_version_number_)) {
->>>>>>> 63091e2c
     RecordTick(ioptions_.stats, NUMBER_SUPERVERSION_ACQUIRES);
     db->mutex()->Lock();
     sv = super_version_->Ref();
