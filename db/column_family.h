//  Copyright (c) 2011-present, Facebook, Inc.  All rights reserved.
//  This source code is licensed under both the GPLv2 (found in the
//  COPYING file in the root directory) and Apache 2.0 License
//  (found in the LICENSE.Apache file in the root directory).
//
// Copyright (c) 2011 The LevelDB Authors. All rights reserved.
// Use of this source code is governed by a BSD-style license that can be
// found in the LICENSE file. See the AUTHORS file for names of contributors.

#pragma once

#include <atomic>
#include <string>
#include <unordered_map>
#include <vector>

#include "cache/cache_reservation_manager.h"
#include "db/memtable_list.h"
#include "db/table_cache.h"
#include "db/table_properties_collector.h"
#include "db/write_batch_internal.h"
#include "db/write_controller.h"
#include "options/cf_options.h"
#include "rocksdb/compaction_job_stats.h"
#include "rocksdb/db.h"
#include "rocksdb/env.h"
#include "rocksdb/options.h"
#include "trace_replay/block_cache_tracer.h"
#include "util/hash_containers.h"
#include "util/thread_local.h"

#include <terark/fixed_circular_queue.hpp>

namespace ROCKSDB_NAMESPACE {

class Version;
class VersionSet;
class VersionStorageInfo;
class MemTable;
class MemTableListVersion;
class CompactionPicker;
class Compaction;
class InternalKey;
class InternalStats;
class ColumnFamilyData;
class DBImpl;
class LogBuffer;
class InstrumentedMutex;
class InstrumentedMutexLock;
struct SuperVersionContext;
class BlobFileCache;
class BlobSource;

extern const double kIncSlowdownRatio;
// This file contains a list of data structures for managing column family
// level metadata.
//
// The basic relationships among classes declared here are illustrated as
// following:
//
//       +----------------------+    +----------------------+   +--------+
//   +---+ ColumnFamilyHandle 1 | +--+ ColumnFamilyHandle 2 |   | DBImpl |
//   |   +----------------------+ |  +----------------------+   +----+---+
//   | +--------------------------+                                  |
//   | |                               +-----------------------------+
//   | |                               |
//   | | +-----------------------------v-------------------------------+
//   | | |                                                             |
//   | | |                      ColumnFamilySet                        |
//   | | |                                                             |
//   | | +-------------+--------------------------+----------------+---+
//   | |               |                          |                |
//   | +-------------------------------------+    |                |
//   |                 |                     |    |                v
//   |   +-------------v-------------+ +-----v----v---------+
//   |   |                           | |                    |
//   |   |     ColumnFamilyData 1    | | ColumnFamilyData 2 |    ......
//   |   |                           | |                    |
//   +--->                           | |                    |
//       |                 +---------+ |                    |
//       |                 | MemTable| |                    |
//       |                 |  List   | |                    |
//       +--------+---+--+-+----+----+ +--------------------++
//                |   |  |      |
//                |   |  |      |
//                |   |  |      +-----------------------+
//                |   |  +-----------+                  |
//                v   +--------+     |                  |
//       +--------+--------+   |     |                  |
//       |                 |   |     |       +----------v----------+
// +---> |SuperVersion 1.a +----------------->                     |
//       |                 +------+  |       | MemTableListVersion |
//       +---+-------------+   |  |  |       |                     |
//           |                 |  |  |       +----+------------+---+
//           |      current    |  |  |            |            |
//           |   +-------------+  |  |mem         |            |
//           |   |                |  |            |            |
//         +-v---v-------+    +---v--v---+  +-----v----+  +----v-----+
//         |             |    |          |  |          |  |          |
//         | Version 1.a |    | memtable |  | memtable |  | memtable |
//         |             |    |   1.a    |  |   1.b    |  |   1.c    |
//         +-------------+    |          |  |          |  |          |
//                            +----------+  +----------+  +----------+
//
// DBImpl keeps a ColumnFamilySet, which references to all column families by
// pointing to respective ColumnFamilyData object of each column family.
// This is how DBImpl can list and operate on all the column families.
// ColumnFamilyHandle also points to ColumnFamilyData directly, so that
// when a user executes a query, it can directly find memtables and Version
// as well as SuperVersion to the column family, without going through
// ColumnFamilySet.
//
// ColumnFamilySet points to the latest view of the LSM-tree (list of memtables
// and SST files) indirectly, while ongoing operations may hold references
// to a current or an out-of-date SuperVersion, which in turn points to a
// point-in-time view of the LSM-tree. This guarantees the memtables and SST
// files being operated on will not go away, until the SuperVersion is
// unreferenced to 0 and destoryed.
//
// The following graph illustrates a possible referencing relationships:
//
// Column       +--------------+      current       +-----------+
// Family +---->+              +------------------->+           |
//  Data        | SuperVersion +----------+         | Version A |
//              |      3       |   imm    |         |           |
// Iter2 +----->+              |  +-------v------+  +-----------+
//              +-----+--------+  | MemtableList +----------------> Empty
//                    |           |   Version r  |  +-----------+
//                    |           +--------------+  |           |
//                    +------------------+   current| Version B |
//              +--------------+         |   +----->+           |
//              |              |         |   |      +-----+-----+
// Compaction +>+ SuperVersion +-------------+            ^
//    Job       |      2       +------+  |                |current
//              |              +----+ |  |     mem        |    +------------+
//              +--------------+    | |  +--------------------->            |
//                                  | +------------------------> MemTable a |
//                                  |          mem        |    |            |
//              +--------------+    |                     |    +------------+
//              |              +--------------------------+
//  Iter1 +-----> SuperVersion |    |                          +------------+
//              |      1       +------------------------------>+            |
//              |              +-+  |        mem               | MemTable b |
//              +--------------+ |  |                          |            |
//                               |  |    +--------------+      +-----^------+
//                               |  |imm | MemtableList |            |
//                               |  +--->+   Version s  +------------+
//                               |       +--------------+
//                               |       +--------------+
//                               |       | MemtableList |
//                               +------>+   Version t  +-------->  Empty
//                                 imm   +--------------+
//
// In this example, even if the current LSM-tree consists of Version A and
// memtable a, which is also referenced by SuperVersion, two older SuperVersion
// SuperVersion2 and Superversion1 still exist, and are referenced by a
// compaction job and an old iterator Iter1, respectively. SuperVersion2
// contains Version B, memtable a and memtable b; SuperVersion1 contains
// Version B and memtable b (mutable). As a result, Version B and memtable b
// are prevented from being destroyed or deleted.

// ColumnFamilyHandleImpl is the class that clients use to access different
// column families. It has non-trivial destructor, which gets called when client
// is done using the column family
class ColumnFamilyHandleImpl : public ColumnFamilyHandle {
 public:
  // create while holding the mutex
  ColumnFamilyHandleImpl(ColumnFamilyData* cfd, DBImpl* db,
                         InstrumentedMutex* mutex);
  // destroy without mutex
  virtual ~ColumnFamilyHandleImpl();
  virtual ColumnFamilyData* cfd() const override { return cfd_; }

  virtual uint32_t GetID() const override;
  virtual const std::string& GetName() const override;
  virtual Status GetDescriptor(ColumnFamilyDescriptor* desc) override;
  virtual const Comparator* GetComparator() const override;
  virtual ColumnFamilyHandle* CloneHandle() const override;

 private:
  ColumnFamilyData* cfd_;
  DBImpl* db_;
  InstrumentedMutex* mutex_;
};

// Does not ref-count ColumnFamilyData
// We use this dummy ColumnFamilyHandleImpl because sometimes MemTableInserter
// calls DBImpl methods. When this happens, MemTableInserter need access to
// ColumnFamilyHandle (same as the client would need). In that case, we feed
// MemTableInserter dummy ColumnFamilyHandle and enable it to call DBImpl
// methods
class ColumnFamilyHandleInternal : public ColumnFamilyHandleImpl {
 public:
  ColumnFamilyHandleInternal()
      : ColumnFamilyHandleImpl(nullptr, nullptr, nullptr),
        internal_cfd_(nullptr) {}

  void SetCFD(ColumnFamilyData* _cfd) { internal_cfd_ = _cfd; }
  virtual ColumnFamilyData* cfd() const override { return internal_cfd_; }
  uint32_t GetID() const final;
  const std::string& GetName() const final;
  const Comparator* GetComparator() const override;
  ColumnFamilyHandle* CloneHandle() const override;

 private:
  ColumnFamilyData* internal_cfd_;
};

// holds references to memtable, all immutable memtables and version
struct SuperVersion {
  // Accessing members of this class is not thread-safe and requires external
  // synchronization (ie db mutex held or on write thread).
  ColumnFamilyData* cfd;
  MemTable* mem;
  MemTableListVersion* imm;
  Version* current;
  MutableCFOptions mutable_cf_options;
  // Version number of the current SuperVersion
  uint64_t version_number;
  WriteStallCondition write_stall_condition;
  // Each time `full_history_ts_low` collapses history, a new SuperVersion is
  // installed. This field tracks the effective `full_history_ts_low` for that
  // SuperVersion, to be used by read APIs for sanity checks. This field is
  // immutable once SuperVersion is installed. For column family that doesn't
  // enable UDT feature, this is an empty string.
  std::string full_history_ts_low;

  // should be called outside the mutex
  SuperVersion() = default;
  ~SuperVersion();
  SuperVersion* Ref();
  // If Unref() returns true, Cleanup() should be called with mutex held
  // before deleting this SuperVersion.
  bool Unref();

  // call these two methods with db mutex held
  // Cleanup unrefs mem, imm and current. Also, it stores all memtables
  // that needs to be deleted in to_delete vector. Unrefing those
  // objects needs to be done in the mutex
  void Cleanup();
  void Init(ColumnFamilyData* new_cfd, MemTable* new_mem,
            MemTableListVersion* new_imm, Version* new_current);

  // The value of dummy is not actually used. kSVInUse takes its address as a
  // mark in the thread local storage to indicate the SuperVersion is in use
  // by thread. This way, the value of kSVInUse is guaranteed to have no
  // conflict with SuperVersion object address and portable on different
  // platform.
  static int dummy;
  static void* const kSVInUse;
  static void* const kSVObsolete;

 private:
  std::atomic<uint32_t> refs;
  // We need to_delete because during Cleanup(), imm->Unref() returns
  // all memtables that we need to free through this vector. We then
  // delete all those memtables outside of mutex, during destruction
  autovector<MemTable*> to_delete;
};

extern Status CheckCompressionSupported(const ColumnFamilyOptions& cf_options);

extern Status CheckConcurrentWritesSupported(
    const ColumnFamilyOptions& cf_options);

extern Status CheckCFPathsSupported(const DBOptions& db_options,
                                    const ColumnFamilyOptions& cf_options);

extern ColumnFamilyOptions SanitizeOptions(const ImmutableDBOptions& db_options,
                                           const ColumnFamilyOptions& src);
// Wrap user defined table properties collector factories `from cf_options`
// into internal ones in int_tbl_prop_collector_factories. Add a system internal
// one too.
extern void GetIntTblPropCollectorFactory(
    const ImmutableCFOptions& ioptions,
    IntTblPropCollectorFactories* int_tbl_prop_collector_factories);

class ColumnFamilySet;

// This class keeps all the data that a column family needs.
// Most methods require DB mutex held, unless otherwise noted
class ColumnFamilyData {
 public:
  ~ColumnFamilyData();

  // thread-safe
  uint32_t GetID() const { return id_; }
  // thread-safe
  const std::string& GetName() const { return name_; }

  // Ref() can only be called from a context where the caller can guarantee
  // that ColumnFamilyData is alive (while holding a non-zero ref already,
  // holding a DB mutex, or as the leader in a write batch group).
  void Ref() { refs_.fetch_add(1); }

  // UnrefAndTryDelete() decreases the reference count and do free if needed,
  // return true if this is freed else false, UnrefAndTryDelete() can only
  // be called while holding a DB mutex, or during single-threaded recovery.
  bool UnrefAndTryDelete();

  // SetDropped() can only be called under following conditions:
  // 1) Holding a DB mutex,
  // 2) from single-threaded write thread, AND
  // 3) from single-threaded VersionSet::LogAndApply()
  // After dropping column family no other operation on that column family
  // will be executed. All the files and memory will be, however, kept around
  // until client drops the column family handle. That way, client can still
  // access data from dropped column family.
  // Column family can be dropped and still alive. In that state:
  // *) Compaction and flush is not executed on the dropped column family.
  // *) Client can continue reading from column family. Writes will fail unless
  // WriteOptions::ignore_missing_column_families is true
  // When the dropped column family is unreferenced, then we:
  // *) Remove column family from the linked list maintained by ColumnFamilySet
  // *) delete all memory associated with that column family
  // *) delete all the files associated with that column family
  void SetDropped();
  bool IsDropped() const { return dropped_.load(std::memory_order_relaxed); }

  // thread-safe
  int NumberLevels() const { return ioptions_.num_levels; }

  void SetLogNumber(uint64_t log_number) { log_number_ = log_number; }
  uint64_t GetLogNumber() const { return log_number_; }

  // thread-safe
  const FileOptions* soptions() const;
  const ImmutableOptions* ioptions() const { return &ioptions_; }
  // REQUIRES: DB mutex held
  // This returns the MutableCFOptions used by current SuperVersion
  // You should use this API to reference MutableCFOptions most of the time.
  const MutableCFOptions* GetCurrentMutableCFOptions() const {
    return &(super_version_->mutable_cf_options);
  }
  // REQUIRES: DB mutex held
  // This returns the latest MutableCFOptions, which may be not in effect yet.
  const MutableCFOptions* GetLatestMutableCFOptions() const {
    return &mutable_cf_options_;
  }

  // REQUIRES: DB mutex held
  // Build ColumnFamiliesOptions with immutable options and latest mutable
  // options.
  ColumnFamilyOptions GetLatestCFOptions() const;

  bool is_delete_range_supported() { return is_delete_range_supported_; }

  // Validate CF options against DB options
  static Status ValidateOptions(const DBOptions& db_options,
                                const ColumnFamilyOptions& cf_options);
  // REQUIRES: DB mutex held
  Status SetOptions(
      const DBOptions& db_options,
      const std::unordered_map<std::string, std::string>& options_map);

  InternalStats* internal_stats() { return internal_stats_.get(); }

  MemTableList* imm() { return &imm_; }
  MemTable* mem() { return mem_; }

  bool IsEmpty() {
    return mem()->GetFirstSequenceNumber() == 0 && imm()->NumNotFlushed() == 0;
  }

  Version* current() { return current_; }
  Version* dummy_versions() { return dummy_versions_; }
  void SetCurrent(Version* _current);
  uint64_t GetNumLiveVersions() const;    // REQUIRE: DB mutex held
  uint64_t GetTotalSstFilesSize() const;  // REQUIRE: DB mutex held
  uint64_t GetLiveSstFilesSize() const;   // REQUIRE: DB mutex held
  uint64_t GetTotalBlobFileSize() const;  // REQUIRE: DB mutex held
  void SetMemtable(MemTable* new_mem) {
    uint64_t memtable_id = last_memtable_id_.fetch_add(1) + 1;
    new_mem->SetID(memtable_id);
    mem_ = new_mem;
  }

  // calculate the oldest log needed for the durability of this column family
  uint64_t OldestLogToKeep();

  void PrepareNewMemtableInBackground(const MutableCFOptions&);

  // See Memtable constructor for explanation of earliest_seq param.
  MemTable* ConstructNewMemtable(const MutableCFOptions& mutable_cf_options,
                                 SequenceNumber earliest_seq);
  void CreateNewMemtable(const MutableCFOptions& mutable_cf_options,
                         SequenceNumber earliest_seq);

  TableCache* table_cache() const { return table_cache_.get(); }
  BlobSource* blob_source() const { return blob_source_.get(); }

  // See documentation in compaction_picker.h
  // REQUIRES: DB mutex held
  bool NeedsCompaction() const;
  // REQUIRES: DB mutex held
  Compaction* PickCompaction(const MutableCFOptions& mutable_options,
                             const MutableDBOptions& mutable_db_options,
                             LogBuffer* log_buffer);

  // Check if the passed range overlap with any running compactions.
  // REQUIRES: DB mutex held
  bool RangeOverlapWithCompaction(const Slice& smallest_user_key,
                                  const Slice& largest_user_key,
                                  int level) const;

  // Check if the passed ranges overlap with any unflushed memtables
  // (immutable or mutable).
  //
  // @param super_version A referenced SuperVersion that will be held for the
  //    duration of this function.
  //
  // Thread-safe
  Status RangesOverlapWithMemtables(const autovector<Range>& ranges,
                                    SuperVersion* super_version,
                                    bool allow_data_in_errors, bool* overlap);

  // A flag to tell a manual compaction is to compact all levels together
  // instead of a specific level.
  static const int kCompactAllLevels;
  // A flag to tell a manual compaction's output is base level.
  static const int kCompactToBaseLevel;
  // REQUIRES: DB mutex held
  Compaction* CompactRange(const MutableCFOptions& mutable_cf_options,
                           const MutableDBOptions& mutable_db_options,
                           int input_level, int output_level,
                           const CompactRangeOptions& compact_range_options,
                           const InternalKey* begin, const InternalKey* end,
                           InternalKey** compaction_end, bool* manual_conflict,
                           uint64_t max_file_num_to_ignore,
                           const std::string& trim_ts);

  CompactionPicker* compaction_picker() { return compaction_picker_.get(); }
  // thread-safe
  const Comparator* user_comparator() const {
    return internal_comparator_.user_comparator();
  }
  // thread-safe
  const InternalKeyComparator& internal_comparator() const {
    return internal_comparator_;
  }

  const IntTblPropCollectorFactories* int_tbl_prop_collector_factories() const {
    return &int_tbl_prop_collector_factories_;
  }

  SuperVersion* GetSuperVersion() { return super_version_; }
  // thread-safe
  // Return a already referenced SuperVersion to be used safely.
  SuperVersion* GetReferencedSuperVersion(DBImpl* db);
  // thread-safe
  // Get SuperVersion stored in thread local storage. If it does not exist,
  // get a reference from a current SuperVersion.
  SuperVersion* GetThreadLocalSuperVersion(DBImpl* db);
  // Try to return SuperVersion back to thread local storage. Return true on
  // success and false on failure. It fails when the thread local storage
  // contains anything other than SuperVersion::kSVInUse flag.
  bool ReturnThreadLocalSuperVersion(SuperVersion* sv);
  // thread-safe
  uint64_t GetSuperVersionNumber() const {
    return super_version_number_.load();
  }
  uint64_t GetSuperVersionNumberNoAtomic() const {
    return reinterpret_cast<const uint64_t&>(super_version_number_);
  }
  // will return a pointer to SuperVersion* if previous SuperVersion
  // if its reference count is zero and needs deletion or nullptr if not
  // As argument takes a pointer to allocated SuperVersion to enable
  // the clients to allocate SuperVersion outside of mutex.
  // IMPORTANT: Only call this from DBImpl::InstallSuperVersion()
  void InstallSuperVersion(SuperVersionContext* sv_context,
                           const MutableCFOptions& mutable_cf_options);
  void InstallSuperVersion(SuperVersionContext* sv_context,
                           InstrumentedMutex* db_mutex);

  void ResetThreadLocalSuperVersions();

  // Protected by DB mutex
  void set_queued_for_flush(bool value) { queued_for_flush_ = value; }
  void set_queued_for_compaction(bool value) { queued_for_compaction_ = value; }
  bool queued_for_flush() { return queued_for_flush_; }
  bool queued_for_compaction() { return queued_for_compaction_; }

  static std::pair<WriteStallCondition, WriteStallCause>
  GetWriteStallConditionAndCause(
      int num_unflushed_memtables, int num_l0_files,
      uint64_t num_compaction_needed_bytes,
      const MutableCFOptions& mutable_cf_options,
      const ImmutableCFOptions& immutable_cf_options);

  // Recalculate some stall conditions, which are changed only during
  // compaction, adding new memtable and/or recalculation of compaction score.
  WriteStallCondition RecalculateWriteStallConditions(
      const MutableCFOptions& mutable_cf_options);

  void set_initialized() { initialized_.store(true); }

  bool initialized() const { return initialized_.load(); }

  const ColumnFamilyOptions& initial_cf_options() {
    return initial_cf_options_;
  }

  Env::WriteLifeTimeHint CalculateSSTWriteHint(int level);

  // created_dirs remembers directory created, so that we don't need to call
  // the same data creation operation again.
  Status AddDirectories(
      std::map<std::string, std::shared_ptr<FSDirectory>>* created_dirs);

  FSDirectory* GetDataDir(size_t path_id) const;

  // full_history_ts_low_ can only increase.
  void SetFullHistoryTsLow(std::string ts_low) {
    assert(!ts_low.empty());
    const Comparator* ucmp = user_comparator();
    assert(ucmp);
    if (full_history_ts_low_.empty() ||
        ucmp->CompareTimestamp(ts_low, full_history_ts_low_) > 0) {
      full_history_ts_low_ = std::move(ts_low);
    }
  }

  const std::string& GetFullHistoryTsLow() const {
    return full_history_ts_low_;
  }

<<<<<<< HEAD
  // REQUIRES: DB mutex held.
  // Return true if flushing up to MemTables with ID `max_memtable_id`
  // should be postponed to retain user-defined timestamps according to the
  // user's setting. Called by background flush job.
  bool ShouldPostponeFlushToRetainUDT(uint64_t max_memtable_id);

  ThreadLocalPtr* TEST_GetLocalSV() { return local_sv_.get(); }
=======
  ThreadLocalPtr* TEST_GetLocalSV() { return &local_sv_; }
>>>>>>> 635250a9
  WriteBufferManager* write_buffer_mgr() { return write_buffer_manager_; }
  std::shared_ptr<CacheReservationManager>
  GetFileMetadataCacheReservationManager() {
    return file_metadata_cache_res_mgr_;
  }

  static const uint32_t kDummyColumnFamilyDataId;

  // Keep track of whether the mempurge feature was ever used.
  void SetMempurgeUsed() { mempurge_used_ = true; }
  bool GetMempurgeUsed() { return mempurge_used_; }

  // Allocate and return a new epoch number
  uint64_t NewEpochNumber() { return next_epoch_number_.fetch_add(1); }

  // Get the next epoch number to be assigned
  uint64_t GetNextEpochNumber() const { return next_epoch_number_.load(); }

  // Set the next epoch number to be assigned
  void SetNextEpochNumber(uint64_t next_epoch_number) {
    next_epoch_number_.store(next_epoch_number);
  }

  // Reset the next epoch number to be assigned
  void ResetNextEpochNumber() { next_epoch_number_.store(1); }

  // Recover the next epoch number of this CF and epoch number
  // of its files (if missing)
  void RecoverEpochNumbers();

  const std::string& GetDBName() const;

 private:
  friend class ColumnFamilySet;
  ColumnFamilyData(uint32_t id, const std::string& name,
                   Version* dummy_versions, Cache* table_cache,
                   WriteBufferManager* write_buffer_manager,
                   const ColumnFamilyOptions& options,
                   const ImmutableDBOptions& db_options,
                   const FileOptions* file_options,
                   ColumnFamilySet* column_family_set,
                   BlockCacheTracer* const block_cache_tracer,
                   const std::shared_ptr<IOTracer>& io_tracer,
                   const std::string& db_id, const std::string& db_session_id);

  std::vector<std::string> GetDbPaths() const;

  uint32_t id_;
  const std::string name_;
  Version* dummy_versions_;  // Head of circular doubly-linked list of versions.
  Version* current_;         // == dummy_versions->prev_

  std::atomic<int> refs_;  // outstanding references to ColumnFamilyData
  std::atomic<bool> initialized_;
  std::atomic<bool> dropped_;  // true if client dropped it

  const InternalKeyComparator internal_comparator_;
  IntTblPropCollectorFactories int_tbl_prop_collector_factories_;

  const ColumnFamilyOptions initial_cf_options_;
  const ImmutableOptions ioptions_;
  MutableCFOptions mutable_cf_options_;

  const bool is_delete_range_supported_;

  std::unique_ptr<TableCache> table_cache_;
  std::unique_ptr<BlobFileCache> blob_file_cache_;
  std::unique_ptr<BlobSource> blob_source_;

  std::unique_ptr<InternalStats> internal_stats_;

  WriteBufferManager* write_buffer_manager_;

 #if !defined(ROCKSDB_UNIT_TEST)
  // precreated_memtable_list_.size() is normally 1
  terark::fixed_circular_queue<std::unique_ptr<MemTable>, 4> precreated_memtable_list_;
  std::mutex precreated_memtable_mutex_;
 #endif

  MemTable* mem_;
  MemTableList imm_;
  SuperVersion* super_version_;

  // An ordinal representing the current SuperVersion. Updated by
  // InstallSuperVersion(), i.e. incremented every time super_version_
  // changes.
  std::atomic<uint64_t> super_version_number_;

  // Thread's local copy of SuperVersion pointer
  // This needs to be destructed before mutex_
  ThreadLocalPtr local_sv_;

  // pointers for a circular linked list. we use it to support iterations over
  // all column families that are alive (note: dropped column families can also
  // be alive as long as client holds a reference)
  ColumnFamilyData* next_;
  ColumnFamilyData* prev_;

  // This is the earliest log file number that contains data from this
  // Column Family. All earlier log files must be ignored and not
  // recovered from
  uint64_t log_number_;

  // An object that keeps all the compaction stats
  // and picks the next compaction
  std::unique_ptr<CompactionPicker> compaction_picker_;

  ColumnFamilySet* column_family_set_;

  std::unique_ptr<WriteControllerToken> write_controller_token_;

  // If true --> this ColumnFamily is currently present in DBImpl::flush_queue_
  bool queued_for_flush_;

  // If true --> this ColumnFamily is currently present in
  // DBImpl::compaction_queue_
  bool queued_for_compaction_;

  uint64_t prev_compaction_needed_bytes_;

  // if the database was opened with 2pc enabled
  bool allow_2pc_;

  // Memtable id to track flush.
  std::atomic<uint64_t> last_memtable_id_;

  // Directories corresponding to cf_paths.
  std::vector<std::shared_ptr<FSDirectory>> data_dirs_;

  bool db_paths_registered_;

  std::string full_history_ts_low_;

  // For charging memory usage of file metadata created for newly added files to
  // a Version associated with this CFD
  std::shared_ptr<CacheReservationManager> file_metadata_cache_res_mgr_;
  bool mempurge_used_;

  std::atomic<uint64_t> next_epoch_number_;
};

// ColumnFamilySet has interesting thread-safety requirements
// * CreateColumnFamily() or RemoveColumnFamily() -- need to be protected by DB
// mutex AND executed in the write thread.
// CreateColumnFamily() should ONLY be called from VersionSet::LogAndApply() AND
// single-threaded write thread. It is also called during Recovery and in
// DumpManifest().
// RemoveColumnFamily() is only called from SetDropped(). DB mutex needs to be
// held and it needs to be executed from the write thread. SetDropped() also
// guarantees that it will be called only from single-threaded LogAndApply(),
// but this condition is not that important.
// * Iteration -- hold DB mutex. If you want to release the DB mutex in the
// body of the iteration, wrap in a RefedColumnFamilySet.
// * GetDefault() -- thread safe
// * GetColumnFamily() -- either inside of DB mutex or from a write thread
// * GetNextColumnFamilyID(), GetMaxColumnFamily(), UpdateMaxColumnFamily(),
// NumberOfColumnFamilies -- inside of DB mutex
class ColumnFamilySet {
 public:
  // ColumnFamilySet supports iteration
  class iterator {
   public:
    explicit iterator(ColumnFamilyData* cfd) : current_(cfd) {}
    // NOTE: minimum operators for for-loop iteration
    iterator& operator++() {
      current_ = current_->next_;
      return *this;
    }
    bool operator!=(const iterator& other) const {
      return this->current_ != other.current_;
    }
    ColumnFamilyData* operator*() { return current_; }

   private:
    ColumnFamilyData* current_;
  };

  ColumnFamilySet(const std::string& dbname,
                  const ImmutableDBOptions* db_options,
                  const FileOptions& file_options, Cache* table_cache,
                  WriteBufferManager* _write_buffer_manager,
                  WriteController* _write_controller,
                  BlockCacheTracer* const block_cache_tracer,
                  const std::shared_ptr<IOTracer>& io_tracer,
                  const std::string& db_id, const std::string& db_session_id);
  ~ColumnFamilySet();

  ColumnFamilyData* GetDefault() const;
  // GetColumnFamily() calls return nullptr if column family is not found
  ColumnFamilyData* GetColumnFamily(uint32_t id) const;
  ColumnFamilyData* GetColumnFamily(const std::string& name) const;
  // this call will return the next available column family ID. it guarantees
  // that there is no column family with id greater than or equal to the
  // returned value in the current running instance or anytime in RocksDB
  // instance history.
  uint32_t GetNextColumnFamilyID();
  uint32_t GetMaxColumnFamily();
  void UpdateMaxColumnFamily(uint32_t new_max_column_family);
  size_t NumberOfColumnFamilies() const;

  ColumnFamilyData* CreateColumnFamily(const std::string& name, uint32_t id,
                                       Version* dummy_version,
                                       const ColumnFamilyOptions& options);

  const UnorderedMap<uint32_t, size_t>& GetRunningColumnFamiliesTimestampSize()
      const {
    return running_ts_sz_;
  }

  const UnorderedMap<uint32_t, size_t>&
  GetColumnFamiliesTimestampSizeForRecord() const {
    return ts_sz_for_record_;
  }

  iterator begin() { return iterator(dummy_cfd_->next_); }
  iterator end() { return iterator(dummy_cfd_); }

  Cache* get_table_cache() { return table_cache_; }

  WriteBufferManager* write_buffer_manager() { return write_buffer_manager_; }

  WriteController* write_controller() { return write_controller_; }

 private:
  friend class ColumnFamilyData;
  // helper function that gets called from cfd destructor
  // REQUIRES: DB mutex held
  void RemoveColumnFamily(ColumnFamilyData* cfd);

  // column_families_ and column_family_data_ need to be protected:
  // * when mutating both conditions have to be satisfied:
  // 1. DB mutex locked
  // 2. thread currently in single-threaded write thread
  // * when reading, at least one condition needs to be satisfied:
  // 1. DB mutex locked
  // 2. accessed from a single-threaded write thread
  UnorderedMap<std::string, uint32_t> column_families_;
  UnorderedMap<uint32_t, ColumnFamilyData*> column_family_data_;

  // Mutating / reading `running_ts_sz_` and `ts_sz_for_record_` follow
  // the same requirements as `column_families_` and `column_family_data_`.
  // Mapping from column family id to user-defined timestamp size for all
  // running column families.
  UnorderedMap<uint32_t, size_t> running_ts_sz_;
  // Mapping from column family id to user-defined timestamp size for
  // column families with non-zero user-defined timestamp size.
  UnorderedMap<uint32_t, size_t> ts_sz_for_record_;

  uint32_t max_column_family_;
  const FileOptions file_options_;

  ColumnFamilyData* dummy_cfd_;
  // We don't hold the refcount here, since default column family always exists
  // We are also not responsible for cleaning up default_cfd_cache_. This is
  // just a cache that makes common case (accessing default column family)
  // faster
  ColumnFamilyData* default_cfd_cache_;

  const std::string db_name_;
  const ImmutableDBOptions* const db_options_;
  Cache* table_cache_;
  WriteBufferManager* write_buffer_manager_;
  WriteController* write_controller_;
  BlockCacheTracer* const block_cache_tracer_;
  std::shared_ptr<IOTracer> io_tracer_;
  const std::string& db_id_;
  std::string db_session_id_;
};

// A wrapper for ColumnFamilySet that supports releasing DB mutex during each
// iteration over the iterator, because the cfd is Refed and Unrefed during
// each iteration to prevent concurrent CF drop from destroying it (until
// Unref).
class RefedColumnFamilySet {
 public:
  explicit RefedColumnFamilySet(ColumnFamilySet* cfs) : wrapped_(cfs) {}

  class iterator {
   public:
    explicit iterator(ColumnFamilySet::iterator wrapped) : wrapped_(wrapped) {
      MaybeRef(*wrapped_);
    }
    ~iterator() { MaybeUnref(*wrapped_); }
    inline void MaybeRef(ColumnFamilyData* cfd) {
      if (cfd->GetID() != ColumnFamilyData::kDummyColumnFamilyDataId) {
        cfd->Ref();
      }
    }
    inline void MaybeUnref(ColumnFamilyData* cfd) {
      if (cfd->GetID() != ColumnFamilyData::kDummyColumnFamilyDataId) {
        cfd->UnrefAndTryDelete();
      }
    }
    // NOTE: minimum operators for for-loop iteration
    inline iterator& operator++() {
      ColumnFamilyData* old = *wrapped_;
      ++wrapped_;
      // Can only unref & potentially free cfd after accessing its next_
      MaybeUnref(old);
      MaybeRef(*wrapped_);
      return *this;
    }
    inline bool operator!=(const iterator& other) const {
      return this->wrapped_ != other.wrapped_;
    }
    inline ColumnFamilyData* operator*() { return *wrapped_; }

   private:
    ColumnFamilySet::iterator wrapped_;
  };

  iterator begin() { return iterator(wrapped_->begin()); }
  iterator end() { return iterator(wrapped_->end()); }

 private:
  ColumnFamilySet* wrapped_;
};

// We use ColumnFamilyMemTablesImpl to provide WriteBatch a way to access
// memtables of different column families (specified by ID in the write batch)
class ColumnFamilyMemTablesImpl : public ColumnFamilyMemTables {
 public:
  explicit ColumnFamilyMemTablesImpl(ColumnFamilySet* column_family_set)
      : column_family_set_(column_family_set), current_(nullptr) {}

  // Constructs a ColumnFamilyMemTablesImpl equivalent to one constructed
  // with the arguments used to construct *orig.
  explicit ColumnFamilyMemTablesImpl(ColumnFamilyMemTablesImpl* orig)
      : column_family_set_(orig->column_family_set_), current_(nullptr) {}

  // sets current_ to ColumnFamilyData with column_family_id
  // returns false if column family doesn't exist
  // REQUIRES: use this function of DBImpl::column_family_memtables_ should be
  //           under a DB mutex OR from a write thread
  bool Seek(uint32_t column_family_id) override;

  // Returns log number of the selected column family
  // REQUIRES: under a DB mutex OR from a write thread
  uint64_t GetLogNumber() const override;

  // REQUIRES: Seek() called first
  // REQUIRES: use this function of DBImpl::column_family_memtables_ should be
  //           under a DB mutex OR from a write thread
  virtual MemTable* GetMemTable() const override;

  // Returns column family handle for the selected column family
  // REQUIRES: use this function of DBImpl::column_family_memtables_ should be
  //           under a DB mutex OR from a write thread
  virtual ColumnFamilyHandle* GetColumnFamilyHandle() override;

  // Cannot be called while another thread is calling Seek().
  // REQUIRES: use this function of DBImpl::column_family_memtables_ should be
  //           under a DB mutex OR from a write thread
  virtual ColumnFamilyData* current() override { return current_; }

 private:
  ColumnFamilySet* column_family_set_;
  ColumnFamilyData* current_;
  ColumnFamilyHandleInternal handle_;
};

extern uint32_t GetColumnFamilyID(ColumnFamilyHandle* column_family);

extern const Comparator* GetColumnFamilyUserComparator(
    ColumnFamilyHandle* column_family);

extern const ImmutableOptions& GetImmutableOptions(
    ColumnFamilyHandle* column_family);

}  // namespace ROCKSDB_NAMESPACE<|MERGE_RESOLUTION|>--- conflicted
+++ resolved
@@ -524,17 +524,13 @@
     return full_history_ts_low_;
   }
 
-<<<<<<< HEAD
   // REQUIRES: DB mutex held.
   // Return true if flushing up to MemTables with ID `max_memtable_id`
   // should be postponed to retain user-defined timestamps according to the
   // user's setting. Called by background flush job.
   bool ShouldPostponeFlushToRetainUDT(uint64_t max_memtable_id);
 
-  ThreadLocalPtr* TEST_GetLocalSV() { return local_sv_.get(); }
-=======
   ThreadLocalPtr* TEST_GetLocalSV() { return &local_sv_; }
->>>>>>> 635250a9
   WriteBufferManager* write_buffer_mgr() { return write_buffer_manager_; }
   std::shared_ptr<CacheReservationManager>
   GetFileMetadataCacheReservationManager() {
