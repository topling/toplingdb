//  Copyright (c) 2011-present, Facebook, Inc.  All rights reserved.
//  This source code is licensed under both the GPLv2 (found in the
//  COPYING file in the root directory) and Apache 2.0 License
//  (found in the LICENSE.Apache file in the root directory).

#include "db/compaction_iterator.h"

#include "db/snapshot_checker.h"
#include "port/likely.h"
#include "rocksdb/listener.h"
#include "table/internal_iterator.h"

namespace rocksdb {

#ifndef ROCKSDB_LITE
CompactionEventListener::CompactionListenerValueType fromInternalValueType(
    ValueType vt) {
  switch (vt) {
    case kTypeDeletion:
      return CompactionEventListener::CompactionListenerValueType::kDelete;
    case kTypeValue:
      return CompactionEventListener::CompactionListenerValueType::kValue;
    case kTypeMerge:
      return CompactionEventListener::CompactionListenerValueType::
          kMergeOperand;
    case kTypeSingleDeletion:
      return CompactionEventListener::CompactionListenerValueType::
          kSingleDelete;
    case kTypeRangeDeletion:
      return CompactionEventListener::CompactionListenerValueType::kRangeDelete;
    case kTypeBlobIndex:
      return CompactionEventListener::CompactionListenerValueType::kBlobIndex;
    default:
      assert(false);
      return CompactionEventListener::CompactionListenerValueType::kInvalid;
  }
}
#endif  // ROCKSDB_LITE

CompactionIterator::CompactionIterator(
    InternalIterator* input, const Comparator* cmp, MergeHelper* merge_helper,
    SequenceNumber last_sequence, std::vector<SequenceNumber>* snapshots,
    SequenceNumber earliest_write_conflict_snapshot,
    const SnapshotChecker* snapshot_checker, Env* env,
    bool expect_valid_internal_key, RangeDelAggregator* range_del_agg,
    const Compaction* compaction, const CompactionFilter* compaction_filter,
    CompactionEventListener* compaction_listener,
    const std::atomic<bool>* shutting_down,
    const SequenceNumber preserve_deletes_seqnum)
    : CompactionIterator(
          input, cmp, merge_helper, last_sequence, snapshots,
          earliest_write_conflict_snapshot, snapshot_checker, env,
          expect_valid_internal_key, range_del_agg,
          std::unique_ptr<CompactionProxy>(
              compaction ? new CompactionProxy(compaction) : nullptr),
          compaction_filter, compaction_listener, shutting_down,
          preserve_deletes_seqnum) {}

CompactionIterator::CompactionIterator(
    InternalIterator* input, const Comparator* cmp, MergeHelper* merge_helper,
    SequenceNumber last_sequence, std::vector<SequenceNumber>* snapshots,
    SequenceNumber earliest_write_conflict_snapshot,
    const SnapshotChecker* snapshot_checker, Env* env,
    bool expect_valid_internal_key, RangeDelAggregator* range_del_agg,
    std::unique_ptr<CompactionProxy> compaction,
    const CompactionFilter* compaction_filter,
    CompactionEventListener* compaction_listener,
    const std::atomic<bool>* shutting_down,
    const SequenceNumber preserve_deletes_seqnum
  )
    : input_(input),
      cmp_(cmp),
      merge_helper_(merge_helper),
      snapshots_(snapshots),
      earliest_write_conflict_snapshot_(earliest_write_conflict_snapshot),
      snapshot_checker_(snapshot_checker),
      env_(env),
      expect_valid_internal_key_(expect_valid_internal_key),
      range_del_agg_(range_del_agg),
      compaction_(std::move(compaction)),
      compaction_filter_(compaction_filter),
#ifndef ROCKSDB_LITE
      compaction_listener_(compaction_listener),
#endif  // ROCKSDB_LITE
      shutting_down_(shutting_down),
      preserve_deletes_seqnum_(preserve_deletes_seqnum),
      ignore_snapshots_(false),
      current_user_key_sequence_(0),
      current_user_key_snapshot_(0),
      merge_out_iter_(merge_helper_),
      current_key_committed_(false) {
  assert(compaction_filter_ == nullptr || compaction_ != nullptr);
  bottommost_level_ =
      compaction_ == nullptr ? false : compaction_->bottommost_level();
  if (compaction_ != nullptr) {
    level_ptrs_ = std::vector<size_t>(compaction_->number_levels(), 0);
  }

  if (snapshots_->size() == 0) {
    // optimize for fast path if there are no snapshots
    visible_at_tip_ = true;
    earliest_snapshot_ = kMaxSequenceNumber;
    latest_snapshot_ = 0;
  } else {
    visible_at_tip_ = false;
    earliest_snapshot_ = snapshots_->at(0);
    latest_snapshot_ = snapshots_->back();
  }
  if (compaction_filter_ != nullptr) {
    if (compaction_filter_->IgnoreSnapshots()) {
      ignore_snapshots_ = true;
    }
  } else {
    ignore_snapshots_ = false;
  }
  input_->SetPinnedItersMgr(&pinned_iters_mgr_);
}

CompactionIterator::~CompactionIterator() {
  // input_ Iteartor lifetime is longer than pinned_iters_mgr_ lifetime
  input_->SetPinnedItersMgr(nullptr);
}

void CompactionIterator::ResetRecordCounts() {
  iter_stats_.num_record_drop_user = 0;
  iter_stats_.num_record_drop_hidden = 0;
  iter_stats_.num_record_drop_obsolete = 0;
  iter_stats_.num_record_drop_range_del = 0;
  iter_stats_.num_range_del_drop_obsolete = 0;
  iter_stats_.num_optimized_del_drop_obsolete = 0;
}

void CompactionIterator::SeekToFirst() {
  NextFromInput();
  PrepareOutput();
}

void CompactionIterator::Next() {
  // If there is a merge output, return it before continuing to process the
  // input.
  if (merge_out_iter_.Valid()) {
    merge_out_iter_.Next();

    // Check if we returned all records of the merge output.
    if (merge_out_iter_.Valid()) {
      key_ = merge_out_iter_.key();
      value_ = merge_out_iter_.value();
      bool valid_key __attribute__((__unused__));
      valid_key =  ParseInternalKey(key_, &ikey_);
      // MergeUntil stops when it encounters a corrupt key and does not
      // include them in the result, so we expect the keys here to be valid.
      assert(valid_key);
      // Keep current_key_ in sync.
      current_key_.UpdateInternalKey(ikey_.sequence, ikey_.type);
      key_ = current_key_.GetInternalKey();
      ikey_.user_key = current_key_.GetUserKey();
      valid_ = true;
    } else {
      // We consumed all pinned merge operands, release pinned iterators
      pinned_iters_mgr_.ReleasePinnedData();
      // MergeHelper moves the iterator to the first record after the merged
      // records, so even though we reached the end of the merge output, we do
      // not want to advance the iterator.
      NextFromInput();
    }
  } else {
    // Only advance the input iterator if there is no merge output and the
    // iterator is not already at the next record.
    if (!at_next_) {
      input_->Next();
    }
    NextFromInput();
  }

  if (valid_) {
    // Record that we've outputted a record for the current key.
    has_outputted_key_ = true;
  }

  PrepareOutput();
}

void CompactionIterator::InvokeFilterIfNeeded(bool* need_skip,
                                              Slice* skip_until) {
  if (compaction_filter_ != nullptr &&
      (ikey_.type == kTypeValue || ikey_.type == kTypeBlobIndex) &&
      (visible_at_tip_ || ignore_snapshots_ ||
       ikey_.sequence > latest_snapshot_ ||
       (snapshot_checker_ != nullptr &&
        UNLIKELY(!snapshot_checker_->IsInSnapshot(ikey_.sequence,
                                                  latest_snapshot_))))) {
    // If the user has specified a compaction filter and the sequence
    // number is greater than any external snapshot, then invoke the
    // filter. If the return value of the compaction filter is true,
    // replace the entry with a deletion marker.
    CompactionFilter::Decision filter;
    compaction_filter_value_.clear();
    compaction_filter_skip_until_.Clear();
    CompactionFilter::ValueType value_type =
        ikey_.type == kTypeValue ? CompactionFilter::ValueType::kValue
                                 : CompactionFilter::ValueType::kBlobIndex;
    {
      StopWatchNano timer(env_, true);
      filter = compaction_filter_->FilterV2(
          compaction_->level(), ikey_.user_key, value_type, value_,
          &compaction_filter_value_, compaction_filter_skip_until_.rep());
      iter_stats_.total_filter_time +=
          env_ != nullptr ? timer.ElapsedNanos() : 0;
    }

    if (filter == CompactionFilter::Decision::kRemoveAndSkipUntil &&
        cmp_->Compare(*compaction_filter_skip_until_.rep(), ikey_.user_key) <=
            0) {
      // Can't skip to a key smaller than the current one.
      // Keep the key as per FilterV2 documentation.
      filter = CompactionFilter::Decision::kKeep;
    }

    if (filter == CompactionFilter::Decision::kRemove) {
      // convert the current key to a delete; key_ is pointing into
      // current_key_ at this point, so updating current_key_ updates key()
      ikey_.type = kTypeDeletion;
      current_key_.UpdateInternalKey(ikey_.sequence, kTypeDeletion);
      // no value associated with delete
      value_.clear();
      iter_stats_.num_record_drop_user++;
    } else if (filter == CompactionFilter::Decision::kChangeValue) {
      value_ = compaction_filter_value_;
    } else if (filter == CompactionFilter::Decision::kRemoveAndSkipUntil) {
      *need_skip = true;
      compaction_filter_skip_until_.ConvertFromUserKey(kMaxSequenceNumber,
                                                       kValueTypeForSeek);
      *skip_until = compaction_filter_skip_until_.Encode();
    }
  }
}

void CompactionIterator::NextFromInput() {
  at_next_ = false;
  valid_ = false;

  while (!valid_ && input_->Valid() && !IsShuttingDown()) {
    key_ = input_->key();
    value_ = input_->value();
    iter_stats_.num_input_records++;

    if (!ParseInternalKey(key_, &ikey_)) {
      // If `expect_valid_internal_key_` is false, return the corrupted key
      // and let the caller decide what to do with it.
      // TODO(noetzli): We should have a more elegant solution for this.
      if (expect_valid_internal_key_) {
        assert(!"Corrupted internal key not expected.");
        status_ = Status::Corruption("Corrupted internal key not expected.");
        break;
      }
      key_ = current_key_.SetInternalKey(key_);
      has_current_user_key_ = false;
      current_user_key_sequence_ = kMaxSequenceNumber;
      current_user_key_snapshot_ = 0;
      iter_stats_.num_input_corrupt_records++;
      valid_ = true;
      break;
    }

    // Update input statistics
    if (ikey_.type == kTypeDeletion || ikey_.type == kTypeSingleDeletion) {
      iter_stats_.num_input_deletion_records++;
    }
    iter_stats_.total_input_raw_key_bytes += key_.size();
    iter_stats_.total_input_raw_value_bytes += value_.size();

    // If need_skip is true, we should seek the input iterator
    // to internal key skip_until and continue from there.
    bool need_skip = false;
    // Points either into compaction_filter_skip_until_ or into
    // merge_helper_->compaction_filter_skip_until_.
    Slice skip_until;

    // Check whether the user key changed. After this if statement current_key_
    // is a copy of the current input key (maybe converted to a delete by the
    // compaction filter). ikey_.user_key is pointing to the copy.
    if (!has_current_user_key_ ||
        !cmp_->Equal(ikey_.user_key, current_user_key_)) {
      // First occurrence of this user key
      // Copy key for output
      key_ = current_key_.SetInternalKey(key_, &ikey_);
      current_user_key_ = ikey_.user_key;
      has_current_user_key_ = true;
      has_outputted_key_ = false;
      current_user_key_sequence_ = kMaxSequenceNumber;
      current_user_key_snapshot_ = 0;
      current_key_committed_ =
          (snapshot_checker_ == nullptr ||
           snapshot_checker_->IsInSnapshot(ikey_.sequence, kMaxSequenceNumber));

#ifndef ROCKSDB_LITE
      if (compaction_listener_) {
        compaction_listener_->OnCompaction(compaction_->level(), ikey_.user_key,
                                           fromInternalValueType(ikey_.type),
                                           value_, ikey_.sequence, true);
      }
<<<<<<< HEAD
#endif  // ROCKSDB_LITE

      // apply the compaction filter to the first occurrence of the user key
      if (compaction_filter_ != nullptr && 
          (ikey_.type == kTypeValue || ikey_.type == kTypeBlobIndex) &&
          (visible_at_tip_ || ikey_.sequence > latest_snapshot_ ||
           ignore_snapshots_)) {
        // If the user has specified a compaction filter and the sequence
        // number is greater than any external snapshot, then invoke the
        // filter. If the return value of the compaction filter is true,
        // replace the entry with a deletion marker.
        CompactionFilter::Decision filter;
        compaction_filter_value_.clear();
        compaction_filter_skip_until_.Clear();
        CompactionFilter::ValueType value_type =
            ikey_.type == kTypeValue ? CompactionFilter::ValueType::kValue
                                     : CompactionFilter::ValueType::kBlobIndex;
        {
          StopWatchNano timer(env_, true);
          filter = compaction_filter_->FilterV2(
              compaction_->level(), ikey_.user_key, value_type, value_,
              &compaction_filter_value_, compaction_filter_skip_until_.rep());
          iter_stats_.total_filter_time +=
              env_ != nullptr ? timer.ElapsedNanos() : 0;
        }
=======
#endif  // !ROCKSDB_LITE
>>>>>>> dbd8fa09

      // Apply the compaction filter to the first committed version of the user
      // key.
      if (current_key_committed_) {
        InvokeFilterIfNeeded(&need_skip, &skip_until);
      }
    } else {
#ifndef ROCKSDB_LITE
      if (compaction_listener_) {
        compaction_listener_->OnCompaction(compaction_->level(), ikey_.user_key,
                                           fromInternalValueType(ikey_.type),
                                           value_, ikey_.sequence, false);
      }
#endif  // ROCKSDB_LITE

      // Update the current key to reflect the new sequence number/type without
      // copying the user key.
      // TODO(rven): Compaction filter does not process keys in this path
      // Need to have the compaction filter process multiple versions
      // if we have versions on both sides of a snapshot
      current_key_.UpdateInternalKey(ikey_.sequence, ikey_.type);
      key_ = current_key_.GetInternalKey();
      ikey_.user_key = current_key_.GetUserKey();

      // Note that newer version of a key is ordered before older versions. If a
      // newer version of a key is committed, so as the older version. No need
      // to query snapshot_checker_ in that case.
      if (UNLIKELY(!current_key_committed_)) {
        assert(snapshot_checker_ != nullptr);
        current_key_committed_ =
            snapshot_checker_->IsInSnapshot(ikey_.sequence, kMaxSequenceNumber);
        // Apply the compaction filter to the first committed version of the
        // user key.
        if (current_key_committed_) {
          InvokeFilterIfNeeded(&need_skip, &skip_until);
        }
      }
    }

    if (UNLIKELY(!current_key_committed_)) {
      assert(snapshot_checker_ != nullptr);
      valid_ = true;
      break;
    }

    // If there are no snapshots, then this kv affect visibility at tip.
    // Otherwise, search though all existing snapshots to find the earliest
    // snapshot that is affected by this kv.
    SequenceNumber last_sequence __attribute__((__unused__));
    last_sequence = current_user_key_sequence_;
    current_user_key_sequence_ = ikey_.sequence;
    SequenceNumber last_snapshot = current_user_key_snapshot_;
    SequenceNumber prev_snapshot = 0;  // 0 means no previous snapshot
    current_user_key_snapshot_ =
        visible_at_tip_
            ? earliest_snapshot_
            : findEarliestVisibleSnapshot(ikey_.sequence, &prev_snapshot);

    if (need_skip) {
      // This case is handled below.
    } else if (clear_and_output_next_key_) {
      // In the previous iteration we encountered a single delete that we could
      // not compact out.  We will keep this Put, but can drop it's data.
      // (See Optimization 3, below.)
      assert(ikey_.type == kTypeValue);
      assert(current_user_key_snapshot_ == last_snapshot);

      value_.clear();
      valid_ = true;
      clear_and_output_next_key_ = false;
    } else if (ikey_.type == kTypeSingleDeletion) {
      // We can compact out a SingleDelete if:
      // 1) We encounter the corresponding PUT -OR- we know that this key
      //    doesn't appear past this output level
      // =AND=
      // 2) We've already returned a record in this snapshot -OR-
      //    there are no earlier earliest_write_conflict_snapshot.
      //
      // Rule 1 is needed for SingleDelete correctness.  Rule 2 is needed to
      // allow Transactions to do write-conflict checking (if we compacted away
      // all keys, then we wouldn't know that a write happened in this
      // snapshot).  If there is no earlier snapshot, then we know that there
      // are no active transactions that need to know about any writes.
      //
      // Optimization 3:
      // If we encounter a SingleDelete followed by a PUT and Rule 2 is NOT
      // true, then we must output a SingleDelete.  In this case, we will decide
      // to also output the PUT.  While we are compacting less by outputting the
      // PUT now, hopefully this will lead to better compaction in the future
      // when Rule 2 is later true (Ie, We are hoping we can later compact out
      // both the SingleDelete and the Put, while we couldn't if we only
      // outputted the SingleDelete now).
      // In this case, we can save space by removing the PUT's value as it will
      // never be read.
      //
      // Deletes and Merges are not supported on the same key that has a
      // SingleDelete as it is not possible to correctly do any partial
      // compaction of such a combination of operations.  The result of mixing
      // those operations for a given key is documented as being undefined.  So
      // we can choose how to handle such a combinations of operations.  We will
      // try to compact out as much as we can in these cases.
      // We will report counts on these anomalous cases.

      // The easiest way to process a SingleDelete during iteration is to peek
      // ahead at the next key.
      ParsedInternalKey next_ikey;
      input_->Next();

      // Check whether the next key exists, is not corrupt, and is the same key
      // as the single delete.
      if (input_->Valid() && ParseInternalKey(input_->key(), &next_ikey) &&
          cmp_->Equal(ikey_.user_key, next_ikey.user_key)) {
        // Check whether the next key belongs to the same snapshot as the
        // SingleDelete.
        if (prev_snapshot == 0 || next_ikey.sequence > prev_snapshot ||
            (snapshot_checker_ != nullptr &&
             UNLIKELY(!snapshot_checker_->IsInSnapshot(next_ikey.sequence,
                                                       prev_snapshot)))) {
          if (next_ikey.type == kTypeSingleDeletion) {
            // We encountered two SingleDeletes in a row.  This could be due to
            // unexpected user input.
            // Skip the first SingleDelete and let the next iteration decide how
            // to handle the second SingleDelete

            // First SingleDelete has been skipped since we already called
            // input_->Next().
            ++iter_stats_.num_record_drop_obsolete;
            ++iter_stats_.num_single_del_mismatch;
          } else if (has_outputted_key_ ||
                     (ikey_.sequence <= earliest_write_conflict_snapshot_ &&
                      (snapshot_checker_ == nullptr ||
                       LIKELY(snapshot_checker_->IsInSnapshot(
                           ikey_.sequence,
                           earliest_write_conflict_snapshot_))))) {
            // Found a matching value, we can drop the single delete and the
            // value.  It is safe to drop both records since we've already
            // outputted a key in this snapshot, or there is no earlier
            // snapshot (Rule 2 above).

            // Note: it doesn't matter whether the second key is a Put or if it
            // is an unexpected Merge or Delete.  We will compact it out
            // either way. We will maintain counts of how many mismatches
            // happened
            if (next_ikey.type != kTypeValue) {
              ++iter_stats_.num_single_del_mismatch;
            }

            ++iter_stats_.num_record_drop_hidden;
            ++iter_stats_.num_record_drop_obsolete;
            // Already called input_->Next() once.  Call it a second time to
            // skip past the second key.
            input_->Next();
          } else {
            // Found a matching value, but we cannot drop both keys since
            // there is an earlier snapshot and we need to leave behind a record
            // to know that a write happened in this snapshot (Rule 2 above).
            // Clear the value and output the SingleDelete. (The value will be
            // outputted on the next iteration.)

            // Setting valid_ to true will output the current SingleDelete
            valid_ = true;

            // Set up the Put to be outputted in the next iteration.
            // (Optimization 3).
            clear_and_output_next_key_ = true;
          }
        } else {
          // We hit the next snapshot without hitting a put, so the iterator
          // returns the single delete.
          valid_ = true;
        }
      } else {
        // We are at the end of the input, could not parse the next key, or hit
        // a different key. The iterator returns the single delete if the key
        // possibly exists beyond the current output level.  We set
        // has_current_user_key to false so that if the iterator is at the next
        // key, we do not compare it again against the previous key at the next
        // iteration. If the next key is corrupt, we return before the
        // comparison, so the value of has_current_user_key does not matter.
        has_current_user_key_ = false;
        if (compaction_ != nullptr && ikey_.sequence <= earliest_snapshot_ &&
            (snapshot_checker_ == nullptr ||
             LIKELY(snapshot_checker_->IsInSnapshot(ikey_.sequence,
                                                    earliest_snapshot_))) &&
            compaction_->KeyNotExistsBeyondOutputLevel(ikey_.user_key,
                                                       &level_ptrs_)) {
          // Key doesn't exist outside of this range.
          // Can compact out this SingleDelete.
          ++iter_stats_.num_record_drop_obsolete;
          ++iter_stats_.num_single_del_fallthru;
          if (!bottommost_level_) {
            ++iter_stats_.num_optimized_del_drop_obsolete;
          }
        } else {
          // Output SingleDelete
          valid_ = true;
        }
      }

      if (valid_) {
        at_next_ = true;
      }
    } else if (last_snapshot == current_user_key_snapshot_) {
      // If the earliest snapshot is which this key is visible in
      // is the same as the visibility of a previous instance of the
      // same key, then this kv is not visible in any snapshot.
      // Hidden by an newer entry for same user key
      // TODO(noetzli): why not > ?
      //
      // Note: Dropping this key will not affect TransactionDB write-conflict
      // checking since there has already been a record returned for this key
      // in this snapshot.
      assert(last_sequence >= current_user_key_sequence_);
      ++iter_stats_.num_record_drop_hidden;  // (A)
      input_->Next();
    } else if (compaction_ != nullptr && ikey_.type == kTypeDeletion &&
               ikey_.sequence <= earliest_snapshot_ &&
               (snapshot_checker_ == nullptr ||
                LIKELY(snapshot_checker_->IsInSnapshot(ikey_.sequence,
                                                       earliest_snapshot_))) &&
               ikeyNotNeededForIncrementalSnapshot() &&
               compaction_->KeyNotExistsBeyondOutputLevel(ikey_.user_key,
                                                          &level_ptrs_)) {
      // TODO(noetzli): This is the only place where we use compaction_
      // (besides the constructor). We should probably get rid of this
      // dependency and find a way to do similar filtering during flushes.
      //
      // For this user key:
      // (1) there is no data in higher levels
      // (2) data in lower levels will have larger sequence numbers
      // (3) data in layers that are being compacted here and have
      //     smaller sequence numbers will be dropped in the next
      //     few iterations of this loop (by rule (A) above).
      // Therefore this deletion marker is obsolete and can be dropped.
      //
      // Note:  Dropping this Delete will not affect TransactionDB
      // write-conflict checking since it is earlier than any snapshot.
      ++iter_stats_.num_record_drop_obsolete;
      if (!bottommost_level_) {
        ++iter_stats_.num_optimized_del_drop_obsolete;
      }
      input_->Next();
    } else if (ikey_.type == kTypeMerge) {
      if (!merge_helper_->HasOperator()) {
        status_ = Status::InvalidArgument(
            "merge_operator is not properly initialized.");
        return;
      }

      pinned_iters_mgr_.StartPinning();
      // We know the merge type entry is not hidden, otherwise we would
      // have hit (A)
      // We encapsulate the merge related state machine in a different
      // object to minimize change to the existing flow.
      // In case snapshot_checker is present, we can probably merge further
      // beyond prev_snapshot, since there could be more keys with sequence
      // smaller than prev_snapshot, but reported by snapshot_checker as not
      // visible by prev_snapshot. But it will make the logic more complicated.
      Status s = merge_helper_->MergeUntil(input_, range_del_agg_,
                                           prev_snapshot, bottommost_level_);
      merge_out_iter_.SeekToFirst();

      if (!s.ok() && !s.IsMergeInProgress()) {
        status_ = s;
        return;
      } else if (merge_out_iter_.Valid()) {
        // NOTE: key, value, and ikey_ refer to old entries.
        //       These will be correctly set below.
        key_ = merge_out_iter_.key();
        value_ = merge_out_iter_.value();
        bool valid_key __attribute__((__unused__));
        valid_key = ParseInternalKey(key_, &ikey_);
        // MergeUntil stops when it encounters a corrupt key and does not
        // include them in the result, so we expect the keys here to valid.
        assert(valid_key);
        // Keep current_key_ in sync.
        current_key_.UpdateInternalKey(ikey_.sequence, ikey_.type);
        key_ = current_key_.GetInternalKey();
        ikey_.user_key = current_key_.GetUserKey();
        valid_ = true;
      } else {
        // all merge operands were filtered out. reset the user key, since the
        // batch consumed by the merge operator should not shadow any keys
        // coming after the merges
        has_current_user_key_ = false;
        pinned_iters_mgr_.ReleasePinnedData();

        if (merge_helper_->FilteredUntil(&skip_until)) {
          need_skip = true;
        }
      }
    } else {
      // 1. new user key -OR-
      // 2. different snapshot stripe
      bool should_delete = range_del_agg_->ShouldDelete(
          key_, RangeDelAggregator::RangePositioningMode::kForwardTraversal);
      if (should_delete) {
        ++iter_stats_.num_record_drop_hidden;
        ++iter_stats_.num_record_drop_range_del;
        input_->Next();
      } else {
        valid_ = true;
      }
    }

    if (need_skip) {
      input_->Seek(skip_until);
    }
  }

  if (!valid_ && IsShuttingDown()) {
    status_ = Status::ShutdownInProgress();
  }
}

void CompactionIterator::PrepareOutput() {
  // Zeroing out the sequence number leads to better compression.
  // If this is the bottommost level (no files in lower levels)
  // and the earliest snapshot is larger than this seqno
  // and the userkey differs from the last userkey in compaction
  // then we can squash the seqno to zero.

  // This is safe for TransactionDB write-conflict checking since transactions
  // only care about sequence number larger than any active snapshots.
  if ((compaction_ != nullptr &&
      !compaction_->allow_ingest_behind()) &&
      ikeyNotNeededForIncrementalSnapshot() &&
      bottommost_level_ && valid_ && ikey_.sequence <= earliest_snapshot_ &&
      (snapshot_checker_ == nullptr || LIKELY(snapshot_checker_->IsInSnapshot(
        ikey_.sequence, earliest_snapshot_))) &&
      ikey_.type != kTypeMerge &&
      !cmp_->Equal(compaction_->GetLargestUserKey(), ikey_.user_key)) {
    assert(ikey_.type != kTypeDeletion && ikey_.type != kTypeSingleDeletion);
    ikey_.sequence = 0;
    current_key_.UpdateInternalKey(0, ikey_.type);
  }
}

inline SequenceNumber CompactionIterator::findEarliestVisibleSnapshot(
    SequenceNumber in, SequenceNumber* prev_snapshot) {
  assert(snapshots_->size());
  SequenceNumber prev = kMaxSequenceNumber;
  for (const auto cur : *snapshots_) {
    assert(prev == kMaxSequenceNumber || prev <= cur);
    if (cur >= in && (snapshot_checker_ == nullptr ||
                      snapshot_checker_->IsInSnapshot(in, cur))) {
      *prev_snapshot = prev == kMaxSequenceNumber ? 0 : prev;
      return cur;
    }
    prev = cur;
    assert(prev < kMaxSequenceNumber);
  }
  *prev_snapshot = prev;
  return kMaxSequenceNumber;
}

// used in 2 places - prevents deletion markers to be dropped if they may be
// needed and disables seqnum zero-out in PrepareOutput for recent keys.
inline bool CompactionIterator::ikeyNotNeededForIncrementalSnapshot() {
  return (!compaction_->preserve_deletes()) ||
         (ikey_.sequence < preserve_deletes_seqnum_);
}

}  // namespace rocksdb<|MERGE_RESOLUTION|>--- conflicted
+++ resolved
@@ -299,35 +299,7 @@
                                            fromInternalValueType(ikey_.type),
                                            value_, ikey_.sequence, true);
       }
-<<<<<<< HEAD
-#endif  // ROCKSDB_LITE
-
-      // apply the compaction filter to the first occurrence of the user key
-      if (compaction_filter_ != nullptr && 
-          (ikey_.type == kTypeValue || ikey_.type == kTypeBlobIndex) &&
-          (visible_at_tip_ || ikey_.sequence > latest_snapshot_ ||
-           ignore_snapshots_)) {
-        // If the user has specified a compaction filter and the sequence
-        // number is greater than any external snapshot, then invoke the
-        // filter. If the return value of the compaction filter is true,
-        // replace the entry with a deletion marker.
-        CompactionFilter::Decision filter;
-        compaction_filter_value_.clear();
-        compaction_filter_skip_until_.Clear();
-        CompactionFilter::ValueType value_type =
-            ikey_.type == kTypeValue ? CompactionFilter::ValueType::kValue
-                                     : CompactionFilter::ValueType::kBlobIndex;
-        {
-          StopWatchNano timer(env_, true);
-          filter = compaction_filter_->FilterV2(
-              compaction_->level(), ikey_.user_key, value_type, value_,
-              &compaction_filter_value_, compaction_filter_skip_until_.rep());
-          iter_stats_.total_filter_time +=
-              env_ != nullptr ? timer.ElapsedNanos() : 0;
-        }
-=======
 #endif  // !ROCKSDB_LITE
->>>>>>> dbd8fa09
 
       // Apply the compaction filter to the first committed version of the user
       // key.
