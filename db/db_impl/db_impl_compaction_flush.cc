//  Copyright (c) 2011-present, Facebook, Inc.  All rights reserved.
//  This source code is licensed under both the GPLv2 (found in the
//  COPYING file in the root directory) and Apache 2.0 License
//  (found in the LICENSE.Apache file in the root directory).
//
// Copyright (c) 2011 The LevelDB Authors. All rights reserved.
// Use of this source code is governed by a BSD-style license that can be
// found in the LICENSE file. See the AUTHORS file for names of contributors.
#include <cinttypes>
#include <deque>

#include "db/builder.h"
#include "db/db_impl/db_impl.h"
#include "db/error_handler.h"
#include "db/event_helpers.h"
#include "file/sst_file_manager_impl.h"
#include "logging/logging.h"
#include "monitoring/iostats_context_imp.h"
#include "monitoring/perf_context_imp.h"
#include "monitoring/thread_status_updater.h"
#include "monitoring/thread_status_util.h"
#include "test_util/sync_point.h"
#include "util/cast_util.h"
#include "util/coding.h"
#include "util/concurrent_task_limiter_impl.h"
#include "util/udt_util.h"

namespace ROCKSDB_NAMESPACE {

bool DBImpl::EnoughRoomForCompaction(
    ColumnFamilyData* cfd, const std::vector<CompactionInputFiles>& inputs,
    bool* sfm_reserved_compact_space, LogBuffer* log_buffer) {
  // Check if we have enough room to do the compaction
  bool enough_room = true;
  auto sfm = static_cast<SstFileManagerImpl*>(
      immutable_db_options_.sst_file_manager.get());
  if (sfm) {
    // Pass the current bg_error_ to SFM so it can decide what checks to
    // perform. If this DB instance hasn't seen any error yet, the SFM can be
    // optimistic and not do disk space checks
    Status bg_error = error_handler_.GetBGError();
    enough_room = sfm->EnoughRoomForCompaction(cfd, inputs, bg_error);
    bg_error.PermitUncheckedError();  // bg_error is just a copy of the Status
                                      // from the error_handler_
    if (enough_room) {
      *sfm_reserved_compact_space = true;
    }
  }
  if (!enough_room) {
    // Just in case tests want to change the value of enough_room
    TEST_SYNC_POINT_CALLBACK(
        "DBImpl::BackgroundCompaction():CancelledCompaction", &enough_room);
    ROCKS_LOG_BUFFER(log_buffer,
                     "Cancelled compaction because not enough room");
    RecordTick(stats_, COMPACTION_CANCELLED, 1);
  }
  return enough_room;
}

bool DBImpl::RequestCompactionToken(ColumnFamilyData* cfd, bool force,
                                    std::unique_ptr<TaskLimiterToken>* token,
                                    LogBuffer* log_buffer) {
  assert(*token == nullptr);
  auto limiter = static_cast<ConcurrentTaskLimiterImpl*>(
      cfd->ioptions()->compaction_thread_limiter.get());
  if (limiter == nullptr) {
    return true;
  }
  *token = limiter->GetToken(force);
  if (*token != nullptr) {
    ROCKS_LOG_BUFFER(log_buffer,
                     "Thread limiter [%s] increase [%s] compaction task, "
                     "force: %s, tasks after: %d",
                     limiter->GetName().c_str(), cfd->GetName().c_str(),
                     force ? "true" : "false", limiter->GetOutstandingTask());
    return true;
  }
  return false;
}

bool DBImpl::ShouldRescheduleFlushRequestToRetainUDT(
    const FlushRequest& flush_req) {
  mutex_.AssertHeld();
  assert(flush_req.cfd_to_max_mem_id_to_persist.size() == 1);
  ColumnFamilyData* cfd = flush_req.cfd_to_max_mem_id_to_persist.begin()->first;
  uint64_t max_memtable_id =
      flush_req.cfd_to_max_mem_id_to_persist.begin()->second;
  if (cfd->IsDropped() ||
      !cfd->ShouldPostponeFlushToRetainUDT(max_memtable_id)) {
    return false;
  }
  // Check if holding on the flush will cause entering write stall mode.
  // Write stall entered because of the accumulation of write buffers can be
  // alleviated if we continue with the flush instead of postponing it.
  const auto& mutable_cf_options = *cfd->GetLatestMutableCFOptions();

  // Taking the status of the active Memtable into consideration so that we are
  // not just checking if DB is currently already in write stall mode.
  int mem_to_flush = cfd->mem()->ApproximateMemoryUsageFast() >=
                             cfd->mem()->write_buffer_size() / 2
                         ? 1
                         : 0;
  WriteStallCondition write_stall =
      ColumnFamilyData::GetWriteStallConditionAndCause(
          cfd->imm()->NumNotFlushed() + mem_to_flush, /*num_l0_files=*/0,
          /*num_compaction_needed_bytes=*/0, mutable_cf_options,
          *cfd->ioptions())
          .first;
  if (write_stall != WriteStallCondition::kNormal) {
    return false;
  }
  return true;
}

IOStatus DBImpl::SyncClosedLogs(JobContext* job_context,
                                VersionEdit* synced_wals,
                                bool error_recovery_in_prog) {
  TEST_SYNC_POINT("DBImpl::SyncClosedLogs:Start");
  InstrumentedMutexLock l(&log_write_mutex_);
  autovector<log::Writer*, 1> logs_to_sync;
  uint64_t current_log_number = logfile_number_;
  while (logs_.front().number < current_log_number &&
         logs_.front().IsSyncing()) {
    log_sync_cv_.Wait();
  }
  for (auto it = logs_.begin();
       it != logs_.end() && it->number < current_log_number; ++it) {
    auto& log = *it;
    log.PrepareForSync();
    logs_to_sync.push_back(log.writer);
  }

  IOStatus io_s;
  if (!logs_to_sync.empty()) {
    log_write_mutex_.Unlock();

    assert(job_context);

    for (log::Writer* log : logs_to_sync) {
      ROCKS_LOG_INFO(immutable_db_options_.info_log,
                     "[JOB %d] Syncing log #%" PRIu64, job_context->job_id,
                     log->get_log_number());
      if (error_recovery_in_prog) {
        log->file()->reset_seen_error();
      }
      io_s = log->file()->Sync(immutable_db_options_.use_fsync);
      if (!io_s.ok()) {
        break;
      }

      if (immutable_db_options_.recycle_log_file_num > 0) {
        if (error_recovery_in_prog) {
          log->file()->reset_seen_error();
        }
        io_s = log->Close();
        if (!io_s.ok()) {
          break;
        }
      }
    }
    if (io_s.ok()) {
      io_s = directories_.GetWalDir()->FsyncWithDirOptions(
          IOOptions(), nullptr,
          DirFsyncOptions(DirFsyncOptions::FsyncReason::kNewFileSynced));
    }

    TEST_SYNC_POINT_CALLBACK("DBImpl::SyncClosedLogs:BeforeReLock",
                             /*arg=*/nullptr);
    log_write_mutex_.Lock();

    // "number <= current_log_number - 1" is equivalent to
    // "number < current_log_number".
    if (io_s.ok()) {
      MarkLogsSynced(current_log_number - 1, true, synced_wals);
    } else {
      MarkLogsNotSynced(current_log_number - 1);
    }
    if (!io_s.ok()) {
      TEST_SYNC_POINT("DBImpl::SyncClosedLogs:Failed");
      return io_s;
    }
  }
  TEST_SYNC_POINT("DBImpl::SyncClosedLogs:end");
  return io_s;
}

Status DBImpl::FlushMemTableToOutputFile(
    ColumnFamilyData* cfd, const MutableCFOptions& mutable_cf_options,
    bool* made_progress, JobContext* job_context, FlushReason flush_reason,
    SuperVersionContext* superversion_context,
    std::vector<SequenceNumber>& snapshot_seqs,
    SequenceNumber earliest_write_conflict_snapshot,
    SnapshotChecker* snapshot_checker, LogBuffer* log_buffer,
    Env::Priority thread_pri) {
  mutex_.AssertHeld();
  assert(cfd);
  assert(cfd->imm());
  assert(cfd->imm()->NumNotFlushed() != 0);
  assert(cfd->imm()->IsFlushPending());
  assert(versions_);
  assert(versions_->GetColumnFamilySet());
  // If there are more than one column families, we need to make sure that
  // all the log files except the most recent one are synced. Otherwise if
  // the host crashes after flushing and before WAL is persistent, the
  // flushed SST may contain data from write batches whose updates to
  // other (unflushed) column families are missing.
  const bool needs_to_sync_closed_wals =
      logfile_number_ > 0 &&
      versions_->GetColumnFamilySet()->NumberOfColumnFamilies() > 1;

  // If needs_to_sync_closed_wals is true, we need to record the current
  // maximum memtable ID of this column family so that a later PickMemtables()
  // call will not pick memtables whose IDs are higher. This is due to the fact
  // that SyncClosedLogs() may release the db mutex, and memtable switch can
  // happen for this column family in the meantime. The newly created memtables
  // have their data backed by unsynced WALs, thus they cannot be included in
  // this flush job.
  // Another reason why we must record the current maximum memtable ID of this
  // column family: SyncClosedLogs() may release db mutex, thus it's possible
  // for application to continue to insert into memtables increasing db's
  // sequence number. The application may take a snapshot, but this snapshot is
  // not included in `snapshot_seqs` which will be passed to flush job because
  // `snapshot_seqs` has already been computed before this function starts.
  // Recording the max memtable ID ensures that the flush job does not flush
  // a memtable without knowing such snapshot(s).
  uint64_t max_memtable_id =
      needs_to_sync_closed_wals
          ? cfd->imm()->GetLatestMemTableID(false /* for_atomic_flush */)
          : std::numeric_limits<uint64_t>::max();

  // If needs_to_sync_closed_wals is false, then the flush job will pick ALL
  // existing memtables of the column family when PickMemTable() is called
  // later. Although we won't call SyncClosedLogs() in this case, we may still
  // call the callbacks of the listeners, i.e. NotifyOnFlushBegin() which also
  // releases and re-acquires the db mutex. In the meantime, the application
  // can still insert into the memtables and increase the db's sequence number.
  // The application can take a snapshot, hoping that the latest visible state
  // to this snapshot is preserved. This is hard to guarantee since db mutex
  // not held. This newly-created snapshot is not included in `snapshot_seqs`
  // and the flush job is unaware of its presence. Consequently, the flush job
  // may drop certain keys when generating the L0, causing incorrect data to be
  // returned for snapshot read using this snapshot.
  // To address this, we make sure NotifyOnFlushBegin() executes after memtable
  // picking so that no new snapshot can be taken between the two functions.

  FlushJob flush_job(
      dbname_, cfd, immutable_db_options_, mutable_cf_options, max_memtable_id,
      file_options_for_compaction_, versions_.get(), &mutex_, &shutting_down_,
      snapshot_seqs, earliest_write_conflict_snapshot, snapshot_checker,
      job_context, flush_reason, log_buffer, directories_.GetDbDir(),
      GetDataDir(cfd, 0U),
      GetCompressionFlush(*cfd->ioptions(), mutable_cf_options), stats_,
      &event_logger_, mutable_cf_options.report_bg_io_stats,
      true /* sync_output_directory */, true /* write_manifest */, thread_pri,
      io_tracer_, seqno_to_time_mapping_, db_id_, db_session_id_,
      cfd->GetFullHistoryTsLow(), &blob_callback_);
  FileMetaData file_meta;

  Status s;
  bool need_cancel = false;
  IOStatus log_io_s = IOStatus::OK();
  if (needs_to_sync_closed_wals) {
    // SyncClosedLogs() may unlock and re-lock the log_write_mutex multiple
    // times.
    VersionEdit synced_wals;
    bool error_recovery_in_prog = error_handler_.IsRecoveryInProgress();
    mutex_.Unlock();
    log_io_s =
        SyncClosedLogs(job_context, &synced_wals, error_recovery_in_prog);
    mutex_.Lock();
    if (log_io_s.ok() && synced_wals.IsWalAddition()) {
      const ReadOptions read_options(Env::IOActivity::kFlush);
      log_io_s =
          status_to_io_status(ApplyWALToManifest(read_options, &synced_wals));
      TEST_SYNC_POINT_CALLBACK("DBImpl::FlushMemTableToOutputFile:CommitWal:1",
                               nullptr);
    }

    if (!log_io_s.ok() && !log_io_s.IsShutdownInProgress() &&
        !log_io_s.IsColumnFamilyDropped()) {
      error_handler_.SetBGError(log_io_s, BackgroundErrorReason::kFlush);
    }
  } else {
    TEST_SYNC_POINT("DBImpl::SyncClosedLogs:Skip");
  }
  s = log_io_s;

  // If the log sync failed, we do not need to pick memtable. Otherwise,
  // num_flush_not_started_ needs to be rollback.
  TEST_SYNC_POINT("DBImpl::FlushMemTableToOutputFile:BeforePickMemtables");
  // Exit a flush due to bg error should not set bg error again.
  bool skip_set_bg_error = false;
<<<<<<< HEAD
  if (s.ok() && !error_handler_.GetBGError().ok() &&
      error_handler_.IsBGWorkStopped() &&
      flush_reason != FlushReason::kErrorRecovery &&
      flush_reason != FlushReason::kErrorRecoveryRetryFlush) {
=======
  if (s.ok() && flush_reason != FlushReason::kErrorRecovery &&
      flush_reason != FlushReason::kErrorRecoveryRetryFlush &&
      !error_handler_.GetBGError().ok()) {
>>>>>>> 84254459
    // Error recovery in progress, should not pick memtable which excludes
    // them from being picked up by recovery flush.
    // This ensures that when bg error is set, no new flush can pick
    // memtables.
    skip_set_bg_error = true;
    s = error_handler_.GetBGError();
    assert(!s.ok());
<<<<<<< HEAD
    ROCKS_LOG_BUFFER(log_buffer,
                     "[JOB %d] Skip flush due to background error %s",
                     job_context->job_id, s.ToString().c_str());
=======
>>>>>>> 84254459
  }

  if (s.ok()) {
    flush_job.PickMemTable();
    need_cancel = true;
  }
  TEST_SYNC_POINT_CALLBACK(
      "DBImpl::FlushMemTableToOutputFile:AfterPickMemtables", &flush_job);

  // may temporarily unlock and lock the mutex.
  NotifyOnFlushBegin(cfd, &file_meta, mutable_cf_options, job_context->job_id,
                     flush_reason);

  bool switched_to_mempurge = false;
  // Within flush_job.Run, rocksdb may call event listener to notify
  // file creation and deletion.
  //
  // Note that flush_job.Run will unlock and lock the db_mutex,
  // and EventListener callback will be called when the db_mutex
  // is unlocked by the current thread.
  if (s.ok()) {
    s = flush_job.Run(&logs_with_prep_tracker_, &file_meta,
                      &switched_to_mempurge, &skip_set_bg_error,
                      &error_handler_);
    need_cancel = false;
  }

  if (!s.ok() && need_cancel) {
    flush_job.Cancel();
  }

  if (s.ok()) {
    InstallSuperVersionAndScheduleWork(cfd, superversion_context,
                                       mutable_cf_options);
    if (made_progress) {
      *made_progress = true;
    }

    const std::string& column_family_name = cfd->GetName();

    Version* const current = cfd->current();
    assert(current);

    const VersionStorageInfo* const storage_info = current->storage_info();
    assert(storage_info);

    VersionStorageInfo::LevelSummaryStorage tmp;
    ROCKS_LOG_BUFFER(log_buffer, "[%s] Level summary: %s\n",
                     column_family_name.c_str(),
                     storage_info->LevelSummary(&tmp));

    const auto& blob_files = storage_info->GetBlobFiles();
    if (!blob_files.empty()) {
      assert(blob_files.front());
      assert(blob_files.back());

      ROCKS_LOG_BUFFER(
          log_buffer,
          "[%s] Blob file summary: head=%" PRIu64 ", tail=%" PRIu64 "\n",
          column_family_name.c_str(), blob_files.front()->GetBlobFileNumber(),
          blob_files.back()->GetBlobFileNumber());
    }
  }

  if (!s.ok() && !s.IsShutdownInProgress() && !s.IsColumnFamilyDropped() &&
      !skip_set_bg_error) {
    if (log_io_s.ok()) {
      // Error while writing to MANIFEST.
      // In fact, versions_->io_status() can also be the result of renaming
      // CURRENT file. With current code, it's just difficult to tell. So just
      // be pessimistic and try write to a new MANIFEST.
      // TODO: distinguish between MANIFEST write and CURRENT renaming
      if (!versions_->io_status().ok()) {
        // If WAL sync is successful (either WAL size is 0 or there is no IO
        // error), all the Manifest write will be map to soft error.
        // TODO: kManifestWriteNoWAL and kFlushNoWAL are misleading. Refactor is
        // needed.
        error_handler_.SetBGError(s,
                                  BackgroundErrorReason::kManifestWriteNoWAL);
      } else {
        // If WAL sync is successful (either WAL size is 0 or there is no IO
        // error), all the other SST file write errors will be set as
        // kFlushNoWAL.
        error_handler_.SetBGError(s, BackgroundErrorReason::kFlushNoWAL);
      }
    } else {
      assert(s == log_io_s);
      Status new_bg_error = s;
      error_handler_.SetBGError(new_bg_error, BackgroundErrorReason::kFlush);
    }
  }
  // If flush ran smoothly and no mempurge happened
  // install new SST file path.
  if (s.ok() && (!switched_to_mempurge)) {
    // may temporarily unlock and lock the mutex.
    NotifyOnFlushCompleted(cfd, mutable_cf_options,
                           flush_job.GetCommittedFlushJobsInfo());
    auto sfm = static_cast<SstFileManagerImpl*>(
        immutable_db_options_.sst_file_manager.get());
    if (sfm) {
      // Notify sst_file_manager that a new file was added
      std::string file_path = MakeTableFileName(
          cfd->ioptions()->cf_paths[0].path, file_meta.fd.GetNumber());
      // TODO (PR7798).  We should only add the file to the FileManager if it
      // exists. Otherwise, some tests may fail.  Ignore the error in the
      // interim.
      sfm->OnAddFile(file_path).PermitUncheckedError();
      if (sfm->IsMaxAllowedSpaceReached()) {
        Status new_bg_error =
            Status::SpaceLimit("Max allowed space was reached");
        TEST_SYNC_POINT_CALLBACK(
            "DBImpl::FlushMemTableToOutputFile:MaxAllowedSpaceReached",
            &new_bg_error);
        error_handler_.SetBGError(new_bg_error, BackgroundErrorReason::kFlush);
      }
    }
  }
  TEST_SYNC_POINT("DBImpl::FlushMemTableToOutputFile:Finish");
  return s;
}

Status DBImpl::FlushMemTablesToOutputFiles(
    const autovector<BGFlushArg>& bg_flush_args, bool* made_progress,
    JobContext* job_context, LogBuffer* log_buffer, Env::Priority thread_pri) {
  if (immutable_db_options_.atomic_flush) {
    return AtomicFlushMemTablesToOutputFiles(
        bg_flush_args, made_progress, job_context, log_buffer, thread_pri);
  }
  assert(bg_flush_args.size() == 1);
  std::vector<SequenceNumber> snapshot_seqs;
  SequenceNumber earliest_write_conflict_snapshot;
  SnapshotChecker* snapshot_checker;
  GetSnapshotContext(job_context, &snapshot_seqs,
                     &earliest_write_conflict_snapshot, &snapshot_checker);
  const auto& bg_flush_arg = bg_flush_args[0];
  ColumnFamilyData* cfd = bg_flush_arg.cfd_;
  // intentional infrequent copy for each flush
  MutableCFOptions mutable_cf_options_copy = *cfd->GetLatestMutableCFOptions();
  SuperVersionContext* superversion_context =
      bg_flush_arg.superversion_context_;
  FlushReason flush_reason = bg_flush_arg.flush_reason_;
  Status s = FlushMemTableToOutputFile(
      cfd, mutable_cf_options_copy, made_progress, job_context, flush_reason,
      superversion_context, snapshot_seqs, earliest_write_conflict_snapshot,
      snapshot_checker, log_buffer, thread_pri);
  return s;
}

/*
 * Atomically flushes multiple column families.
 *
 * For each column family, all memtables with ID smaller than or equal to the
 * ID specified in bg_flush_args will be flushed. Only after all column
 * families finish flush will this function commit to MANIFEST. If any of the
 * column families are not flushed successfully, this function does not have
 * any side-effect on the state of the database.
 */
Status DBImpl::AtomicFlushMemTablesToOutputFiles(
    const autovector<BGFlushArg>& bg_flush_args, bool* made_progress,
    JobContext* job_context, LogBuffer* log_buffer, Env::Priority thread_pri) {
  mutex_.AssertHeld();

  autovector<ColumnFamilyData*> cfds;
  for (const auto& arg : bg_flush_args) {
    cfds.emplace_back(arg.cfd_);
  }

#ifndef NDEBUG
  for (const auto cfd : cfds) {
    assert(cfd->imm()->NumNotFlushed() != 0);
    assert(cfd->imm()->IsFlushPending());
  }
  for (const auto& bg_flush_arg : bg_flush_args) {
    assert(bg_flush_arg.flush_reason_ == bg_flush_args[0].flush_reason_);
  }
#endif /* !NDEBUG */

  std::vector<SequenceNumber> snapshot_seqs;
  SequenceNumber earliest_write_conflict_snapshot;
  SnapshotChecker* snapshot_checker;
  GetSnapshotContext(job_context, &snapshot_seqs,
                     &earliest_write_conflict_snapshot, &snapshot_checker);

  autovector<FSDirectory*> distinct_output_dirs;
  autovector<std::string> distinct_output_dir_paths;
  std::vector<std::unique_ptr<FlushJob>> jobs;
  std::vector<MutableCFOptions> all_mutable_cf_options;
  int num_cfs = static_cast<int>(cfds.size());
  all_mutable_cf_options.reserve(num_cfs);
  for (int i = 0; i < num_cfs; ++i) {
    auto cfd = cfds[i];
    FSDirectory* data_dir = GetDataDir(cfd, 0U);
    const std::string& curr_path = cfd->ioptions()->cf_paths[0].path;

    // Add to distinct output directories if eligible. Use linear search. Since
    // the number of elements in the vector is not large, performance should be
    // tolerable.
    bool found = false;
    for (const auto& path : distinct_output_dir_paths) {
      if (path == curr_path) {
        found = true;
        break;
      }
    }
    if (!found) {
      distinct_output_dir_paths.emplace_back(curr_path);
      distinct_output_dirs.emplace_back(data_dir);
    }

    all_mutable_cf_options.emplace_back(*cfd->GetLatestMutableCFOptions());
    const MutableCFOptions& mutable_cf_options = all_mutable_cf_options.back();
    uint64_t max_memtable_id = bg_flush_args[i].max_memtable_id_;
    FlushReason flush_reason = bg_flush_args[i].flush_reason_;
    jobs.emplace_back(new FlushJob(
        dbname_, cfd, immutable_db_options_, mutable_cf_options,
        max_memtable_id, file_options_for_compaction_, versions_.get(), &mutex_,
        &shutting_down_, snapshot_seqs, earliest_write_conflict_snapshot,
        snapshot_checker, job_context, flush_reason, log_buffer,
        directories_.GetDbDir(), data_dir,
        GetCompressionFlush(*cfd->ioptions(), mutable_cf_options), stats_,
        &event_logger_, mutable_cf_options.report_bg_io_stats,
        false /* sync_output_directory */, false /* write_manifest */,
        thread_pri, io_tracer_, seqno_to_time_mapping_, db_id_, db_session_id_,
        cfd->GetFullHistoryTsLow(), &blob_callback_));
  }

  std::vector<FileMetaData> file_meta(num_cfs);
  // Use of deque<bool> because vector<bool>
  // is specific and doesn't allow &v[i].
  std::deque<bool> switched_to_mempurge(num_cfs, false);
  Status s;
  IOStatus log_io_s = IOStatus::OK();
  assert(num_cfs == static_cast<int>(jobs.size()));

  for (int i = 0; i != num_cfs; ++i) {
    const MutableCFOptions& mutable_cf_options = all_mutable_cf_options.at(i);
    // may temporarily unlock and lock the mutex.
    FlushReason flush_reason = bg_flush_args[i].flush_reason_;
    NotifyOnFlushBegin(cfds[i], &file_meta[i], mutable_cf_options,
                       job_context->job_id, flush_reason);
  }

  if (logfile_number_ > 0) {
    // TODO (yanqin) investigate whether we should sync the closed logs for
    // single column family case.
    VersionEdit synced_wals;
    bool error_recovery_in_prog = error_handler_.IsRecoveryInProgress();
    mutex_.Unlock();
    log_io_s =
        SyncClosedLogs(job_context, &synced_wals, error_recovery_in_prog);
    mutex_.Lock();
    if (log_io_s.ok() && synced_wals.IsWalAddition()) {
      const ReadOptions read_options(Env::IOActivity::kFlush);
      log_io_s =
          status_to_io_status(ApplyWALToManifest(read_options, &synced_wals));
    }

    if (!log_io_s.ok() && !log_io_s.IsShutdownInProgress() &&
        !log_io_s.IsColumnFamilyDropped()) {
      if (total_log_size_ > 0) {
        error_handler_.SetBGError(log_io_s, BackgroundErrorReason::kFlush);
      } else {
        // If the WAL is empty, we use different error reason
        error_handler_.SetBGError(log_io_s, BackgroundErrorReason::kFlushNoWAL);
      }
    }
  }
  s = log_io_s;

  // exec_status stores the execution status of flush_jobs as
  // <bool /* executed */, Status /* status code */>
  autovector<std::pair<bool, Status>> exec_status;
  std::vector<bool> pick_status;
  for (int i = 0; i != num_cfs; ++i) {
    // Initially all jobs are not executed, with status OK.
    exec_status.emplace_back(false, Status::OK());
    pick_status.push_back(false);
  }

  bool flush_for_recovery =
      bg_flush_args[0].flush_reason_ == FlushReason::kErrorRecovery ||
      bg_flush_args[0].flush_reason_ == FlushReason::kErrorRecoveryRetryFlush;
  bool skip_set_bg_error = false;

  if (s.ok() && !error_handler_.GetBGError().ok() &&
      error_handler_.IsBGWorkStopped() && !flush_for_recovery) {
    s = error_handler_.GetBGError();
    skip_set_bg_error = true;
    assert(!s.ok());
    ROCKS_LOG_BUFFER(log_buffer,
                     "[JOB %d] Skip flush due to background error %s",
                     job_context->job_id, s.ToString().c_str());
  }

  if (s.ok()) {
    for (int i = 0; i != num_cfs; ++i) {
      jobs[i]->PickMemTable();
      pick_status[i] = true;
    }
  }

  if (s.ok()) {
    assert(switched_to_mempurge.size() ==
           static_cast<long unsigned int>(num_cfs));
    // TODO (yanqin): parallelize jobs with threads.
    for (int i = 1; i != num_cfs; ++i) {
      exec_status[i].second =
          jobs[i]->Run(&logs_with_prep_tracker_, &file_meta[i],
                       &(switched_to_mempurge.at(i)));
      exec_status[i].first = true;
    }
    if (num_cfs > 1) {
      TEST_SYNC_POINT(
          "DBImpl::AtomicFlushMemTablesToOutputFiles:SomeFlushJobsComplete:1");
      TEST_SYNC_POINT(
          "DBImpl::AtomicFlushMemTablesToOutputFiles:SomeFlushJobsComplete:2");
    }
    assert(exec_status.size() > 0);
    assert(!file_meta.empty());
    exec_status[0].second = jobs[0]->Run(
        &logs_with_prep_tracker_, file_meta.data() /* &file_meta[0] */,
        switched_to_mempurge.empty() ? nullptr : &(switched_to_mempurge.at(0)));
    exec_status[0].first = true;

    Status error_status;
    for (const auto& e : exec_status) {
      if (!e.second.ok()) {
        s = e.second;
        if (!e.second.IsShutdownInProgress() &&
            !e.second.IsColumnFamilyDropped()) {
          // If a flush job did not return OK, and the CF is not dropped, and
          // the DB is not shutting down, then we have to return this result to
          // caller later.
          error_status = e.second;
        }
      }
    }

    s = error_status.ok() ? s : error_status;
  }

  if (s.IsColumnFamilyDropped()) {
    s = Status::OK();
  }

  if (s.ok() || s.IsShutdownInProgress()) {
    // Sync on all distinct output directories.
    for (auto dir : distinct_output_dirs) {
      if (dir != nullptr) {
        Status error_status = dir->FsyncWithDirOptions(
            IOOptions(), nullptr,
            DirFsyncOptions(DirFsyncOptions::FsyncReason::kNewFileSynced));
        if (!error_status.ok()) {
          s = error_status;
          break;
        }
      }
    }
  } else if (!skip_set_bg_error) {
    // When `skip_set_bg_error` is true, no memtable is picked so
    // there is no need to call Cancel() or RollbackMemtableFlush().
    //
    // Need to undo atomic flush if something went wrong, i.e. s is not OK and
    // it is not because of CF drop.
    // Have to cancel the flush jobs that have NOT executed because we need to
    // unref the versions.
    for (int i = 0; i != num_cfs; ++i) {
      if (pick_status[i] && !exec_status[i].first) {
        jobs[i]->Cancel();
      }
    }
    for (int i = 0; i != num_cfs; ++i) {
      if (exec_status[i].second.ok() && exec_status[i].first) {
        auto& mems = jobs[i]->GetMemTables();
        cfds[i]->imm()->RollbackMemtableFlush(
            mems, /*rollback_succeeding_memtables=*/false);
      }
    }
  }

  if (s.ok()) {
    const auto wait_to_install_func =
        [&]() -> std::pair<Status, bool /*continue to wait*/> {
      if (!versions_->io_status().ok()) {
        // Something went wrong elsewhere, we cannot count on waiting for our
        // turn to write/sync to MANIFEST or CURRENT. Just return.
        return std::make_pair(versions_->io_status(), false);
      } else if (shutting_down_.load(std::memory_order_acquire)) {
        return std::make_pair(Status::ShutdownInProgress(), false);
      }
      bool ready = true;
      for (size_t i = 0; i != cfds.size(); ++i) {
        const auto& mems = jobs[i]->GetMemTables();
        if (cfds[i]->IsDropped()) {
          // If the column family is dropped, then do not wait.
          continue;
        } else if (!mems.empty() &&
                   cfds[i]->imm()->GetEarliestMemTableID() < mems[0]->GetID()) {
          // If a flush job needs to install the flush result for mems and
          // mems[0] is not the earliest memtable, it means another thread must
          // be installing flush results for the same column family, then the
          // current thread needs to wait.
          ready = false;
          break;
        } else if (mems.empty() && cfds[i]->imm()->GetEarliestMemTableID() <=
                                       bg_flush_args[i].max_memtable_id_) {
          // If a flush job does not need to install flush results, then it has
          // to wait until all memtables up to max_memtable_id_ (inclusive) are
          // installed.
          ready = false;
          break;
        }
      }
      return std::make_pair(Status::OK(), !ready);
    };

    bool resuming_from_bg_err =
        error_handler_.IsDBStopped() || flush_for_recovery;
    while ((!resuming_from_bg_err || error_handler_.GetRecoveryError().ok())) {
      std::pair<Status, bool> res = wait_to_install_func();

      TEST_SYNC_POINT_CALLBACK(
          "DBImpl::AtomicFlushMemTablesToOutputFiles:WaitToCommit", &res);

      if (!res.first.ok()) {
        s = res.first;
        break;
      } else if (!res.second) {
        // we are the oldest immutable memtable
        break;
      }
      // We are not the oldest immutable memtable
      TEST_SYNC_POINT_CALLBACK(
          "DBImpl::AtomicFlushMemTablesToOutputFiles:WaitCV", &res);
      //
      // If bg work is stopped, recovery thread first calls
      // WaitForBackgroundWork() before proceeding to flush for recovery. This
      // flush can block WaitForBackgroundWork() while waiting for recovery
      // flush to install result. To avoid this deadlock, we should abort here
      // if there is background error.
      if (!flush_for_recovery && error_handler_.IsBGWorkStopped() &&
          !error_handler_.GetBGError().ok()) {
        s = error_handler_.GetBGError();
        assert(!s.ok());
        break;
      }
      atomic_flush_install_cv_.Wait();

      resuming_from_bg_err = error_handler_.IsDBStopped() || flush_for_recovery;
    }

    if (!resuming_from_bg_err) {
      // If not resuming from bg err, then we determine future action based on
      // whether we hit background error.
      if (s.ok()) {
        s = error_handler_.GetBGError();
      }
    } else if (s.ok()) {
      // If resuming from bg err, we still rely on wait_to_install_func()'s
      // result to determine future action. If wait_to_install_func() returns
      // non-ok already, then we should not proceed to flush result
      // installation.
      s = error_handler_.GetRecoveryError();
    }
    // Since we are not installing these memtables, need to rollback
    // to allow future flush job to pick up these memtables.
    if (!s.ok()) {
      for (int i = 0; i != num_cfs; ++i) {
        assert(exec_status[i].first);
        assert(exec_status[i].second.ok());
        auto& mems = jobs[i]->GetMemTables();
        cfds[i]->imm()->RollbackMemtableFlush(
            mems, /*rollback_succeeding_memtables=*/false);
      }
    }
  }

  if (s.ok()) {
    autovector<ColumnFamilyData*> tmp_cfds;
    autovector<const autovector<MemTable*>*> mems_list;
    autovector<const MutableCFOptions*> mutable_cf_options_list;
    autovector<FileMetaData*> tmp_file_meta;
    autovector<std::list<std::unique_ptr<FlushJobInfo>>*>
        committed_flush_jobs_info;
    for (int i = 0; i != num_cfs; ++i) {
      const auto& mems = jobs[i]->GetMemTables();
      if (!cfds[i]->IsDropped() && !mems.empty()) {
        tmp_cfds.emplace_back(cfds[i]);
        mems_list.emplace_back(&mems);
        mutable_cf_options_list.emplace_back(&all_mutable_cf_options[i]);
        tmp_file_meta.emplace_back(&file_meta[i]);
        committed_flush_jobs_info.emplace_back(
            jobs[i]->GetCommittedFlushJobsInfo());
      }
    }

    s = InstallMemtableAtomicFlushResults(
        nullptr /* imm_lists */, tmp_cfds, mutable_cf_options_list, mems_list,
        versions_.get(), &logs_with_prep_tracker_, &mutex_, tmp_file_meta,
        committed_flush_jobs_info, &job_context->memtables_to_free,
        directories_.GetDbDir(), log_buffer);
  }

  if (s.ok()) {
    assert(num_cfs ==
           static_cast<int>(job_context->superversion_contexts.size()));
    for (int i = 0; i != num_cfs; ++i) {
      assert(cfds[i]);

      if (cfds[i]->IsDropped()) {
        continue;
      }
      InstallSuperVersionAndScheduleWork(cfds[i],
                                         &job_context->superversion_contexts[i],
                                         all_mutable_cf_options[i]);

      const std::string& column_family_name = cfds[i]->GetName();

      Version* const current = cfds[i]->current();
      assert(current);

      const VersionStorageInfo* const storage_info = current->storage_info();
      assert(storage_info);

      VersionStorageInfo::LevelSummaryStorage tmp;
      ROCKS_LOG_BUFFER(log_buffer, "[%s] Level summary: %s\n",
                       column_family_name.c_str(),
                       storage_info->LevelSummary(&tmp));

      const auto& blob_files = storage_info->GetBlobFiles();
      if (!blob_files.empty()) {
        assert(blob_files.front());
        assert(blob_files.back());

        ROCKS_LOG_BUFFER(
            log_buffer,
            "[%s] Blob file summary: head=%" PRIu64 ", tail=%" PRIu64 "\n",
            column_family_name.c_str(), blob_files.front()->GetBlobFileNumber(),
            blob_files.back()->GetBlobFileNumber());
      }
    }
    if (made_progress) {
      *made_progress = true;
    }
    auto sfm = static_cast<SstFileManagerImpl*>(
        immutable_db_options_.sst_file_manager.get());
    assert(all_mutable_cf_options.size() == static_cast<size_t>(num_cfs));
    for (int i = 0; s.ok() && i != num_cfs; ++i) {
      // If mempurge happened instead of Flush,
      // no NotifyOnFlushCompleted call (no SST file created).
      if (switched_to_mempurge[i]) {
        continue;
      }
      if (cfds[i]->IsDropped()) {
        continue;
      }
      NotifyOnFlushCompleted(cfds[i], all_mutable_cf_options[i],
                             jobs[i]->GetCommittedFlushJobsInfo());
      if (sfm) {
        std::string file_path = MakeTableFileName(
            cfds[i]->ioptions()->cf_paths[0].path, file_meta[i].fd.GetNumber());
        // TODO (PR7798).  We should only add the file to the FileManager if it
        // exists. Otherwise, some tests may fail.  Ignore the error in the
        // interim.
        sfm->OnAddFile(file_path).PermitUncheckedError();
        if (sfm->IsMaxAllowedSpaceReached() &&
            error_handler_.GetBGError().ok()) {
          Status new_bg_error =
              Status::SpaceLimit("Max allowed space was reached");
          error_handler_.SetBGError(new_bg_error,
                                    BackgroundErrorReason::kFlush);
        }
      }
    }
  }

  // Need to undo atomic flush if something went wrong, i.e. s is not OK and
  // it is not because of CF drop.
  if (!s.ok() && !s.IsColumnFamilyDropped() && !skip_set_bg_error) {
    if (log_io_s.ok()) {
      // Error while writing to MANIFEST.
      // In fact, versions_->io_status() can also be the result of renaming
      // CURRENT file. With current code, it's just difficult to tell. So just
      // be pessimistic and try write to a new MANIFEST.
      // TODO: distinguish between MANIFEST write and CURRENT renaming
      if (!versions_->io_status().ok()) {
        // If WAL sync is successful (either WAL size is 0 or there is no IO
        // error), all the Manifest write will be map to soft error.
        // TODO: kManifestWriteNoWAL and kFlushNoWAL are misleading. Refactor
        // is needed.
        error_handler_.SetBGError(s,
                                  BackgroundErrorReason::kManifestWriteNoWAL);
      } else {
        // If WAL sync is successful (either WAL size is 0 or there is no IO
        // error), all the other SST file write errors will be set as
        // kFlushNoWAL.
        error_handler_.SetBGError(s, BackgroundErrorReason::kFlushNoWAL);
      }
    } else {
      assert(s == log_io_s);
      Status new_bg_error = s;
      error_handler_.SetBGError(new_bg_error, BackgroundErrorReason::kFlush);
    }
  }

  return s;
}

void DBImpl::NotifyOnFlushBegin(ColumnFamilyData* cfd, FileMetaData* file_meta,
                                const MutableCFOptions& mutable_cf_options,
                                int job_id, FlushReason flush_reason) {
  if (immutable_db_options_.listeners.size() == 0U) {
    return;
  }
  mutex_.AssertHeld();
  if (shutting_down_.load(std::memory_order_acquire)) {
    return;
  }
  bool triggered_writes_slowdown =
      (cfd->current()->storage_info()->NumLevelFiles(0) >=
       mutable_cf_options.level0_slowdown_writes_trigger);
  bool triggered_writes_stop =
      (cfd->current()->storage_info()->NumLevelFiles(0) >=
       mutable_cf_options.level0_stop_writes_trigger);
  // release lock while notifying events
  mutex_.Unlock();
  {
    FlushJobInfo info{};
    info.cf_id = cfd->GetID();
    info.cf_name = cfd->GetName();
    // TODO(yhchiang): make db_paths dynamic in case flush does not
    //                 go to L0 in the future.
    const uint64_t file_number = file_meta->fd.GetNumber();
    info.file_path =
        MakeTableFileName(cfd->ioptions()->cf_paths[0].path, file_number);
    info.file_number = file_number;
    info.thread_id = env_->GetThreadID();
    info.job_id = job_id;
    info.triggered_writes_slowdown = triggered_writes_slowdown;
    info.triggered_writes_stop = triggered_writes_stop;
    info.smallest_seqno = file_meta->fd.smallest_seqno;
    info.largest_seqno = file_meta->fd.largest_seqno;
    info.flush_reason = flush_reason;
    for (auto listener : immutable_db_options_.listeners) {
      listener->OnFlushBegin(this, info);
    }
  }
  mutex_.Lock();
  // no need to signal bg_cv_ as it will be signaled at the end of the
  // flush process.
}

void DBImpl::NotifyOnFlushCompleted(
    ColumnFamilyData* cfd, const MutableCFOptions& mutable_cf_options,
    std::list<std::unique_ptr<FlushJobInfo>>* flush_jobs_info) {
  assert(flush_jobs_info != nullptr);
  if (immutable_db_options_.listeners.size() == 0U) {
    return;
  }
  mutex_.AssertHeld();
  if (shutting_down_.load(std::memory_order_acquire)) {
    return;
  }
  bool triggered_writes_slowdown =
      (cfd->current()->storage_info()->NumLevelFiles(0) >=
       mutable_cf_options.level0_slowdown_writes_trigger);
  bool triggered_writes_stop =
      (cfd->current()->storage_info()->NumLevelFiles(0) >=
       mutable_cf_options.level0_stop_writes_trigger);
  // release lock while notifying events
  mutex_.Unlock();
  {
    for (auto& info : *flush_jobs_info) {
      info->triggered_writes_slowdown = triggered_writes_slowdown;
      info->triggered_writes_stop = triggered_writes_stop;
      for (auto listener : immutable_db_options_.listeners) {
        listener->OnFlushCompleted(this, *info);
      }
      TEST_SYNC_POINT(
          "DBImpl::NotifyOnFlushCompleted::PostAllOnFlushCompleted");
    }
    flush_jobs_info->clear();
  }
  mutex_.Lock();
  // no need to signal bg_cv_ as it will be signaled at the end of the
  // flush process.
}

Status DBImpl::CompactRange(const CompactRangeOptions& options,
                            ColumnFamilyHandle* column_family,
                            const Slice* begin_without_ts,
                            const Slice* end_without_ts) {
  if (manual_compaction_paused_.load(std::memory_order_acquire) > 0) {
    return Status::Incomplete(Status::SubCode::kManualCompactionPaused);
  }

  if (options.canceled && options.canceled->load(std::memory_order_acquire)) {
    return Status::Incomplete(Status::SubCode::kManualCompactionPaused);
  }

  const Comparator* const ucmp = column_family->GetComparator();
  assert(ucmp);
  size_t ts_sz = ucmp->timestamp_size();
  if (ts_sz == 0) {
    return CompactRangeInternal(options, column_family, begin_without_ts,
                                end_without_ts, "" /*trim_ts*/);
  }

  std::string begin_str, end_str;
  auto [begin, end] =
      MaybeAddTimestampsToRange(begin_without_ts, end_without_ts, ts_sz,
                                &begin_str, &end_str, false /*exclusive_end*/);

  return CompactRangeInternal(
      options, column_family, begin.has_value() ? &begin.value() : nullptr,
      end.has_value() ? &end.value() : nullptr, "" /*trim_ts*/);
}

Status DBImpl::IncreaseFullHistoryTsLow(ColumnFamilyHandle* column_family,
                                        std::string ts_low) {
  ColumnFamilyData* cfd = nullptr;
  if (column_family == nullptr) {
    cfd = default_cf_handle_->cfd();
  } else {
    auto cfh = static_cast_with_check<ColumnFamilyHandleImpl>(column_family);
    assert(cfh != nullptr);
    cfd = cfh->cfd();
  }
  assert(cfd != nullptr && cfd->user_comparator() != nullptr);
  if (cfd->user_comparator()->timestamp_size() == 0) {
    return Status::InvalidArgument(
        "Timestamp is not enabled in this column family");
  }
  if (cfd->user_comparator()->timestamp_size() != ts_low.size()) {
    return Status::InvalidArgument("ts_low size mismatch");
  }
  return IncreaseFullHistoryTsLowImpl(cfd, ts_low);
}

Status DBImpl::IncreaseFullHistoryTsLowImpl(ColumnFamilyData* cfd,
                                            std::string ts_low) {
  VersionEdit edit;
  edit.SetColumnFamily(cfd->GetID());
  edit.SetFullHistoryTsLow(ts_low);

  // TODO: plumb Env::IOActivity
  const ReadOptions read_options;
  TEST_SYNC_POINT_CALLBACK("DBImpl::IncreaseFullHistoryTsLowImpl:BeforeEdit",
                           &edit);

  InstrumentedMutexLock l(&mutex_);
  std::string current_ts_low = cfd->GetFullHistoryTsLow();
  const Comparator* ucmp = cfd->user_comparator();
  assert(ucmp->timestamp_size() == ts_low.size() && !ts_low.empty());
  if (!current_ts_low.empty() &&
      ucmp->CompareTimestamp(ts_low, current_ts_low) < 0) {
    return Status::InvalidArgument("Cannot decrease full_history_ts_low");
  }

  Status s = versions_->LogAndApply(cfd, *cfd->GetLatestMutableCFOptions(),
                                    read_options, &edit, &mutex_,
                                    directories_.GetDbDir());
  if (!s.ok()) {
    return s;
  }
  current_ts_low = cfd->GetFullHistoryTsLow();
  if (!current_ts_low.empty() &&
      ucmp->CompareTimestamp(current_ts_low, ts_low) > 0) {
    std::stringstream oss;
    oss << "full_history_ts_low: " << Slice(current_ts_low).ToString(true)
        << " is set to be higher than the requested "
           "timestamp: "
        << Slice(ts_low).ToString(true) << std::endl;
    return Status::TryAgain(oss.str());
  }
  return Status::OK();
}

Status DBImpl::CompactRangeInternal(const CompactRangeOptions& options,
                                    ColumnFamilyHandle* column_family,
                                    const Slice* begin, const Slice* end,
                                    const std::string& trim_ts) {
  auto cfh = static_cast_with_check<ColumnFamilyHandleImpl>(column_family);
  auto cfd = cfh->cfd();

  if (options.target_path_id >= cfd->ioptions()->cf_paths.size()) {
    return Status::InvalidArgument("Invalid target path ID");
  }

  bool flush_needed = true;

  // Update full_history_ts_low if it's set
  if (options.full_history_ts_low != nullptr &&
      !options.full_history_ts_low->empty()) {
    std::string ts_low = options.full_history_ts_low->ToString();
    if (begin != nullptr || end != nullptr) {
      return Status::InvalidArgument(
          "Cannot specify compaction range with full_history_ts_low");
    }
    Status s = IncreaseFullHistoryTsLowImpl(cfd, ts_low);
    if (!s.ok()) {
      LogFlush(immutable_db_options_.info_log);
      return s;
    }
  }

  Status s;
  if (begin != nullptr && end != nullptr) {
    // TODO(ajkr): We could also optimize away the flush in certain cases where
    // one/both sides of the interval are unbounded. But it requires more
    // changes to RangesOverlapWithMemtables.
    Range range(*begin, *end);
    SuperVersion* super_version = cfd->GetReferencedSuperVersion(this);
    s = cfd->RangesOverlapWithMemtables(
        {range}, super_version, immutable_db_options_.allow_data_in_errors,
        &flush_needed);
    CleanupSuperVersion(super_version);
  }

  if (s.ok() && flush_needed) {
    FlushOptions fo;
    fo.allow_write_stall = options.allow_write_stall;
    if (immutable_db_options_.atomic_flush) {
      s = AtomicFlushMemTables(fo, FlushReason::kManualCompaction);
    } else {
      s = FlushMemTable(cfd, fo, FlushReason::kManualCompaction);
    }
    if (!s.ok()) {
      LogFlush(immutable_db_options_.info_log);
      return s;
    }
  }

  constexpr int kInvalidLevel = -1;
  int final_output_level = kInvalidLevel;
  bool exclusive = options.exclusive_manual_compaction;
  if (cfd->ioptions()->compaction_style == kCompactionStyleUniversal &&
      cfd->NumberLevels() > 1) {
    // Always compact all files together.
    final_output_level = cfd->NumberLevels() - 1;
    // if bottom most level is reserved
    if (immutable_db_options_.allow_ingest_behind) {
      final_output_level--;
    }
    s = RunManualCompaction(cfd, ColumnFamilyData::kCompactAllLevels,
                            final_output_level, options, begin, end, exclusive,
                            false /* disable_trivial_move */,
                            std::numeric_limits<uint64_t>::max(), trim_ts);
  } else {
    int first_overlapped_level = kInvalidLevel;
    {
      SuperVersion* super_version = cfd->GetReferencedSuperVersion(this);
      Version* current_version = super_version->current;

      // Might need to query the partitioner
      SstPartitionerFactory* partitioner_factory =
          current_version->cfd()->ioptions()->sst_partitioner_factory.get();
      std::unique_ptr<SstPartitioner> partitioner;
      if (partitioner_factory && begin != nullptr && end != nullptr) {
        SstPartitioner::Context context;
        context.is_full_compaction = false;
        context.is_manual_compaction = true;
        context.output_level = /*unknown*/ -1;
        // Small lies about compaction range
        context.smallest_user_key = *begin;
        context.largest_user_key = *end;
        context.target_output_file_size = 0;
        partitioner = partitioner_factory->CreatePartitioner(context);
      }

      ReadOptions ro;
      ro.total_order_seek = true;
      ro.io_activity = Env::IOActivity::kCompaction;
      bool overlap;
      for (int level = 0;
           level < current_version->storage_info()->num_non_empty_levels();
           level++) {
        overlap = true;

        // Whether to look at specific keys within files for overlap with
        // compaction range, other than largest and smallest keys of the file
        // known in Version metadata.
        bool check_overlap_within_file = false;
        if (begin != nullptr && end != nullptr) {
          // Typically checking overlap within files in this case
          check_overlap_within_file = true;
          // WART: Not known why we don't check within file in one-sided bound
          // cases
          if (partitioner) {
            // Especially if the partitioner is new, the manual compaction
            // might be used to enforce the partitioning. Checking overlap
            // within files might miss cases where compaction is needed to
            // partition the files, as in this example:
            // * File has two keys "001" and "111"
            // * Compaction range is ["011", "101")
            // * Partition boundary at "100"
            // In cases like this, file-level overlap with the compaction
            // range is sufficient to force any partitioning that is needed
            // within the compaction range.
            //
            // But if there's no partitioning boundary within the compaction
            // range, we can be sure there's no need to fix partitioning
            // within that range, thus safe to check overlap within file.
            //
            // Use a hypothetical trivial move query to check for partition
            // boundary in range. (NOTE: in defiance of all conventions,
            // `begin` and `end` here are both INCLUSIVE bounds, which makes
            // this analogy to CanDoTrivialMove() accurate even when `end` is
            // the first key in a partition.)
            if (!partitioner->CanDoTrivialMove(*begin, *end)) {
              check_overlap_within_file = false;
            }
          }
        }
        if (check_overlap_within_file) {
          Status status = current_version->OverlapWithLevelIterator(
              ro, file_options_, *begin, *end, level, &overlap);
          if (!status.ok()) {
            check_overlap_within_file = false;
          }
        }
        if (!check_overlap_within_file) {
          overlap = current_version->storage_info()->OverlapInLevel(level,
                                                                    begin, end);
        }
        if (overlap) {
          first_overlapped_level = level;
          break;
        }
      }
      CleanupSuperVersion(super_version);
    }
    if (s.ok() && first_overlapped_level != kInvalidLevel) {
      if (cfd->ioptions()->compaction_style == kCompactionStyleUniversal ||
          cfd->ioptions()->compaction_style == kCompactionStyleFIFO) {
        assert(first_overlapped_level == 0);
        s = RunManualCompaction(
            cfd, first_overlapped_level, first_overlapped_level, options, begin,
            end, exclusive, true /* disallow_trivial_move */,
            std::numeric_limits<uint64_t>::max() /* max_file_num_to_ignore */,
            trim_ts);
        final_output_level = first_overlapped_level;
      } else {
        assert(cfd->ioptions()->compaction_style == kCompactionStyleLevel);
        uint64_t next_file_number = versions_->current_next_file_number();
        // Start compaction from `first_overlapped_level`, one level down at a
        // time, until output level >= max_overlapped_level.
        // When max_overlapped_level == 0, we will still compact from L0 -> L1
        // (or LBase), and followed by a bottommost level intra-level compaction
        // at L1 (or LBase), if applicable.
        int level = first_overlapped_level;
        final_output_level = level;
        int output_level = 0, base_level = 0;
        for (;;) {
          // Always allow L0 -> L1 compaction
          if (level > 0) {
            if (cfd->ioptions()->level_compaction_dynamic_level_bytes) {
              assert(final_output_level < cfd->ioptions()->num_levels);
              if (final_output_level + 1 == cfd->ioptions()->num_levels) {
                break;
              }
            } else {
              // TODO(cbi): there is still a race condition here where
              //  if a background compaction compacts some file beyond
              //  current()->storage_info()->num_non_empty_levels() right after
              //  the check here.This should happen very infrequently and should
              //  not happen once a user populates the last level of the LSM.
              InstrumentedMutexLock l(&mutex_);
              // num_non_empty_levels may be lower after a compaction, so
              // we check for >= here.
              if (final_output_level + 1 >=
                  cfd->current()->storage_info()->num_non_empty_levels()) {
                break;
              }
            }
          }
          output_level = level + 1;
          if (cfd->ioptions()->level_compaction_dynamic_level_bytes &&
              level == 0) {
            output_level = ColumnFamilyData::kCompactToBaseLevel;
          }
          // Use max value for `max_file_num_to_ignore` to always compact
          // files down.
          s = RunManualCompaction(
              cfd, level, output_level, options, begin, end, exclusive,
              !trim_ts.empty() /* disallow_trivial_move */,
              std::numeric_limits<uint64_t>::max() /* max_file_num_to_ignore */,
              trim_ts,
              output_level == ColumnFamilyData::kCompactToBaseLevel
                  ? &base_level
                  : nullptr);
          if (!s.ok()) {
            break;
          }
          if (output_level == ColumnFamilyData::kCompactToBaseLevel) {
            assert(base_level > 0);
            level = base_level;
          } else {
            ++level;
          }
          final_output_level = level;
          TEST_SYNC_POINT("DBImpl::RunManualCompaction()::1");
          TEST_SYNC_POINT("DBImpl::RunManualCompaction()::2");
        }
        if (s.ok()) {
          assert(final_output_level > 0);
          // bottommost level intra-level compaction
          if ((options.bottommost_level_compaction ==
                   BottommostLevelCompaction::kIfHaveCompactionFilter &&
               (cfd->ioptions()->compaction_filter != nullptr ||
                cfd->ioptions()->compaction_filter_factory != nullptr)) ||
              options.bottommost_level_compaction ==
                  BottommostLevelCompaction::kForceOptimized ||
              options.bottommost_level_compaction ==
                  BottommostLevelCompaction::kForce) {
            // Use `next_file_number` as `max_file_num_to_ignore` to avoid
            // rewriting newly compacted files when it is kForceOptimized
            // or kIfHaveCompactionFilter with compaction filter set.
            s = RunManualCompaction(
                cfd, final_output_level, final_output_level, options, begin,
                end, exclusive, true /* disallow_trivial_move */,
                next_file_number /* max_file_num_to_ignore */, trim_ts);
          }
        }
      }
    }
  }
  if (!s.ok() || final_output_level == kInvalidLevel) {
    LogFlush(immutable_db_options_.info_log);
    return s;
  }

  if (options.change_level) {
    TEST_SYNC_POINT("DBImpl::CompactRange:BeforeRefit:1");
    TEST_SYNC_POINT("DBImpl::CompactRange:BeforeRefit:2");

    ROCKS_LOG_INFO(immutable_db_options_.info_log,
                   "[RefitLevel] waiting for background threads to stop");
    // TODO(hx235): remove `Enable/DisableManualCompaction` and
    // `Continue/PauseBackgroundWork` once we ensure registering RefitLevel()'s
    // range is sufficient (if not, what else is needed) for avoiding range
    // conflicts with other activities (e.g, compaction, flush) that are
    // currently avoided by `Enable/DisableManualCompaction` and
    // `Continue/PauseBackgroundWork`.
    DisableManualCompaction();
    s = PauseBackgroundWork();
    if (s.ok()) {
      TEST_SYNC_POINT("DBImpl::CompactRange:PreRefitLevel");
      s = ReFitLevel(cfd, final_output_level, options.target_level);
      TEST_SYNC_POINT("DBImpl::CompactRange:PostRefitLevel");
      // ContinueBackgroundWork always return Status::OK().
      Status temp_s = ContinueBackgroundWork();
      assert(temp_s.ok());
    }
    EnableManualCompaction();
    TEST_SYNC_POINT(
        "DBImpl::CompactRange:PostRefitLevel:ManualCompactionEnabled");
  }
  LogFlush(immutable_db_options_.info_log);

  {
    InstrumentedMutexLock l(&mutex_);
    // an automatic compaction that has been scheduled might have been
    // preempted by the manual compactions. Need to schedule it back.
    MaybeScheduleFlushOrCompaction();
  }

  return s;
}

Status DBImpl::CompactFiles(const CompactionOptions& compact_options,
                            ColumnFamilyHandle* column_family,
                            const std::vector<std::string>& input_file_names,
                            const int output_level, const int output_path_id,
                            std::vector<std::string>* const output_file_names,
                            CompactionJobInfo* compaction_job_info) {
  if (column_family == nullptr) {
    return Status::InvalidArgument("ColumnFamilyHandle must be non-null.");
  }

  auto cfd =
      static_cast_with_check<ColumnFamilyHandleImpl>(column_family)->cfd();
  assert(cfd);

  Status s;
  JobContext job_context(next_job_id_.fetch_add(1), true);
  LogBuffer log_buffer(InfoLogLevel::INFO_LEVEL,
                       immutable_db_options_.info_log.get());

  // Perform CompactFiles
  TEST_SYNC_POINT("TestCompactFiles::IngestExternalFile2");
  TEST_SYNC_POINT_CALLBACK(
      "TestCompactFiles:PausingManualCompaction:3",
      reinterpret_cast<void*>(
          const_cast<std::atomic<int>*>(&manual_compaction_paused_)));
  {
    InstrumentedMutexLock l(&mutex_);
    auto* current = cfd->current();
    current->Ref();

    s = CompactFilesImpl(compact_options, cfd, current, input_file_names,
                         output_file_names, output_level, output_path_id,
                         &job_context, &log_buffer, compaction_job_info);

    current->Unref();
  }

  // Find and delete obsolete files
  {
    InstrumentedMutexLock l(&mutex_);
    // If !s.ok(), this means that Compaction failed. In that case, we want
    // to delete all obsolete files we might have created and we force
    // FindObsoleteFiles(). This is because job_context does not
    // catch all created files if compaction failed.
    FindObsoleteFiles(&job_context, !s.ok());
  }  // release the mutex

  // delete unnecessary files if any, this is done outside the mutex
  if (job_context.HaveSomethingToClean() ||
      job_context.HaveSomethingToDelete() || !log_buffer.IsEmpty()) {
    // Have to flush the info logs before bg_compaction_scheduled_--
    // because if bg_flush_scheduled_ becomes 0 and the lock is
    // released, the deconstructor of DB can kick in and destroy all the
    // states of DB so info_log might not be available after that point.
    // It also applies to access other states that DB owns.
    log_buffer.FlushBufferToLog();
    if (job_context.HaveSomethingToDelete()) {
      // no mutex is locked here.  No need to Unlock() and Lock() here.
      PurgeObsoleteFiles(job_context);
    }
    job_context.Clean();
  }

  return s;
}

Status DBImpl::CompactFilesImpl(
    const CompactionOptions& compact_options, ColumnFamilyData* cfd,
    Version* version, const std::vector<std::string>& input_file_names,
    std::vector<std::string>* const output_file_names, const int output_level,
    int output_path_id, JobContext* job_context, LogBuffer* log_buffer,
    CompactionJobInfo* compaction_job_info) {
  mutex_.AssertHeld();

  if (shutting_down_.load(std::memory_order_acquire)) {
    return Status::ShutdownInProgress();
  }
  if (manual_compaction_paused_.load(std::memory_order_acquire) > 0) {
    return Status::Incomplete(Status::SubCode::kManualCompactionPaused);
  }

  std::unordered_set<uint64_t> input_set;
  for (const auto& file_name : input_file_names) {
    input_set.insert(TableFileNameToNumber(file_name));
  }

  ColumnFamilyMetaData cf_meta;
  // TODO(yhchiang): can directly use version here if none of the
  // following functions call is pluggable to external developers.
  version->GetColumnFamilyMetaData(&cf_meta);

  if (output_path_id < 0) {
    if (cfd->ioptions()->cf_paths.size() == 1U) {
      output_path_id = 0;
    } else {
      return Status::NotSupported(
          "Automatic output path selection is not "
          "yet supported in CompactFiles()");
    }
  }

  if (cfd->ioptions()->allow_ingest_behind &&
      output_level >= cfd->ioptions()->num_levels - 1) {
    return Status::InvalidArgument(
        "Exceed the maximum output level defined by "
        "the current compaction algorithm with ingest_behind --- " +
        std::to_string(cfd->ioptions()->num_levels - 1));
  }

  Status s = cfd->compaction_picker()->SanitizeCompactionInputFiles(
      &input_set, cf_meta, output_level);
  TEST_SYNC_POINT("DBImpl::CompactFilesImpl::PostSanitizeCompactionInputFiles");
  if (!s.ok()) {
    return s;
  }

  std::vector<CompactionInputFiles> input_files;
  s = cfd->compaction_picker()->GetCompactionInputsFromFileNumbers(
      &input_files, &input_set, version->storage_info(), compact_options);
  if (!s.ok()) {
    return s;
  }

  for (const auto& inputs : input_files) {
    if (cfd->compaction_picker()->AreFilesInCompaction(inputs.files)) {
      return Status::Aborted(
          "Some of the necessary compaction input "
          "files are already being compacted");
    }
  }
  bool sfm_reserved_compact_space = false;
  // First check if we have enough room to do the compaction
  bool enough_room = EnoughRoomForCompaction(
      cfd, input_files, &sfm_reserved_compact_space, log_buffer);

  if (!enough_room) {
    // m's vars will get set properly at the end of this function,
    // as long as status == CompactionTooLarge
    return Status::CompactionTooLarge();
  }

  // At this point, CompactFiles will be run.
  bg_compaction_scheduled_++;

  std::unique_ptr<Compaction> c;
  assert(cfd->compaction_picker());
  c.reset(cfd->compaction_picker()->CompactFiles(
      compact_options, input_files, output_level, version->storage_info(),
      *cfd->GetLatestMutableCFOptions(), mutable_db_options_, output_path_id));
  // we already sanitized the set of input files and checked for conflicts
  // without releasing the lock, so we're guaranteed a compaction can be formed.
  assert(c != nullptr);

  c->FinalizeInputInfo(version);

  // deletion compaction currently not allowed in CompactFiles.
  assert(!c->deletion_compaction());

  std::vector<SequenceNumber> snapshot_seqs;
  SequenceNumber earliest_write_conflict_snapshot;
  SnapshotChecker* snapshot_checker;
  GetSnapshotContext(job_context, &snapshot_seqs,
                     &earliest_write_conflict_snapshot, &snapshot_checker);

  std::unique_ptr<std::list<uint64_t>::iterator> pending_outputs_inserted_elem(
      new std::list<uint64_t>::iterator(
          CaptureCurrentFileNumberInPendingOutputs()));

  assert(is_snapshot_supported_ || snapshots_.empty());
  CompactionJobStats compaction_job_stats;
  CompactionJob compaction_job(
      job_context->job_id, c.get(), immutable_db_options_, mutable_db_options_,
      file_options_for_compaction_, versions_.get(), &shutting_down_,
      log_buffer, directories_.GetDbDir(),
      GetDataDir(c->column_family_data(), c->output_path_id()),
      GetDataDir(c->column_family_data(), 0), stats_, &mutex_, &error_handler_,
      snapshot_seqs, earliest_write_conflict_snapshot, snapshot_checker,
      job_context, table_cache_, &event_logger_,
      c->mutable_cf_options()->paranoid_file_checks,
      c->mutable_cf_options()->report_bg_io_stats, dbname_,
      &compaction_job_stats, Env::Priority::USER, io_tracer_,
      kManualCompactionCanceledFalse_, db_id_, db_session_id_,
      c->column_family_data()->GetFullHistoryTsLow(), c->trim_ts(),
      &blob_callback_, &bg_compaction_scheduled_,
      &bg_bottom_compaction_scheduled_);

  // Creating a compaction influences the compaction score because the score
  // takes running compactions into account (by skipping files that are already
  // being compacted). Since we just changed compaction score, we recalculate it
  // here.
  version->storage_info()->ComputeCompactionScore(*cfd->ioptions(),
                                                  *c->mutable_cf_options());

  compaction_job.Prepare();

  mutex_.Unlock();
  TEST_SYNC_POINT("CompactFilesImpl:0");
  TEST_SYNC_POINT("CompactFilesImpl:1");
  // Ignore the status here, as it will be checked in the Install down below...
  compaction_job.Run().PermitUncheckedError();
  TEST_SYNC_POINT("CompactFilesImpl:2");
  TEST_SYNC_POINT("CompactFilesImpl:3");
  mutex_.Lock();

  bool compaction_released = false;
  Status status =
      compaction_job.Install(*c->mutable_cf_options(), &compaction_released);
  if (!compaction_released) {
    c->ReleaseCompactionFiles(s);
  }
  if (status.ok()) {
    assert(compaction_job.io_status().ok());
    InstallSuperVersionAndScheduleWork(c->column_family_data(),
                                       &job_context->superversion_contexts[0],
                                       *c->mutable_cf_options());
  }
  // status above captures any error during compaction_job.Install, so its ok
  // not check compaction_job.io_status() explicitly if we're not calling
  // SetBGError
  compaction_job.io_status().PermitUncheckedError();
  // Need to make sure SstFileManager does its bookkeeping
  auto sfm = static_cast<SstFileManagerImpl*>(
      immutable_db_options_.sst_file_manager.get());
  if (sfm && sfm_reserved_compact_space) {
    sfm->OnCompactionCompletion(c.get());
  }

  ReleaseFileNumberFromPendingOutputs(pending_outputs_inserted_elem);

  if (compaction_job_info != nullptr) {
    BuildCompactionJobInfo(cfd, c.get(), s, compaction_job_stats,
                           job_context->job_id, compaction_job_info);
  }

  if (status.ok()) {
    // Done
  } else if (status.IsColumnFamilyDropped() || status.IsShutdownInProgress()) {
    // Ignore compaction errors found during shutting down
  } else if (status.IsManualCompactionPaused()) {
    // Don't report stopping manual compaction as error
    ROCKS_LOG_INFO(immutable_db_options_.info_log,
                   "[%s] [JOB %d] Stopping manual compaction",
                   c->column_family_data()->GetName().c_str(),
                   job_context->job_id);
  } else {
    ROCKS_LOG_WARN(immutable_db_options_.info_log,
                   "[%s] [JOB %d] Compaction error: %s",
                   c->column_family_data()->GetName().c_str(),
                   job_context->job_id, status.ToString().c_str());
    IOStatus io_s = compaction_job.io_status();
    if (!io_s.ok()) {
      error_handler_.SetBGError(io_s, BackgroundErrorReason::kCompaction);
    } else {
      error_handler_.SetBGError(status, BackgroundErrorReason::kCompaction);
    }
  }

  if (output_file_names != nullptr) {
    for (const auto& newf : c->edit()->GetNewFiles()) {
      output_file_names->push_back(TableFileName(
          c->immutable_options()->cf_paths, newf.second.fd.GetNumber(),
          newf.second.fd.GetPathId()));
    }

    for (const auto& blob_file : c->edit()->GetBlobFileAdditions()) {
      output_file_names->push_back(
          BlobFileName(c->immutable_options()->cf_paths.front().path,
                       blob_file.GetBlobFileNumber()));
    }
  }

  c.reset();

  bg_compaction_scheduled_--;
  if (bg_compaction_scheduled_ == 0) {
    bg_cv_.SignalAll();
  }
  MaybeScheduleFlushOrCompaction();
  TEST_SYNC_POINT("CompactFilesImpl:End");

  return status;
}

Status DBImpl::PauseBackgroundWork() {
  InstrumentedMutexLock guard_lock(&mutex_);
  bg_compaction_paused_++;
  while (bg_bottom_compaction_scheduled_ > 0 || bg_compaction_scheduled_ > 0 ||
         bg_flush_scheduled_ > 0) {
    bg_cv_.Wait();
  }
  bg_work_paused_++;
  return Status::OK();
}

Status DBImpl::ContinueBackgroundWork() {
  InstrumentedMutexLock guard_lock(&mutex_);
  if (bg_work_paused_ == 0) {
    return Status::InvalidArgument();
  }
  assert(bg_work_paused_ > 0);
  assert(bg_compaction_paused_ > 0);
  bg_compaction_paused_--;
  bg_work_paused_--;
  // It's sufficient to check just bg_work_paused_ here since
  // bg_work_paused_ is always no greater than bg_compaction_paused_
  if (bg_work_paused_ == 0) {
    MaybeScheduleFlushOrCompaction();
  }
  return Status::OK();
}

void DBImpl::NotifyOnCompactionBegin(ColumnFamilyData* cfd, Compaction* c,
                                     const Status& st,
                                     const CompactionJobStats& job_stats,
                                     int job_id) {
  if (immutable_db_options_.listeners.empty()) {
    return;
  }
  mutex_.AssertHeld();
  if (shutting_down_.load(std::memory_order_acquire)) {
    return;
  }
  if (c->is_manual_compaction() &&
      manual_compaction_paused_.load(std::memory_order_acquire) > 0) {
    return;
  }

  c->SetNotifyOnCompactionCompleted();
  // release lock while notifying events
  mutex_.Unlock();
  TEST_SYNC_POINT("DBImpl::NotifyOnCompactionBegin::UnlockMutex");
  {
    CompactionJobInfo info{};
    BuildCompactionJobInfo(cfd, c, st, job_stats, job_id, &info);
    for (auto listener : immutable_db_options_.listeners) {
      listener->OnCompactionBegin(this, info);
    }
    info.status.PermitUncheckedError();
  }
  mutex_.Lock();
}

void DBImpl::NotifyOnCompactionCompleted(
    ColumnFamilyData* cfd, Compaction* c, const Status& st,
    const CompactionJobStats& compaction_job_stats, const int job_id) {
  if (immutable_db_options_.listeners.size() == 0U) {
    return;
  }
  mutex_.AssertHeld();
  if (shutting_down_.load(std::memory_order_acquire)) {
    return;
  }

  if (c->ShouldNotifyOnCompactionCompleted() == false) {
    return;
  }

  // release lock while notifying events
  mutex_.Unlock();
  TEST_SYNC_POINT("DBImpl::NotifyOnCompactionCompleted::UnlockMutex");
  {
    CompactionJobInfo info{};
    BuildCompactionJobInfo(cfd, c, st, compaction_job_stats, job_id, &info);
    for (auto listener : immutable_db_options_.listeners) {
      listener->OnCompactionCompleted(this, info);
    }
  }
  mutex_.Lock();
  // no need to signal bg_cv_ as it will be signaled at the end of the
  // flush process.
}

// REQUIREMENT: block all background work by calling PauseBackgroundWork()
// before calling this function
Status DBImpl::ReFitLevel(ColumnFamilyData* cfd, int level, int target_level) {
  assert(level < cfd->NumberLevels());
  if (target_level >= cfd->NumberLevels()) {
    return Status::InvalidArgument("Target level exceeds number of levels");
  }

  const ReadOptions read_options(Env::IOActivity::kCompaction);

  SuperVersionContext sv_context(/* create_superversion */ true);

  InstrumentedMutexLock guard_lock(&mutex_);

  auto* vstorage = cfd->current()->storage_info();
  if (vstorage->LevelFiles(level).empty()) {
    return Status::OK();
  }
  // only allow one thread refitting
  if (refitting_level_) {
    ROCKS_LOG_INFO(immutable_db_options_.info_log,
                   "[ReFitLevel] another thread is refitting");
    return Status::NotSupported("another thread is refitting");
  }
  refitting_level_ = true;

  const MutableCFOptions mutable_cf_options = *cfd->GetLatestMutableCFOptions();
  // move to a smaller level
  int to_level = target_level;
  if (target_level < 0) {
    to_level = FindMinimumEmptyLevelFitting(cfd, mutable_cf_options, level);
  }

  if (to_level != level) {
    std::vector<CompactionInputFiles> input(1);
    input[0].level = level;
    for (auto& f : vstorage->LevelFiles(level)) {
      input[0].files.push_back(f);
    }
    InternalKey refit_level_smallest;
    InternalKey refit_level_largest;
    cfd->compaction_picker()->GetRange(input[0], &refit_level_smallest,
                                       &refit_level_largest);
    if (to_level > level) {
      if (level == 0) {
        refitting_level_ = false;
        return Status::NotSupported(
            "Cannot change from level 0 to other levels.");
      }
      // Check levels are empty for a trivial move
      for (int l = level + 1; l <= to_level; l++) {
        if (vstorage->NumLevelFiles(l) > 0) {
          refitting_level_ = false;
          return Status::NotSupported(
              "Levels between source and target are not empty for a move.");
        }
        if (cfd->RangeOverlapWithCompaction(refit_level_smallest.user_key(),
                                            refit_level_largest.user_key(),
                                            l)) {
          refitting_level_ = false;
          return Status::NotSupported(
              "Levels between source and target "
              "will have some ongoing compaction's output.");
        }
      }
    } else {
      // to_level < level
      // Check levels are empty for a trivial move
      for (int l = to_level; l < level; l++) {
        if (vstorage->NumLevelFiles(l) > 0) {
          refitting_level_ = false;
          return Status::NotSupported(
              "Levels between source and target are not empty for a move.");
        }
        if (cfd->RangeOverlapWithCompaction(refit_level_smallest.user_key(),
                                            refit_level_largest.user_key(),
                                            l)) {
          refitting_level_ = false;
          return Status::NotSupported(
              "Levels between source and target "
              "will have some ongoing compaction's output.");
        }
      }
    }
    ROCKS_LOG_DEBUG(immutable_db_options_.info_log,
                    "[%s] Before refitting:\n%s", cfd->GetName().c_str(),
                    cfd->current()->DebugString().data());

    std::unique_ptr<Compaction> c(new Compaction(
        vstorage, *cfd->ioptions(), mutable_cf_options, mutable_db_options_,
        {input}, to_level,
        MaxFileSizeForLevel(
            mutable_cf_options, to_level,
            cfd->ioptions()
                ->compaction_style) /* output file size limit, not applicable */
        ,
        LLONG_MAX /* max compaction bytes, not applicable */,
        0 /* output path ID, not applicable */, mutable_cf_options.compression,
        mutable_cf_options.compression_opts, Temperature::kUnknown,
        0 /* max_subcompactions, not applicable */,
        {} /* grandparents, not applicable */, false /* is manual */,
        "" /* trim_ts */, -1 /* score, not applicable */,
        false /* is deletion compaction, not applicable */,
        false /* l0_files_might_overlap, not applicable */,
        CompactionReason::kRefitLevel));
    cfd->compaction_picker()->RegisterCompaction(c.get());
    TEST_SYNC_POINT("DBImpl::ReFitLevel:PostRegisterCompaction");
    VersionEdit edit;
    edit.SetColumnFamily(cfd->GetID());

    for (const auto& f : vstorage->LevelFiles(level)) {
      edit.DeleteFile(level, f->fd.GetNumber());
      edit.AddFile(
          to_level, f->fd.GetNumber(), f->fd.GetPathId(), f->fd.GetFileSize(),
          f->smallest, f->largest, f->fd.smallest_seqno, f->fd.largest_seqno,
          f->marked_for_compaction, f->temperature, f->oldest_blob_file_number,
          f->oldest_ancester_time, f->file_creation_time, f->epoch_number,
          f->file_checksum, f->file_checksum_func_name, f->unique_id,
          f->compensated_range_deletion_size, f->tail_size,
          f->user_defined_timestamps_persisted);
    }
    ROCKS_LOG_DEBUG(immutable_db_options_.info_log,
                    "[%s] Apply version edit:\n%s", cfd->GetName().c_str(),
                    edit.DebugString().data());

    Status status =
        versions_->LogAndApply(cfd, mutable_cf_options, read_options, &edit,
                               &mutex_, directories_.GetDbDir());

    cfd->compaction_picker()->UnregisterCompaction(c.get());
    c.reset();

    InstallSuperVersionAndScheduleWork(cfd, &sv_context, mutable_cf_options);

    ROCKS_LOG_DEBUG(immutable_db_options_.info_log, "[%s] LogAndApply: %s\n",
                    cfd->GetName().c_str(), status.ToString().data());

    if (status.ok()) {
      ROCKS_LOG_DEBUG(immutable_db_options_.info_log,
                      "[%s] After refitting:\n%s", cfd->GetName().c_str(),
                      cfd->current()->DebugString().data());
    }
    sv_context.Clean();
    refitting_level_ = false;

    return status;
  }

  refitting_level_ = false;
  return Status::OK();
}

int DBImpl::NumberLevels(ColumnFamilyHandle* column_family) {
  auto cfh = static_cast_with_check<ColumnFamilyHandleImpl>(column_family);
  return cfh->cfd()->NumberLevels();
}

int DBImpl::MaxMemCompactionLevel(ColumnFamilyHandle* /*column_family*/) {
  return 0;
}

int DBImpl::Level0StopWriteTrigger(ColumnFamilyHandle* column_family) {
  auto cfh = static_cast_with_check<ColumnFamilyHandleImpl>(column_family);
  InstrumentedMutexLock l(&mutex_);
  return cfh->cfd()
      ->GetSuperVersion()
      ->mutable_cf_options.level0_stop_writes_trigger;
}

Status DBImpl::FlushAllColumnFamilies(const FlushOptions& flush_options,
                                      FlushReason flush_reason) {
  mutex_.AssertHeld();
  Status status;
  if (immutable_db_options_.atomic_flush) {
    mutex_.Unlock();
    status = AtomicFlushMemTables(flush_options, flush_reason);
    if (status.IsColumnFamilyDropped()) {
      status = Status::OK();
    }
    mutex_.Lock();
  } else {
    for (auto cfd : versions_->GetRefedColumnFamilySet()) {
      if (cfd->IsDropped()) {
        continue;
      }
      mutex_.Unlock();
      status = FlushMemTable(cfd, flush_options, flush_reason);
      TEST_SYNC_POINT("DBImpl::FlushAllColumnFamilies:1");
      TEST_SYNC_POINT("DBImpl::FlushAllColumnFamilies:2");
      mutex_.Lock();
      if (!status.ok() && !status.IsColumnFamilyDropped()) {
        break;
      } else if (status.IsColumnFamilyDropped()) {
        status = Status::OK();
      }
    }
  }
  return status;
}

Status DBImpl::Flush(const FlushOptions& flush_options,
                     ColumnFamilyHandle* column_family) {
  auto cfh = static_cast_with_check<ColumnFamilyHandleImpl>(column_family);
  ROCKS_LOG_INFO(immutable_db_options_.info_log, "[%s] Manual flush start.",
                 cfh->GetName().c_str());
  Status s;
  if (immutable_db_options_.atomic_flush) {
    s = AtomicFlushMemTables(flush_options, FlushReason::kManualFlush,
                             {cfh->cfd()});
  } else {
    s = FlushMemTable(cfh->cfd(), flush_options, FlushReason::kManualFlush);
  }

  ROCKS_LOG_INFO(immutable_db_options_.info_log,
                 "[%s] Manual flush finished, status: %s\n",
                 cfh->GetName().c_str(), s.ToString().c_str());
  return s;
}

Status DBImpl::Flush(const FlushOptions& flush_options,
                     const std::vector<ColumnFamilyHandle*>& column_families) {
  Status s;
  if (!immutable_db_options_.atomic_flush) {
    for (auto cfh : column_families) {
      s = Flush(flush_options, cfh);
      if (!s.ok()) {
        break;
      }
    }
  } else {
    ROCKS_LOG_INFO(immutable_db_options_.info_log,
                   "Manual atomic flush start.\n"
                   "=====Column families:=====");
    for (auto cfh : column_families) {
      auto cfhi = static_cast<ColumnFamilyHandleImpl*>(cfh);
      ROCKS_LOG_INFO(immutable_db_options_.info_log, "%s",
                     cfhi->GetName().c_str());
    }
    ROCKS_LOG_INFO(immutable_db_options_.info_log,
                   "=====End of column families list=====");
    autovector<ColumnFamilyData*> cfds;
    std::for_each(column_families.begin(), column_families.end(),
                  [&cfds](ColumnFamilyHandle* elem) {
                    auto cfh = static_cast<ColumnFamilyHandleImpl*>(elem);
                    cfds.emplace_back(cfh->cfd());
                  });
    s = AtomicFlushMemTables(flush_options, FlushReason::kManualFlush, cfds);
    ROCKS_LOG_INFO(immutable_db_options_.info_log,
                   "Manual atomic flush finished, status: %s\n"
                   "=====Column families:=====",
                   s.ToString().c_str());
    for (auto cfh : column_families) {
      auto cfhi = static_cast<ColumnFamilyHandleImpl*>(cfh);
      ROCKS_LOG_INFO(immutable_db_options_.info_log, "%s",
                     cfhi->GetName().c_str());
    }
    ROCKS_LOG_INFO(immutable_db_options_.info_log,
                   "=====End of column families list=====");
  }
  return s;
}

Status DBImpl::RunManualCompaction(
    ColumnFamilyData* cfd, int input_level, int output_level,
    const CompactRangeOptions& compact_range_options, const Slice* begin,
    const Slice* end, bool exclusive, bool disallow_trivial_move,
    uint64_t max_file_num_to_ignore, const std::string& trim_ts,
    int* final_output_level) {
  assert(input_level == ColumnFamilyData::kCompactAllLevels ||
         input_level >= 0);

  InternalKey begin_storage, end_storage;
  CompactionArg* ca = nullptr;

  bool scheduled = false;
  bool unscheduled = false;
  Env::Priority thread_pool_priority = Env::Priority::TOTAL;
  bool manual_conflict = false;

  ManualCompactionState manual(
      cfd, input_level, output_level, compact_range_options.target_path_id,
      exclusive, disallow_trivial_move, compact_range_options.canceled);
  // For universal compaction, we enforce every manual compaction to compact
  // all files.
  if (begin == nullptr ||
      cfd->ioptions()->compaction_style == kCompactionStyleUniversal ||
      cfd->ioptions()->compaction_style == kCompactionStyleFIFO) {
    manual.begin = nullptr;
  } else {
    begin_storage.SetMinPossibleForUserKey(*begin);
    manual.begin = &begin_storage;
  }
  if (end == nullptr ||
      cfd->ioptions()->compaction_style == kCompactionStyleUniversal ||
      cfd->ioptions()->compaction_style == kCompactionStyleFIFO) {
    manual.end = nullptr;
  } else {
    end_storage.SetMaxPossibleForUserKey(*end);
    manual.end = &end_storage;
  }

  TEST_SYNC_POINT("DBImpl::RunManualCompaction:0");
  TEST_SYNC_POINT("DBImpl::RunManualCompaction:1");
  InstrumentedMutexLock l(&mutex_);

  if (manual_compaction_paused_ > 0) {
    // Does not make sense to `AddManualCompaction()` in this scenario since
    // `DisableManualCompaction()` just waited for the manual compaction queue
    // to drain. So return immediately.
    TEST_SYNC_POINT("DBImpl::RunManualCompaction:PausedAtStart");
    manual.status =
        Status::Incomplete(Status::SubCode::kManualCompactionPaused);
    manual.done = true;
    return manual.status;
  }

  // When a manual compaction arrives, temporarily disable scheduling of
  // non-manual compactions and wait until the number of scheduled compaction
  // jobs drops to zero. This used to be needed to ensure that this manual
  // compaction can compact any range of keys/files. Now it is optional
  // (see `CompactRangeOptions::exclusive_manual_compaction`). The use case for
  // `exclusive_manual_compaction=true` is unclear beyond not trusting the code.
  //
  // HasPendingManualCompaction() is true when at least one thread is inside
  // RunManualCompaction(), i.e. during that time no other compaction will
  // get scheduled (see MaybeScheduleFlushOrCompaction).
  //
  // Note that the following loop doesn't stop more that one thread calling
  // RunManualCompaction() from getting to the second while loop below.
  // However, only one of them will actually schedule compaction, while
  // others will wait on a condition variable until it completes.

  AddManualCompaction(&manual);
  TEST_SYNC_POINT_CALLBACK("DBImpl::RunManualCompaction:NotScheduled", &mutex_);
  if (exclusive) {
    // Limitation: there's no way to wake up the below loop when user sets
    // `*manual.canceled`. So `CompactRangeOptions::exclusive_manual_compaction`
    // and `CompactRangeOptions::canceled` might not work well together.
    while (bg_bottom_compaction_scheduled_ > 0 ||
           bg_compaction_scheduled_ > 0) {
      if (manual_compaction_paused_ > 0 || manual.canceled == true) {
        // Pretend the error came from compaction so the below cleanup/error
        // handling code can process it.
        manual.done = true;
        manual.status =
            Status::Incomplete(Status::SubCode::kManualCompactionPaused);
        break;
      }
      TEST_SYNC_POINT("DBImpl::RunManualCompaction:WaitScheduled");
      ROCKS_LOG_INFO(
          immutable_db_options_.info_log,
          "[%s] Manual compaction waiting for all other scheduled background "
          "compactions to finish",
          cfd->GetName().c_str());
      bg_cv_.Wait();
    }
  }

  LogBuffer log_buffer(InfoLogLevel::INFO_LEVEL,
                       immutable_db_options_.info_log.get());

  ROCKS_LOG_BUFFER(&log_buffer, "[%s] Manual compaction starting",
                   cfd->GetName().c_str());

  // We don't check bg_error_ here, because if we get the error in compaction,
  // the compaction will set manual.status to bg_error_ and set manual.done to
  // true.
  while (!manual.done) {
    assert(HasPendingManualCompaction());
    manual_conflict = false;
    Compaction* compaction = nullptr;
    if (ShouldntRunManualCompaction(&manual) || (manual.in_progress == true) ||
        scheduled ||
        (((manual.manual_end = &manual.tmp_storage1) != nullptr) &&
         ((compaction = manual.cfd->CompactRange(
               *manual.cfd->GetLatestMutableCFOptions(), mutable_db_options_,
               manual.input_level, manual.output_level, compact_range_options,
               manual.begin, manual.end, &manual.manual_end, &manual_conflict,
               max_file_num_to_ignore, trim_ts)) == nullptr &&
          manual_conflict))) {
      if (!scheduled) {
        // There is a conflicting compaction
        if (manual_compaction_paused_ > 0 || manual.canceled == true) {
          // Stop waiting since it was canceled. Pretend the error came from
          // compaction so the below cleanup/error handling code can process it.
          manual.done = true;
          manual.status =
              Status::Incomplete(Status::SubCode::kManualCompactionPaused);
        }
      }
      if (!manual.done) {
        bg_cv_.Wait();
      }
      if (manual_compaction_paused_ > 0 && scheduled && !unscheduled) {
        assert(thread_pool_priority != Env::Priority::TOTAL);
        // unschedule all manual compactions
        auto unscheduled_task_num = env_->UnSchedule(
            GetTaskTag(TaskType::kManualCompaction), thread_pool_priority);
        if (unscheduled_task_num > 0) {
          ROCKS_LOG_INFO(
              immutable_db_options_.info_log,
              "[%s] Unscheduled %d number of manual compactions from the "
              "thread-pool",
              cfd->GetName().c_str(), unscheduled_task_num);
          // it may unschedule other manual compactions, notify others.
          bg_cv_.SignalAll();
        }
        unscheduled = true;
        TEST_SYNC_POINT("DBImpl::RunManualCompaction:Unscheduled");
      }
      if (scheduled && manual.incomplete == true) {
        assert(!manual.in_progress);
        scheduled = false;
        manual.incomplete = false;
      }
    } else if (!scheduled) {
      if (compaction == nullptr) {
        manual.done = true;
        if (final_output_level) {
          // No compaction needed or there is a conflicting compaction.
          // Still set `final_output_level` to the level where we would
          // have compacted to.
          *final_output_level = output_level;
          if (output_level == ColumnFamilyData::kCompactToBaseLevel) {
            *final_output_level = cfd->current()->storage_info()->base_level();
          }
        }
        bg_cv_.SignalAll();
        continue;
      }
      ca = new CompactionArg;
      ca->db = this;
      ca->prepicked_compaction = new PrepickedCompaction;
      ca->prepicked_compaction->manual_compaction_state = &manual;
      ca->prepicked_compaction->compaction = compaction;
      if (!RequestCompactionToken(
              cfd, true, &ca->prepicked_compaction->task_token, &log_buffer)) {
        // Don't throttle manual compaction, only count outstanding tasks.
        assert(false);
      }
      manual.incomplete = false;
      if (compaction->bottommost_level() &&
          env_->GetBackgroundThreads(Env::Priority::BOTTOM) > 0) {
        bg_bottom_compaction_scheduled_++;
        ca->compaction_pri_ = Env::Priority::BOTTOM;
        env_->Schedule(&DBImpl::BGWorkBottomCompaction, ca,
                       Env::Priority::BOTTOM,
                       GetTaskTag(TaskType::kManualCompaction),
                       &DBImpl::UnscheduleCompactionCallback);
        thread_pool_priority = Env::Priority::BOTTOM;
      } else {
        bg_compaction_scheduled_++;
        ca->compaction_pri_ = Env::Priority::LOW;
        env_->Schedule(&DBImpl::BGWorkCompaction, ca, Env::Priority::LOW,
                       GetTaskTag(TaskType::kManualCompaction),
                       &DBImpl::UnscheduleCompactionCallback);
        thread_pool_priority = Env::Priority::LOW;
      }
      scheduled = true;
      TEST_SYNC_POINT("DBImpl::RunManualCompaction:Scheduled");
      if (final_output_level) {
        *final_output_level = compaction->output_level();
      }
    }
  }

  log_buffer.FlushBufferToLog();
  assert(!manual.in_progress);
  assert(HasPendingManualCompaction());
  RemoveManualCompaction(&manual);
  // if the manual job is unscheduled, try schedule other jobs in case there's
  // any unscheduled compaction job which was blocked by exclusive manual
  // compaction.
  if (manual.status.IsIncomplete() &&
      manual.status.subcode() == Status::SubCode::kManualCompactionPaused) {
    MaybeScheduleFlushOrCompaction();
  }
  bg_cv_.SignalAll();
  return manual.status;
}

void DBImpl::GenerateFlushRequest(const autovector<ColumnFamilyData*>& cfds,
                                  FlushReason flush_reason, FlushRequest* req) {
  assert(req != nullptr);
  req->flush_reason = flush_reason;
  req->cfd_to_max_mem_id_to_persist.reserve(cfds.size());
  for (const auto cfd : cfds) {
    if (nullptr == cfd) {
      // cfd may be null, see DBImpl::ScheduleFlushes
      continue;
    }
    uint64_t max_memtable_id = cfd->imm()->GetLatestMemTableID(
        immutable_db_options_.atomic_flush /* for_atomic_flush */);
    req->cfd_to_max_mem_id_to_persist.emplace(cfd, max_memtable_id);
  }
}

Status DBImpl::FlushMemTable(ColumnFamilyData* cfd,
                             const FlushOptions& flush_options,
                             FlushReason flush_reason,
                             bool entered_write_thread) {
  // This method should not be called if atomic_flush is true.
  assert(!immutable_db_options_.atomic_flush);
  if (!flush_options.wait && write_controller_.IsStopped()) {
    std::ostringstream oss;
    oss << "Writes have been stopped, thus unable to perform manual flush. "
           "Please try again later after writes are resumed";
    return Status::TryAgain(oss.str());
  }
  Status s;
  if (!flush_options.allow_write_stall) {
    bool flush_needed = true;
    s = WaitUntilFlushWouldNotStallWrites(cfd, &flush_needed);
    TEST_SYNC_POINT("DBImpl::FlushMemTable:StallWaitDone");
    if (!s.ok() || !flush_needed) {
      return s;
    }
  }

  const bool needs_to_join_write_thread = !entered_write_thread;
  autovector<FlushRequest> flush_reqs;
  autovector<uint64_t> memtable_ids_to_wait;
  {
    WriteContext context;
    InstrumentedMutexLock guard_lock(&mutex_);

    WriteThread::Writer w;
    WriteThread::Writer nonmem_w;
    if (needs_to_join_write_thread) {
      write_thread_.EnterUnbatched(&w, &mutex_);
      if (two_write_queues_) {
        nonmem_write_thread_.EnterUnbatched(&nonmem_w, &mutex_);
      }
    }
    WaitForPendingWrites();

    if (!cfd->mem()->IsEmpty() || !cached_recoverable_state_empty_.load()) {
      s = SwitchMemtable(cfd, &context);
    }
    const uint64_t flush_memtable_id = std::numeric_limits<uint64_t>::max();
    if (s.ok()) {
      if (cfd->imm()->NumNotFlushed() != 0 || !cfd->mem()->IsEmpty() ||
          !cached_recoverable_state_empty_.load()) {
        FlushRequest req{flush_reason, {{cfd, flush_memtable_id}}};
        flush_reqs.emplace_back(std::move(req));
        memtable_ids_to_wait.emplace_back(
            cfd->imm()->GetLatestMemTableID(false /* for_atomic_flush */));
      }
      if (immutable_db_options_.persist_stats_to_disk) {
        ColumnFamilyData* cfd_stats =
            versions_->GetColumnFamilySet()->GetColumnFamily(
                kPersistentStatsColumnFamilyName);
        if (cfd_stats != nullptr && cfd_stats != cfd &&
            !cfd_stats->mem()->IsEmpty()) {
          // only force flush stats CF when it will be the only CF lagging
          // behind after the current flush
          bool stats_cf_flush_needed = true;
          for (auto* loop_cfd : *versions_->GetColumnFamilySet()) {
            if (loop_cfd == cfd_stats || loop_cfd == cfd) {
              continue;
            }
            if (loop_cfd->GetLogNumber() <= cfd_stats->GetLogNumber()) {
              stats_cf_flush_needed = false;
            }
          }
          if (stats_cf_flush_needed) {
            ROCKS_LOG_INFO(immutable_db_options_.info_log,
                           "Force flushing stats CF with manual flush of %s "
                           "to avoid holding old logs",
                           cfd->GetName().c_str());
            s = SwitchMemtable(cfd_stats, &context);
            FlushRequest req{flush_reason, {{cfd_stats, flush_memtable_id}}};
            flush_reqs.emplace_back(std::move(req));
            memtable_ids_to_wait.emplace_back(
                cfd_stats->imm()->GetLatestMemTableID(
                    false /* for_atomic_flush */));
          }
        }
      }
    }

    if (s.ok() && !flush_reqs.empty()) {
      for (const auto& req : flush_reqs) {
        assert(req.cfd_to_max_mem_id_to_persist.size() == 1);
        ColumnFamilyData* loop_cfd =
            req.cfd_to_max_mem_id_to_persist.begin()->first;
        loop_cfd->imm()->FlushRequested();
      }
      // If the caller wants to wait for this flush to complete, it indicates
      // that the caller expects the ColumnFamilyData not to be free'ed by
      // other threads which may drop the column family concurrently.
      // Therefore, we increase the cfd's ref count.
      if (flush_options.wait) {
        for (const auto& req : flush_reqs) {
          assert(req.cfd_to_max_mem_id_to_persist.size() == 1);
          ColumnFamilyData* loop_cfd =
              req.cfd_to_max_mem_id_to_persist.begin()->first;
          loop_cfd->Ref();
        }
      }
      for (const auto& req : flush_reqs) {
        SchedulePendingFlush(req);
      }
      MaybeScheduleFlushOrCompaction();
    }

    if (needs_to_join_write_thread) {
      write_thread_.ExitUnbatched(&w);
      if (two_write_queues_) {
        nonmem_write_thread_.ExitUnbatched(&nonmem_w);
      }
    }
  }
  TEST_SYNC_POINT("DBImpl::FlushMemTable:AfterScheduleFlush");
  TEST_SYNC_POINT("DBImpl::FlushMemTable:BeforeWaitForBgFlush");
  if (s.ok() && flush_options.wait) {
    autovector<ColumnFamilyData*> cfds;
    autovector<const uint64_t*> flush_memtable_ids;
    assert(flush_reqs.size() == memtable_ids_to_wait.size());
    for (size_t i = 0; i < flush_reqs.size(); ++i) {
      assert(flush_reqs[i].cfd_to_max_mem_id_to_persist.size() == 1);
      cfds.push_back(flush_reqs[i].cfd_to_max_mem_id_to_persist.begin()->first);
      flush_memtable_ids.push_back(&(memtable_ids_to_wait[i]));
    }
    s = WaitForFlushMemTables(
        cfds, flush_memtable_ids,
        flush_reason == FlushReason::kErrorRecovery /* resuming_from_bg_err */);
    InstrumentedMutexLock lock_guard(&mutex_);
    for (auto* tmp_cfd : cfds) {
      tmp_cfd->UnrefAndTryDelete();
    }
  }
  TEST_SYNC_POINT("DBImpl::FlushMemTable:FlushMemTableFinished");
  return s;
}

Status DBImpl::AtomicFlushMemTables(
    const FlushOptions& flush_options, FlushReason flush_reason,
    const autovector<ColumnFamilyData*>& provided_candidate_cfds,
    bool entered_write_thread) {
  assert(immutable_db_options_.atomic_flush);
  if (!flush_options.wait && write_controller_.IsStopped()) {
    std::ostringstream oss;
    oss << "Writes have been stopped, thus unable to perform manual flush. "
           "Please try again later after writes are resumed";
    return Status::TryAgain(oss.str());
  }
  Status s;
  autovector<ColumnFamilyData*> candidate_cfds;
  if (provided_candidate_cfds.empty()) {
    // Generate candidate cfds if not provided
    {
      InstrumentedMutexLock l(&mutex_);
      for (ColumnFamilyData* cfd : *versions_->GetColumnFamilySet()) {
        if (!cfd->IsDropped() && cfd->initialized()) {
          cfd->Ref();
          candidate_cfds.push_back(cfd);
        }
      }
    }
  } else {
    candidate_cfds = provided_candidate_cfds;
  }

  if (!flush_options.allow_write_stall) {
    int num_cfs_to_flush = 0;
    for (auto cfd : candidate_cfds) {
      bool flush_needed = true;
      s = WaitUntilFlushWouldNotStallWrites(cfd, &flush_needed);
      if (!s.ok()) {
        // Unref the newly generated candidate cfds (when not provided) in
        // `candidate_cfds`
        if (provided_candidate_cfds.empty()) {
          for (auto candidate_cfd : candidate_cfds) {
            candidate_cfd->UnrefAndTryDelete();
          }
        }
        return s;
      } else if (flush_needed) {
        ++num_cfs_to_flush;
      }
    }
    if (0 == num_cfs_to_flush) {
      // Unref the newly generated candidate cfds (when not provided) in
      // `candidate_cfds`
      if (provided_candidate_cfds.empty()) {
        for (auto candidate_cfd : candidate_cfds) {
          candidate_cfd->UnrefAndTryDelete();
        }
      }
      return s;
    }
  }
  const bool needs_to_join_write_thread = !entered_write_thread;
  FlushRequest flush_req;
  autovector<ColumnFamilyData*> cfds;
  {
    WriteContext context;
    InstrumentedMutexLock guard_lock(&mutex_);

    WriteThread::Writer w;
    WriteThread::Writer nonmem_w;
    if (needs_to_join_write_thread) {
      write_thread_.EnterUnbatched(&w, &mutex_);
      if (two_write_queues_) {
        nonmem_write_thread_.EnterUnbatched(&nonmem_w, &mutex_);
      }
    }
    WaitForPendingWrites();

    SelectColumnFamiliesForAtomicFlush(&cfds, candidate_cfds);

    // Unref the newly generated candidate cfds (when not provided) in
    // `candidate_cfds`
    if (provided_candidate_cfds.empty()) {
      for (auto candidate_cfd : candidate_cfds) {
        candidate_cfd->UnrefAndTryDelete();
      }
    }

    for (auto cfd : cfds) {
      if (cfd->mem()->IsEmpty() && cached_recoverable_state_empty_.load()) {
        continue;
      }
      cfd->Ref();
      s = SwitchMemtable(cfd, &context);
      cfd->UnrefAndTryDelete();
      if (!s.ok()) {
        break;
      }
    }
    if (s.ok()) {
      AssignAtomicFlushSeq(cfds);
      for (auto cfd : cfds) {
        cfd->imm()->FlushRequested();
      }
      // If the caller wants to wait for this flush to complete, it indicates
      // that the caller expects the ColumnFamilyData not to be free'ed by
      // other threads which may drop the column family concurrently.
      // Therefore, we increase the cfd's ref count.
      if (flush_options.wait) {
        for (auto cfd : cfds) {
          cfd->Ref();
        }
      }
      GenerateFlushRequest(cfds, flush_reason, &flush_req);
      SchedulePendingFlush(flush_req);
      MaybeScheduleFlushOrCompaction();
    }

    if (needs_to_join_write_thread) {
      write_thread_.ExitUnbatched(&w);
      if (two_write_queues_) {
        nonmem_write_thread_.ExitUnbatched(&nonmem_w);
      }
    }
  }
  TEST_SYNC_POINT("DBImpl::AtomicFlushMemTables:AfterScheduleFlush");
  TEST_SYNC_POINT("DBImpl::AtomicFlushMemTables:BeforeWaitForBgFlush");
  if (s.ok() && flush_options.wait) {
    autovector<const uint64_t*> flush_memtable_ids;
    for (auto& iter : flush_req.cfd_to_max_mem_id_to_persist) {
      flush_memtable_ids.push_back(&(iter.second));
    }
    s = WaitForFlushMemTables(
        cfds, flush_memtable_ids,
        flush_reason == FlushReason::kErrorRecovery /* resuming_from_bg_err */);
    InstrumentedMutexLock lock_guard(&mutex_);
    for (auto* cfd : cfds) {
      cfd->UnrefAndTryDelete();
    }
  }
  return s;
}

Status DBImpl::RetryFlushesForErrorRecovery(FlushReason flush_reason,
                                            bool wait) {
  mutex_.AssertHeld();
  assert(flush_reason == FlushReason::kErrorRecoveryRetryFlush ||
         flush_reason == FlushReason::kCatchUpAfterErrorRecovery);

  // Collect referenced CFDs.
  autovector<ColumnFamilyData*> cfds;
  for (ColumnFamilyData* cfd : *versions_->GetColumnFamilySet()) {
    if (!cfd->IsDropped() && cfd->initialized() &&
        cfd->imm()->NumNotFlushed() != 0) {
      cfd->Ref();
      cfd->imm()->FlushRequested();
      cfds.push_back(cfd);
    }
  }

  // Submit flush requests for all immutable memtables needing flush.
  // `flush_memtable_ids` will be populated such that all immutable
  // memtables eligible for flush are waited on before this function
  // returns.
  autovector<uint64_t> flush_memtable_ids;
  if (immutable_db_options_.atomic_flush) {
    FlushRequest flush_req;
    GenerateFlushRequest(cfds, flush_reason, &flush_req);
    SchedulePendingFlush(flush_req);
    for (auto& iter : flush_req.cfd_to_max_mem_id_to_persist) {
      flush_memtable_ids.push_back(iter.second);
    }
  } else {
    for (auto cfd : cfds) {
      flush_memtable_ids.push_back(
          cfd->imm()->GetLatestMemTableID(false /* for_atomic_flush */));
      // Impose no bound on the highest memtable ID flushed. There is no
      // reason to do so outside of atomic flush.
      FlushRequest flush_req{
          flush_reason,
          {{cfd,
            std::numeric_limits<uint64_t>::max() /* max_mem_id_to_persist */}}};
      SchedulePendingFlush(flush_req);
    }
  }
  MaybeScheduleFlushOrCompaction();

  Status s;
  if (wait) {
    mutex_.Unlock();
    autovector<const uint64_t*> flush_memtable_id_ptrs;
    for (auto& flush_memtable_id : flush_memtable_ids) {
      flush_memtable_id_ptrs.push_back(&flush_memtable_id);
    }
    s = WaitForFlushMemTables(cfds, flush_memtable_id_ptrs,
                              true /* resuming_from_bg_err */);
    mutex_.Lock();
  }

  for (auto* cfd : cfds) {
    cfd->UnrefAndTryDelete();
  }
  return s;
}

// Calling FlushMemTable(), whether from DB::Flush() or from Backup Engine, can
// cause write stall, for example if one memtable is being flushed already.
// This method tries to avoid write stall (similar to CompactRange() behavior)
// it emulates how the SuperVersion / LSM would change if flush happens, checks
// it against various constrains and delays flush if it'd cause write stall.
// Caller should check status and flush_needed to see if flush already happened.
Status DBImpl::WaitUntilFlushWouldNotStallWrites(ColumnFamilyData* cfd,
                                                 bool* flush_needed) {
  {
    *flush_needed = true;
    InstrumentedMutexLock l(&mutex_);
    uint64_t orig_active_memtable_id = cfd->mem()->GetID();
    WriteStallCondition write_stall_condition = WriteStallCondition::kNormal;
    do {
      if (write_stall_condition != WriteStallCondition::kNormal) {
        // Same error handling as user writes: Don't wait if there's a
        // background error, even if it's a soft error. We might wait here
        // indefinitely as the pending flushes/compactions may never finish
        // successfully, resulting in the stall condition lasting indefinitely
        if (error_handler_.IsBGWorkStopped()) {
          return error_handler_.GetBGError();
        }

        TEST_SYNC_POINT("DBImpl::WaitUntilFlushWouldNotStallWrites:StallWait");
        ROCKS_LOG_INFO(immutable_db_options_.info_log,
                       "[%s] WaitUntilFlushWouldNotStallWrites"
                       " waiting on stall conditions to clear",
                       cfd->GetName().c_str());
        bg_cv_.Wait();
      }
      if (cfd->IsDropped()) {
        return Status::ColumnFamilyDropped();
      }
      if (shutting_down_.load(std::memory_order_acquire)) {
        return Status::ShutdownInProgress();
      }

      uint64_t earliest_memtable_id =
          std::min(cfd->mem()->GetID(), cfd->imm()->GetEarliestMemTableID());
      if (earliest_memtable_id > orig_active_memtable_id) {
        // We waited so long that the memtable we were originally waiting on was
        // flushed.
        *flush_needed = false;
        return Status::OK();
      }

      const auto& mutable_cf_options = *cfd->GetLatestMutableCFOptions();
      const auto* vstorage = cfd->current()->storage_info();

      // Skip stalling check if we're below auto-flush and auto-compaction
      // triggers. If it stalled in these conditions, that'd mean the stall
      // triggers are so low that stalling is needed for any background work. In
      // that case we shouldn't wait since background work won't be scheduled.
      if (cfd->imm()->NumNotFlushed() <
              cfd->ioptions()->min_write_buffer_number_to_merge &&
          vstorage->l0_delay_trigger_count() <
              mutable_cf_options.level0_file_num_compaction_trigger) {
        break;
      }

      // check whether one extra immutable memtable or an extra L0 file would
      // cause write stalling mode to be entered. It could still enter stall
      // mode due to pending compaction bytes, but that's less common
      // No extra immutable Memtable will be created if the current Memtable is
      // empty.
      int mem_to_flush = cfd->mem()->IsEmpty() ? 0 : 1;
      write_stall_condition = ColumnFamilyData::GetWriteStallConditionAndCause(
                                  cfd->imm()->NumNotFlushed() + mem_to_flush,
                                  vstorage->l0_delay_trigger_count() + 1,
                                  vstorage->estimated_compaction_needed_bytes(),
                                  mutable_cf_options, *cfd->ioptions())
                                  .first;
    } while (write_stall_condition != WriteStallCondition::kNormal);
  }
  return Status::OK();
}

// Wait for memtables to be flushed for multiple column families.
// let N = cfds.size()
// for i in [0, N),
//  1) if flush_memtable_ids[i] is not null, then the memtables with lower IDs
//     have to be flushed for THIS column family;
//  2) if flush_memtable_ids[i] is null, then all memtables in THIS column
//     family have to be flushed.
// Finish waiting when ALL column families finish flushing memtables.
// resuming_from_bg_err indicates whether the caller is trying to resume from
// background error or in normal processing.
Status DBImpl::WaitForFlushMemTables(
    const autovector<ColumnFamilyData*>& cfds,
    const autovector<const uint64_t*>& flush_memtable_ids,
    bool resuming_from_bg_err) {
  int num = static_cast<int>(cfds.size());
  // Wait until the compaction completes
  InstrumentedMutexLock l(&mutex_);
  Status s;
  // If the caller is trying to resume from bg error, then
  // error_handler_.IsDBStopped() is true.
  while (resuming_from_bg_err || !error_handler_.IsDBStopped()) {
    if (shutting_down_.load(std::memory_order_acquire)) {
      s = Status::ShutdownInProgress();
      return s;
    }
    // If an error has occurred during resumption, then no need to wait.
    // But flush operation may fail because of this error, so need to
    // return the status.
    if (!error_handler_.GetRecoveryError().ok()) {
      s = error_handler_.GetRecoveryError();
      break;
    }
    // If BGWorkStopped, which indicate that there is a BG error and
    // 1) soft error but requires no BG work, 2) no in auto_recovery_
    if (!resuming_from_bg_err && error_handler_.IsBGWorkStopped() &&
        error_handler_.GetBGError().severity() < Status::Severity::kHardError) {
      s = error_handler_.GetBGError();
      return s;
    }

    // Number of column families that have been dropped.
    int num_dropped = 0;
    // Number of column families that have finished flush.
    int num_finished = 0;
    for (int i = 0; i < num; ++i) {
      if (cfds[i]->IsDropped()) {
        ++num_dropped;
      } else if (cfds[i]->imm()->NumNotFlushed() == 0 ||
                 (flush_memtable_ids[i] != nullptr &&
                  cfds[i]->imm()->GetEarliestMemTableID() >
                      *flush_memtable_ids[i])) {
        ++num_finished;
      }
    }
    if (1 == num_dropped && 1 == num) {
      s = Status::ColumnFamilyDropped();
      return s;
    }
    // Column families involved in this flush request have either been dropped
    // or finished flush. Then it's time to finish waiting.
    if (num_dropped + num_finished == num) {
      break;
    }
    bg_cv_.Wait();
  }
  // If not resuming from bg error, and an error has caused the DB to stop,
  // then report the bg error to caller.
  if (!resuming_from_bg_err && error_handler_.IsDBStopped()) {
    s = error_handler_.GetBGError();
  }
  return s;
}

Status DBImpl::EnableAutoCompaction(
    const std::vector<ColumnFamilyHandle*>& column_family_handles) {
  Status s;
  for (auto cf_ptr : column_family_handles) {
    Status status =
        this->SetOptions(cf_ptr, {{"disable_auto_compactions", "false"}});
    if (!status.ok()) {
      s = status;
    }
  }

  return s;
}

// NOTE: Calling DisableManualCompaction() may overwrite the
// user-provided canceled variable in CompactRangeOptions
void DBImpl::DisableManualCompaction() {
  InstrumentedMutexLock l(&mutex_);
  manual_compaction_paused_.fetch_add(1, std::memory_order_release);

  // Mark the canceled as true when the cancellation is triggered by
  // manual_compaction_paused (may overwrite user-provided `canceled`)
  for (const auto& manual_compaction : manual_compaction_dequeue_) {
    manual_compaction->canceled = true;
  }

  // Wake up manual compactions waiting to start.
  bg_cv_.SignalAll();

  // Wait for any pending manual compactions to finish (typically through
  // failing with `Status::Incomplete`) prior to returning. This way we are
  // guaranteed no pending manual compaction will commit while manual
  // compactions are "disabled".
  while (HasPendingManualCompaction()) {
    bg_cv_.Wait();
  }
}

// NOTE: In contrast to DisableManualCompaction(), calling
// EnableManualCompaction() does NOT overwrite the user-provided *canceled
// variable to be false since there is NO CHANCE a canceled compaction
// is uncanceled. In other words, a canceled compaction must have been
// dropped out of the manual compaction queue, when we disable it.
void DBImpl::EnableManualCompaction() {
  InstrumentedMutexLock l(&mutex_);
  assert(manual_compaction_paused_ > 0);
  manual_compaction_paused_.fetch_sub(1, std::memory_order_release);
}

void DBImpl::MaybeScheduleFlushOrCompaction() {
  mutex_.AssertHeld();
  TEST_SYNC_POINT("DBImpl::MaybeScheduleFlushOrCompaction:Start");
  if (!opened_successfully_) {
    // Compaction may introduce data race to DB open
    return;
  }
  if (bg_work_paused_ > 0) {
    // we paused the background work
    return;
  } else if (error_handler_.IsBGWorkStopped() &&
             !error_handler_.IsRecoveryInProgress()) {
    // There has been a hard error and this call is not part of the recovery
    // sequence. Bail out here so we don't get into an endless loop of
    // scheduling BG work which will again call this function
    //
    // Note that a non-recovery flush can still be scheduled if
    // error_handler_.IsRecoveryInProgress() returns true. We rely on
    // BackgroundCallFlush() to check flush reason and drop non-recovery
    // flushes.
    return;
  } else if (shutting_down_.load(std::memory_order_acquire)) {
    // DB is being deleted; no more background compactions
    return;
  }
  auto bg_job_limits = GetBGJobLimits();
  bool is_flush_pool_empty =
      env_->GetBackgroundThreads(Env::Priority::HIGH) == 0;
  while (!is_flush_pool_empty && unscheduled_flushes_ > 0 &&
         bg_flush_scheduled_ < bg_job_limits.max_flushes) {
    TEST_SYNC_POINT_CALLBACK(
        "DBImpl::MaybeScheduleFlushOrCompaction:BeforeSchedule",
        &unscheduled_flushes_);
    bg_flush_scheduled_++;
    FlushThreadArg* fta = new FlushThreadArg;
    fta->db_ = this;
    fta->thread_pri_ = Env::Priority::HIGH;
    env_->Schedule(&DBImpl::BGWorkFlush, fta, Env::Priority::HIGH, this,
                   &DBImpl::UnscheduleFlushCallback);
    --unscheduled_flushes_;
    TEST_SYNC_POINT_CALLBACK(
        "DBImpl::MaybeScheduleFlushOrCompaction:AfterSchedule:0",
        &unscheduled_flushes_);
  }

  // special case -- if high-pri (flush) thread pool is empty, then schedule
  // flushes in low-pri (compaction) thread pool.
  if (is_flush_pool_empty) {
    while (unscheduled_flushes_ > 0 &&
           bg_flush_scheduled_ + bg_compaction_scheduled_ <
               bg_job_limits.max_flushes) {
      bg_flush_scheduled_++;
      FlushThreadArg* fta = new FlushThreadArg;
      fta->db_ = this;
      fta->thread_pri_ = Env::Priority::LOW;
      env_->Schedule(&DBImpl::BGWorkFlush, fta, Env::Priority::LOW, this,
                     &DBImpl::UnscheduleFlushCallback);
      --unscheduled_flushes_;
    }
  }

  if (bg_compaction_paused_ > 0) {
    // we paused the background compaction
    return;
  } else if (error_handler_.IsBGWorkStopped()) {
    // Compaction is not part of the recovery sequence from a hard error. We
    // might get here because recovery might do a flush and install a new
    // super version, which will try to schedule pending compactions. Bail
    // out here and let the higher level recovery handle compactions
    return;
  }

  if (HasExclusiveManualCompaction()) {
    // only manual compactions are allowed to run. don't schedule automatic
    // compactions
    TEST_SYNC_POINT("DBImpl::MaybeScheduleFlushOrCompaction:Conflict");
    return;
  }

  while (bg_compaction_scheduled_ + bg_bottom_compaction_scheduled_ <
             bg_job_limits.max_compactions &&
         unscheduled_compactions_ > 0) {
    CompactionArg* ca = new CompactionArg;
    ca->db = this;
    ca->compaction_pri_ = Env::Priority::LOW;
    ca->prepicked_compaction = nullptr;
    bg_compaction_scheduled_++;
    unscheduled_compactions_--;
    env_->Schedule(&DBImpl::BGWorkCompaction, ca, Env::Priority::LOW, this,
                   &DBImpl::UnscheduleCompactionCallback);
  }
  ROCKS_LOG_DEBUG(immutable_db_options_.info_log.get(),
                 "bg_compaction_scheduled = %d, unscheduled_compactions = %d",
                  bg_compaction_scheduled_, unscheduled_compactions_);
}

DBImpl::BGJobLimits DBImpl::GetBGJobLimits() const {
  mutex_.AssertHeld();
  return GetBGJobLimits(mutable_db_options_.max_background_flushes,
                        mutable_db_options_.max_background_compactions,
                        mutable_db_options_.max_background_jobs,
                        write_controller_.NeedSpeedupCompaction());
}

DBImpl::BGJobLimits DBImpl::GetBGJobLimits(int max_background_flushes,
                                           int max_background_compactions,
                                           int max_background_jobs,
                                           bool parallelize_compactions) {
  BGJobLimits res;
  if (max_background_flushes == -1 && max_background_compactions == -1) {
    // for our first stab implementing max_background_jobs, simply allocate a
    // quarter of the threads to flushes.
    res.max_flushes = std::max(1, max_background_jobs / 4);
    res.max_compactions = std::max(1, max_background_jobs - res.max_flushes);
  } else {
    // compatibility code in case users haven't migrated to max_background_jobs,
    // which automatically computes flush/compaction limits
    res.max_flushes = std::max(1, max_background_flushes);
    res.max_compactions = std::max(1, max_background_compactions);
  }
  if (!parallelize_compactions) {
    // throttle background compactions until we deem necessary
   #if defined(ROCKSDB_UNIT_TEST)
    // this line cause compact jiggling, we should delete this line,
    // but we keep it for making rocksdb unit test happy
    res.max_compactions = 1;
   #endif
  }
  return res;
}

void DBImpl::AddToCompactionQueue(ColumnFamilyData* cfd) {
  assert(!cfd->queued_for_compaction());
  cfd->Ref();
  compaction_queue_.push_back(cfd);
  cfd->set_queued_for_compaction(true);
}

ColumnFamilyData* DBImpl::PopFirstFromCompactionQueue() {
  assert(!compaction_queue_.empty());
  auto cfd = *compaction_queue_.begin();
  compaction_queue_.pop_front();
  assert(cfd->queued_for_compaction());
  cfd->set_queued_for_compaction(false);
  return cfd;
}

DBImpl::FlushRequest DBImpl::PopFirstFromFlushQueue() {
  assert(!flush_queue_.empty());
  FlushRequest flush_req = std::move(flush_queue_.front());
  flush_queue_.pop_front();
  if (!immutable_db_options_.atomic_flush) {
    assert(flush_req.cfd_to_max_mem_id_to_persist.size() == 1);
  }
  for (const auto& elem : flush_req.cfd_to_max_mem_id_to_persist) {
    if (!immutable_db_options_.atomic_flush) {
      ColumnFamilyData* cfd = elem.first;
      assert(cfd);
      assert(cfd->queued_for_flush());
      cfd->set_queued_for_flush(false);
    }
  }
  return flush_req;
}

ColumnFamilyData* DBImpl::PickCompactionFromQueue(
    std::unique_ptr<TaskLimiterToken>* token, LogBuffer* log_buffer) {
  assert(!compaction_queue_.empty());
  assert(*token == nullptr);
  autovector<ColumnFamilyData*> throttled_candidates;
  ColumnFamilyData* cfd = nullptr;
  while (!compaction_queue_.empty()) {
    auto first_cfd = *compaction_queue_.begin();
    compaction_queue_.pop_front();
    assert(first_cfd->queued_for_compaction());
    if (!RequestCompactionToken(first_cfd, false, token, log_buffer)) {
      throttled_candidates.push_back(first_cfd);
      continue;
    }
    cfd = first_cfd;
    cfd->set_queued_for_compaction(false);
    break;
  }
  // Add throttled compaction candidates back to queue in the original order.
  for (auto iter = throttled_candidates.rbegin();
       iter != throttled_candidates.rend(); ++iter) {
    compaction_queue_.push_front(*iter);
  }
  return cfd;
}

void DBImpl::SchedulePendingFlush(const FlushRequest& flush_req) {
  mutex_.AssertHeld();
  if (reject_new_background_jobs_) {
    return;
  }
  if (flush_req.cfd_to_max_mem_id_to_persist.empty()) {
    return;
  }
  if (!immutable_db_options_.atomic_flush) {
    // For the non-atomic flush case, we never schedule multiple column
    // families in the same flush request.
    assert(flush_req.cfd_to_max_mem_id_to_persist.size() == 1);
    ColumnFamilyData* cfd =
        flush_req.cfd_to_max_mem_id_to_persist.begin()->first;
    assert(cfd);

    if (!cfd->queued_for_flush() && cfd->imm()->IsFlushPending()) {
      cfd->Ref();
      cfd->set_queued_for_flush(true);
      ++unscheduled_flushes_;
      flush_queue_.push_back(flush_req);
    }
  } else {
    for (auto& iter : flush_req.cfd_to_max_mem_id_to_persist) {
      ColumnFamilyData* cfd = iter.first;
      cfd->Ref();
    }
    ++unscheduled_flushes_;
    flush_queue_.push_back(flush_req);
  }
}

void DBImpl::SchedulePendingCompaction(ColumnFamilyData* cfd) {
  mutex_.AssertHeld();
  if (reject_new_background_jobs_) {
    return;
  }
  if (!cfd->queued_for_compaction() && cfd->NeedsCompaction()) {
    AddToCompactionQueue(cfd);
    ++unscheduled_compactions_;
  }
}

void DBImpl::SchedulePendingPurge(std::string fname, std::string dir_to_sync,
                                  FileType type, uint64_t number, int job_id) {
  mutex_.AssertHeld();
  if (reject_new_background_jobs_) {
    return;
  }
  PurgeFileInfo file_info(fname, dir_to_sync, type, number, job_id);
  purge_files_.insert({{number, std::move(file_info)}});
}

void DBImpl::BGWorkFlush(void* arg) {
  FlushThreadArg fta = *(reinterpret_cast<FlushThreadArg*>(arg));
  delete reinterpret_cast<FlushThreadArg*>(arg);

  IOSTATS_SET_THREAD_POOL_ID(fta.thread_pri_);
  TEST_SYNC_POINT("DBImpl::BGWorkFlush");
  static_cast_with_check<DBImpl>(fta.db_)->BackgroundCallFlush(fta.thread_pri_);
  TEST_SYNC_POINT("DBImpl::BGWorkFlush:done");
}

void DBImpl::BGWorkCompaction(void* arg) {
  CompactionArg ca = *(reinterpret_cast<CompactionArg*>(arg));
  delete reinterpret_cast<CompactionArg*>(arg);
  IOSTATS_SET_THREAD_POOL_ID(Env::Priority::LOW);
  TEST_SYNC_POINT("DBImpl::BGWorkCompaction");
  auto prepicked_compaction =
      static_cast<PrepickedCompaction*>(ca.prepicked_compaction);
  static_cast_with_check<DBImpl>(ca.db)->BackgroundCallCompaction(
      prepicked_compaction, Env::Priority::LOW);
  delete prepicked_compaction;
}

void DBImpl::BGWorkBottomCompaction(void* arg) {
  CompactionArg ca = *(static_cast<CompactionArg*>(arg));
  delete static_cast<CompactionArg*>(arg);
  IOSTATS_SET_THREAD_POOL_ID(Env::Priority::BOTTOM);
  TEST_SYNC_POINT("DBImpl::BGWorkBottomCompaction");
  auto* prepicked_compaction = ca.prepicked_compaction;
  assert(prepicked_compaction && prepicked_compaction->compaction);
  ca.db->BackgroundCallCompaction(prepicked_compaction, Env::Priority::BOTTOM);
  delete prepicked_compaction;
}

void DBImpl::BGWorkPurge(void* db) {
  IOSTATS_SET_THREAD_POOL_ID(Env::Priority::HIGH);
  TEST_SYNC_POINT("DBImpl::BGWorkPurge:start");
  reinterpret_cast<DBImpl*>(db)->BackgroundCallPurge();
  TEST_SYNC_POINT("DBImpl::BGWorkPurge:end");
}

void DBImpl::UnscheduleCompactionCallback(void* arg) {
  CompactionArg* ca_ptr = reinterpret_cast<CompactionArg*>(arg);
  Env::Priority compaction_pri = ca_ptr->compaction_pri_;
  if (Env::Priority::BOTTOM == compaction_pri) {
    // Decrement bg_bottom_compaction_scheduled_ if priority is BOTTOM
    ca_ptr->db->bg_bottom_compaction_scheduled_--;
  } else if (Env::Priority::LOW == compaction_pri) {
    // Decrement bg_compaction_scheduled_ if priority is LOW
    ca_ptr->db->bg_compaction_scheduled_--;
  }
  CompactionArg ca = *(ca_ptr);
  delete reinterpret_cast<CompactionArg*>(arg);
  if (ca.prepicked_compaction != nullptr) {
    // if it's a manual compaction, set status to ManualCompactionPaused
    if (ca.prepicked_compaction->manual_compaction_state) {
      ca.prepicked_compaction->manual_compaction_state->done = true;
      ca.prepicked_compaction->manual_compaction_state->status =
          Status::Incomplete(Status::SubCode::kManualCompactionPaused);
    }
    if (ca.prepicked_compaction->compaction != nullptr) {
      ca.prepicked_compaction->compaction->ReleaseCompactionFiles(
          Status::Incomplete(Status::SubCode::kManualCompactionPaused));
      delete ca.prepicked_compaction->compaction;
    }
    delete ca.prepicked_compaction;
  }
  TEST_SYNC_POINT("DBImpl::UnscheduleCompactionCallback");
}

void DBImpl::UnscheduleFlushCallback(void* arg) {
  // Decrement bg_flush_scheduled_ in flush callback
  reinterpret_cast<FlushThreadArg*>(arg)->db_->bg_flush_scheduled_--;
  Env::Priority flush_pri = reinterpret_cast<FlushThreadArg*>(arg)->thread_pri_;
  if (Env::Priority::LOW == flush_pri) {
    TEST_SYNC_POINT("DBImpl::UnscheduleLowFlushCallback");
  } else if (Env::Priority::HIGH == flush_pri) {
    TEST_SYNC_POINT("DBImpl::UnscheduleHighFlushCallback");
  }
  delete reinterpret_cast<FlushThreadArg*>(arg);
  TEST_SYNC_POINT("DBImpl::UnscheduleFlushCallback");
}

Status DBImpl::BackgroundFlush(bool* made_progress, JobContext* job_context,
                               LogBuffer* log_buffer, FlushReason* reason,
                               bool* flush_rescheduled_to_retain_udt,
                               Env::Priority thread_pri) {
  mutex_.AssertHeld();

  Status status;
  *reason = FlushReason::kOthers;
  // If BG work is stopped due to an error, but a recovery is in progress,
  // that means this flush is part of the recovery. So allow it to go through
  if (!error_handler_.IsBGWorkStopped()) {
    if (shutting_down_.load(std::memory_order_acquire)) {
      status = Status::ShutdownInProgress();
    }
  } else if (!error_handler_.IsRecoveryInProgress()) {
    status = error_handler_.GetBGError();
  }

  if (!status.ok()) {
    return status;
  }

  autovector<BGFlushArg> bg_flush_args;
  std::vector<SuperVersionContext>& superversion_contexts =
      job_context->superversion_contexts;
  autovector<ColumnFamilyData*> column_families_not_to_flush;
  while (!flush_queue_.empty()) {
    // This cfd is already referenced
<<<<<<< HEAD
    FlushRequest flush_req = PopFirstFromFlushQueue();
    FlushReason flush_reason = flush_req.flush_reason;
    if (!error_handler_.GetBGError().ok() && error_handler_.IsBGWorkStopped() &&
        flush_reason != FlushReason::kErrorRecovery &&
        flush_reason != FlushReason::kErrorRecoveryRetryFlush) {
      // Stop non-recovery flush when bg work is stopped
      // Note that we drop the flush request here.
      // Recovery thread should schedule further flushes after bg error
      // is cleared.
      status = error_handler_.GetBGError();
      assert(!status.ok());
      ROCKS_LOG_BUFFER(log_buffer,
                       "[JOB %d] Abort flush due to background error %s",
                       job_context->job_id, status.ToString().c_str());
      *reason = flush_reason;
      for (auto item : flush_req.cfd_to_max_mem_id_to_persist) {
        item.first->UnrefAndTryDelete();
      }
      return status;
    }
    if (!immutable_db_options_.atomic_flush &&
        ShouldRescheduleFlushRequestToRetainUDT(flush_req)) {
      assert(flush_req.cfd_to_max_mem_id_to_persist.size() == 1);
      ColumnFamilyData* cfd =
          flush_req.cfd_to_max_mem_id_to_persist.begin()->first;
      if (cfd->UnrefAndTryDelete()) {
        return Status::OK();
      }
      ROCKS_LOG_BUFFER(log_buffer,
                       "FlushRequest for column family %s is re-scheduled to "
                       "retain user-defined timestamps.",
                       cfd->GetName().c_str());
      // Reschedule the `FlushRequest` as is without checking dropped column
      // family etc. The follow-up job will do the check anyways, so save the
      // duplication. Column family is deduplicated by `SchdulePendingFlush` and
      // `PopFirstFromFlushQueue` contains at flush request enqueueing and
      // dequeueing time.
      // This flush request is rescheduled right after it's popped from the
      // queue while the db mutex is held, so there should be no other
      // FlushRequest for the same column family with higher `max_memtable_id`
      // in the queue to block the reschedule from succeeding.
#ifndef NDEBUG
      flush_req.reschedule_count += 1;
#endif /* !NDEBUG */
      SchedulePendingFlush(flush_req);
      *reason = flush_reason;
      *flush_rescheduled_to_retain_udt = true;
      return Status::TryAgain();
    }
=======
    auto [flush_reason, cfd_to_max_mem_id_to_persist] =
        PopFirstFromFlushQueue();
>>>>>>> 84254459
    superversion_contexts.clear();
    superversion_contexts.reserve(cfd_to_max_mem_id_to_persist.size());

<<<<<<< HEAD
    for (const auto& [cfd, max_memtable_id] :
         flush_req.cfd_to_max_mem_id_to_persist) {
=======
    for (const auto& [cfd, max_memtable_id] : cfd_to_max_mem_id_to_persist) {
>>>>>>> 84254459
      if (cfd->GetMempurgeUsed()) {
        // If imm() contains silent memtables (e.g.: because
        // MemPurge was activated), requesting a flush will
        // mark the imm_needed as true.
        cfd->imm()->FlushRequested();
      }

      if (cfd->IsDropped() || !cfd->imm()->IsFlushPending()) {
        // can't flush this CF, try next one
        column_families_not_to_flush.push_back(cfd);
        continue;
      }
      superversion_contexts.emplace_back(SuperVersionContext(true));
      bg_flush_args.emplace_back(cfd, max_memtable_id,
                                 &(superversion_contexts.back()), flush_reason);
    }
    // `MaybeScheduleFlushOrCompaction` schedules as many `BackgroundCallFlush`
    // jobs as the number of `FlushRequest` in the `flush_queue_`, a.k.a
    // `unscheduled_flushes_`. So it's sufficient to make each `BackgroundFlush`
    // handle one `FlushRequest` and each have a Status returned.
    if (!bg_flush_args.empty() || !column_families_not_to_flush.empty()) {
      TEST_SYNC_POINT_CALLBACK("DBImpl::BackgroundFlush:CheckFlushRequest:cb",
                               const_cast<int*>(&flush_req.reschedule_count));
      break;
    }
  }

  if (!bg_flush_args.empty()) {
    auto bg_job_limits = GetBGJobLimits();
    for (const auto& arg : bg_flush_args) {
      ColumnFamilyData* cfd = arg.cfd_;
      ROCKS_LOG_BUFFER(
          log_buffer,
          "Calling FlushMemTableToOutputFile with column "
          "family [%s], flush slots available %d, compaction slots available "
          "%d, "
          "flush slots scheduled %d, compaction slots scheduled %d",
          cfd->GetName().c_str(), bg_job_limits.max_flushes,
          bg_job_limits.max_compactions, bg_flush_scheduled_,
          bg_compaction_scheduled_);
    }
    status = FlushMemTablesToOutputFiles(bg_flush_args, made_progress,
                                         job_context, log_buffer, thread_pri);
    TEST_SYNC_POINT("DBImpl::BackgroundFlush:BeforeFlush");
// All the CFD/bg_flush_arg in the FlushReq must have the same flush reason, so
// just grab the first one
#ifndef NDEBUG
    for (const auto& bg_flush_arg : bg_flush_args) {
      assert(bg_flush_arg.flush_reason_ == bg_flush_args[0].flush_reason_);
    }
#endif /* !NDEBUG */
    *reason = bg_flush_args[0].flush_reason_;
    for (auto& arg : bg_flush_args) {
      ColumnFamilyData* cfd = arg.cfd_;
      if (cfd->UnrefAndTryDelete()) {
        arg.cfd_ = nullptr;
      }
    }
  }
  for (auto cfd : column_families_not_to_flush) {
    cfd->UnrefAndTryDelete();
  }
  return status;
}

void DBImpl::BackgroundCallFlush(Env::Priority thread_pri) {
  bool made_progress = false;
  JobContext job_context(next_job_id_.fetch_add(1), true);

  TEST_SYNC_POINT_CALLBACK("DBImpl::BackgroundCallFlush:start", nullptr);

  LogBuffer log_buffer(InfoLogLevel::INFO_LEVEL,
                       immutable_db_options_.info_log.get());
  TEST_SYNC_POINT("DBImpl::BackgroundCallFlush:Start:1");
  TEST_SYNC_POINT("DBImpl::BackgroundCallFlush:Start:2");
  {
    InstrumentedMutexLock l(&mutex_);
    assert(bg_flush_scheduled_);
    num_running_flushes_++;

    std::unique_ptr<std::list<uint64_t>::iterator>
        pending_outputs_inserted_elem(new std::list<uint64_t>::iterator(
            CaptureCurrentFileNumberInPendingOutputs()));
    FlushReason reason;
    bool flush_rescheduled_to_retain_udt = false;
    Status s =
        BackgroundFlush(&made_progress, &job_context, &log_buffer, &reason,
                        &flush_rescheduled_to_retain_udt, thread_pri);
    if (s.IsTryAgain() && flush_rescheduled_to_retain_udt) {
      bg_cv_.SignalAll();  // In case a waiter can proceed despite the error
      mutex_.Unlock();
      TEST_SYNC_POINT_CALLBACK("DBImpl::AfterRetainUDTReschedule:cb", nullptr);
      immutable_db_options_.clock->SleepForMicroseconds(
          100000);  // prevent hot loop
      mutex_.Lock();
    } else if (!s.ok() && !s.IsShutdownInProgress() &&
               !s.IsColumnFamilyDropped() &&
               reason != FlushReason::kErrorRecovery) {
      // Wait a little bit before retrying background flush in
      // case this is an environmental problem and we do not want to
      // chew up resources for failed flushes for the duration of
      // the problem.
      uint64_t error_cnt =
          default_cf_internal_stats_->BumpAndGetBackgroundErrorCount();
      bg_cv_.SignalAll();  // In case a waiter can proceed despite the error
      mutex_.Unlock();
      ROCKS_LOG_ERROR(immutable_db_options_.info_log,
                      "[JOB %d] Waiting after background flush error: %s"
                      "Accumulated background error counts: %" PRIu64,
                      job_context.job_id, s.ToString().c_str(), error_cnt);
      log_buffer.FlushBufferToLog();
      LogFlush(immutable_db_options_.info_log);
      immutable_db_options_.clock->SleepForMicroseconds(1000000);
      mutex_.Lock();
    }

    TEST_SYNC_POINT("DBImpl::BackgroundCallFlush:FlushFinish:0");
    ReleaseFileNumberFromPendingOutputs(pending_outputs_inserted_elem);
    // There is no need to find obsolete files if the flush job is rescheduled
    // to retain user-defined timestamps because the job doesn't get to the
    // stage of actually flushing the MemTables.
    if (!flush_rescheduled_to_retain_udt) {
      // If flush failed, we want to delete all temporary files that we might
      // have created. Thus, we force full scan in FindObsoleteFiles()
      FindObsoleteFiles(&job_context, !s.ok() && !s.IsShutdownInProgress() &&
                                          !s.IsColumnFamilyDropped());
    }
    // delete unnecessary files if any, this is done outside the mutex
    if (job_context.HaveSomethingToClean() ||
        job_context.HaveSomethingToDelete() || !log_buffer.IsEmpty()) {
      mutex_.Unlock();
      TEST_SYNC_POINT("DBImpl::BackgroundCallFlush:FilesFound");
      // Have to flush the info logs before bg_flush_scheduled_--
      // because if bg_flush_scheduled_ becomes 0 and the lock is
      // released, the deconstructor of DB can kick in and destroy all the
      // states of DB so info_log might not be available after that point.
      // It also applies to access other states that DB owns.
      log_buffer.FlushBufferToLog();
      if (job_context.HaveSomethingToDelete()) {
        PurgeObsoleteFiles(job_context);
      }
      job_context.Clean();
      mutex_.Lock();
    }
    TEST_SYNC_POINT("DBImpl::BackgroundCallFlush:ContextCleanedUp");

    assert(num_running_flushes_ > 0);
    num_running_flushes_--;
    bg_flush_scheduled_--;
    // See if there's more work to be done
    MaybeScheduleFlushOrCompaction();
    atomic_flush_install_cv_.SignalAll();
    bg_cv_.SignalAll();
    // IMPORTANT: there should be no code after calling SignalAll. This call may
    // signal the DB destructor that it's OK to proceed with destruction. In
    // that case, all DB variables will be dealloacated and referencing them
    // will cause trouble.
  }
}

void DBImpl::BackgroundCallCompaction(PrepickedCompaction* prepicked_compaction,
                                      Env::Priority bg_thread_pri) {
  bool made_progress = false;
  JobContext job_context(next_job_id_.fetch_add(1), true);
  TEST_SYNC_POINT("BackgroundCallCompaction:0");
  LogBuffer log_buffer(InfoLogLevel::INFO_LEVEL,
                       immutable_db_options_.info_log.get());
  {
    InstrumentedMutexLock l(&mutex_);

    num_running_compactions_++;

    std::unique_ptr<std::list<uint64_t>::iterator>
        pending_outputs_inserted_elem(new std::list<uint64_t>::iterator(
            CaptureCurrentFileNumberInPendingOutputs()));

    assert((bg_thread_pri == Env::Priority::BOTTOM &&
            bg_bottom_compaction_scheduled_) ||
           (bg_thread_pri == Env::Priority::LOW && bg_compaction_scheduled_));
    Status s = BackgroundCompaction(&made_progress, &job_context, &log_buffer,
                                    prepicked_compaction, bg_thread_pri);
    TEST_SYNC_POINT("BackgroundCallCompaction:1");
    if (s.IsBusy()) {
      bg_cv_.SignalAll();  // In case a waiter can proceed despite the error
      mutex_.Unlock();
      immutable_db_options_.clock->SleepForMicroseconds(
          10000);  // prevent hot loop
      mutex_.Lock();
    } else if (!s.ok() && !s.IsShutdownInProgress() &&
               !s.IsManualCompactionPaused() && !s.IsColumnFamilyDropped()) {
      // Wait a little bit before retrying background compaction in
      // case this is an environmental problem and we do not want to
      // chew up resources for failed compactions for the duration of
      // the problem.
      uint64_t error_cnt =
          default_cf_internal_stats_->BumpAndGetBackgroundErrorCount();
      bg_cv_.SignalAll();  // In case a waiter can proceed despite the error
      mutex_.Unlock();
      log_buffer.FlushBufferToLog();
      ROCKS_LOG_ERROR(immutable_db_options_.info_log,
                      "Waiting after background compaction error: %s, "
                      "Accumulated background error counts: %" PRIu64,
                      s.ToString().c_str(), error_cnt);
      LogFlush(immutable_db_options_.info_log);
      immutable_db_options_.clock->SleepForMicroseconds(1000000);
      mutex_.Lock();
    } else if (s.IsManualCompactionPaused()) {
      assert(prepicked_compaction);
      ManualCompactionState* m = prepicked_compaction->manual_compaction_state;
      assert(m);
      ROCKS_LOG_BUFFER(&log_buffer, "[%s] [JOB %d] Manual compaction paused",
                       m->cfd->GetName().c_str(), job_context.job_id);
    }

    ReleaseFileNumberFromPendingOutputs(pending_outputs_inserted_elem);

    // If compaction failed, we want to delete all temporary files that we
    // might have created (they might not be all recorded in job_context in
    // case of a failure). Thus, we force full scan in FindObsoleteFiles()
    FindObsoleteFiles(&job_context, !s.ok() && !s.IsShutdownInProgress() &&
                                        !s.IsManualCompactionPaused() &&
                                        !s.IsColumnFamilyDropped() &&
                                        !s.IsBusy());
    TEST_SYNC_POINT("DBImpl::BackgroundCallCompaction:FoundObsoleteFiles");

    // delete unnecessary files if any, this is done outside the mutex
    if (job_context.HaveSomethingToClean() ||
        job_context.HaveSomethingToDelete() || !log_buffer.IsEmpty()) {
      mutex_.Unlock();
      // Have to flush the info logs before bg_compaction_scheduled_--
      // because if bg_flush_scheduled_ becomes 0 and the lock is
      // released, the deconstructor of DB can kick in and destroy all the
      // states of DB so info_log might not be available after that point.
      // It also applies to access other states that DB owns.
      log_buffer.FlushBufferToLog();
      if (job_context.HaveSomethingToDelete()) {
        PurgeObsoleteFiles(job_context);
        TEST_SYNC_POINT("DBImpl::BackgroundCallCompaction:PurgedObsoleteFiles");
      }
      job_context.Clean();
      mutex_.Lock();
    }

    assert(num_running_compactions_ > 0);
    num_running_compactions_--;

    if (bg_thread_pri == Env::Priority::LOW) {
      bg_compaction_scheduled_--;
    } else {
      assert(bg_thread_pri == Env::Priority::BOTTOM);
      bg_bottom_compaction_scheduled_--;
    }

    // See if there's more work to be done
    MaybeScheduleFlushOrCompaction();

    if (prepicked_compaction != nullptr &&
        prepicked_compaction->task_token != nullptr) {
      // Releasing task tokens affects (and asserts on) the DB state, so
      // must be done before we potentially signal the DB close process to
      // proceed below.
      prepicked_compaction->task_token.reset();
    }

    if (made_progress ||
        (bg_compaction_scheduled_ == 0 &&
         bg_bottom_compaction_scheduled_ == 0) ||
        HasPendingManualCompaction() || unscheduled_compactions_ == 0) {
      // signal if
      // * made_progress -- need to wakeup DelayWrite
      // * bg_{bottom,}_compaction_scheduled_ == 0 -- need to wakeup ~DBImpl
      // * HasPendingManualCompaction -- need to wakeup RunManualCompaction
      // If none of this is true, there is no need to signal since nobody is
      // waiting for it
      bg_cv_.SignalAll();
    }
    // IMPORTANT: there should be no code after calling SignalAll. This call may
    // signal the DB destructor that it's OK to proceed with destruction. In
    // that case, all DB variables will be dealloacated and referencing them
    // will cause trouble.
  }
}

Status DBImpl::BackgroundCompaction(bool* made_progress,
                                    JobContext* job_context,
                                    LogBuffer* log_buffer,
                                    PrepickedCompaction* prepicked_compaction,
                                    Env::Priority thread_pri) {
  ManualCompactionState* manual_compaction =
      prepicked_compaction == nullptr
          ? nullptr
          : prepicked_compaction->manual_compaction_state;
  *made_progress = false;
  mutex_.AssertHeld();
  TEST_SYNC_POINT("DBImpl::BackgroundCompaction:Start");

  const ReadOptions read_options(Env::IOActivity::kCompaction);

  bool is_manual = (manual_compaction != nullptr);
  std::unique_ptr<Compaction> c;
  if (prepicked_compaction != nullptr &&
      prepicked_compaction->compaction != nullptr) {
    c.reset(prepicked_compaction->compaction);
  }
  bool is_prepicked = is_manual || c;

  // (manual_compaction->in_progress == false);
  bool trivial_move_disallowed =
      is_manual && manual_compaction->disallow_trivial_move;

  CompactionJobStats compaction_job_stats;
  Status status;
  if (!error_handler_.IsBGWorkStopped()) {
    if (shutting_down_.load(std::memory_order_acquire)) {
      status = Status::ShutdownInProgress();
    } else if (is_manual &&
               manual_compaction->canceled.load(std::memory_order_acquire)) {
      status = Status::Incomplete(Status::SubCode::kManualCompactionPaused);
    }
  } else {
    status = error_handler_.GetBGError();
    // If we get here, it means a hard error happened after this compaction
    // was scheduled by MaybeScheduleFlushOrCompaction(), but before it got
    // a chance to execute. Since we didn't pop a cfd from the compaction
    // queue, increment unscheduled_compactions_
    unscheduled_compactions_++;
  }

  if (!status.ok()) {
    if (is_manual) {
      manual_compaction->status = status;
      manual_compaction->done = true;
      manual_compaction->in_progress = false;
      manual_compaction = nullptr;
    }
    if (c) {
      c->ReleaseCompactionFiles(status);
      c.reset();
    }
    return status;
  }

  if (is_manual) {
    // another thread cannot pick up the same work
    manual_compaction->in_progress = true;
  }

  TEST_SYNC_POINT("DBImpl::BackgroundCompaction:InProgress");

  std::unique_ptr<TaskLimiterToken> task_token;

  bool sfm_reserved_compact_space = false;
  if (is_manual) {
    ManualCompactionState* m = manual_compaction;
    assert(m->in_progress);
    if (!c) {
      m->done = true;
      m->manual_end = nullptr;
      ROCKS_LOG_BUFFER(
          log_buffer,
          "[%s] Manual compaction from level-%d from %s .. "
          "%s; nothing to do\n",
          m->cfd->GetName().c_str(), m->input_level,
          (m->begin ? m->begin->DebugString(true).c_str() : "(begin)"),
          (m->end ? m->end->DebugString(true).c_str() : "(end)"));
    } else {
      // First check if we have enough room to do the compaction
      bool enough_room = EnoughRoomForCompaction(
          m->cfd, *(c->inputs()), &sfm_reserved_compact_space, log_buffer);

      if (!enough_room) {
        // Then don't do the compaction
        c->ReleaseCompactionFiles(status);
        c.reset();
        // m's vars will get set properly at the end of this function,
        // as long as status == CompactionTooLarge
        status = Status::CompactionTooLarge();
      } else {
        ROCKS_LOG_BUFFER(
            log_buffer,
            "[%s] Manual compaction from level-%d to level-%d from %s .. "
            "%s; will stop at %s\n",
            m->cfd->GetName().c_str(), m->input_level, c->output_level(),
            (m->begin ? m->begin->DebugString(true).c_str() : "(begin)"),
            (m->end ? m->end->DebugString(true).c_str() : "(end)"),
            ((m->done || m->manual_end == nullptr)
                 ? "(end)"
                 : m->manual_end->DebugString(true).c_str()));
      }
    }
  } else if (!is_prepicked && !compaction_queue_.empty()) {
    if (HasExclusiveManualCompaction()) {
      // Can't compact right now, but try again later
      TEST_SYNC_POINT("DBImpl::BackgroundCompaction()::Conflict");

      // Stay in the compaction queue.
      unscheduled_compactions_++;

      return Status::OK();
    }

    auto cfd = PickCompactionFromQueue(&task_token, log_buffer);
    if (cfd == nullptr) {
      // Can't find any executable task from the compaction queue.
      // All tasks have been throttled by compaction thread limiter.
      ++unscheduled_compactions_;
      return Status::Busy();
    }

    // We unreference here because the following code will take a Ref() on
    // this cfd if it is going to use it (Compaction class holds a
    // reference).
    // This will all happen under a mutex so we don't have to be afraid of
    // somebody else deleting it.
    if (cfd->UnrefAndTryDelete()) {
      // This was the last reference of the column family, so no need to
      // compact.
      return Status::OK();
    }

    // Pick up latest mutable CF Options and use it throughout the
    // compaction job
    // Compaction makes a copy of the latest MutableCFOptions. It should be used
    // throughout the compaction procedure to make sure consistency. It will
    // eventually be installed into SuperVersion
    auto* mutable_cf_options = cfd->GetLatestMutableCFOptions();
    if (!mutable_cf_options->disable_auto_compactions && !cfd->IsDropped()) {
      // NOTE: try to avoid unnecessary copy of MutableCFOptions if
      // compaction is not necessary. Need to make sure mutex is held
      // until we make a copy in the following code
      TEST_SYNC_POINT("DBImpl::BackgroundCompaction():BeforePickCompaction");
      c.reset(cfd->PickCompaction(*mutable_cf_options, mutable_db_options_,
                                  log_buffer));
      TEST_SYNC_POINT("DBImpl::BackgroundCompaction():AfterPickCompaction");

      if (c != nullptr) {
        bool enough_room = EnoughRoomForCompaction(
            cfd, *(c->inputs()), &sfm_reserved_compact_space, log_buffer);

        if (!enough_room) {
          // Then don't do the compaction
          c->ReleaseCompactionFiles(status);
          c->column_family_data()
              ->current()
              ->storage_info()
              ->ComputeCompactionScore(*(c->immutable_options()),
                                       *(c->mutable_cf_options()));
          AddToCompactionQueue(cfd);
          ++unscheduled_compactions_;

          c.reset();
          // Don't need to sleep here, because BackgroundCallCompaction
          // will sleep if !s.ok()
          status = Status::CompactionTooLarge();
        } else {
          // update statistics
          size_t num_files = 0;
          for (auto& each_level : *c->inputs()) {
            num_files += each_level.files.size();
          }
          RecordInHistogram(stats_, NUM_FILES_IN_SINGLE_COMPACTION, num_files);

          // There are three things that can change compaction score:
          // 1) When flush or compaction finish. This case is covered by
          // InstallSuperVersionAndScheduleWork
          // 2) When MutableCFOptions changes. This case is also covered by
          // InstallSuperVersionAndScheduleWork, because this is when the new
          // options take effect.
          // 3) When we Pick a new compaction, we "remove" those files being
          // compacted from the calculation, which then influences compaction
          // score. Here we check if we need the new compaction even without the
          // files that are currently being compacted. If we need another
          // compaction, we might be able to execute it in parallel, so we add
          // it to the queue and schedule a new thread.
          if (cfd->NeedsCompaction()) {
            // Yes, we need more compactions!
            AddToCompactionQueue(cfd);
            ++unscheduled_compactions_;
            MaybeScheduleFlushOrCompaction();
          }
        }
      }
    }
  }

  IOStatus io_s;
  bool compaction_released = false;
  if (!c) {
    // Nothing to do
    ROCKS_LOG_BUFFER(log_buffer, "Compaction nothing to do");
  } else if (c->deletion_compaction()) {
    // TODO(icanadi) Do we want to honor snapshots here? i.e. not delete old
    // file if there is alive snapshot pointing to it
    TEST_SYNC_POINT_CALLBACK("DBImpl::BackgroundCompaction:BeforeCompaction",
                             c->column_family_data());
    assert(c->num_input_files(1) == 0);
    assert(c->column_family_data()->ioptions()->compaction_style ==
           kCompactionStyleFIFO);

    compaction_job_stats.num_input_files = c->num_input_files(0);

    NotifyOnCompactionBegin(c->column_family_data(), c.get(), status,
                            compaction_job_stats, job_context->job_id);

    for (const auto& f : *c->inputs(0)) {
      c->edit()->DeleteFile(c->level(), f->fd.GetNumber());
    }
    status = versions_->LogAndApply(
        c->column_family_data(), *c->mutable_cf_options(), read_options,
        c->edit(), &mutex_, directories_.GetDbDir(),
        /*new_descriptor_log=*/false, /*column_family_options=*/nullptr,
        [&c, &compaction_released](const Status& s) {
          c->ReleaseCompactionFiles(s);
          compaction_released = true;
        });
    io_s = versions_->io_status();
    InstallSuperVersionAndScheduleWork(c->column_family_data(),
                                       &job_context->superversion_contexts[0],
                                       *c->mutable_cf_options());
    ROCKS_LOG_BUFFER(log_buffer, "[%s] Deleted %d files\n",
                     c->column_family_data()->GetName().c_str(),
                     c->num_input_files(0));
    if (status.ok() && io_s.ok()) {
      UpdateDeletionCompactionStats(c);
    }
    *made_progress = true;
    TEST_SYNC_POINT_CALLBACK("DBImpl::BackgroundCompaction:AfterCompaction",
                             c->column_family_data());
  } else if (!trivial_move_disallowed && c->IsTrivialMove()) {
    TEST_SYNC_POINT("DBImpl::BackgroundCompaction:TrivialMove");
    TEST_SYNC_POINT_CALLBACK("DBImpl::BackgroundCompaction:BeforeCompaction",
                             c->column_family_data());
    // Instrument for event update
    // TODO(yhchiang): add op details for showing trivial-move.
    ThreadStatusUtil::SetColumnFamily(c->column_family_data());
    ThreadStatusUtil::SetThreadOperation(ThreadStatus::OP_COMPACTION);

    compaction_job_stats.num_input_files = c->num_input_files(0);

    NotifyOnCompactionBegin(c->column_family_data(), c.get(), status,
                            compaction_job_stats, job_context->job_id);

    // Move files to next level
    int32_t moved_files = 0;
    int64_t moved_bytes = 0;
    for (unsigned int l = 0; l < c->num_input_levels(); l++) {
      if (c->level(l) == c->output_level()) {
        continue;
      }
      for (size_t i = 0; i < c->num_input_files(l); i++) {
        FileMetaData* f = c->input(l, i);
        c->edit()->DeleteFile(c->level(l), f->fd.GetNumber());
        c->edit()->AddFile(
            c->output_level(), f->fd.GetNumber(), f->fd.GetPathId(),
            f->fd.GetFileSize(), f->smallest, f->largest, f->fd.smallest_seqno,
            f->fd.largest_seqno, f->marked_for_compaction, f->temperature,
            f->oldest_blob_file_number, f->oldest_ancester_time,
            f->file_creation_time, f->epoch_number, f->file_checksum,
            f->file_checksum_func_name, f->unique_id,
            f->compensated_range_deletion_size, f->tail_size,
            f->user_defined_timestamps_persisted);

        ROCKS_LOG_BUFFER(
            log_buffer,
            "[%s] Moving #%" PRIu64 " to level-%d %" PRIu64 " bytes\n",
            c->column_family_data()->GetName().c_str(), f->fd.GetNumber(),
            c->output_level(), f->fd.GetFileSize());
        ++moved_files;
        moved_bytes += f->fd.GetFileSize();
      }
    }
    if (c->compaction_reason() == CompactionReason::kLevelMaxLevelSize &&
        c->immutable_options()->compaction_pri == kRoundRobin) {
      int start_level = c->start_level();
      if (start_level > 0) {
        auto vstorage = c->input_version()->storage_info();
        c->edit()->AddCompactCursor(
            start_level,
            vstorage->GetNextCompactCursor(start_level, c->num_input_files(0)));
      }
    }
    status = versions_->LogAndApply(
        c->column_family_data(), *c->mutable_cf_options(), read_options,
        c->edit(), &mutex_, directories_.GetDbDir(),
        /*new_descriptor_log=*/false, /*column_family_options=*/nullptr,
        [&c, &compaction_released](const Status& s) {
          c->ReleaseCompactionFiles(s);
          compaction_released = true;
        });
    io_s = versions_->io_status();
    // Use latest MutableCFOptions
    InstallSuperVersionAndScheduleWork(c->column_family_data(),
                                       &job_context->superversion_contexts[0],
                                       *c->mutable_cf_options());

    VersionStorageInfo::LevelSummaryStorage tmp;
    c->column_family_data()->internal_stats()->IncBytesMoved(c->output_level(),
                                                             moved_bytes);
    {
      event_logger_.LogToBuffer(log_buffer)
          << "job" << job_context->job_id << "event"
          << "trivial_move"
          << "destination_level" << c->output_level() << "files" << moved_files
          << "total_files_size" << moved_bytes;
    }
    ROCKS_LOG_BUFFER(
        log_buffer,
        "[%s] Moved #%d files to level-%d %" PRIu64 " bytes %s: %s\n",
        c->column_family_data()->GetName().c_str(), moved_files,
        c->output_level(), moved_bytes, status.ToString().c_str(),
        c->column_family_data()->current()->storage_info()->LevelSummary(&tmp));
    *made_progress = true;

    // Clear Instrument
    ThreadStatusUtil::ResetThreadStatus();
    TEST_SYNC_POINT_CALLBACK("DBImpl::BackgroundCompaction:AfterCompaction",
                             c->column_family_data());
  } else if (!is_prepicked && c->output_level() > 0 &&
             c->output_level() ==
                 c->column_family_data()
                     ->current()
                     ->storage_info()
                     ->MaxOutputLevel(
                         immutable_db_options_.allow_ingest_behind) &&
             env_->GetBackgroundThreads(Env::Priority::BOTTOM) > 0) {
    // Forward compactions involving last level to the bottom pool if it exists,
    // such that compactions unlikely to contribute to write stalls can be
    // delayed or deprioritized.
    TEST_SYNC_POINT("DBImpl::BackgroundCompaction:ForwardToBottomPriPool");
    CompactionArg* ca = new CompactionArg;
    ca->db = this;
    ca->compaction_pri_ = Env::Priority::BOTTOM;
    ca->prepicked_compaction = new PrepickedCompaction;
    ca->prepicked_compaction->compaction = c.release();
    ca->prepicked_compaction->manual_compaction_state = nullptr;
    // Transfer requested token, so it doesn't need to do it again.
    ca->prepicked_compaction->task_token = std::move(task_token);
    ++bg_bottom_compaction_scheduled_;
    assert(c == nullptr);
    env_->Schedule(&DBImpl::BGWorkBottomCompaction, ca, Env::Priority::BOTTOM,
                   this, &DBImpl::UnscheduleCompactionCallback);
  } else {
    TEST_SYNC_POINT_CALLBACK("DBImpl::BackgroundCompaction:BeforeCompaction",
                             c->column_family_data());
    int output_level __attribute__((__unused__));
    output_level = c->output_level();
    TEST_SYNC_POINT_CALLBACK("DBImpl::BackgroundCompaction:NonTrivial",
                             &output_level);
    std::vector<SequenceNumber> snapshot_seqs;
    SequenceNumber earliest_write_conflict_snapshot;
    SnapshotChecker* snapshot_checker;
    GetSnapshotContext(job_context, &snapshot_seqs,
                       &earliest_write_conflict_snapshot, &snapshot_checker);
    assert(is_snapshot_supported_ || snapshots_.empty());

    CompactionJob compaction_job(
        job_context->job_id, c.get(), immutable_db_options_,
        mutable_db_options_, file_options_for_compaction_, versions_.get(),
        &shutting_down_, log_buffer, directories_.GetDbDir(),
        GetDataDir(c->column_family_data(), c->output_path_id()),
        GetDataDir(c->column_family_data(), 0), stats_, &mutex_,
        &error_handler_, snapshot_seqs, earliest_write_conflict_snapshot,
        snapshot_checker, job_context, table_cache_, &event_logger_,
        c->mutable_cf_options()->paranoid_file_checks,
        c->mutable_cf_options()->report_bg_io_stats, dbname_,
        &compaction_job_stats, thread_pri, io_tracer_,
        is_manual ? manual_compaction->canceled
                  : kManualCompactionCanceledFalse_,
        db_id_, db_session_id_, c->column_family_data()->GetFullHistoryTsLow(),
        c->trim_ts(), &blob_callback_, &bg_compaction_scheduled_,
        &bg_bottom_compaction_scheduled_);
    compaction_job.Prepare();

    NotifyOnCompactionBegin(c->column_family_data(), c.get(), status,
                            compaction_job_stats, job_context->job_id);
    mutex_.Unlock();
    TEST_SYNC_POINT_CALLBACK(
        "DBImpl::BackgroundCompaction:NonTrivial:BeforeRun", nullptr);
    // Should handle error?
    compaction_job.Run().PermitUncheckedError();
    TEST_SYNC_POINT("DBImpl::BackgroundCompaction:NonTrivial:AfterRun");
    mutex_.Lock();
    status =
        compaction_job.Install(*c->mutable_cf_options(), &compaction_released);
    io_s = compaction_job.io_status();
    if (status.ok()) {
      InstallSuperVersionAndScheduleWork(c->column_family_data(),
                                         &job_context->superversion_contexts[0],
                                         *c->mutable_cf_options());
    }
    *made_progress = true;
    TEST_SYNC_POINT_CALLBACK("DBImpl::BackgroundCompaction:AfterCompaction",
                             c->column_family_data());
  }

  if (status.ok() && !io_s.ok()) {
    status = io_s;
  } else {
    io_s.PermitUncheckedError();
  }

  if (c != nullptr) {
    if (!compaction_released) {
      c->ReleaseCompactionFiles(status);
    } else {
#ifndef NDEBUG
      // Sanity checking that compaction files are freed.
      for (size_t i = 0; i < c->num_input_levels(); i++) {
        for (size_t j = 0; j < c->inputs(i)->size(); j++) {
          assert(!c->input(i, j)->being_compacted);
        }
      }
      std::unordered_set<Compaction*>* cip = c->column_family_data()
                                                 ->compaction_picker()
                                                 ->compactions_in_progress();
      assert(cip->find(c.get()) == cip->end());
#endif
    }

    *made_progress = true;

    // Need to make sure SstFileManager does its bookkeeping
    auto sfm = static_cast<SstFileManagerImpl*>(
        immutable_db_options_.sst_file_manager.get());
    if (sfm && sfm_reserved_compact_space) {
      sfm->OnCompactionCompletion(c.get());
    }

    NotifyOnCompactionCompleted(c->column_family_data(), c.get(), status,
                                compaction_job_stats, job_context->job_id);
  }

  if (status.ok() || status.IsCompactionTooLarge() ||
      status.IsManualCompactionPaused()) {
    // Done
  } else if (status.IsColumnFamilyDropped() || status.IsShutdownInProgress()) {
    // Ignore compaction errors found during shutting down
  } else {
    ROCKS_LOG_WARN(immutable_db_options_.info_log, "Compaction error: %s",
                   status.ToString().c_str());
    if (!io_s.ok()) {
      // Error while writing to MANIFEST.
      // In fact, versions_->io_status() can also be the result of renaming
      // CURRENT file. With current code, it's just difficult to tell. So just
      // be pessimistic and try write to a new MANIFEST.
      // TODO: distinguish between MANIFEST write and CURRENT renaming
      auto err_reason = versions_->io_status().ok()
                            ? BackgroundErrorReason::kCompaction
                            : BackgroundErrorReason::kManifestWrite;
      error_handler_.SetBGError(io_s, err_reason);
    } else {
      error_handler_.SetBGError(status, BackgroundErrorReason::kCompaction);
    }
    if (c != nullptr && !is_manual && !error_handler_.IsBGWorkStopped()) {
      // Put this cfd back in the compaction queue so we can retry after some
      // time
      auto cfd = c->column_family_data();
      assert(cfd != nullptr);
      // Since this compaction failed, we need to recompute the score so it
      // takes the original input files into account
      c->column_family_data()
          ->current()
          ->storage_info()
          ->ComputeCompactionScore(*(c->immutable_options()),
                                   *(c->mutable_cf_options()));
      if (!cfd->queued_for_compaction()) {
        AddToCompactionQueue(cfd);
        ++unscheduled_compactions_;
      }
    }
  }
  // this will unref its input_version and column_family_data
  c.reset();

  if (is_manual) {
    ManualCompactionState* m = manual_compaction;
    if (!status.ok()) {
      m->status = status;
      m->done = true;
    }
    // For universal compaction:
    //   Because universal compaction always happens at level 0, so one
    //   compaction will pick up all overlapped files. No files will be
    //   filtered out due to size limit and left for a successive compaction.
    //   So we can safely conclude the current compaction.
    //
    //   Also note that, if we don't stop here, then the current compaction
    //   writes a new file back to level 0, which will be used in successive
    //   compaction. Hence the manual compaction will never finish.
    //
    // Stop the compaction if manual_end points to nullptr -- this means
    // that we compacted the whole range. manual_end should always point
    // to nullptr in case of universal compaction
    if (m->manual_end == nullptr) {
      m->done = true;
    }
    if (!m->done) {
      // We only compacted part of the requested range.  Update *m
      // to the range that is left to be compacted.
      // Universal and FIFO compactions should always compact the whole range
      assert(m->cfd->ioptions()->compaction_style !=
                 kCompactionStyleUniversal ||
             m->cfd->ioptions()->num_levels > 1);
      assert(m->cfd->ioptions()->compaction_style != kCompactionStyleFIFO);
      m->tmp_storage = *m->manual_end;
      m->begin = &m->tmp_storage;
      m->incomplete = true;
    }
    m->in_progress = false;  // not being processed anymore
  }
  TEST_SYNC_POINT("DBImpl::BackgroundCompaction:Finish");
  return status;
}

bool DBImpl::HasPendingManualCompaction() {
  return (!manual_compaction_dequeue_.empty());
}

void DBImpl::AddManualCompaction(DBImpl::ManualCompactionState* m) {
  assert(manual_compaction_paused_ == 0);
  manual_compaction_dequeue_.push_back(m);
}

void DBImpl::RemoveManualCompaction(DBImpl::ManualCompactionState* m) {
  // Remove from queue
  std::deque<ManualCompactionState*>::iterator it =
      manual_compaction_dequeue_.begin();
  while (it != manual_compaction_dequeue_.end()) {
    if (m == (*it)) {
      it = manual_compaction_dequeue_.erase(it);
      return;
    }
    ++it;
  }
  assert(false);
  return;
}

bool DBImpl::ShouldntRunManualCompaction(ManualCompactionState* m) {
  if (m->exclusive) {
    return (bg_bottom_compaction_scheduled_ > 0 ||
            bg_compaction_scheduled_ > 0);
  }
  std::deque<ManualCompactionState*>::iterator it =
      manual_compaction_dequeue_.begin();
  bool seen = false;
  while (it != manual_compaction_dequeue_.end()) {
    if (m == (*it)) {
      ++it;
      seen = true;
      continue;
    } else if (MCOverlap(m, (*it)) && (!seen && !(*it)->in_progress)) {
      // Consider the other manual compaction *it, conflicts if:
      // overlaps with m
      // and (*it) is ahead in the queue and is not yet in progress
      return true;
    }
    ++it;
  }
  return false;
}

bool DBImpl::HaveManualCompaction(ColumnFamilyData* cfd) {
  // Remove from priority queue
  std::deque<ManualCompactionState*>::iterator it =
      manual_compaction_dequeue_.begin();
  while (it != manual_compaction_dequeue_.end()) {
    if ((*it)->exclusive) {
      return true;
    }
    if ((cfd == (*it)->cfd) && (!((*it)->in_progress || (*it)->done))) {
      // Allow automatic compaction if manual compaction is
      // in progress
      return true;
    }
    ++it;
  }
  return false;
}

bool DBImpl::HasExclusiveManualCompaction() {
  // Remove from priority queue
  std::deque<ManualCompactionState*>::iterator it =
      manual_compaction_dequeue_.begin();
  while (it != manual_compaction_dequeue_.end()) {
    if ((*it)->exclusive) {
      return true;
    }
    ++it;
  }
  return false;
}

bool DBImpl::MCOverlap(ManualCompactionState* m, ManualCompactionState* m1) {
  if ((m->exclusive) || (m1->exclusive)) {
    return true;
  }
  if (m->cfd != m1->cfd) {
    return false;
  }
  return false;
}

void DBImpl::UpdateDeletionCompactionStats(
    const std::unique_ptr<Compaction>& c) {
  if (c == nullptr) {
    return;
  }

  CompactionReason reason = c->compaction_reason();

  switch (reason) {
    case CompactionReason::kFIFOMaxSize:
      RecordTick(stats_, FIFO_MAX_SIZE_COMPACTIONS);
      break;
    case CompactionReason::kFIFOTtl:
      RecordTick(stats_, FIFO_TTL_COMPACTIONS);
      break;
    default:
      assert(false);
      break;
  }
}

void DBImpl::BuildCompactionJobInfo(
    const ColumnFamilyData* cfd, Compaction* c, const Status& st,
    const CompactionJobStats& compaction_job_stats, const int job_id,
    CompactionJobInfo* compaction_job_info) const {
  assert(compaction_job_info != nullptr);
  compaction_job_info->cf_id = cfd->GetID();
  compaction_job_info->cf_name = cfd->GetName();
  compaction_job_info->status = st;
  compaction_job_info->thread_id = env_->GetThreadID();
  compaction_job_info->job_id = job_id;
  compaction_job_info->base_input_level = c->start_level();
  compaction_job_info->output_level = c->output_level();
  compaction_job_info->stats = compaction_job_stats;
  const auto& input_table_properties = c->GetInputTableProperties();
  const auto& output_table_properties = c->GetOutputTableProperties();
  compaction_job_info->table_properties.insert(input_table_properties.begin(),
                                               input_table_properties.end());
  compaction_job_info->table_properties.insert(output_table_properties.begin(),
                                               output_table_properties.end());
  compaction_job_info->compaction_reason = c->compaction_reason();
  compaction_job_info->compression = c->output_compression();

  const ReadOptions read_options(Env::IOActivity::kCompaction);
  for (size_t i = 0; i < c->num_input_levels(); ++i) {
    for (const auto fmd : *c->inputs(i)) {
      const FileDescriptor& desc = fmd->fd;
      const uint64_t file_number = desc.GetNumber();
      auto fn = TableFileName(c->immutable_options()->cf_paths, file_number,
                              desc.GetPathId());
      compaction_job_info->input_files.push_back(fn);
      compaction_job_info->input_file_infos.push_back(CompactionFileInfo{
          static_cast<int>(i), file_number, fmd->oldest_blob_file_number});
    }
  }

  for (const auto& newf : c->edit()->GetNewFiles()) {
    const FileMetaData& meta = newf.second;
    const FileDescriptor& desc = meta.fd;
    const uint64_t file_number = desc.GetNumber();
    compaction_job_info->output_files.push_back(TableFileName(
        c->immutable_options()->cf_paths, file_number, desc.GetPathId()));
    compaction_job_info->output_file_infos.push_back(CompactionFileInfo{
        newf.first, file_number, meta.oldest_blob_file_number});
  }
  compaction_job_info->blob_compression_type =
      c->mutable_cf_options()->blob_compression_type;

  // Update BlobFilesInfo.
  for (const auto& blob_file : c->edit()->GetBlobFileAdditions()) {
    BlobFileAdditionInfo blob_file_addition_info(
        BlobFileName(c->immutable_options()->cf_paths.front().path,
                     blob_file.GetBlobFileNumber()) /*blob_file_path*/,
        blob_file.GetBlobFileNumber(), blob_file.GetTotalBlobCount(),
        blob_file.GetTotalBlobBytes());
    compaction_job_info->blob_file_addition_infos.emplace_back(
        std::move(blob_file_addition_info));
  }

  // Update BlobFilesGarbageInfo.
  for (const auto& blob_file : c->edit()->GetBlobFileGarbages()) {
    BlobFileGarbageInfo blob_file_garbage_info(
        BlobFileName(c->immutable_options()->cf_paths.front().path,
                     blob_file.GetBlobFileNumber()) /*blob_file_path*/,
        blob_file.GetBlobFileNumber(), blob_file.GetGarbageBlobCount(),
        blob_file.GetGarbageBlobBytes());
    compaction_job_info->blob_file_garbage_infos.emplace_back(
        std::move(blob_file_garbage_info));
  }
}

// SuperVersionContext gets created and destructed outside of the lock --
// we use this conveniently to:
// * malloc one SuperVersion() outside of the lock -- new_superversion
// * delete SuperVersion()s outside of the lock -- superversions_to_free
//
// However, if InstallSuperVersionAndScheduleWork() gets called twice with the
// same sv_context, we can't reuse the SuperVersion() that got
// malloced because
// first call already used it. In that rare case, we take a hit and create a
// new SuperVersion() inside of the mutex. We do similar thing
// for superversion_to_free

void DBImpl::InstallSuperVersionAndScheduleWork(
    ColumnFamilyData* cfd, SuperVersionContext* sv_context,
    const MutableCFOptions& mutable_cf_options) {
  mutex_.AssertHeld();

  // Update max_total_in_memory_state_
  size_t old_memtable_size = 0;
  auto* old_sv = cfd->GetSuperVersion();
  if (old_sv) {
    old_memtable_size = old_sv->mutable_cf_options.write_buffer_size *
                        old_sv->mutable_cf_options.max_write_buffer_number;
  }

  // this branch is unlikely to step in
  if (UNLIKELY(sv_context->new_superversion == nullptr)) {
    sv_context->NewSuperVersion();
  }
  cfd->InstallSuperVersion(sv_context, mutable_cf_options);

  // There may be a small data race here. The snapshot tricking bottommost
  // compaction may already be released here. But assuming there will always be
  // newer snapshot created and released frequently, the compaction will be
  // triggered soon anyway.
  bottommost_files_mark_threshold_ = kMaxSequenceNumber;
  for (auto* my_cfd : *versions_->GetColumnFamilySet()) {
    if (!my_cfd->ioptions()->allow_ingest_behind) {
      bottommost_files_mark_threshold_ = std::min(
          bottommost_files_mark_threshold_,
          my_cfd->current()->storage_info()->bottommost_files_mark_threshold());
    }
  }

  // Whenever we install new SuperVersion, we might need to issue new flushes or
  // compactions.
  SchedulePendingCompaction(cfd);
  MaybeScheduleFlushOrCompaction();

  // Update max_total_in_memory_state_
  max_total_in_memory_state_ = max_total_in_memory_state_ - old_memtable_size +
                               mutable_cf_options.write_buffer_size *
                                   mutable_cf_options.max_write_buffer_number;
}

// ShouldPurge is called by FindObsoleteFiles when doing a full scan,
// and db mutex (mutex_) should already be held.
// Actually, the current implementation of FindObsoleteFiles with
// full_scan=true can issue I/O requests to obtain list of files in
// directories, e.g. env_->getChildren while holding db mutex.
bool DBImpl::ShouldPurge(uint64_t file_number) const {
  return files_grabbed_for_purge_.find(file_number) ==
             files_grabbed_for_purge_.end() &&
         purge_files_.find(file_number) == purge_files_.end();
}

// MarkAsGrabbedForPurge is called by FindObsoleteFiles, and db mutex
// (mutex_) should already be held.
void DBImpl::MarkAsGrabbedForPurge(uint64_t file_number) {
  files_grabbed_for_purge_.insert(file_number);
}

void DBImpl::SetSnapshotChecker(SnapshotChecker* snapshot_checker) {
  InstrumentedMutexLock l(&mutex_);
  // snapshot_checker_ should only set once. If we need to set it multiple
  // times, we need to make sure the old one is not deleted while it is still
  // using by a compaction job.
  assert(!snapshot_checker_);
  snapshot_checker_.reset(snapshot_checker);
}

void DBImpl::GetSnapshotContext(
    JobContext* job_context, std::vector<SequenceNumber>* snapshot_seqs,
    SequenceNumber* earliest_write_conflict_snapshot,
    SnapshotChecker** snapshot_checker_ptr) {
  mutex_.AssertHeld();
  assert(job_context != nullptr);
  assert(snapshot_seqs != nullptr);
  assert(earliest_write_conflict_snapshot != nullptr);
  assert(snapshot_checker_ptr != nullptr);

  *snapshot_checker_ptr = snapshot_checker_.get();
  if (use_custom_gc_ && *snapshot_checker_ptr == nullptr) {
    *snapshot_checker_ptr = DisableGCSnapshotChecker::Instance();
  }
  if (*snapshot_checker_ptr != nullptr) {
    // If snapshot_checker is used, that means the flush/compaction may
    // contain values not visible to snapshot taken after
    // flush/compaction job starts. Take a snapshot and it will appear
    // in snapshot_seqs and force compaction iterator to consider such
    // snapshots.
    const Snapshot* job_snapshot =
        GetSnapshotImpl(false /*write_conflict_boundary*/, false /*lock*/);
    job_context->job_snapshot.reset(new ManagedSnapshot(this, job_snapshot));
  }
  *snapshot_seqs = snapshots_.GetAll(earliest_write_conflict_snapshot);
}

Status DBImpl::WaitForCompact(
    const WaitForCompactOptions& wait_for_compact_options) {
  InstrumentedMutexLock l(&mutex_);
  if (wait_for_compact_options.flush) {
    Status s = DBImpl::FlushAllColumnFamilies(FlushOptions(),
                                              FlushReason::kManualFlush);
    if (!s.ok()) {
      return s;
    }
  } else if (wait_for_compact_options.close_db &&
             has_unpersisted_data_.load(std::memory_order_relaxed) &&
             !mutable_db_options_.avoid_flush_during_shutdown) {
    Status s =
        DBImpl::FlushAllColumnFamilies(FlushOptions(), FlushReason::kShutDown);
    if (!s.ok()) {
      return s;
    }
  }
  TEST_SYNC_POINT("DBImpl::WaitForCompact:StartWaiting");
  const auto deadline = immutable_db_options_.clock->NowMicros() +
                        wait_for_compact_options.timeout.count();
  for (;;) {
    if (shutting_down_.load(std::memory_order_acquire)) {
      return Status::ShutdownInProgress();
    }
    if (bg_work_paused_ && wait_for_compact_options.abort_on_pause) {
      return Status::Aborted();
    }
    if ((bg_bottom_compaction_scheduled_ || bg_compaction_scheduled_ ||
         bg_flush_scheduled_ || unscheduled_compactions_ ||
         unscheduled_flushes_ || error_handler_.IsRecoveryInProgress()) &&
        (error_handler_.GetBGError().ok())) {
      if (wait_for_compact_options.timeout.count()) {
        if (bg_cv_.TimedWait(deadline)) {
          return Status::TimedOut();
        }
      } else {
        bg_cv_.Wait();
      }
    } else if (wait_for_compact_options.close_db) {
      reject_new_background_jobs_ = true;
      mutex_.Unlock();
      Status s = Close();
      mutex_.Lock();
      if (!s.ok()) {
        reject_new_background_jobs_ = false;
      }
      return s;
    } else {
      return error_handler_.GetBGError();
    }
  }
}

}  // namespace ROCKSDB_NAMESPACE<|MERGE_RESOLUTION|>--- conflicted
+++ resolved
@@ -290,16 +290,10 @@
   TEST_SYNC_POINT("DBImpl::FlushMemTableToOutputFile:BeforePickMemtables");
   // Exit a flush due to bg error should not set bg error again.
   bool skip_set_bg_error = false;
-<<<<<<< HEAD
   if (s.ok() && !error_handler_.GetBGError().ok() &&
       error_handler_.IsBGWorkStopped() &&
       flush_reason != FlushReason::kErrorRecovery &&
       flush_reason != FlushReason::kErrorRecoveryRetryFlush) {
-=======
-  if (s.ok() && flush_reason != FlushReason::kErrorRecovery &&
-      flush_reason != FlushReason::kErrorRecoveryRetryFlush &&
-      !error_handler_.GetBGError().ok()) {
->>>>>>> 84254459
     // Error recovery in progress, should not pick memtable which excludes
     // them from being picked up by recovery flush.
     // This ensures that when bg error is set, no new flush can pick
@@ -307,12 +301,9 @@
     skip_set_bg_error = true;
     s = error_handler_.GetBGError();
     assert(!s.ok());
-<<<<<<< HEAD
     ROCKS_LOG_BUFFER(log_buffer,
                      "[JOB %d] Skip flush due to background error %s",
                      job_context->job_id, s.ToString().c_str());
-=======
->>>>>>> 84254459
   }
 
   if (s.ok()) {
@@ -3145,7 +3136,6 @@
   autovector<ColumnFamilyData*> column_families_not_to_flush;
   while (!flush_queue_.empty()) {
     // This cfd is already referenced
-<<<<<<< HEAD
     FlushRequest flush_req = PopFirstFromFlushQueue();
     FlushReason flush_reason = flush_req.flush_reason;
     if (!error_handler_.GetBGError().ok() && error_handler_.IsBGWorkStopped() &&
@@ -3195,19 +3185,11 @@
       *flush_rescheduled_to_retain_udt = true;
       return Status::TryAgain();
     }
-=======
-    auto [flush_reason, cfd_to_max_mem_id_to_persist] =
-        PopFirstFromFlushQueue();
->>>>>>> 84254459
     superversion_contexts.clear();
-    superversion_contexts.reserve(cfd_to_max_mem_id_to_persist.size());
-
-<<<<<<< HEAD
+    superversion_contexts.reserve(flush_req.cfd_to_max_mem_id_to_persist.size());
+
     for (const auto& [cfd, max_memtable_id] :
          flush_req.cfd_to_max_mem_id_to_persist) {
-=======
-    for (const auto& [cfd, max_memtable_id] : cfd_to_max_mem_id_to_persist) {
->>>>>>> 84254459
       if (cfd->GetMempurgeUsed()) {
         // If imm() contains silent memtables (e.g.: because
         // MemPurge was activated), requesting a flush will
