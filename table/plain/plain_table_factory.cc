--- conflicted
+++ resolved
@@ -23,33 +23,6 @@
 static std::unordered_map<std::string, OptionTypeInfo> plain_table_type_info = {
     {"user_key_len",
      {offsetof(struct PlainTableOptions, user_key_len), OptionType::kUInt32T,
-<<<<<<< HEAD
-      OptionVerificationType::kNormal, OptionTypeFlags::kNone, 0}},
-    {"bloom_bits_per_key",
-     {offsetof(struct PlainTableOptions, bloom_bits_per_key), OptionType::kInt,
-      OptionVerificationType::kNormal, OptionTypeFlags::kNone, 0}},
-    {"hash_table_ratio",
-     {offsetof(struct PlainTableOptions, hash_table_ratio), OptionType::kDouble,
-      OptionVerificationType::kNormal, OptionTypeFlags::kNone, 0}},
-    {"index_sparseness",
-     {offsetof(struct PlainTableOptions, index_sparseness), OptionType::kSizeT,
-      OptionVerificationType::kNormal, OptionTypeFlags::kNone, 0}},
-    {"huge_page_tlb_size",
-     {offsetof(struct PlainTableOptions, huge_page_tlb_size),
-      OptionType::kSizeT, OptionVerificationType::kNormal,
-      OptionTypeFlags::kNone, 0}},
-    {"encoding_type",
-     {offsetof(struct PlainTableOptions, encoding_type),
-      OptionType::kEncodingType, OptionVerificationType::kByName,
-      OptionTypeFlags::kNone, 0}},
-    {"full_scan_mode",
-     {offsetof(struct PlainTableOptions, full_scan_mode), OptionType::kBoolean,
-      OptionVerificationType::kNormal, OptionTypeFlags::kNone, 0}},
-    {"store_index_in_file",
-     {offsetof(struct PlainTableOptions, store_index_in_file),
-      OptionType::kBoolean, OptionVerificationType::kNormal,
-      OptionTypeFlags::kNone, 0}}};
-=======
       OptionVerificationType::kNormal, OptionTypeFlags::kNone}},
     {"bloom_bits_per_key",
      {offsetof(struct PlainTableOptions, bloom_bits_per_key), OptionType::kInt,
@@ -82,7 +55,6 @@
   ConfigurableHelper::RegisterOptions(*this, &table_options_,
                                       &plain_table_type_info);
 }
->>>>>>> ed431616
 
 Status PlainTableFactory::NewTableReader(
     const ReadOptions& /*ro*/, const TableReaderOptions& table_reader_options,
@@ -181,10 +153,6 @@
     return s;
   }
 
-<<<<<<< HEAD
-  return GetPlainTableOptionsFromMap(config_options, table_options, opts_map,
-                                     new_table_options);
-=======
   s = GetPlainTableOptionsFromMap(config_options, table_options, opts_map,
                                   new_table_options);
   // Translate any errors (NotFound, NotSupported, to InvalidArgument
@@ -193,7 +161,6 @@
   } else {
     return Status::InvalidArgument(s.getState());
   }
->>>>>>> ed431616
 }
 
 Status GetMemTableRepFactoryFromString(
@@ -262,35 +229,6 @@
   return Status::OK();
 }
 
-<<<<<<< HEAD
-std::string ParsePlainTableOptions(const ConfigOptions& config_options,
-                                   const std::string& name,
-                                   const std::string& org_value,
-                                   PlainTableOptions* new_options) {
-  const std::string& value = config_options.input_strings_escaped
-                                 ? UnescapeOptionString(org_value)
-                                 : org_value;
-  const auto iter = plain_table_type_info.find(name);
-  if (iter == plain_table_type_info.end()) {
-    if (config_options.ignore_unknown_options) {
-      return "";
-    } else {
-      return "Unrecognized option";
-    }
-  }
-  const auto& opt_info = iter->second;
-  Status s =
-      opt_info.Parse(config_options, name, value,
-                     reinterpret_cast<char*>(new_options) + opt_info.offset_);
-  if (s.ok()) {
-    return "";
-  } else {
-    return s.ToString();
-  }
-}
-
-=======
->>>>>>> ed431616
 Status GetPlainTableOptionsFromMap(
     const PlainTableOptions& table_options,
     const std::unordered_map<std::string, std::string>& opts_map,
@@ -308,26 +246,6 @@
     const std::unordered_map<std::string, std::string>& opts_map,
     PlainTableOptions* new_table_options) {
   assert(new_table_options);
-<<<<<<< HEAD
-  *new_table_options = table_options;
-  for (const auto& o : opts_map) {
-    auto error_message = ParsePlainTableOptions(config_options, o.first,
-                                                o.second, new_table_options);
-    if (error_message != "") {
-      const auto iter = plain_table_type_info.find(o.first);
-      if (iter == plain_table_type_info.end() ||
-          !config_options
-               .input_strings_escaped ||  // !input_strings_escaped indicates
-                                          // the old API, where everything is
-                                          // parsable.
-          (!iter->second.IsByName() && !iter->second.IsDeprecated())) {
-        // Restore "new_options" to the default "base_options".
-        *new_table_options = table_options;
-        return Status::InvalidArgument("Can't parse PlainTableOptions:",
-                                       o.first + " " + error_message);
-      }
-    }
-=======
   PlainTableFactory ptf(table_options);
   Status s = ptf.ConfigureFromMap(config_options, opts_map);
   if (s.ok()) {
@@ -335,7 +253,6 @@
   } else {
     // Restore "new_options" to the default "base_options".
     *new_table_options = table_options;
->>>>>>> ed431616
   }
   return s;
 }
