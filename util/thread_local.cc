//  Copyright (c) 2011-present, Facebook, Inc.  All rights reserved.
//  This source code is licensed under both the GPLv2 (found in the
//  COPYING file in the root directory) and Apache 2.0 License
//  (found in the LICENSE.Apache file in the root directory).
//
// Copyright (c) 2011 The LevelDB Authors. All rights reserved.
// Use of this source code is governed by a BSD-style license that can be
// found in the LICENSE file. See the AUTHORS file for names of contributors.

#include "util/thread_local.h"
#include "util/mutexlock.h"
#include "port/likely.h"
#include "port/port.h"

#include <stdlib.h>
#include <atomic>
#include <memory>
#include <vector>


#include "port/likely.h"
#include "util/mutexlock.h"

namespace ROCKSDB_NAMESPACE {

struct Entry {
  Entry() : ptr(nullptr) {}
  Entry(const Entry& e) : ptr(e.ptr.load(std::memory_order_relaxed)) {}
  std::atomic<void*> ptr;
};

class StaticMeta;

// This is the structure that is declared as "thread_local" storage.
// The vector keep list of atomic pointer for all instances for "current"
// thread. The vector is indexed by an Id that is unique in process and
// associated with one ThreadLocalPtr instance. The Id is assigned by a
// global StaticMeta singleton. So if we instantiated 3 ThreadLocalPtr
// instances, each thread will have a ThreadData with a vector of size 3:
//     ---------------------------------------------------
//     |          | instance 1 | instance 2 | instance 3 |
//     ---------------------------------------------------
//     | thread 1 |    void*   |    void*   |    void*   | <- ThreadData
//     ---------------------------------------------------
//     | thread 2 |    void*   |    void*   |    void*   | <- ThreadData
//     ---------------------------------------------------
//     | thread 3 |    void*   |    void*   |    void*   | <- ThreadData
//     ---------------------------------------------------
struct ThreadData {
  explicit ThreadData(ThreadLocalPtr::StaticMeta* _inst)
      : entries(), next(nullptr), prev(nullptr), inst(_inst) {}
  std::vector<Entry> entries;
  ThreadData* next;
  ThreadData* prev;
  ThreadLocalPtr::StaticMeta* inst;
};

class ThreadLocalPtr::StaticMeta {
 public:
  StaticMeta();

  // Return the next available Id
  uint32_t GetId();
  // Return the next available Id without claiming it
  uint32_t PeekId() const;
  // Return the given Id back to the free pool. This also triggers
  // UnrefHandler for associated pointer value (if not NULL) for all threads.
  void ReclaimId(uint32_t id);

  // Return the pointer value for the given id for the current thread.
  void* Get(uint32_t id) const;
  // Reset the pointer value for the given id for the current thread.
  void Reset(uint32_t id, void* ptr);
  // Atomically swap the supplied ptr and return the previous value
  void* Swap(uint32_t id, void* ptr);
  // Atomically compare and swap the provided value only if it equals
  // to expected value.
  bool CompareAndSwap(uint32_t id, void* ptr, void*& expected);
  // Reset all thread local data to replacement, and return non-nullptr
  // data for all existing threads
  void Scrape(uint32_t id, autovector<void*>* ptrs, void* const replacement);
  // Update res by applying func on each thread-local value. Holds a lock that
  // prevents unref handler from running during this call, but clients must
  // still provide external synchronization since the owning thread can
  // access the values without internal locking, e.g., via Get() and Reset().
  void Fold(uint32_t id, FoldFunc func, void* res);

  // Register the UnrefHandler for id
  void SetHandler(uint32_t id, UnrefHandler handler);

  // protect inst, next_instance_id_, free_instance_ids_, head_,
  // ThreadData.entries
  //
  // Note that here we prefer function static variable instead of the usual
  // global static variable.  The reason is that c++ destruction order of
  // static variables in the reverse order of their construction order.
  // However, C++ does not guarantee any construction order when global
  // static variables are defined in different files, while the function
  // static variables are initialized when their function are first called.
  // As a result, the construction order of the function static variables
  // can be controlled by properly invoke their first function calls in
  // the right order.
  //
  // For instance, the following function contains a function static
  // variable.  We place a dummy function call of this inside
  // Env::Default() to ensure the construction order of the construction
  // order.
  static port::Mutex* Mutex();

  // Returns the member mutex of the current StaticMeta.  In general,
  // Mutex() should be used instead of this one.  However, in case where
  // the static variable inside Instance() goes out of scope, MemberMutex()
  // should be used.  One example is OnThreadExit() function.
  port::Mutex* MemberMutex() { return &mutex_; }

 private:
  // Get UnrefHandler for id with acquiring mutex
  // REQUIRES: mutex locked
  UnrefHandler GetHandler(uint32_t id);

  // Triggered before a thread terminates
  static void OnThreadExit(void* ptr);

  // Add current thread's ThreadData to the global chain
  // REQUIRES: mutex locked
  void AddThreadData(ThreadData* d);

  // Remove current thread's ThreadData from the global chain
  // REQUIRES: mutex locked
  void RemoveThreadData(ThreadData* d);

  static ThreadData* GetThreadLocal();
  static ThreadData* NewThreadLocal();

  uint32_t next_instance_id_;
  // Used to recycle Ids in case ThreadLocalPtr is instantiated and destroyed
  // frequently. This also prevents it from blowing up the vector space.
  std::vector<uint32_t> free_instance_ids_;
  // Chain all thread local structure together. This is necessary since
  // when one ThreadLocalPtr gets destroyed, we need to loop over each
  // thread's version of pointer corresponding to that instance and
  // call UnrefHandler for it.
  ThreadData head_;

  // handler_map_.size() never shrink
#if defined(NDEBUG)
  std::vector<UnrefHandler> handler_map_{256}; // initial size 256
#else
  std::vector<UnrefHandler> handler_map_;
#endif

  // The private mutex.  Developers should always use Mutex() instead of
  // using this variable directly.
  port::Mutex mutex_;
  // Thread local storage
  static thread_local ThreadData* tls_ ROCKSDB_STATIC_TLS;

  // Used to make thread exit trigger possible if !defined(OS_MACOSX).
  // Otherwise, used to retrieve thread data.
  pthread_key_t pthread_key_;
};

ROCKSDB_STATIC_TLS
thread_local ThreadData* ThreadLocalPtr::StaticMeta::tls_ = nullptr;

// Windows doesn't support a per-thread destructor with its
// TLS primitives.  So, we build it manually by inserting a
// function to be called on each thread's exit.
// See http://www.codeproject.com/Articles/8113/Thread-Local-Storage-The-C-Way
// and http://www.nynaeve.net/?p=183
//
// really we do this to have clear conscience since using TLS with thread-pools
// is iffy
// although OK within a request. But otherwise, threads have no identity in its
// modern use.

// This runs on windows only called from the System Loader
#ifdef OS_WIN

// Windows cleanup routine is invoked from a System Loader with a different
// signature so we can not directly hookup the original OnThreadExit which is
// private member
// so we make StaticMeta class share with the us the address of the function so
// we can invoke it.
namespace wintlscleanup {

// This is set to OnThreadExit in StaticMeta singleton constructor
UnrefHandler thread_local_inclass_routine = nullptr;
pthread_key_t thread_local_key = pthread_key_t(-1);

// Static callback function to call with each thread termination.
void NTAPI WinOnThreadExit(PVOID module, DWORD reason, PVOID reserved) {
  // We decided to punt on PROCESS_EXIT
  if (DLL_THREAD_DETACH == reason) {
    if (thread_local_key != pthread_key_t(-1) &&
        thread_local_inclass_routine != nullptr) {
      void* tls = TlsGetValue(thread_local_key);
      if (tls != nullptr) {
        thread_local_inclass_routine(tls);
      }
    }
  }
}

}  // namespace wintlscleanup

// extern "C" suppresses C++ name mangling so we know the symbol name for the
// linker /INCLUDE:symbol pragma above.
extern "C" {

#ifdef _MSC_VER
// The linker must not discard thread_callback_on_exit.  (We force a reference
// to this variable with a linker /include:symbol pragma to ensure that.) If
// this variable is discarded, the OnThreadExit function will never be called.
#ifndef _X86_

// .CRT section is merged with .rdata on x64 so it must be constant data.
#pragma const_seg(".CRT$XLB")
// When defining a const variable, it must have external linkage to be sure the
// linker doesn't discard it.
extern const PIMAGE_TLS_CALLBACK p_thread_callback_on_exit;
const PIMAGE_TLS_CALLBACK p_thread_callback_on_exit =
    wintlscleanup::WinOnThreadExit;
// Reset the default section.
#pragma const_seg()

#pragma comment(linker, "/include:_tls_used")
#pragma comment(linker, "/include:p_thread_callback_on_exit")

#else  // _X86_

#pragma data_seg(".CRT$XLB")
PIMAGE_TLS_CALLBACK p_thread_callback_on_exit = wintlscleanup::WinOnThreadExit;
// Reset the default section.
#pragma data_seg()

#pragma comment(linker, "/INCLUDE:__tls_used")
#pragma comment(linker, "/INCLUDE:_p_thread_callback_on_exit")

#endif  // _X86_

#else
// https://github.com/couchbase/gperftools/blob/master/src/windows/port.cc
BOOL WINAPI DllMain(HINSTANCE h, DWORD dwReason, PVOID pv) {
  if (dwReason == DLL_THREAD_DETACH)
    wintlscleanup::WinOnThreadExit(h, dwReason, pv);
  return TRUE;
}
#endif
}  // extern "C"

#define __always_inline __forceinline
#define __attribute_noinline__  __declspec(noinline)

#endif  // OS_WIN

void ThreadLocalPtr::InitSingletons() { ThreadLocalPtr::Instance(); }

__always_inline
ThreadLocalPtr::StaticMeta* ThreadLocalPtr::Instance() {
  // Here we prefer function static variable instead of global
  // static variable as function static variable is initialized
  // when the function is first call.  As a result, we can properly
  // control their construction order by properly preparing their
  // first function call.
  //
  // Note that here we decide to make "inst" a static pointer w/o deleting
  // it at the end instead of a static variable.  This is to avoid the following
  // destruction order disaster happens when a child thread using ThreadLocalPtr
  // dies AFTER the main thread dies:  When a child thread happens to use
  // ThreadLocalPtr, it will try to delete its thread-local data on its
  // OnThreadExit when the child thread dies.  However, OnThreadExit depends
  // on the following variable.  As a result, if the main thread dies before any
  // child thread happen to use ThreadLocalPtr dies, then the destruction of
  // the following variable will go first, then OnThreadExit, therefore causing
  // invalid access.
  //
  // The above problem can be solved by using thread_local to store tls_.
  // thread_local supports dynamic construction and destruction of
  // non-primitive typed variables.  As a result, we can guarantee the
  // destruction order even when the main thread dies before any child threads.
  static ThreadLocalPtr::StaticMeta* inst = new ThreadLocalPtr::StaticMeta();
  return inst;
}

port::Mutex* ThreadLocalPtr::StaticMeta::Mutex() { return &Instance()->mutex_; }

void ThreadLocalPtr::StaticMeta::OnThreadExit(void* ptr) {
  auto* tls = static_cast<ThreadData*>(ptr);
  assert(tls != nullptr);

  // Use the cached StaticMeta::Instance() instead of directly calling
  // the variable inside StaticMeta::Instance() might already go out of
  // scope here in case this OnThreadExit is called after the main thread
  // dies.
  auto* inst = tls->inst;
  pthread_setspecific(inst->pthread_key_, nullptr);

  MutexLock l(inst->MemberMutex());
  inst->RemoveThreadData(tls);
  // Unref stored pointers of current thread from all instances
  uint32_t id = 0;
  for (auto& e : tls->entries) {
    void* raw = e.ptr.load();
    if (raw != nullptr) {
      auto unref = inst->GetHandler(id);
      if (unref != nullptr) {
        unref(raw);
      }
    }
    ++id;
  }
  // Delete thread local structure no matter if it is Mac platform
  delete tls;
}

ThreadLocalPtr::StaticMeta::StaticMeta()
    : next_instance_id_(0), head_(this), pthread_key_(0) {
  if (pthread_key_create(&pthread_key_, &OnThreadExit) != 0) {
    abort();
  }
  free_instance_ids_.reserve(128);

  // OnThreadExit is not getting called on the main thread.
  // Call through the static destructor mechanism to avoid memory leak.
  //
  // Caveats: ~A() will be invoked _after_ ~StaticMeta for the global
  // singleton (destructors are invoked in reverse order of constructor
  // _completion_); the latter must not mutate internal members. This
  // cleanup mechanism inherently relies on use-after-release of the
  // StaticMeta, and is brittle with respect to compiler-specific handling
  // of memory backing destructed statically-scoped objects. Perhaps
  // registering with atexit(3) would be more robust.
  //
// This is not required on Windows.
#if !defined(OS_WIN)
  static struct A {
    ~A() {
      if (tls_) {
        OnThreadExit(tls_);
      }
    }
  } a;
#endif  // !defined(OS_WIN)

  head_.next = &head_;
  head_.prev = &head_;

#ifdef OS_WIN
  // Share with Windows its cleanup routine and the key
  wintlscleanup::thread_local_inclass_routine = OnThreadExit;
  wintlscleanup::thread_local_key = pthread_key_;
#endif
}

void ThreadLocalPtr::StaticMeta::AddThreadData(ThreadData* d) {
  Mutex()->AssertHeld();
  d->next = &head_;
  d->prev = head_.prev;
  head_.prev->next = d;
  head_.prev = d;
}

void ThreadLocalPtr::StaticMeta::RemoveThreadData(ThreadData* d) {
  Mutex()->AssertHeld();
  d->next->prev = d->prev;
  d->prev->next = d->next;
  d->next = d->prev = d;
}

__always_inline
ThreadData* ThreadLocalPtr::StaticMeta::GetThreadLocal() {
  ThreadData* tls = tls_;
  if (LIKELY(tls != nullptr))
    return tls;
  else
    return NewThreadLocal();
}
__attribute_noinline__
ThreadData* ThreadLocalPtr::StaticMeta::NewThreadLocal() {
  auto* inst = Instance();
  tls_ = new ThreadData(inst);
  {
    // Register it in the global chain, needs to be done before thread exit
    // handler registration
    MutexLock l(Mutex());
    inst->AddThreadData(tls_);
  }
  // Even it is not OS_MACOSX, need to register value for pthread_key_ so that
  // its exit handler will be triggered.
  if (pthread_setspecific(inst->pthread_key_, tls_) != 0) {
    {
      MutexLock l(Mutex());
      inst->RemoveThreadData(tls_);
    }
    delete tls_;
    abort();
  }
  return tls_;
}

void* ThreadLocalPtr::StaticMeta::Get(uint32_t id) const {
  auto* tls = GetThreadLocal();
  if (UNLIKELY(id >= tls->entries.size())) {
    return nullptr;
  }
  return tls->entries[id].ptr.load(std::memory_order_acquire);
}

void ThreadLocalPtr::StaticMeta::Reset(uint32_t id, void* ptr) {
  auto* tls = GetThreadLocal();
  if (UNLIKELY(id >= tls->entries.size())) {
    // Need mutex to protect entries access within ReclaimId
    MutexLock l(Mutex());
    tls->entries.resize(id + 1);
  }
  tls->entries[id].ptr.store(ptr, std::memory_order_release);
}

void* ThreadLocalPtr::StaticMeta::Swap(uint32_t id, void* ptr) {
  auto* tls = GetThreadLocal();
  if (UNLIKELY(id >= tls->entries.size())) {
    // Need mutex to protect entries access within ReclaimId
    MutexLock l(Mutex());
    tls->entries.resize(id + 1);
  }
  return tls->entries[id].ptr.exchange(ptr, std::memory_order_acquire);
}

bool ThreadLocalPtr::StaticMeta::CompareAndSwap(uint32_t id, void* ptr,
                                                void*& expected) {
  auto* tls = GetThreadLocal();
  if (UNLIKELY(id >= tls->entries.size())) {
    // Need mutex to protect entries access within ReclaimId
    MutexLock l(Mutex());
    tls->entries.resize(id + 1);
  }
  return tls->entries[id].ptr.compare_exchange_strong(
      expected, ptr, std::memory_order_release, std::memory_order_relaxed);
}

void ThreadLocalPtr::StaticMeta::Scrape(uint32_t id, autovector<void*>* ptrs,
                                        void* const replacement) {
  MutexLock l(Mutex());
  for (ThreadData* t = head_.next; t != &head_; t = t->next) {
    if (id < t->entries.size()) {
      void* ptr =
          t->entries[id].ptr.exchange(replacement, std::memory_order_acquire);
      if (ptr != nullptr) {
        ptrs->push_back(ptr);
      }
    }
  }
}

void ThreadLocalPtr::StaticMeta::Fold(uint32_t id, FoldFunc func, void* res) {
  MutexLock l(Mutex());
  for (ThreadData* t = head_.next; t != &head_; t = t->next) {
    if (id < t->entries.size()) {
      void* ptr = t->entries[id].ptr.load();
      if (ptr != nullptr) {
        func(ptr, res);
      }
    }
  }
}

uint32_t ThreadLocalPtr::TEST_PeekId() { return Instance()->PeekId(); }

void ThreadLocalPtr::StaticMeta::SetHandler(uint32_t id, UnrefHandler handler) {
  MutexLock l(Mutex());
  if (UNLIKELY(id >= handler_map_.size())) {
    handler_map_.resize(id+1, nullptr);
  }
  handler_map_[id] = handler;
}

UnrefHandler ThreadLocalPtr::StaticMeta::GetHandler(uint32_t id) {
  Mutex()->AssertHeld();
  ROCKSDB_ASSERT_LT(id, handler_map_.size());
  return handler_map_[id];
}

uint32_t ThreadLocalPtr::StaticMeta::GetId() {
  MutexLock l(Mutex());
  if (free_instance_ids_.empty()) {
    return next_instance_id_++;
  }

  uint32_t id = free_instance_ids_.back();
  free_instance_ids_.pop_back();
  return id;
}

uint32_t ThreadLocalPtr::StaticMeta::PeekId() const {
  MutexLock l(Mutex());
  if (!free_instance_ids_.empty()) {
    return free_instance_ids_.back();
  }
  return next_instance_id_;
}

void ThreadLocalPtr::StaticMeta::ReclaimId(uint32_t id) {
  // This id is not used, go through all thread local data and release
  // corresponding value
  MutexLock l(Mutex());
  auto unref = handler_map_[id];
  for (ThreadData* t = head_.next; t != &head_; t = t->next) {
    if (id < t->entries.size()) {
      void* ptr = t->entries[id].ptr.exchange(nullptr);
      if (ptr != nullptr && unref != nullptr) {
        unref(ptr);
      }
    }
  }
  handler_map_[id] = nullptr;
  free_instance_ids_.push_back(id);
}

ThreadLocalPtr::ThreadLocalPtr(UnrefHandler handler)
    : id_(Instance()->GetId()) {
  // always SetHandler, even handler is nullptr
  Instance()->SetHandler(id_, handler);
}

ThreadLocalPtr::~ThreadLocalPtr() {
  if (UNLIKELY(UINT32_MAX == id_)) {
    return;
  }
<<<<<<< HEAD
=======
  Instance()->ReclaimId(id_);
}

void ThreadLocalPtr::Destroy() {
  ROCKSDB_VERIFY_NE(id_, UINT32_MAX);
>>>>>>> 463d4cce
  Instance()->ReclaimId(id_);
  const_cast<uint32_t&>(id_) = UINT32_MAX;
}

void ThreadLocalPtr::Destroy() {
  ROCKSDB_VERIFY_NE(id_, UINT32_MAX);
  Instance()->ReclaimId(id_);
  const_cast<uint32_t&>(id_) = UINT32_MAX;
}

ROCKSDB_FLATTEN
void* ThreadLocalPtr::Get() const { return Instance()->Get(id_); }

ROCKSDB_FLATTEN
void ThreadLocalPtr::Reset(void* ptr) { Instance()->Reset(id_, ptr); }

ROCKSDB_FLATTEN
void* ThreadLocalPtr::Swap(void* ptr) { return Instance()->Swap(id_, ptr); }

ROCKSDB_FLATTEN
bool ThreadLocalPtr::CompareAndSwap(void* ptr, void*& expected) {
  return Instance()->CompareAndSwap(id_, ptr, expected);
}

ROCKSDB_FLATTEN
void ThreadLocalPtr::Scrape(autovector<void*>* ptrs, void* const replacement) {
  Instance()->Scrape(id_, ptrs, replacement);
}

ROCKSDB_FLATTEN
void ThreadLocalPtr::Fold(FoldFunc func, void* res) {
  Instance()->Fold(id_, func, res);
}

}  // namespace ROCKSDB_NAMESPACE<|MERGE_RESOLUTION|>--- conflicted
+++ resolved
@@ -527,16 +527,7 @@
   if (UNLIKELY(UINT32_MAX == id_)) {
     return;
   }
-<<<<<<< HEAD
-=======
   Instance()->ReclaimId(id_);
-}
-
-void ThreadLocalPtr::Destroy() {
-  ROCKSDB_VERIFY_NE(id_, UINT32_MAX);
->>>>>>> 463d4cce
-  Instance()->ReclaimId(id_);
-  const_cast<uint32_t&>(id_) = UINT32_MAX;
 }
 
 void ThreadLocalPtr::Destroy() {
@@ -545,6 +536,12 @@
   const_cast<uint32_t&>(id_) = UINT32_MAX;
 }
 
+void ThreadLocalPtr::Destroy() {
+  ROCKSDB_VERIFY_NE(id_, UINT32_MAX);
+  Instance()->ReclaimId(id_);
+  const_cast<uint32_t&>(id_) = UINT32_MAX;
+}
+
 ROCKSDB_FLATTEN
 void* ThreadLocalPtr::Get() const { return Instance()->Get(id_); }
 
