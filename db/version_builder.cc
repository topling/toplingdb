--- conflicted
+++ resolved
@@ -356,21 +356,12 @@
           }
 
           // Make sure there is no overlap in levels > 0
-<<<<<<< HEAD
           if (vstorage->InternalComparator()->Compare(f1->largest,
                                                       f2->smallest) >= 0) {
             return Status::Corruption(
                 "L" + NumberToString(level) + " have overlapping ranges " +
                 (f1->largest).DebugString(true) + " vs. " +
                 (f2->smallest).DebugString(true));
-=======
-          if (vstorage->InternalComparator()->Compare(f1->largest(),
-                                                      f2->smallest()) >= 0) {
-            fprintf(stderr, "L%d have overlapping ranges %s vs. %s\n", level,
-                    f1->largest().DebugString(true).c_str(),
-                    f2->smallest().DebugString(true).c_str());
-            abort();
->>>>>>> 2c79f4db
           }
         }
       }
@@ -859,7 +850,7 @@
                                  FileNumberEqual());
           added_files.erase(end, added_files.end());
         }
-        std::sort(added_files.begin(), added_files.end(), cmp);
+      std::sort(added_files.begin(), added_files.end(), cmp);
       }
 
 #ifndef NDEBUG
@@ -867,16 +858,11 @@
       for (const auto& added : added_files) {
         if (level > 0 && prev_added_file != nullptr) {
           assert(base_vstorage_->InternalComparator()->Compare(
-<<<<<<< HEAD
                      prev_added_file->smallest, added->smallest) <= 0);
-=======
-                     prev_file->smallest(), added->smallest()) <= 0);
->>>>>>> 2c79f4db
         }
         prev_added_file = added;
       }
 #endif
-<<<<<<< HEAD
 
       auto base_iter = base_files.begin();
       auto base_end = base_files.end();
@@ -889,9 +875,6 @@
         } else {
           MaybeAddFile(vstorage, level, *base_iter++);
         }
-=======
-        MaybeAddFile(vstorage, level, added);
->>>>>>> 2c79f4db
       }
     }
 
@@ -969,7 +952,6 @@
 
         auto* file_meta = files_meta[file_idx].first;
         int level = files_meta[file_idx].second;
-<<<<<<< HEAD
         statuses[file_idx] = table_cache_->FindTable(
             file_options_, *(base_vstorage_->InternalComparator()),
             file_meta->fd, &file_meta->table_reader_handle, prefix_extractor,
@@ -983,17 +965,6 @@
         }
       }
     });
-=======
-        table_cache_->FindTable(env_options_,
-                                *(base_vstorage_->InternalComparator()),
-                                file_meta->fd, &file_meta->table_reader_handle,
-                                &file_meta->fd.table_reader,
-                                false /*no_io */, true /* record_read_stats */,
-                                internal_stats->GetFileReadHist(level), false,
-                                level, prefetch_index_and_filter_in_cache);
-      }
-    };
->>>>>>> 2c79f4db
 
     std::vector<port::Thread> threads;
     for (int i = 1; i < max_threads; i++) {
@@ -1002,14 +973,11 @@
     load_handlers_func();
     for (auto& t : threads) {
       t.join();
-<<<<<<< HEAD
     }
     for (const auto& s : statuses) {
       if (!s.ok()) {
         return s;
       }
-=======
->>>>>>> 2c79f4db
     }
     return Status::OK();
   }
