// Copyright (c) 2011-present, Facebook, Inc.  All rights reserved.
//  This source code is licensed under both the GPLv2 (found in the
//  COPYING file in the root directory) and Apache 2.0 License
//  (found in the LICENSE.Apache file in the root directory).
//
// This file implements the "bridge" between Java and C++ and enables
// calling c++ ROCKSDB_NAMESPACE::DB methods from Java side.

#include <jni.h>
#include <stdio.h>
#include <stdlib.h>

#include <algorithm>
#include <functional>
#include <memory>
#include <string>
#include <tuple>
#include <vector>

#include "include/org_rocksdb_RocksDB.h"
#include "rocksdb/cache.h"
#include "rocksdb/convenience.h"
#include "rocksdb/db.h"
#include "rocksdb/options.h"
#include "rocksdb/perf_context.h"
#include "rocksdb/types.h"
#include "rocksdb/version.h"
#include "rocksjni/cplusplus_to_java_convert.h"
#include "rocksjni/kv_helper.h"
#include "rocksjni/portal.h"

#ifdef min
#undef min
#endif

static thread_local ROCKSDB_NAMESPACE::ReadOptions g_tls_rdopt;

jlong rocksdb_open_helper(JNIEnv* env, jlong jopt_handle, jstring jdb_path,
                          std::function<ROCKSDB_NAMESPACE::Status(
                              const ROCKSDB_NAMESPACE::Options&,
                              const std::string&, ROCKSDB_NAMESPACE::DB**)>
                              open_fn) {
  const char* db_path = env->GetStringUTFChars(jdb_path, nullptr);
  if (db_path == nullptr) {
    // exception thrown: OutOfMemoryError
    return 0;
  }

  auto* opt = reinterpret_cast<ROCKSDB_NAMESPACE::Options*>(jopt_handle);
  ROCKSDB_NAMESPACE::DB* db = nullptr;
  ROCKSDB_NAMESPACE::Status s = open_fn(*opt, db_path, &db);

  env->ReleaseStringUTFChars(jdb_path, db_path);

  if (s.ok()) {
    return GET_CPLUSPLUS_POINTER(db);
  } else {
    ROCKSDB_NAMESPACE::RocksDBExceptionJni::ThrowNew(env, s);
    return 0;
  }
}

/*
 * Class:     org_rocksdb_RocksDB
 * Method:    open
 * Signature: (JLjava/lang/String;)J
 */
jlong Java_org_rocksdb_RocksDB_open__JLjava_lang_String_2(JNIEnv* env, jclass,
                                                          jlong jopt_handle,
                                                          jstring jdb_path) {
  return rocksdb_open_helper(env, jopt_handle, jdb_path,
                             (ROCKSDB_NAMESPACE::Status(*)(
                                 const ROCKSDB_NAMESPACE::Options&,
                                 const std::string&, ROCKSDB_NAMESPACE::DB**)) &
                                 ROCKSDB_NAMESPACE::DB::Open);
}

/*
 * Class:     org_rocksdb_RocksDB
 * Method:    openROnly
 * Signature: (JLjava/lang/String;Z)J
 */
jlong Java_org_rocksdb_RocksDB_openROnly__JLjava_lang_String_2Z(
    JNIEnv* env, jclass, jlong jopt_handle, jstring jdb_path,
    jboolean jerror_if_wal_file_exists) {
  const bool error_if_wal_file_exists = jerror_if_wal_file_exists == JNI_TRUE;
  return rocksdb_open_helper(
      env, jopt_handle, jdb_path,
      [error_if_wal_file_exists](const ROCKSDB_NAMESPACE::Options& options,
                                 const std::string& db_path,
                                 ROCKSDB_NAMESPACE::DB** db) {
        return ROCKSDB_NAMESPACE::DB::OpenForReadOnly(options, db_path, db,
                                                      error_if_wal_file_exists);
      });
}

jlongArray rocksdb_open_helper(
    JNIEnv* env, jlong jopt_handle, jstring jdb_path,
    jobjectArray jcolumn_names, jlongArray jcolumn_options,
    std::function<ROCKSDB_NAMESPACE::Status(
        const ROCKSDB_NAMESPACE::DBOptions&, const std::string&,
        const std::vector<ROCKSDB_NAMESPACE::ColumnFamilyDescriptor>&,
        std::vector<ROCKSDB_NAMESPACE::ColumnFamilyHandle*>*,
        ROCKSDB_NAMESPACE::DB**)>
        open_fn) {
  const char* db_path = env->GetStringUTFChars(jdb_path, nullptr);
  if (db_path == nullptr) {
    // exception thrown: OutOfMemoryError
    return nullptr;
  }

  const jsize len_cols = env->GetArrayLength(jcolumn_names);
  jlong* jco = env->GetLongArrayElements(jcolumn_options, nullptr);
  if (jco == nullptr) {
    // exception thrown: OutOfMemoryError
    env->ReleaseStringUTFChars(jdb_path, db_path);
    return nullptr;
  }

  std::vector<ROCKSDB_NAMESPACE::ColumnFamilyDescriptor> column_families;
  jboolean has_exception = JNI_FALSE;
  ROCKSDB_NAMESPACE::JniUtil::byteStrings<std::string>(
      env, jcolumn_names,
      [](const char* str_data, const size_t str_len) {
        return std::string(str_data, str_len);
      },
      [&jco, &column_families](size_t idx, std::string cf_name) {
        ROCKSDB_NAMESPACE::ColumnFamilyOptions* cf_options =
            reinterpret_cast<ROCKSDB_NAMESPACE::ColumnFamilyOptions*>(jco[idx]);
        column_families.push_back(
            ROCKSDB_NAMESPACE::ColumnFamilyDescriptor(cf_name, *cf_options));
      },
      &has_exception);

  env->ReleaseLongArrayElements(jcolumn_options, jco, JNI_ABORT);

  if (has_exception == JNI_TRUE) {
    // exception occurred
    env->ReleaseStringUTFChars(jdb_path, db_path);
    return nullptr;
  }

  auto* opt = reinterpret_cast<ROCKSDB_NAMESPACE::DBOptions*>(jopt_handle);
  std::vector<ROCKSDB_NAMESPACE::ColumnFamilyHandle*> cf_handles;
  ROCKSDB_NAMESPACE::DB* db = nullptr;
  ROCKSDB_NAMESPACE::Status s =
      open_fn(*opt, db_path, column_families, &cf_handles, &db);

  // we have now finished with db_path
  env->ReleaseStringUTFChars(jdb_path, db_path);

  // check if open operation was successful
  if (!s.ok()) {
    ROCKSDB_NAMESPACE::RocksDBExceptionJni::ThrowNew(env, s);
    return nullptr;
  }

  const jsize resultsLen = 1 + len_cols;  // db handle + column family handles
  std::unique_ptr<jlong[]> results =
      std::unique_ptr<jlong[]>(new jlong[resultsLen]);
  results[0] = GET_CPLUSPLUS_POINTER(db);
  for (int i = 1; i <= len_cols; i++) {
    results[i] = GET_CPLUSPLUS_POINTER(cf_handles[i - 1]);
  }

  jlongArray jresults = env->NewLongArray(resultsLen);
  if (jresults == nullptr) {
    // exception thrown: OutOfMemoryError
    return nullptr;
  }

  env->SetLongArrayRegion(jresults, 0, resultsLen, results.get());
  if (env->ExceptionCheck()) {
    // exception thrown: ArrayIndexOutOfBoundsException
    env->DeleteLocalRef(jresults);
    return nullptr;
  }

  return jresults;
}

/*
 * Class:     org_rocksdb_RocksDB
 * Method:    openROnly
 * Signature: (JLjava/lang/String;[[B[JZ)[J
 */
jlongArray Java_org_rocksdb_RocksDB_openROnly__JLjava_lang_String_2_3_3B_3JZ(
    JNIEnv* env, jclass, jlong jopt_handle, jstring jdb_path,
    jobjectArray jcolumn_names, jlongArray jcolumn_options,
    jboolean jerror_if_wal_file_exists) {
  const bool error_if_wal_file_exists = jerror_if_wal_file_exists == JNI_TRUE;
  return rocksdb_open_helper(
      env, jopt_handle, jdb_path, jcolumn_names, jcolumn_options,
      [error_if_wal_file_exists](
          const ROCKSDB_NAMESPACE::DBOptions& options,
          const std::string& db_path,
          const std::vector<ROCKSDB_NAMESPACE::ColumnFamilyDescriptor>&
              column_families,
          std::vector<ROCKSDB_NAMESPACE::ColumnFamilyHandle*>* handles,
          ROCKSDB_NAMESPACE::DB** db) {
        return ROCKSDB_NAMESPACE::DB::OpenForReadOnly(
            options, db_path, column_families, handles, db,
            error_if_wal_file_exists);
      });
}

/*
 * Class:     org_rocksdb_RocksDB
 * Method:    open
 * Signature: (JLjava/lang/String;[[B[J)[J
 */
jlongArray Java_org_rocksdb_RocksDB_open__JLjava_lang_String_2_3_3B_3J(
    JNIEnv* env, jclass, jlong jopt_handle, jstring jdb_path,
    jobjectArray jcolumn_names, jlongArray jcolumn_options) {
  return rocksdb_open_helper(
      env, jopt_handle, jdb_path, jcolumn_names, jcolumn_options,
      (ROCKSDB_NAMESPACE::Status(*)(
          const ROCKSDB_NAMESPACE::DBOptions&, const std::string&,
          const std::vector<ROCKSDB_NAMESPACE::ColumnFamilyDescriptor>&,
          std::vector<ROCKSDB_NAMESPACE::ColumnFamilyHandle*>*,
          ROCKSDB_NAMESPACE::DB**)) &
          ROCKSDB_NAMESPACE::DB::Open);
}

/*
 * Class:     org_rocksdb_RocksDB
 * Method:    openAsSecondary
 * Signature: (JLjava/lang/String;Ljava/lang/String;)J
 */
jlong Java_org_rocksdb_RocksDB_openAsSecondary__JLjava_lang_String_2Ljava_lang_String_2(
    JNIEnv* env, jclass, jlong jopt_handle, jstring jdb_path,
    jstring jsecondary_db_path) {
  const char* secondary_db_path =
      env->GetStringUTFChars(jsecondary_db_path, nullptr);
  if (secondary_db_path == nullptr) {
    // exception thrown: OutOfMemoryError
    return 0;
  }

  jlong db_handle = rocksdb_open_helper(
      env, jopt_handle, jdb_path,
      [secondary_db_path](const ROCKSDB_NAMESPACE::Options& options,
                          const std::string& db_path,
                          ROCKSDB_NAMESPACE::DB** db) {
        return ROCKSDB_NAMESPACE::DB::OpenAsSecondary(options, db_path,
                                                      secondary_db_path, db);
      });

  // we have now finished with secondary_db_path
  env->ReleaseStringUTFChars(jsecondary_db_path, secondary_db_path);

  return db_handle;
}

/*
 * Class:     org_rocksdb_RocksDB
 * Method:    openAsSecondary
 * Signature: (JLjava/lang/String;Ljava/lang/String;[[B[J)[J
 */
jlongArray
Java_org_rocksdb_RocksDB_openAsSecondary__JLjava_lang_String_2Ljava_lang_String_2_3_3B_3J(
    JNIEnv* env, jclass, jlong jopt_handle, jstring jdb_path,
    jstring jsecondary_db_path, jobjectArray jcolumn_names,
    jlongArray jcolumn_options) {
  const char* secondary_db_path =
      env->GetStringUTFChars(jsecondary_db_path, nullptr);
  if (secondary_db_path == nullptr) {
    // exception thrown: OutOfMemoryError
    return nullptr;
  }

  jlongArray jhandles = rocksdb_open_helper(
      env, jopt_handle, jdb_path, jcolumn_names, jcolumn_options,
      [secondary_db_path](
          const ROCKSDB_NAMESPACE::DBOptions& options,
          const std::string& db_path,
          const std::vector<ROCKSDB_NAMESPACE::ColumnFamilyDescriptor>&
              column_families,
          std::vector<ROCKSDB_NAMESPACE::ColumnFamilyHandle*>* handles,
          ROCKSDB_NAMESPACE::DB** db) {
        return ROCKSDB_NAMESPACE::DB::OpenAsSecondary(
            options, db_path, secondary_db_path, column_families, handles, db);
      });

  // we have now finished with secondary_db_path
  env->ReleaseStringUTFChars(jsecondary_db_path, secondary_db_path);

  return jhandles;
}

/*
 * Class:     org_rocksdb_RocksDB
 * Method:    disposeInternal
 * Signature: (J)V
 */
void Java_org_rocksdb_RocksDB_disposeInternal(JNIEnv*, jobject, jlong jhandle) {
  auto* db = reinterpret_cast<ROCKSDB_NAMESPACE::DB*>(jhandle);
  assert(db != nullptr);
  delete db;
}

/*
 * Class:     org_rocksdb_RocksDB
 * Method:    closeDatabase
 * Signature: (J)V
 */
void Java_org_rocksdb_RocksDB_closeDatabase(JNIEnv* env, jclass,
                                            jlong jhandle) {
  auto* db = reinterpret_cast<ROCKSDB_NAMESPACE::DB*>(jhandle);
  assert(db != nullptr);
  ROCKSDB_NAMESPACE::Status s = db->Close();
  ROCKSDB_NAMESPACE::RocksDBExceptionJni::ThrowNew(env, s);
}

/*
 * Class:     org_rocksdb_RocksDB
 * Method:    listColumnFamilies
 * Signature: (JLjava/lang/String;)[[B
 */
jobjectArray Java_org_rocksdb_RocksDB_listColumnFamilies(JNIEnv* env, jclass,
                                                         jlong jopt_handle,
                                                         jstring jdb_path) {
  std::vector<std::string> column_family_names;
  const char* db_path = env->GetStringUTFChars(jdb_path, nullptr);
  if (db_path == nullptr) {
    // exception thrown: OutOfMemoryError
    return nullptr;
  }

  auto* opt = reinterpret_cast<ROCKSDB_NAMESPACE::Options*>(jopt_handle);
  ROCKSDB_NAMESPACE::Status s = ROCKSDB_NAMESPACE::DB::ListColumnFamilies(
      *opt, db_path, &column_family_names);

  env->ReleaseStringUTFChars(jdb_path, db_path);

  jobjectArray jcolumn_family_names =
      ROCKSDB_NAMESPACE::JniUtil::stringsBytes(env, column_family_names);

  return jcolumn_family_names;
}

/*
 * Class:     org_rocksdb_RocksDB
 * Method:    createColumnFamily
 * Signature: (J[BIJ)J
 */
jlong Java_org_rocksdb_RocksDB_createColumnFamily(JNIEnv* env, jobject,
                                                  jlong jhandle,
                                                  jbyteArray jcf_name,
                                                  jint jcf_name_len,
                                                  jlong jcf_options_handle) {
  auto* db = reinterpret_cast<ROCKSDB_NAMESPACE::DB*>(jhandle);
  jboolean has_exception = JNI_FALSE;
  const std::string cf_name =
      ROCKSDB_NAMESPACE::JniUtil::byteString<std::string>(
          env, jcf_name, jcf_name_len,
          [](const char* str, const size_t len) {
            return std::string(str, len);
          },
          &has_exception);
  if (has_exception == JNI_TRUE) {
    // exception occurred
    return 0;
  }
  auto* cf_options = reinterpret_cast<ROCKSDB_NAMESPACE::ColumnFamilyOptions*>(
      jcf_options_handle);
  ROCKSDB_NAMESPACE::ColumnFamilyHandle* cf_handle;
  ROCKSDB_NAMESPACE::Status s =
      db->CreateColumnFamily(*cf_options, cf_name, &cf_handle);
  if (!s.ok()) {
    // error occurred
    ROCKSDB_NAMESPACE::RocksDBExceptionJni::ThrowNew(env, s);
    return 0;
  }
  return GET_CPLUSPLUS_POINTER(cf_handle);
}

/*
 * Class:     org_rocksdb_RocksDB
 * Method:    createColumnFamilies
 * Signature: (JJ[[B)[J
 */
jlongArray Java_org_rocksdb_RocksDB_createColumnFamilies__JJ_3_3B(
    JNIEnv* env, jobject, jlong jhandle, jlong jcf_options_handle,
    jobjectArray jcf_names) {
  auto* db = reinterpret_cast<ROCKSDB_NAMESPACE::DB*>(jhandle);
  auto* cf_options = reinterpret_cast<ROCKSDB_NAMESPACE::ColumnFamilyOptions*>(
      jcf_options_handle);
  jboolean has_exception = JNI_FALSE;
  std::vector<std::string> cf_names;
  ROCKSDB_NAMESPACE::JniUtil::byteStrings<std::string>(
      env, jcf_names,
      [](const char* str, const size_t len) { return std::string(str, len); },
      [&cf_names](const size_t, std::string str) { cf_names.push_back(str); },
      &has_exception);
  if (has_exception == JNI_TRUE) {
    // exception occurred
    return nullptr;
  }

  std::vector<ROCKSDB_NAMESPACE::ColumnFamilyHandle*> cf_handles;
  ROCKSDB_NAMESPACE::Status s =
      db->CreateColumnFamilies(*cf_options, cf_names, &cf_handles);
  if (!s.ok()) {
    // error occurred
    ROCKSDB_NAMESPACE::RocksDBExceptionJni::ThrowNew(env, s);
    return nullptr;
  }

  jlongArray jcf_handles = ROCKSDB_NAMESPACE::JniUtil::toJPointers<
      ROCKSDB_NAMESPACE::ColumnFamilyHandle>(env, cf_handles, &has_exception);
  if (has_exception == JNI_TRUE) {
    // exception occurred
    return nullptr;
  }
  return jcf_handles;
}

/*
 * Class:     org_rocksdb_RocksDB
 * Method:    createColumnFamilies
 * Signature: (J[J[[B)[J
 */
jlongArray Java_org_rocksdb_RocksDB_createColumnFamilies__J_3J_3_3B(
    JNIEnv* env, jobject, jlong jhandle, jlongArray jcf_options_handles,
    jobjectArray jcf_names) {
  auto* db = reinterpret_cast<ROCKSDB_NAMESPACE::DB*>(jhandle);
  const jsize jlen = env->GetArrayLength(jcf_options_handles);
  std::vector<ROCKSDB_NAMESPACE::ColumnFamilyDescriptor> cf_descriptors;
  cf_descriptors.reserve(jlen);

  jlong* jcf_options_handles_elems =
      env->GetLongArrayElements(jcf_options_handles, nullptr);
  if (jcf_options_handles_elems == nullptr) {
    // exception thrown: OutOfMemoryError
    return nullptr;
  }

  // extract the column family descriptors
  jboolean has_exception = JNI_FALSE;
  for (jsize i = 0; i < jlen; i++) {
    auto* cf_options =
        reinterpret_cast<ROCKSDB_NAMESPACE::ColumnFamilyOptions*>(
            jcf_options_handles_elems[i]);
    jbyteArray jcf_name =
        static_cast<jbyteArray>(env->GetObjectArrayElement(jcf_names, i));
    if (env->ExceptionCheck()) {
      // exception thrown: ArrayIndexOutOfBoundsException
      env->ReleaseLongArrayElements(jcf_options_handles,
                                    jcf_options_handles_elems, JNI_ABORT);
      return nullptr;
    }
    const std::string cf_name =
        ROCKSDB_NAMESPACE::JniUtil::byteString<std::string>(
            env, jcf_name,
            [](const char* str, const size_t len) {
              return std::string(str, len);
            },
            &has_exception);
    if (has_exception == JNI_TRUE) {
      // exception occurred
      env->DeleteLocalRef(jcf_name);
      env->ReleaseLongArrayElements(jcf_options_handles,
                                    jcf_options_handles_elems, JNI_ABORT);
      return nullptr;
    }

    cf_descriptors.push_back(
        ROCKSDB_NAMESPACE::ColumnFamilyDescriptor(cf_name, *cf_options));

    env->DeleteLocalRef(jcf_name);
  }

  std::vector<ROCKSDB_NAMESPACE::ColumnFamilyHandle*> cf_handles;
  ROCKSDB_NAMESPACE::Status s =
      db->CreateColumnFamilies(cf_descriptors, &cf_handles);

  env->ReleaseLongArrayElements(jcf_options_handles, jcf_options_handles_elems,
                                JNI_ABORT);

  if (!s.ok()) {
    // error occurred
    ROCKSDB_NAMESPACE::RocksDBExceptionJni::ThrowNew(env, s);
    return nullptr;
  }

  jlongArray jcf_handles = ROCKSDB_NAMESPACE::JniUtil::toJPointers<
      ROCKSDB_NAMESPACE::ColumnFamilyHandle>(env, cf_handles, &has_exception);
  if (has_exception == JNI_TRUE) {
    // exception occurred
    return nullptr;
  }
  return jcf_handles;
}

/*
 * Class:     org_rocksdb_RocksDB
 * Method:    createColumnFamilyWithImport
 * Signature: (J[BIJJ[J)J
 */
jlong Java_org_rocksdb_RocksDB_createColumnFamilyWithImport(
    JNIEnv* env, jobject, jlong jdb_handle, jbyteArray jcf_name,
    jint jcf_name_len, jlong j_cf_options, jlong j_cf_import_options,
    jlongArray j_metadata_handle_array) {
  auto* db = reinterpret_cast<ROCKSDB_NAMESPACE::DB*>(jdb_handle);
  jboolean has_exception = JNI_FALSE;
  const std::string cf_name =
      ROCKSDB_NAMESPACE::JniUtil::byteString<std::string>(
          env, jcf_name, jcf_name_len,
          [](const char* str, const size_t len) {
            return std::string(str, len);
          },
          &has_exception);
  if (has_exception == JNI_TRUE) {
    // exception occurred
    return 0;
  }
  auto* cf_options =
      reinterpret_cast<ROCKSDB_NAMESPACE::ColumnFamilyOptions*>(j_cf_options);

  auto* cf_import_options =
      reinterpret_cast<ROCKSDB_NAMESPACE::ImportColumnFamilyOptions*>(
          j_cf_import_options);

  std::vector<const ROCKSDB_NAMESPACE::ExportImportFilesMetaData*> metadatas;
  jlong* ptr_metadata_handle_array =
      env->GetLongArrayElements(j_metadata_handle_array, nullptr);
  if (j_metadata_handle_array == nullptr) {
    // exception thrown: OutOfMemoryError
    return 0;
  }
  const jsize array_size = env->GetArrayLength(j_metadata_handle_array);
  for (jsize i = 0; i < array_size; ++i) {
    const ROCKSDB_NAMESPACE::ExportImportFilesMetaData* metadata_ptr =
        reinterpret_cast<ROCKSDB_NAMESPACE::ExportImportFilesMetaData*>(
            ptr_metadata_handle_array[i]);
    metadatas.push_back(metadata_ptr);
  }
  env->ReleaseLongArrayElements(j_metadata_handle_array,
                                ptr_metadata_handle_array, JNI_ABORT);

  ROCKSDB_NAMESPACE::ColumnFamilyHandle* cf_handle = nullptr;
  ROCKSDB_NAMESPACE::Status s = db->CreateColumnFamilyWithImport(
      *cf_options, cf_name, *cf_import_options, metadatas, &cf_handle);
  if (!s.ok()) {
    // error occurred
    ROCKSDB_NAMESPACE::RocksDBExceptionJni::ThrowNew(env, s);
    return 0;
  }
  return GET_CPLUSPLUS_POINTER(cf_handle);
}

/*
 * Class:     org_rocksdb_RocksDB
 * Method:    dropColumnFamily
 * Signature: (JJ)V;
 */
void Java_org_rocksdb_RocksDB_dropColumnFamily(JNIEnv* env, jobject,
                                               jlong jdb_handle,
                                               jlong jcf_handle) {
  auto* db_handle = reinterpret_cast<ROCKSDB_NAMESPACE::DB*>(jdb_handle);
  auto* cf_handle =
      reinterpret_cast<ROCKSDB_NAMESPACE::ColumnFamilyHandle*>(jcf_handle);
  ROCKSDB_NAMESPACE::Status s = db_handle->DropColumnFamily(cf_handle);
  if (!s.ok()) {
    ROCKSDB_NAMESPACE::RocksDBExceptionJni::ThrowNew(env, s);
  }
}

/*
 * Class:     org_rocksdb_RocksDB
 * Method:    dropColumnFamilies
 * Signature: (J[J)V
 */
void Java_org_rocksdb_RocksDB_dropColumnFamilies(
    JNIEnv* env, jobject, jlong jdb_handle, jlongArray jcolumn_family_handles) {
  auto* db_handle = reinterpret_cast<ROCKSDB_NAMESPACE::DB*>(jdb_handle);

  std::vector<ROCKSDB_NAMESPACE::ColumnFamilyHandle*> cf_handles;
  if (jcolumn_family_handles != nullptr) {
    const jsize len_cols = env->GetArrayLength(jcolumn_family_handles);

    jlong* jcfh = env->GetLongArrayElements(jcolumn_family_handles, nullptr);
    if (jcfh == nullptr) {
      // exception thrown: OutOfMemoryError
      return;
    }

    for (jsize i = 0; i < len_cols; i++) {
      auto* cf_handle =
          reinterpret_cast<ROCKSDB_NAMESPACE::ColumnFamilyHandle*>(jcfh[i]);
      cf_handles.push_back(cf_handle);
    }
    env->ReleaseLongArrayElements(jcolumn_family_handles, jcfh, JNI_ABORT);
  }

  ROCKSDB_NAMESPACE::Status s = db_handle->DropColumnFamilies(cf_handles);
  if (!s.ok()) {
    ROCKSDB_NAMESPACE::RocksDBExceptionJni::ThrowNew(env, s);
  }
}

//////////////////////////////////////////////////////////////////////////////
// ROCKSDB_NAMESPACE::DB::Put

/*
 * Class:     org_rocksdb_RocksDB
 * Method:    put
 * Signature: (J[BII[BII)V
 */
void Java_org_rocksdb_RocksDB_put__J_3BII_3BII(JNIEnv* env, jobject,
                                               jlong jdb_handle,
                                               jbyteArray jkey, jint jkey_off,
                                               jint jkey_len, jbyteArray jval,
                                               jint jval_off, jint jval_len) {
  auto* db = reinterpret_cast<ROCKSDB_NAMESPACE::DB*>(jdb_handle);
  static const ROCKSDB_NAMESPACE::WriteOptions default_write_options =
      ROCKSDB_NAMESPACE::WriteOptions();
  try {
    ROCKSDB_NAMESPACE::JByteArraySlice key(env, jkey, jkey_off, jkey_len);
    ROCKSDB_NAMESPACE::JByteArraySlice value(env, jval, jval_off, jval_len);
    ROCKSDB_NAMESPACE::KVException::ThrowOnError(
        env, db->Put(default_write_options, key.slice(), value.slice()));
  } catch (ROCKSDB_NAMESPACE::KVException&) {
    return;
  }
}

/*
 * Class:     org_rocksdb_RocksDB
 * Method:    put
 * Signature: (J[BII[BIIJ)V
 */
void Java_org_rocksdb_RocksDB_put__J_3BII_3BIIJ(JNIEnv* env, jobject,
                                                jlong jdb_handle,
                                                jbyteArray jkey, jint jkey_off,
                                                jint jkey_len, jbyteArray jval,
                                                jint jval_off, jint jval_len,
                                                jlong jcf_handle) {
  auto* db = reinterpret_cast<ROCKSDB_NAMESPACE::DB*>(jdb_handle);
  static const ROCKSDB_NAMESPACE::WriteOptions default_write_options =
      ROCKSDB_NAMESPACE::WriteOptions();
  auto* cf_handle =
      reinterpret_cast<ROCKSDB_NAMESPACE::ColumnFamilyHandle*>(jcf_handle);
  if (cf_handle == nullptr) {
    ROCKSDB_NAMESPACE::RocksDBExceptionJni::ThrowNew(
        env, ROCKSDB_NAMESPACE::Status::InvalidArgument(
                 "Invalid ColumnFamilyHandle."));
    return;
  }

  try {
    ROCKSDB_NAMESPACE::JByteArraySlice key(env, jkey, jkey_off, jkey_len);
    ROCKSDB_NAMESPACE::JByteArraySlice value(env, jval, jval_off, jval_len);
    ROCKSDB_NAMESPACE::KVException::ThrowOnError(
        env,
        db->Put(default_write_options, cf_handle, key.slice(), value.slice()));
  } catch (ROCKSDB_NAMESPACE::KVException&) {
    return;
  }
}

/*
 * Class:     org_rocksdb_RocksDB
 * Method:    put
 * Signature: (JJ[BII[BII)V
 */
void Java_org_rocksdb_RocksDB_put__JJ_3BII_3BII(JNIEnv* env, jobject,
                                                jlong jdb_handle,
                                                jlong jwrite_options_handle,
                                                jbyteArray jkey, jint jkey_off,
                                                jint jkey_len, jbyteArray jval,
                                                jint jval_off, jint jval_len) {
  auto* db = reinterpret_cast<ROCKSDB_NAMESPACE::DB*>(jdb_handle);
  auto* write_options =
      reinterpret_cast<ROCKSDB_NAMESPACE::WriteOptions*>(jwrite_options_handle);

  try {
    ROCKSDB_NAMESPACE::JByteArraySlice key(env, jkey, jkey_off, jkey_len);
    ROCKSDB_NAMESPACE::JByteArraySlice value(env, jval, jval_off, jval_len);
    ROCKSDB_NAMESPACE::KVException::ThrowOnError(
        env, db->Put(*write_options, key.slice(), value.slice()));
  } catch (ROCKSDB_NAMESPACE::KVException&) {
    return;
  }
}

/*
 * Class:     org_rocksdb_RocksDB
 * Method:    put
 * Signature: (JJ[BII[BIIJ)V
 */
void Java_org_rocksdb_RocksDB_put__JJ_3BII_3BIIJ(
    JNIEnv* env, jobject, jlong jdb_handle, jlong jwrite_options_handle,
    jbyteArray jkey, jint jkey_off, jint jkey_len, jbyteArray jval,
    jint jval_off, jint jval_len, jlong jcf_handle) {
  auto* db = reinterpret_cast<ROCKSDB_NAMESPACE::DB*>(jdb_handle);
  auto* write_options =
      reinterpret_cast<ROCKSDB_NAMESPACE::WriteOptions*>(jwrite_options_handle);
  auto* cf_handle =
      reinterpret_cast<ROCKSDB_NAMESPACE::ColumnFamilyHandle*>(jcf_handle);
  if (cf_handle == nullptr) {
    ROCKSDB_NAMESPACE::RocksDBExceptionJni::ThrowNew(
        env, ROCKSDB_NAMESPACE::Status::InvalidArgument(
                 "Invalid ColumnFamilyHandle."));
    return;
  }
  try {
    ROCKSDB_NAMESPACE::JByteArraySlice key(env, jkey, jkey_off, jkey_len);
    ROCKSDB_NAMESPACE::JByteArraySlice value(env, jval, jval_off, jval_len);
    ROCKSDB_NAMESPACE::KVException::ThrowOnError(
        env, db->Put(*write_options, cf_handle, key.slice(), value.slice()));
  } catch (ROCKSDB_NAMESPACE::KVException&) {
    return;
  }
}

/*
 * Class:     org_rocksdb_RocksDB
 * Method:    putDirect
 * Signature: (JJLjava/nio/ByteBuffer;IILjava/nio/ByteBuffer;IIJ)V
 */
void Java_org_rocksdb_RocksDB_putDirect(
    JNIEnv* env, jobject /*jdb*/, jlong jdb_handle, jlong jwrite_options_handle,
    jobject jkey, jint jkey_off, jint jkey_len, jobject jval, jint jval_off,
    jint jval_len, jlong jcf_handle) {
  auto* db = reinterpret_cast<ROCKSDB_NAMESPACE::DB*>(jdb_handle);
  auto* write_options =
      reinterpret_cast<ROCKSDB_NAMESPACE::WriteOptions*>(jwrite_options_handle);
  auto* cf_handle =
      reinterpret_cast<ROCKSDB_NAMESPACE::ColumnFamilyHandle*>(jcf_handle);
  auto put = [&env, &db, &cf_handle, &write_options](
                 ROCKSDB_NAMESPACE::Slice& key,
                 ROCKSDB_NAMESPACE::Slice& value) {
    ROCKSDB_NAMESPACE::Status s;
    if (cf_handle == nullptr) {
      s = db->Put(*write_options, key, value);
    } else {
      s = db->Put(*write_options, cf_handle, key, value);
    }
    if (s.ok()) {
      return;
    }
    ROCKSDB_NAMESPACE::RocksDBExceptionJni::ThrowNew(env, s);
  };
  ROCKSDB_NAMESPACE::JniUtil::kv_op_direct(put, env, jkey, jkey_off, jkey_len,
                                           jval, jval_off, jval_len);
}

//////////////////////////////////////////////////////////////////////////////
// ROCKSDB_NAMESPACE::DB::Delete()

/**
 * @return true if the delete succeeded, false if a Java Exception was thrown
 */
bool rocksdb_delete_helper(JNIEnv* env, ROCKSDB_NAMESPACE::DB* db,
                           const ROCKSDB_NAMESPACE::WriteOptions& write_options,
                           ROCKSDB_NAMESPACE::ColumnFamilyHandle* cf_handle,
                           jbyteArray jkey, jint jkey_off, jint jkey_len) {
  jbyte* key = new jbyte[jkey_len];
  env->GetByteArrayRegion(jkey, jkey_off, jkey_len, key);
  if (env->ExceptionCheck()) {
    // exception thrown: ArrayIndexOutOfBoundsException
    delete[] key;
    return false;
  }
  ROCKSDB_NAMESPACE::Slice key_slice(reinterpret_cast<char*>(key), jkey_len);

  ROCKSDB_NAMESPACE::Status s;
  if (cf_handle != nullptr) {
    s = db->Delete(write_options, cf_handle, key_slice);
  } else {
    // backwards compatibility
    s = db->Delete(write_options, key_slice);
  }

  // cleanup
  delete[] key;

  if (s.ok()) {
    return true;
  }

  ROCKSDB_NAMESPACE::RocksDBExceptionJni::ThrowNew(env, s);
  return false;
}

/*
 * Class:     org_rocksdb_RocksDB
 * Method:    delete
 * Signature: (J[BII)V
 */
void Java_org_rocksdb_RocksDB_delete__J_3BII(JNIEnv* env, jobject,
                                             jlong jdb_handle, jbyteArray jkey,
                                             jint jkey_off, jint jkey_len) {
  auto* db = reinterpret_cast<ROCKSDB_NAMESPACE::DB*>(jdb_handle);
  static const ROCKSDB_NAMESPACE::WriteOptions default_write_options =
      ROCKSDB_NAMESPACE::WriteOptions();
  rocksdb_delete_helper(env, db, default_write_options, nullptr, jkey, jkey_off,
                        jkey_len);
}

/*
 * Class:     org_rocksdb_RocksDB
 * Method:    delete
 * Signature: (J[BIIJ)V
 */
void Java_org_rocksdb_RocksDB_delete__J_3BIIJ(JNIEnv* env, jobject,
                                              jlong jdb_handle, jbyteArray jkey,
                                              jint jkey_off, jint jkey_len,
                                              jlong jcf_handle) {
  auto* db = reinterpret_cast<ROCKSDB_NAMESPACE::DB*>(jdb_handle);
  static const ROCKSDB_NAMESPACE::WriteOptions default_write_options =
      ROCKSDB_NAMESPACE::WriteOptions();
  auto* cf_handle =
      reinterpret_cast<ROCKSDB_NAMESPACE::ColumnFamilyHandle*>(jcf_handle);
  if (cf_handle != nullptr) {
    rocksdb_delete_helper(env, db, default_write_options, cf_handle, jkey,
                          jkey_off, jkey_len);
  } else {
    ROCKSDB_NAMESPACE::RocksDBExceptionJni::ThrowNew(
        env, ROCKSDB_NAMESPACE::Status::InvalidArgument(
                 "Invalid ColumnFamilyHandle."));
  }
}

/*
 * Class:     org_rocksdb_RocksDB
 * Method:    delete
 * Signature: (JJ[BII)V
 */
void Java_org_rocksdb_RocksDB_delete__JJ_3BII(JNIEnv* env, jobject,
                                              jlong jdb_handle,
                                              jlong jwrite_options,
                                              jbyteArray jkey, jint jkey_off,
                                              jint jkey_len) {
  auto* db = reinterpret_cast<ROCKSDB_NAMESPACE::DB*>(jdb_handle);
  auto* write_options =
      reinterpret_cast<ROCKSDB_NAMESPACE::WriteOptions*>(jwrite_options);
  rocksdb_delete_helper(env, db, *write_options, nullptr, jkey, jkey_off,
                        jkey_len);
}

/*
 * Class:     org_rocksdb_RocksDB
 * Method:    delete
 * Signature: (JJ[BIIJ)V
 */
void Java_org_rocksdb_RocksDB_delete__JJ_3BIIJ(
    JNIEnv* env, jobject, jlong jdb_handle, jlong jwrite_options,
    jbyteArray jkey, jint jkey_off, jint jkey_len, jlong jcf_handle) {
  auto* db = reinterpret_cast<ROCKSDB_NAMESPACE::DB*>(jdb_handle);
  auto* write_options =
      reinterpret_cast<ROCKSDB_NAMESPACE::WriteOptions*>(jwrite_options);
  auto* cf_handle =
      reinterpret_cast<ROCKSDB_NAMESPACE::ColumnFamilyHandle*>(jcf_handle);
  if (cf_handle != nullptr) {
    rocksdb_delete_helper(env, db, *write_options, cf_handle, jkey, jkey_off,
                          jkey_len);
  } else {
    ROCKSDB_NAMESPACE::RocksDBExceptionJni::ThrowNew(
        env, ROCKSDB_NAMESPACE::Status::InvalidArgument(
                 "Invalid ColumnFamilyHandle."));
  }
}

//////////////////////////////////////////////////////////////////////////////
// ROCKSDB_NAMESPACE::DB::SingleDelete()
/**
 * @return true if the single delete succeeded, false if a Java Exception
 *     was thrown
 */
bool rocksdb_single_delete_helper(
    JNIEnv* env, ROCKSDB_NAMESPACE::DB* db,
    const ROCKSDB_NAMESPACE::WriteOptions& write_options,
    ROCKSDB_NAMESPACE::ColumnFamilyHandle* cf_handle, jbyteArray jkey,
    jint jkey_len) {
  jbyte* key = new jbyte[jkey_len];
  env->GetByteArrayRegion(jkey, 0, jkey_len, key);
  if (env->ExceptionCheck()) {
    // exception thrown: ArrayIndexOutOfBoundsException
    delete[] key;
    return false;
  }
  ROCKSDB_NAMESPACE::Slice key_slice(reinterpret_cast<char*>(key), jkey_len);

  ROCKSDB_NAMESPACE::Status s;
  if (cf_handle != nullptr) {
    s = db->SingleDelete(write_options, cf_handle, key_slice);
  } else {
    // backwards compatibility
    s = db->SingleDelete(write_options, key_slice);
  }

  delete[] key;

  if (s.ok()) {
    return true;
  }

  ROCKSDB_NAMESPACE::RocksDBExceptionJni::ThrowNew(env, s);
  return false;
}

/*
 * Class:     org_rocksdb_RocksDB
 * Method:    singleDelete
 * Signature: (J[BI)V
 */
void Java_org_rocksdb_RocksDB_singleDelete__J_3BI(JNIEnv* env, jobject,
                                                  jlong jdb_handle,
                                                  jbyteArray jkey,
                                                  jint jkey_len) {
  auto* db = reinterpret_cast<ROCKSDB_NAMESPACE::DB*>(jdb_handle);
  static const ROCKSDB_NAMESPACE::WriteOptions default_write_options =
      ROCKSDB_NAMESPACE::WriteOptions();
  rocksdb_single_delete_helper(env, db, default_write_options, nullptr, jkey,
                               jkey_len);
}

/*
 * Class:     org_rocksdb_RocksDB
 * Method:    singleDelete
 * Signature: (J[BIJ)V
 */
void Java_org_rocksdb_RocksDB_singleDelete__J_3BIJ(JNIEnv* env, jobject,
                                                   jlong jdb_handle,
                                                   jbyteArray jkey,
                                                   jint jkey_len,
                                                   jlong jcf_handle) {
  auto* db = reinterpret_cast<ROCKSDB_NAMESPACE::DB*>(jdb_handle);
  static const ROCKSDB_NAMESPACE::WriteOptions default_write_options =
      ROCKSDB_NAMESPACE::WriteOptions();
  auto* cf_handle =
      reinterpret_cast<ROCKSDB_NAMESPACE::ColumnFamilyHandle*>(jcf_handle);
  if (cf_handle != nullptr) {
    rocksdb_single_delete_helper(env, db, default_write_options, cf_handle,
                                 jkey, jkey_len);
  } else {
    ROCKSDB_NAMESPACE::RocksDBExceptionJni::ThrowNew(
        env, ROCKSDB_NAMESPACE::Status::InvalidArgument(
                 "Invalid ColumnFamilyHandle."));
  }
}

/*
 * Class:     org_rocksdb_RocksDB
 * Method:    singleDelete
 * Signature: (JJ[BIJ)V
 */
void Java_org_rocksdb_RocksDB_singleDelete__JJ_3BI(JNIEnv* env, jobject,
                                                   jlong jdb_handle,
                                                   jlong jwrite_options,
                                                   jbyteArray jkey,
                                                   jint jkey_len) {
  auto* db = reinterpret_cast<ROCKSDB_NAMESPACE::DB*>(jdb_handle);
  auto* write_options =
      reinterpret_cast<ROCKSDB_NAMESPACE::WriteOptions*>(jwrite_options);
  rocksdb_single_delete_helper(env, db, *write_options, nullptr, jkey,
                               jkey_len);
}

/*
 * Class:     org_rocksdb_RocksDB
 * Method:    singleDelete
 * Signature: (JJ[BIJ)V
 */
void Java_org_rocksdb_RocksDB_singleDelete__JJ_3BIJ(
    JNIEnv* env, jobject, jlong jdb_handle, jlong jwrite_options,
    jbyteArray jkey, jint jkey_len, jlong jcf_handle) {
  auto* db = reinterpret_cast<ROCKSDB_NAMESPACE::DB*>(jdb_handle);
  auto* write_options =
      reinterpret_cast<ROCKSDB_NAMESPACE::WriteOptions*>(jwrite_options);
  auto* cf_handle =
      reinterpret_cast<ROCKSDB_NAMESPACE::ColumnFamilyHandle*>(jcf_handle);
  if (cf_handle != nullptr) {
    rocksdb_single_delete_helper(env, db, *write_options, cf_handle, jkey,
                                 jkey_len);
  } else {
    ROCKSDB_NAMESPACE::RocksDBExceptionJni::ThrowNew(
        env, ROCKSDB_NAMESPACE::Status::InvalidArgument(
                 "Invalid ColumnFamilyHandle."));
  }
}

//////////////////////////////////////////////////////////////////////////////
// ROCKSDB_NAMESPACE::DB::DeleteRange()
/**
 * @return true if the delete range succeeded, false if a Java Exception
 *     was thrown
 */
bool rocksdb_delete_range_helper(
    JNIEnv* env, ROCKSDB_NAMESPACE::DB* db,
    const ROCKSDB_NAMESPACE::WriteOptions& write_options,
    ROCKSDB_NAMESPACE::ColumnFamilyHandle* cf_handle, jbyteArray jbegin_key,
    jint jbegin_key_off, jint jbegin_key_len, jbyteArray jend_key,
    jint jend_key_off, jint jend_key_len) {
  jbyte* begin_key = new jbyte[jbegin_key_len];
  env->GetByteArrayRegion(jbegin_key, jbegin_key_off, jbegin_key_len,
                          begin_key);
  if (env->ExceptionCheck()) {
    // exception thrown: ArrayIndexOutOfBoundsException
    delete[] begin_key;
    return false;
  }
  ROCKSDB_NAMESPACE::Slice begin_key_slice(reinterpret_cast<char*>(begin_key),
                                           jbegin_key_len);

  jbyte* end_key = new jbyte[jend_key_len];
  env->GetByteArrayRegion(jend_key, jend_key_off, jend_key_len, end_key);
  if (env->ExceptionCheck()) {
    // exception thrown: ArrayIndexOutOfBoundsException
    delete[] begin_key;
    delete[] end_key;
    return false;
  }
  ROCKSDB_NAMESPACE::Slice end_key_slice(reinterpret_cast<char*>(end_key),
                                         jend_key_len);

  ROCKSDB_NAMESPACE::Status s;
  if (cf_handle != nullptr) {
    s = db->DeleteRange(write_options, cf_handle, begin_key_slice,
                        end_key_slice);
  } else {
    s = db->DeleteRange(write_options, begin_key_slice, end_key_slice);
  }

  // cleanup
  delete[] begin_key;
  delete[] end_key;

  if (s.ok()) {
    return true;
  }

  ROCKSDB_NAMESPACE::RocksDBExceptionJni::ThrowNew(env, s);
  return false;
}

/*
 * Class:     org_rocksdb_RocksDB
 * Method:    deleteRange
 * Signature: (J[BII[BII)V
 */
void Java_org_rocksdb_RocksDB_deleteRange__J_3BII_3BII(
    JNIEnv* env, jobject, jlong jdb_handle, jbyteArray jbegin_key,
    jint jbegin_key_off, jint jbegin_key_len, jbyteArray jend_key,
    jint jend_key_off, jint jend_key_len) {
  auto* db = reinterpret_cast<ROCKSDB_NAMESPACE::DB*>(jdb_handle);
  static const ROCKSDB_NAMESPACE::WriteOptions default_write_options =
      ROCKSDB_NAMESPACE::WriteOptions();
  rocksdb_delete_range_helper(env, db, default_write_options, nullptr,
                              jbegin_key, jbegin_key_off, jbegin_key_len,
                              jend_key, jend_key_off, jend_key_len);
}

jint rocksdb_get_helper_direct(
    JNIEnv* env, ROCKSDB_NAMESPACE::DB* db,
    const ROCKSDB_NAMESPACE::ReadOptions& read_options,
    ROCKSDB_NAMESPACE::ColumnFamilyHandle* column_family_handle, jobject jkey,
    jint jkey_off, jint jkey_len, jobject jval, jint jval_off, jint jval_len,
    bool* has_exception) {
  static const int kNotFound = -1;
  static const int kStatusError = -2;
  static const int kArgumentError = -3;

  char* key = reinterpret_cast<char*>(env->GetDirectBufferAddress(jkey));
  if (key == nullptr) {
    ROCKSDB_NAMESPACE::RocksDBExceptionJni::ThrowNew(
        env,
        "Invalid key argument (argument is not a valid direct ByteBuffer)");
    *has_exception = true;
    return kArgumentError;
  }
  if (env->GetDirectBufferCapacity(jkey) < (jkey_off + jkey_len)) {
    ROCKSDB_NAMESPACE::RocksDBExceptionJni::ThrowNew(
        env,
        "Invalid key argument. Capacity is less than requested region (offset "
        "+ length).");
    *has_exception = true;
    return kArgumentError;
  }

  char* value = reinterpret_cast<char*>(env->GetDirectBufferAddress(jval));
  if (value == nullptr) {
    ROCKSDB_NAMESPACE::RocksDBExceptionJni::ThrowNew(
        env,
        "Invalid value argument (argument is not a valid direct ByteBuffer)");
    *has_exception = true;
    return kArgumentError;
  }

  if (env->GetDirectBufferCapacity(jval) < (jval_off + jval_len)) {
    ROCKSDB_NAMESPACE::RocksDBExceptionJni::ThrowNew(
        env,
        "Invalid value argument. Capacity is less than requested region "
        "(offset + length).");
    *has_exception = true;
    return kArgumentError;
  }

  key += jkey_off;
  value += jval_off;

  auto& mut_ro = const_cast<ROCKSDB_NAMESPACE::ReadOptions&>(read_options);
  mut_ro.StartPin(); ROCKSDB_SCOPE_EXIT(mut_ro.FinishPin());

  ROCKSDB_NAMESPACE::Slice key_slice(key, jkey_len);

  ROCKSDB_NAMESPACE::PinnableSlice pinnable_value;
  ROCKSDB_NAMESPACE::Status s;
  if (column_family_handle != nullptr) {
    s = db->Get(read_options, column_family_handle, key_slice, &pinnable_value);
  } else {
    // backwards compatibility
    s = db->Get(read_options, db->DefaultColumnFamily(), key_slice,
                &pinnable_value);
  }

  if (s.IsNotFound()) {
    *has_exception = false;
    return kNotFound;
  } else if (!s.ok()) {
    *has_exception = true;
    // Here since we are throwing a Java exception from c++ side.
    // As a result, c++ does not know calling this function will in fact
    // throwing an exception.  As a result, the execution flow will
    // not stop here, and codes after this throw will still be
    // executed.
    ROCKSDB_NAMESPACE::RocksDBExceptionJni::ThrowNew(env, s);

    // Return a dummy const value to avoid compilation error, although
    // java side might not have a chance to get the return value :)
    return kStatusError;
  }

  const jint pinnable_value_len = static_cast<jint>(pinnable_value.size());
  const jint length = std::min(jval_len, pinnable_value_len);

  memcpy(value, pinnable_value.data(), length);
  pinnable_value.Reset();

  *has_exception = false;
  return pinnable_value_len;
}

/*
 * Class:     org_rocksdb_RocksDB
 * Method:    deleteRange
 * Signature: (J[BII[BIIJ)V
 */
void Java_org_rocksdb_RocksDB_deleteRange__J_3BII_3BIIJ(
    JNIEnv* env, jobject, jlong jdb_handle, jbyteArray jbegin_key,
    jint jbegin_key_off, jint jbegin_key_len, jbyteArray jend_key,
    jint jend_key_off, jint jend_key_len, jlong jcf_handle) {
  auto* db = reinterpret_cast<ROCKSDB_NAMESPACE::DB*>(jdb_handle);
  static const ROCKSDB_NAMESPACE::WriteOptions default_write_options =
      ROCKSDB_NAMESPACE::WriteOptions();
  auto* cf_handle =
      reinterpret_cast<ROCKSDB_NAMESPACE::ColumnFamilyHandle*>(jcf_handle);
  if (cf_handle != nullptr) {
    rocksdb_delete_range_helper(env, db, default_write_options, cf_handle,
                                jbegin_key, jbegin_key_off, jbegin_key_len,
                                jend_key, jend_key_off, jend_key_len);
  } else {
    ROCKSDB_NAMESPACE::RocksDBExceptionJni::ThrowNew(
        env, ROCKSDB_NAMESPACE::Status::InvalidArgument(
                 "Invalid ColumnFamilyHandle."));
  }
}

/*
 * Class:     org_rocksdb_RocksDB
 * Method:    deleteRange
 * Signature: (JJ[BII[BII)V
 */
void Java_org_rocksdb_RocksDB_deleteRange__JJ_3BII_3BII(
    JNIEnv* env, jobject, jlong jdb_handle, jlong jwrite_options,
    jbyteArray jbegin_key, jint jbegin_key_off, jint jbegin_key_len,
    jbyteArray jend_key, jint jend_key_off, jint jend_key_len) {
  auto* db = reinterpret_cast<ROCKSDB_NAMESPACE::DB*>(jdb_handle);
  auto* write_options =
      reinterpret_cast<ROCKSDB_NAMESPACE::WriteOptions*>(jwrite_options);
  rocksdb_delete_range_helper(env, db, *write_options, nullptr, jbegin_key,
                              jbegin_key_off, jbegin_key_len, jend_key,
                              jend_key_off, jend_key_len);
}

/*
 * Class:     org_rocksdb_RocksDB
 * Method:    deleteRange
 * Signature: (JJ[BII[BIIJ)V
 */
void Java_org_rocksdb_RocksDB_deleteRange__JJ_3BII_3BIIJ(
    JNIEnv* env, jobject, jlong jdb_handle, jlong jwrite_options,
    jbyteArray jbegin_key, jint jbegin_key_off, jint jbegin_key_len,
    jbyteArray jend_key, jint jend_key_off, jint jend_key_len,
    jlong jcf_handle) {
  auto* db = reinterpret_cast<ROCKSDB_NAMESPACE::DB*>(jdb_handle);
  auto* write_options =
      reinterpret_cast<ROCKSDB_NAMESPACE::WriteOptions*>(jwrite_options);
  auto* cf_handle =
      reinterpret_cast<ROCKSDB_NAMESPACE::ColumnFamilyHandle*>(jcf_handle);
  if (cf_handle != nullptr) {
    rocksdb_delete_range_helper(env, db, *write_options, cf_handle, jbegin_key,
                                jbegin_key_off, jbegin_key_len, jend_key,
                                jend_key_off, jend_key_len);
  } else {
    ROCKSDB_NAMESPACE::RocksDBExceptionJni::ThrowNew(
        env, ROCKSDB_NAMESPACE::Status::InvalidArgument(
                 "Invalid ColumnFamilyHandle."));
  }
}

/*
 * Class:     org_rocksdb_RocksDB
 * Method:    clipColumnFamily
 * Signature: (JJ[BII[BII)V
 */
void Java_org_rocksdb_RocksDB_clipColumnFamily(
    JNIEnv* env, jobject, jlong jdb_handle, jlong jcf_handle,
    jbyteArray jbegin_key, jint jbegin_key_off, jint jbegin_key_len,
    jbyteArray jend_key, jint jend_key_off, jint jend_key_len) {
  auto* db = reinterpret_cast<ROCKSDB_NAMESPACE::DB*>(jdb_handle);
  auto* cf_handle =
      reinterpret_cast<ROCKSDB_NAMESPACE::ColumnFamilyHandle*>(jcf_handle);
  if (cf_handle != nullptr) {
    jbyte* begin_key = new jbyte[jbegin_key_len];
    env->GetByteArrayRegion(jbegin_key, jbegin_key_off, jbegin_key_len,
                            begin_key);
    if (env->ExceptionCheck()) {
      // exception thrown: ArrayIndexOutOfBoundsException
      delete[] begin_key;
      return;
    }
    ROCKSDB_NAMESPACE::Slice begin_key_slice(reinterpret_cast<char*>(begin_key),
                                             jbegin_key_len);

    jbyte* end_key = new jbyte[jend_key_len];
    env->GetByteArrayRegion(jend_key, jend_key_off, jend_key_len, end_key);
    if (env->ExceptionCheck()) {
      // exception thrown: ArrayIndexOutOfBoundsException
      delete[] begin_key;
      delete[] end_key;
      return;
    }
    ROCKSDB_NAMESPACE::Slice end_key_slice(reinterpret_cast<char*>(end_key),
                                           jend_key_len);

    ROCKSDB_NAMESPACE::Status s =
        db->ClipColumnFamily(cf_handle, begin_key_slice, end_key_slice);

    // cleanup
    delete[] begin_key;
    delete[] end_key;

    if (s.ok()) {
      return;
    }

    ROCKSDB_NAMESPACE::RocksDBExceptionJni::ThrowNew(env, s);
    return;
  } else {
    ROCKSDB_NAMESPACE::RocksDBExceptionJni::ThrowNew(
        env, ROCKSDB_NAMESPACE::Status::InvalidArgument(
                 "Invalid ColumnFamilyHandle."));
  }
}

/*
 * Class:     org_rocksdb_RocksDB
 * Method:    getDirect
 * Signature: (JJLjava/nio/ByteBuffer;IILjava/nio/ByteBuffer;IIJ)I
 */
jint Java_org_rocksdb_RocksDB_getDirect(JNIEnv* env, jobject /*jdb*/,
                                        jlong jdb_handle, jlong jropt_handle,
                                        jobject jkey, jint jkey_off,
                                        jint jkey_len, jobject jval,
                                        jint jval_off, jint jval_len,
                                        jlong jcf_handle) {
  auto* db_handle = reinterpret_cast<ROCKSDB_NAMESPACE::DB*>(jdb_handle);
  auto* ro_opt =
      reinterpret_cast<ROCKSDB_NAMESPACE::ReadOptions*>(jropt_handle);
  auto* cf_handle =
      reinterpret_cast<ROCKSDB_NAMESPACE::ColumnFamilyHandle*>(jcf_handle);
  bool has_exception = false;
  return rocksdb_get_helper_direct(
      env, db_handle,
      ro_opt == nullptr ? g_tls_rdopt : *ro_opt, cf_handle,
      jkey, jkey_off, jkey_len, jval, jval_off, jval_len, &has_exception);
}

//////////////////////////////////////////////////////////////////////////////
// ROCKSDB_NAMESPACE::DB::Merge

/*
 * Class:     org_rocksdb_RocksDB
 * Method:    merge
 * Signature: (J[BII[BII)V
 */
void Java_org_rocksdb_RocksDB_merge__J_3BII_3BII(JNIEnv* env, jobject,
                                                 jlong jdb_handle,
                                                 jbyteArray jkey, jint jkey_off,
                                                 jint jkey_len, jbyteArray jval,
                                                 jint jval_off, jint jval_len) {
  auto* db = reinterpret_cast<ROCKSDB_NAMESPACE::DB*>(jdb_handle);
  static const ROCKSDB_NAMESPACE::WriteOptions default_write_options =
      ROCKSDB_NAMESPACE::WriteOptions();
  try {
    ROCKSDB_NAMESPACE::JByteArraySlice key(env, jkey, jkey_off, jkey_len);
    ROCKSDB_NAMESPACE::JByteArraySlice value(env, jval, jval_off, jval_len);
    ROCKSDB_NAMESPACE::KVException::ThrowOnError(
        env, db->Merge(default_write_options, key.slice(), value.slice()));
  } catch (ROCKSDB_NAMESPACE::KVException&) {
    return;
  }
}

/*
 * Class:     org_rocksdb_RocksDB
 * Method:    merge
 * Signature: (J[BII[BIIJ)V
 */
void Java_org_rocksdb_RocksDB_merge__J_3BII_3BIIJ(
    JNIEnv* env, jobject, jlong jdb_handle, jbyteArray jkey, jint jkey_off,
    jint jkey_len, jbyteArray jval, jint jval_off, jint jval_len,
    jlong jcf_handle) {
  auto* db = reinterpret_cast<ROCKSDB_NAMESPACE::DB*>(jdb_handle);
  static const ROCKSDB_NAMESPACE::WriteOptions default_write_options =
      ROCKSDB_NAMESPACE::WriteOptions();
  auto* cf_handle =
      reinterpret_cast<ROCKSDB_NAMESPACE::ColumnFamilyHandle*>(jcf_handle);
  if (cf_handle != nullptr) {
    try {
      ROCKSDB_NAMESPACE::JByteArraySlice key(env, jkey, jkey_off, jkey_len);
      ROCKSDB_NAMESPACE::JByteArraySlice value(env, jval, jval_off, jval_len);
      ROCKSDB_NAMESPACE::KVException::ThrowOnError(
          env, db->Merge(default_write_options, cf_handle, key.slice(),
                         value.slice()));
    } catch (ROCKSDB_NAMESPACE::KVException&) {
      return;
    }
  } else {
    ROCKSDB_NAMESPACE::RocksDBExceptionJni::ThrowNew(
        env, ROCKSDB_NAMESPACE::Status::InvalidArgument(
                 "Invalid ColumnFamilyHandle."));
  }
}

/*
 * Class:     org_rocksdb_RocksDB
 * Method:    merge
 * Signature: (JJ[BII[BII)V
 */
void Java_org_rocksdb_RocksDB_merge__JJ_3BII_3BII(
    JNIEnv* env, jobject, jlong jdb_handle, jlong jwrite_options_handle,
    jbyteArray jkey, jint jkey_off, jint jkey_len, jbyteArray jval,
    jint jval_off, jint jval_len) {
  auto* db = reinterpret_cast<ROCKSDB_NAMESPACE::DB*>(jdb_handle);
  auto* write_options =
      reinterpret_cast<ROCKSDB_NAMESPACE::WriteOptions*>(jwrite_options_handle);
  try {
    ROCKSDB_NAMESPACE::JByteArraySlice key(env, jkey, jkey_off, jkey_len);
    ROCKSDB_NAMESPACE::JByteArraySlice value(env, jval, jval_off, jval_len);
    ROCKSDB_NAMESPACE::KVException::ThrowOnError(
        env, db->Merge(*write_options, key.slice(), value.slice()));
  } catch (ROCKSDB_NAMESPACE::KVException&) {
    return;
  }
}

/*
 * Class:     org_rocksdb_RocksDB
 * Method:    merge
 * Signature: (JJ[BII[BIIJ)V
 */
void Java_org_rocksdb_RocksDB_merge__JJ_3BII_3BIIJ(
    JNIEnv* env, jobject, jlong jdb_handle, jlong jwrite_options_handle,
    jbyteArray jkey, jint jkey_off, jint jkey_len, jbyteArray jval,
    jint jval_off, jint jval_len, jlong jcf_handle) {
  auto* db = reinterpret_cast<ROCKSDB_NAMESPACE::DB*>(jdb_handle);
  auto* write_options =
      reinterpret_cast<ROCKSDB_NAMESPACE::WriteOptions*>(jwrite_options_handle);
  auto* cf_handle =
      reinterpret_cast<ROCKSDB_NAMESPACE::ColumnFamilyHandle*>(jcf_handle);
  if (cf_handle != nullptr) {
    try {
      ROCKSDB_NAMESPACE::JByteArraySlice key(env, jkey, jkey_off, jkey_len);
      ROCKSDB_NAMESPACE::JByteArraySlice value(env, jval, jval_off, jval_len);
      ROCKSDB_NAMESPACE::KVException::ThrowOnError(
          env,
          db->Merge(*write_options, cf_handle, key.slice(), value.slice()));
    } catch (ROCKSDB_NAMESPACE::KVException&) {
      return;
    }
  } else {
    ROCKSDB_NAMESPACE::RocksDBExceptionJni::ThrowNew(
        env, ROCKSDB_NAMESPACE::Status::InvalidArgument(
                 "Invalid ColumnFamilyHandle."));
  }
}

/*
 * Class:     org_rocksdb_RocksDB
 * Method:    mergeDirect
 * Signature: (JJLjava/nio/ByteBuffer;IILjava/nio/ByteBuffer;IIJ)V
 */
void Java_org_rocksdb_RocksDB_mergeDirect(
    JNIEnv* env, jobject /*jdb*/, jlong jdb_handle, jlong jwrite_options_handle,
    jobject jkey, jint jkey_off, jint jkey_len, jobject jval, jint jval_off,
    jint jval_len, jlong jcf_handle) {
  auto* db = reinterpret_cast<ROCKSDB_NAMESPACE::DB*>(jdb_handle);
  auto* write_options =
      reinterpret_cast<ROCKSDB_NAMESPACE::WriteOptions*>(jwrite_options_handle);
  auto* cf_handle =
      reinterpret_cast<ROCKSDB_NAMESPACE::ColumnFamilyHandle*>(jcf_handle);

  auto merge = [&env, &db, &cf_handle, &write_options](
                   ROCKSDB_NAMESPACE::Slice& key,
                   ROCKSDB_NAMESPACE::Slice& value) {
    ROCKSDB_NAMESPACE::Status s;
    if (cf_handle == nullptr) {
      s = db->Merge(*write_options, key, value);
    } else {
      s = db->Merge(*write_options, cf_handle, key, value);
    }
    if (s.ok()) {
      return;
    }
    ROCKSDB_NAMESPACE::RocksDBExceptionJni::ThrowNew(env, s);
  };
  ROCKSDB_NAMESPACE::JniUtil::kv_op_direct(merge, env, jkey, jkey_off, jkey_len,
                                           jval, jval_off, jval_len);
}

/*
 * Class:     org_rocksdb_RocksDB
 * Method:    deleteDirect
 * Signature: (JJLjava/nio/ByteBuffer;IIJ)V
 */
void Java_org_rocksdb_RocksDB_deleteDirect(JNIEnv* env, jobject /*jdb*/,
                                           jlong jdb_handle,
                                           jlong jwrite_options, jobject jkey,
                                           jint jkey_offset, jint jkey_len,
                                           jlong jcf_handle) {
  auto* db = reinterpret_cast<ROCKSDB_NAMESPACE::DB*>(jdb_handle);
  auto* write_options =
      reinterpret_cast<ROCKSDB_NAMESPACE::WriteOptions*>(jwrite_options);
  auto* cf_handle =
      reinterpret_cast<ROCKSDB_NAMESPACE::ColumnFamilyHandle*>(jcf_handle);
  auto remove = [&env, &db, &write_options,
                 &cf_handle](ROCKSDB_NAMESPACE::Slice& key) {
    ROCKSDB_NAMESPACE::Status s;
    if (cf_handle == nullptr) {
      s = db->Delete(*write_options, key);
    } else {
      s = db->Delete(*write_options, cf_handle, key);
    }
    if (s.ok()) {
      return;
    }
    ROCKSDB_NAMESPACE::RocksDBExceptionJni::ThrowNew(env, s);
  };
  ROCKSDB_NAMESPACE::JniUtil::k_op_direct(remove, env, jkey, jkey_offset,
                                          jkey_len);
}

//////////////////////////////////////////////////////////////////////////////
// ROCKSDB_NAMESPACE::DB::Write
/*
 * Class:     org_rocksdb_RocksDB
 * Method:    write0
 * Signature: (JJJ)V
 */
void Java_org_rocksdb_RocksDB_write0(JNIEnv* env, jobject, jlong jdb_handle,
                                     jlong jwrite_options_handle,
                                     jlong jwb_handle) {
  auto* db = reinterpret_cast<ROCKSDB_NAMESPACE::DB*>(jdb_handle);
  auto* write_options =
      reinterpret_cast<ROCKSDB_NAMESPACE::WriteOptions*>(jwrite_options_handle);
  auto* wb = reinterpret_cast<ROCKSDB_NAMESPACE::WriteBatch*>(jwb_handle);

  ROCKSDB_NAMESPACE::Status s = db->Write(*write_options, wb);

  if (!s.ok()) {
    ROCKSDB_NAMESPACE::RocksDBExceptionJni::ThrowNew(env, s);
  }
}

/*
 * Class:     org_rocksdb_RocksDB
 * Method:    write1
 * Signature: (JJJ)V
 */
void Java_org_rocksdb_RocksDB_write1(JNIEnv* env, jobject, jlong jdb_handle,
                                     jlong jwrite_options_handle,
                                     jlong jwbwi_handle) {
  auto* db = reinterpret_cast<ROCKSDB_NAMESPACE::DB*>(jdb_handle);
  auto* write_options =
      reinterpret_cast<ROCKSDB_NAMESPACE::WriteOptions*>(jwrite_options_handle);
  auto* wbwi =
      reinterpret_cast<ROCKSDB_NAMESPACE::WriteBatchWithIndex*>(jwbwi_handle);
  auto* wb = wbwi->GetWriteBatch();

  ROCKSDB_NAMESPACE::Status s = db->Write(*write_options, wb);

  if (!s.ok()) {
    ROCKSDB_NAMESPACE::RocksDBExceptionJni::ThrowNew(env, s);
  }
}

//////////////////////////////////////////////////////////////////////////////
// ROCKSDB_NAMESPACE::DB::Get

jbyteArray rocksdb_get_helper(
    JNIEnv* env, ROCKSDB_NAMESPACE::DB* db,
    const ROCKSDB_NAMESPACE::ReadOptions& read_opt,
    ROCKSDB_NAMESPACE::ColumnFamilyHandle* column_family_handle,
    jbyteArray jkey, jint jkey_off, jint jkey_len) {
  jbyte* key = new jbyte[jkey_len];
  env->GetByteArrayRegion(jkey, jkey_off, jkey_len, key);
  if (env->ExceptionCheck()) {
    // exception thrown: ArrayIndexOutOfBoundsException
    delete[] key;
    return nullptr;
  }

  auto& mut_ro = const_cast<ROCKSDB_NAMESPACE::ReadOptions&>(read_opt);
  mut_ro.StartPin(); ROCKSDB_SCOPE_EXIT(mut_ro.FinishPin());

  ROCKSDB_NAMESPACE::Slice key_slice(reinterpret_cast<char*>(key), jkey_len);

  ROCKSDB_NAMESPACE::PinnableSlice pinnable_value;
  ROCKSDB_NAMESPACE::Status s;
  if (column_family_handle != nullptr) {
    s = db->Get(read_opt, column_family_handle, key_slice, &pinnable_value);
  } else {
    s = db->Get(read_opt, db->DefaultColumnFamily(), key_slice,
                &pinnable_value);
  }

  // cleanup
  delete[] key;

  if (s.IsNotFound()) {
    return nullptr;
  }

  if (s.ok()) {
    jbyteArray jret_value =
        ROCKSDB_NAMESPACE::JniUtil::copyBytes(env, pinnable_value);
    pinnable_value.Reset();
    if (jret_value == nullptr) {
      // exception occurred
      return nullptr;
    }
    return jret_value;
  }

  ROCKSDB_NAMESPACE::RocksDBExceptionJni::ThrowNew(env, s);
  return nullptr;
}

/*
 * Class:     org_rocksdb_RocksDB
 * Method:    get
 * Signature: (J[BII)[B
 */
jbyteArray Java_org_rocksdb_RocksDB_get__J_3BII(JNIEnv* env, jobject,
                                                jlong jdb_handle,
                                                jbyteArray jkey, jint jkey_off,
                                                jint jkey_len) {
  return rocksdb_get_helper(
      env, reinterpret_cast<ROCKSDB_NAMESPACE::DB*>(jdb_handle),
      g_tls_rdopt, nullptr, jkey, jkey_off, jkey_len);
}

/*
 * Class:     org_rocksdb_RocksDB
 * Method:    get
 * Signature: (J[BIIJ)[B
 */
jbyteArray Java_org_rocksdb_RocksDB_get__J_3BIIJ(JNIEnv* env, jobject,
                                                 jlong jdb_handle,
                                                 jbyteArray jkey, jint jkey_off,
                                                 jint jkey_len,
                                                 jlong jcf_handle) {
  auto db_handle = reinterpret_cast<ROCKSDB_NAMESPACE::DB*>(jdb_handle);
  auto cf_handle =
      reinterpret_cast<ROCKSDB_NAMESPACE::ColumnFamilyHandle*>(jcf_handle);
  if (cf_handle != nullptr) {
    return rocksdb_get_helper(env, db_handle, g_tls_rdopt,
                              cf_handle, jkey, jkey_off, jkey_len);
  } else {
    ROCKSDB_NAMESPACE::RocksDBExceptionJni::ThrowNew(
        env, ROCKSDB_NAMESPACE::Status::InvalidArgument(
                 "Invalid ColumnFamilyHandle."));
    return nullptr;
  }
}

/*
 * Class:     org_rocksdb_RocksDB
 * Method:    get
 * Signature: (JJ[BII)[B
 */
jbyteArray Java_org_rocksdb_RocksDB_get__JJ_3BII(JNIEnv* env, jobject,
                                                 jlong jdb_handle,
                                                 jlong jropt_handle,
                                                 jbyteArray jkey, jint jkey_off,
                                                 jint jkey_len) {
  return rocksdb_get_helper(
      env, reinterpret_cast<ROCKSDB_NAMESPACE::DB*>(jdb_handle),
      *reinterpret_cast<ROCKSDB_NAMESPACE::ReadOptions*>(jropt_handle), nullptr,
      jkey, jkey_off, jkey_len);
}

/*
 * Class:     org_rocksdb_RocksDB
 * Method:    get
 * Signature: (JJ[BIIJ)[B
 */
jbyteArray Java_org_rocksdb_RocksDB_get__JJ_3BIIJ(
    JNIEnv* env, jobject, jlong jdb_handle, jlong jropt_handle, jbyteArray jkey,
    jint jkey_off, jint jkey_len, jlong jcf_handle) {
  auto* db_handle = reinterpret_cast<ROCKSDB_NAMESPACE::DB*>(jdb_handle);
  auto& ro_opt =
      *reinterpret_cast<ROCKSDB_NAMESPACE::ReadOptions*>(jropt_handle);
  auto* cf_handle =
      reinterpret_cast<ROCKSDB_NAMESPACE::ColumnFamilyHandle*>(jcf_handle);
  if (cf_handle != nullptr) {
    return rocksdb_get_helper(env, db_handle, ro_opt, cf_handle, jkey, jkey_off,
                              jkey_len);
  } else {
    ROCKSDB_NAMESPACE::RocksDBExceptionJni::ThrowNew(
        env, ROCKSDB_NAMESPACE::Status::InvalidArgument(
                 "Invalid ColumnFamilyHandle."));
    return nullptr;
  }
}

jint rocksdb_get_helper(
    JNIEnv* env, ROCKSDB_NAMESPACE::DB* db,
    const ROCKSDB_NAMESPACE::ReadOptions& read_options,
    ROCKSDB_NAMESPACE::ColumnFamilyHandle* column_family_handle,
    jbyteArray jkey, jint jkey_off, jint jkey_len, jbyteArray jval,
    jint jval_off, jint jval_len, bool* has_exception) {
  static const int kNotFound = -1;
  static const int kStatusError = -2;

  jbyte* key = new jbyte[jkey_len];
  env->GetByteArrayRegion(jkey, jkey_off, jkey_len, key);
  if (env->ExceptionCheck()) {
    // exception thrown: OutOfMemoryError
    delete[] key;
    *has_exception = true;
    return kStatusError;
  }

  auto& mut_ro = const_cast<ROCKSDB_NAMESPACE::ReadOptions&>(read_options);
  mut_ro.StartPin(); ROCKSDB_SCOPE_EXIT(mut_ro.FinishPin());

  ROCKSDB_NAMESPACE::Slice key_slice(reinterpret_cast<char*>(key), jkey_len);

  ROCKSDB_NAMESPACE::PinnableSlice pinnable_value;
  ROCKSDB_NAMESPACE::Status s;
  if (column_family_handle != nullptr) {
    s = db->Get(read_options, column_family_handle, key_slice, &pinnable_value);
  } else {
    s = db->Get(read_options, db->DefaultColumnFamily(), key_slice,
                &pinnable_value);
  }

  // cleanup
  delete[] key;

  if (s.IsNotFound()) {
    *has_exception = false;
    return kNotFound;
  } else if (!s.ok()) {
    *has_exception = true;
    // Here since we are throwing a Java exception from c++ side.
    // As a result, c++ does not know calling this function will in fact
    // throwing an exception.  As a result, the execution flow will
    // not stop here, and codes after this throw will still be
    // executed.
    ROCKSDB_NAMESPACE::RocksDBExceptionJni::ThrowNew(env, s);

    // Return a dummy const value to avoid compilation error, although
    // java side might not have a chance to get the return value :)
    return kStatusError;
  }

  const jint pinnable_value_len = static_cast<jint>(pinnable_value.size());
  const jint length = std::min(jval_len, pinnable_value_len);

  env->SetByteArrayRegion(jval, jval_off, length,
                          const_cast<jbyte*>(reinterpret_cast<const jbyte*>(
                              pinnable_value.data())));
  pinnable_value.Reset();
  if (env->ExceptionCheck()) {
    // exception thrown: OutOfMemoryError
    *has_exception = true;
    return kStatusError;
  }

  *has_exception = false;
  return pinnable_value_len;
}

/*
 * Class:     org_rocksdb_RocksDB
 * Method:    get
 * Signature: (J[BII[BII)I
 */
jint Java_org_rocksdb_RocksDB_get__J_3BII_3BII(JNIEnv* env, jobject,
                                               jlong jdb_handle,
                                               jbyteArray jkey, jint jkey_off,
                                               jint jkey_len, jbyteArray jval,
                                               jint jval_off, jint jval_len) {
  bool has_exception = false;
  return rocksdb_get_helper(
      env, reinterpret_cast<ROCKSDB_NAMESPACE::DB*>(jdb_handle),
      g_tls_rdopt, nullptr, jkey, jkey_off, jkey_len, jval,
      jval_off, jval_len, &has_exception);
}

/*
 * Class:     org_rocksdb_RocksDB
 * Method:    get
 * Signature: (J[BII[BIIJ)I
 */
jint Java_org_rocksdb_RocksDB_get__J_3BII_3BIIJ(JNIEnv* env, jobject,
                                                jlong jdb_handle,
                                                jbyteArray jkey, jint jkey_off,
                                                jint jkey_len, jbyteArray jval,
                                                jint jval_off, jint jval_len,
                                                jlong jcf_handle) {
  auto* db_handle = reinterpret_cast<ROCKSDB_NAMESPACE::DB*>(jdb_handle);
  auto* cf_handle =
      reinterpret_cast<ROCKSDB_NAMESPACE::ColumnFamilyHandle*>(jcf_handle);
  if (cf_handle != nullptr) {
    bool has_exception = false;
    return rocksdb_get_helper(env, db_handle, g_tls_rdopt,
                              cf_handle, jkey, jkey_off, jkey_len, jval,
                              jval_off, jval_len, &has_exception);
  } else {
    ROCKSDB_NAMESPACE::RocksDBExceptionJni::ThrowNew(
        env, ROCKSDB_NAMESPACE::Status::InvalidArgument(
                 "Invalid ColumnFamilyHandle."));
    // will never be evaluated
    return 0;
  }
}

/*
 * Class:     org_rocksdb_RocksDB
 * Method:    get
 * Signature: (JJ[BII[BII)I
 */
jint Java_org_rocksdb_RocksDB_get__JJ_3BII_3BII(JNIEnv* env, jobject,
                                                jlong jdb_handle,
                                                jlong jropt_handle,
                                                jbyteArray jkey, jint jkey_off,
                                                jint jkey_len, jbyteArray jval,
                                                jint jval_off, jint jval_len) {
  bool has_exception = false;
  return rocksdb_get_helper(
      env, reinterpret_cast<ROCKSDB_NAMESPACE::DB*>(jdb_handle),
      *reinterpret_cast<ROCKSDB_NAMESPACE::ReadOptions*>(jropt_handle), nullptr,
      jkey, jkey_off, jkey_len, jval, jval_off, jval_len, &has_exception);
}

/*
 * Class:     org_rocksdb_RocksDB
 * Method:    get
 * Signature: (JJ[BII[BIIJ)I
 */
jint Java_org_rocksdb_RocksDB_get__JJ_3BII_3BIIJ(
    JNIEnv* env, jobject, jlong jdb_handle, jlong jropt_handle, jbyteArray jkey,
    jint jkey_off, jint jkey_len, jbyteArray jval, jint jval_off, jint jval_len,
    jlong jcf_handle) {
  auto* db_handle = reinterpret_cast<ROCKSDB_NAMESPACE::DB*>(jdb_handle);
  auto& ro_opt =
      *reinterpret_cast<ROCKSDB_NAMESPACE::ReadOptions*>(jropt_handle);
  auto* cf_handle =
      reinterpret_cast<ROCKSDB_NAMESPACE::ColumnFamilyHandle*>(jcf_handle);
  if (cf_handle != nullptr) {
    bool has_exception = false;
    return rocksdb_get_helper(env, db_handle, ro_opt, cf_handle, jkey, jkey_off,
                              jkey_len, jval, jval_off, jval_len,
                              &has_exception);
  } else {
    ROCKSDB_NAMESPACE::RocksDBExceptionJni::ThrowNew(
        env, ROCKSDB_NAMESPACE::Status::InvalidArgument(
                 "Invalid ColumnFamilyHandle."));
    // will never be evaluated
    return 0;
  }
}

inline void multi_get_helper_release_keys(std::vector<jbyte*>& keys_to_free) {
  auto end = keys_to_free.end();
  for (auto it = keys_to_free.begin(); it != end; ++it) {
    delete[] * it;
  }
  keys_to_free.clear();
}

/**
 * @brief fill a native array of cf handles from java handles
 *
 * @param env
 * @param cf_handles to fill from the java variants
 * @param jcolumn_family_handles
 * @return true if the copy succeeds
 * @return false if a JNI exception is generated
 */
inline bool cf_handles_from_jcf_handles(
    JNIEnv* env,
    std::vector<ROCKSDB_NAMESPACE::ColumnFamilyHandle*>& cf_handles,
    jlongArray jcolumn_family_handles) {
  if (jcolumn_family_handles != nullptr) {
    const jsize len_cols = env->GetArrayLength(jcolumn_family_handles);

    jlong* jcfh = env->GetLongArrayElements(jcolumn_family_handles, nullptr);
    if (jcfh == nullptr) {
      // exception thrown: OutOfMemoryError
      jclass exception_cls = (env)->FindClass("java/lang/OutOfMemoryError");
      (env)->ThrowNew(exception_cls,
                      "Insufficient Memory for CF handle array.");
      return false;
    }

    for (jsize i = 0; i < len_cols; i++) {
      auto* cf_handle =
          reinterpret_cast<ROCKSDB_NAMESPACE::ColumnFamilyHandle*>(jcfh[i]);
      cf_handles.push_back(cf_handle);
    }
    env->ReleaseLongArrayElements(jcolumn_family_handles, jcfh, JNI_ABORT);
  }
  return true;
}

/**
 * @brief copy keys from JNI into vector of slices for Rocks API
 *
 * @param keys to instantiate
 * @param jkeys
 * @param jkey_offs
 * @param jkey_lens
 * @return true if the copy succeeds
 * @return false if a JNI exception is raised
 */
inline bool keys_from_jkeys(JNIEnv* env,
                            std::vector<ROCKSDB_NAMESPACE::Slice>& keys,
                            std::vector<jbyte*>& keys_to_free,
                            jobjectArray jkeys, jintArray jkey_offs,
                            jintArray jkey_lens) {
  jint* jkey_off = env->GetIntArrayElements(jkey_offs, nullptr);
  if (jkey_off == nullptr) {
    // exception thrown: OutOfMemoryError
    jclass exception_cls = (env)->FindClass("java/lang/OutOfMemoryError");
    (env)->ThrowNew(exception_cls, "Insufficient Memory for key offset array.");
    return false;
  }

  jint* jkey_len = env->GetIntArrayElements(jkey_lens, nullptr);
  if (jkey_len == nullptr) {
    // exception thrown: OutOfMemoryError
    env->ReleaseIntArrayElements(jkey_offs, jkey_off, JNI_ABORT);
    jclass exception_cls = (env)->FindClass("java/lang/OutOfMemoryError");
    (env)->ThrowNew(exception_cls, "Insufficient Memory for key length array.");
    return false;
  }

  const jsize len_keys = env->GetArrayLength(jkeys);
  for (jsize i = 0; i < len_keys; i++) {
    jobject jkey = env->GetObjectArrayElement(jkeys, i);
    if (env->ExceptionCheck()) {
      // exception thrown: ArrayIndexOutOfBoundsException
      env->ReleaseIntArrayElements(jkey_lens, jkey_len, JNI_ABORT);
      env->ReleaseIntArrayElements(jkey_offs, jkey_off, JNI_ABORT);
      multi_get_helper_release_keys(keys_to_free);
      jclass exception_cls = (env)->FindClass("java/lang/OutOfMemoryError");
      (env)->ThrowNew(exception_cls,
                      "Insufficient Memory for key object array.");
      return false;
    }

    jbyteArray jkey_ba = reinterpret_cast<jbyteArray>(jkey);

    const jint len_key = jkey_len[i];
    jbyte* key = new jbyte[len_key];
    env->GetByteArrayRegion(jkey_ba, jkey_off[i], len_key, key);
    if (env->ExceptionCheck()) {
      // exception thrown: ArrayIndexOutOfBoundsException
      delete[] key;
      env->DeleteLocalRef(jkey);
      env->ReleaseIntArrayElements(jkey_lens, jkey_len, JNI_ABORT);
      env->ReleaseIntArrayElements(jkey_offs, jkey_off, JNI_ABORT);
      multi_get_helper_release_keys(keys_to_free);
      jclass exception_cls =
          (env)->FindClass("java/lang/ArrayIndexOutOfBoundsException");
      (env)->ThrowNew(exception_cls, "Invalid byte array region index.");
      return false;
    }

    ROCKSDB_NAMESPACE::Slice key_slice(reinterpret_cast<char*>(key), len_key);
    keys.push_back(key_slice);

    env->DeleteLocalRef(jkey);
    keys_to_free.push_back(key);
  }

  // cleanup jkey_off and jken_len
  env->ReleaseIntArrayElements(jkey_lens, jkey_len, JNI_ABORT);
  env->ReleaseIntArrayElements(jkey_offs, jkey_off, JNI_ABORT);

  return true;
}

inline bool keys_from_bytebuffers(JNIEnv* env,
                                  std::vector<ROCKSDB_NAMESPACE::Slice>& keys,
                                  jobjectArray jkeys, jintArray jkey_offs,
                                  jintArray jkey_lens) {
  jint* jkey_off = env->GetIntArrayElements(jkey_offs, nullptr);
  if (jkey_off == nullptr) {
    // exception thrown: OutOfMemoryError
    jclass exception_cls = (env)->FindClass("java/lang/OutOfMemoryError");
    (env)->ThrowNew(exception_cls, "Insufficient Memory for key offset array.");
    return false;
  }

  jint* jkey_len = env->GetIntArrayElements(jkey_lens, nullptr);
  if (jkey_len == nullptr) {
    // exception thrown: OutOfMemoryError
    env->ReleaseIntArrayElements(jkey_offs, jkey_off, JNI_ABORT);
    jclass exception_cls = (env)->FindClass("java/lang/OutOfMemoryError");
    (env)->ThrowNew(exception_cls, "Insufficient Memory for key length array.");
    return false;
  }

  const jsize len_keys = env->GetArrayLength(jkeys);
  for (jsize i = 0; i < len_keys; i++) {
    jobject jkey = env->GetObjectArrayElement(jkeys, i);
    if (env->ExceptionCheck()) {
      // exception thrown: ArrayIndexOutOfBoundsException
      // cleanup jkey_off and jkey_len
      env->ReleaseIntArrayElements(jkey_lens, jkey_len, JNI_ABORT);
      env->ReleaseIntArrayElements(jkey_offs, jkey_off, JNI_ABORT);

      return false;
    }
    char* key = reinterpret_cast<char*>(env->GetDirectBufferAddress(jkey));
    ROCKSDB_NAMESPACE::Slice key_slice(key + jkey_off[i], jkey_len[i]);
    keys.push_back(key_slice);

    env->DeleteLocalRef(jkey);
  }

  // cleanup jkey_off and jkey_len
  env->ReleaseIntArrayElements(jkey_lens, jkey_len, JNI_ABORT);
  env->ReleaseIntArrayElements(jkey_offs, jkey_off, JNI_ABORT);

  return true;
}

using ROCKSDB_NAMESPACE::ColumnFamilyHandle;
ColumnFamilyHandle*
get_uniq_cf(ROCKSDB_NAMESPACE::DB* db, const std::vector<ColumnFamilyHandle*>& cfv) {
  if (cfv.empty()) {
    return db->DefaultColumnFamily();
  }
  ColumnFamilyHandle* cf = cfv[0];
  for (size_t i = 1, n = cfv.size(); i < n; i++) {
    if (cfv[i] != cf)
      return nullptr;
  }
  return cf;
}

/**
 * cf multi get
 *
 * @return byte[][] of values or nullptr if an
 * exception occurs
 */
jobjectArray multi_get_helper(JNIEnv* env, jobject, ROCKSDB_NAMESPACE::DB* db,
                              const ROCKSDB_NAMESPACE::ReadOptions& rOpt,
                              jobjectArray jkeys, jintArray jkey_offs,
                              jintArray jkey_lens,
                              jlongArray jcolumn_family_handles) {
  std::vector<ROCKSDB_NAMESPACE::ColumnFamilyHandle*> cf_handles;
  if (!cf_handles_from_jcf_handles(env, cf_handles, jcolumn_family_handles)) {
    return nullptr;
  }

  std::vector<ROCKSDB_NAMESPACE::Slice> keys;
  std::vector<jbyte*> keys_to_free;
  if (!keys_from_jkeys(env, keys, keys_to_free, jkeys, jkey_offs, jkey_lens)) {
    return nullptr;
  }

  size_t num = keys.size();
  std::vector<ROCKSDB_NAMESPACE::PinnableSlice> values(num);
  std::vector<ROCKSDB_NAMESPACE::Status> s(num);
  auto& mut_ro = const_cast<ROCKSDB_NAMESPACE::ReadOptions&>(rOpt);
  mut_ro.StartPin(); ROCKSDB_SCOPE_EXIT(mut_ro.FinishPin());
  if (auto uniq_cf = get_uniq_cf(db, cf_handles)) {
    db->MultiGet(rOpt, uniq_cf, num, keys.data(), values.data(), nullptr, s.data());
  } else {
    db->MultiGet(rOpt, num, cf_handles.data(), keys.data(), values.data(), nullptr, s.data());
  }

  // free up allocated byte arrays
  multi_get_helper_release_keys(keys_to_free);

  // prepare the results
  jobjectArray jresults = ROCKSDB_NAMESPACE::ByteJni::new2dByteArray(
      env, static_cast<jsize>(s.size()));
  if (jresults == nullptr) {
    // exception occurred
    jclass exception_cls = (env)->FindClass("java/lang/OutOfMemoryError");
    (env)->ThrowNew(exception_cls, "Insufficient Memory for results.");
    return nullptr;
  }

  // add to the jresults
  for (std::vector<ROCKSDB_NAMESPACE::Status>::size_type i = 0; i != s.size();
       i++) {
    if (s[i].ok()) {
      auto* value = &values[i];
      const jsize jvalue_len = static_cast<jsize>(value->size());
      jbyteArray jentry_value = env->NewByteArray(jvalue_len);
      if (jentry_value == nullptr) {
        // exception thrown: OutOfMemoryError
        return nullptr;
      }

      env->SetByteArrayRegion(
          jentry_value, 0, static_cast<jsize>(jvalue_len),
          const_cast<jbyte*>(reinterpret_cast<const jbyte*>(value->data())));
      if (env->ExceptionCheck()) {
        // exception thrown:
        // ArrayIndexOutOfBoundsException
        env->DeleteLocalRef(jentry_value);
        return nullptr;
      }

      env->SetObjectArrayElement(jresults, static_cast<jsize>(i), jentry_value);
      if (env->ExceptionCheck()) {
        // exception thrown:
        // ArrayIndexOutOfBoundsException
        env->DeleteLocalRef(jentry_value);
        return nullptr;
      }

      env->DeleteLocalRef(jentry_value);
    }
  }

  return jresults;
}

/**
 * cf multi get
 *
 * fill supplied native buffers, or raise JNI
 * exception on a problem
 */

/**
 * @brief multi_get_helper_direct for fast-path multiget (io_uring) on Linux
 *
 * @param env
 * @param db
 * @param rOpt read options
 * @param jcolumn_family_handles 0, 1, or n column family handles
 * @param jkeys
 * @param jkey_offsets
 * @param jkey_lengths
 * @param jvalues byte buffers to receive values
 * @param jvalue_sizes returned actual sizes of data values for keys
 * @param jstatuses returned java RocksDB status values for per key
 */
void multi_get_helper_direct(JNIEnv* env, jobject, ROCKSDB_NAMESPACE::DB* db,
                             const ROCKSDB_NAMESPACE::ReadOptions& rOpt,
                             jlongArray jcolumn_family_handles,
                             jobjectArray jkeys, jintArray jkey_offsets,
                             jintArray jkey_lengths, jobjectArray jvalues,
                             jintArray jvalue_sizes, jobjectArray jstatuses) {
  const jsize num_keys = env->GetArrayLength(jkeys);

  std::vector<ROCKSDB_NAMESPACE::Slice> keys;
  if (!keys_from_bytebuffers(env, keys, jkeys, jkey_offsets, jkey_lengths)) {
    return;
  }

  std::vector<ROCKSDB_NAMESPACE::PinnableSlice> values(num_keys);

  std::vector<ROCKSDB_NAMESPACE::ColumnFamilyHandle*> cf_handles;
  if (!cf_handles_from_jcf_handles(env, cf_handles, jcolumn_family_handles)) {
    return;
  }

  std::vector<ROCKSDB_NAMESPACE::Status> s(num_keys);
  auto& mut_ro = const_cast<ROCKSDB_NAMESPACE::ReadOptions&>(rOpt);
  mut_ro.StartPin(); ROCKSDB_SCOPE_EXIT(mut_ro.FinishPin());
  if (auto uniq_cf = get_uniq_cf(db, cf_handles)) {
    db->MultiGet(rOpt, uniq_cf, num_keys, keys.data(), values.data(), nullptr, s.data());
  } else {
    // multiple CFs version
    db->MultiGet(rOpt, num_keys, cf_handles.data(), keys.data(), values.data(),
                 s.data());
  }

  // prepare the results
  jobjectArray jresults = ROCKSDB_NAMESPACE::ByteJni::new2dByteArray(
      env, static_cast<jsize>(s.size()));
  if (jresults == nullptr) {
    // exception occurred
    jclass exception_cls = (env)->FindClass("java/lang/OutOfMemoryError");
    (env)->ThrowNew(exception_cls, "Insufficient Memory for results.");
    return;
  }

  std::vector<jint> value_size;
  for (int i = 0; i < num_keys; i++) {
    auto jstatus = ROCKSDB_NAMESPACE::StatusJni::construct(env, s[i]);
    if (jstatus == nullptr) {
      // exception in context
      return;
    }
    env->SetObjectArrayElement(jstatuses, i, jstatus);

    if (s[i].ok()) {
      jobject jvalue_bytebuf = env->GetObjectArrayElement(jvalues, i);
      if (env->ExceptionCheck()) {
        // ArrayIndexOutOfBoundsException is thrown
        return;
      }
      jlong jvalue_capacity = env->GetDirectBufferCapacity(jvalue_bytebuf);
      if (jvalue_capacity == -1) {
        ROCKSDB_NAMESPACE::RocksDBExceptionJni::ThrowNew(
            env,
            "Invalid value(s) argument (argument is not a valid direct "
            "ByteBuffer)");
        return;
      }
      void* jvalue_address = env->GetDirectBufferAddress(jvalue_bytebuf);
      if (jvalue_address == nullptr) {
        ROCKSDB_NAMESPACE::RocksDBExceptionJni::ThrowNew(
            env,
            "Invalid value(s) argument (argument is not a valid direct "
            "ByteBuffer)");
        return;
      }

      // record num returned, push back that number, which may be bigger then
      // the ByteBuffer supplied. then copy as much as fits in the ByteBuffer.
      value_size.push_back(static_cast<jint>(values[i].size()));
      auto copy_bytes =
          std::min(static_cast<jlong>(values[i].size()), jvalue_capacity);
      memcpy(jvalue_address, values[i].data(), copy_bytes);
    } else {
      // bad status for this
      value_size.push_back(0);
    }
  }

  env->SetIntArrayRegion(jvalue_sizes, 0, num_keys, value_size.data());
}

/*
 * Class:     org_rocksdb_RocksDB
 * Method:    multiGet
 * Signature: (J[[B[I[I)[[B
 */
jobjectArray Java_org_rocksdb_RocksDB_multiGet__J_3_3B_3I_3I(
    JNIEnv* env, jobject jdb, jlong jdb_handle, jobjectArray jkeys,
    jintArray jkey_offs, jintArray jkey_lens) {
  return multi_get_helper(
      env, jdb, reinterpret_cast<ROCKSDB_NAMESPACE::DB*>(jdb_handle),
      g_tls_rdopt, jkeys, jkey_offs, jkey_lens, nullptr);
}

/*
 * Class:     org_rocksdb_RocksDB
 * Method:    multiGet
 * Signature: (J[[B[I[I[J)[[B
 */
jobjectArray Java_org_rocksdb_RocksDB_multiGet__J_3_3B_3I_3I_3J(
    JNIEnv* env, jobject jdb, jlong jdb_handle, jobjectArray jkeys,
    jintArray jkey_offs, jintArray jkey_lens,
    jlongArray jcolumn_family_handles) {
  return multi_get_helper(env, jdb,
                          reinterpret_cast<ROCKSDB_NAMESPACE::DB*>(jdb_handle),
                          g_tls_rdopt, jkeys, jkey_offs,
                          jkey_lens, jcolumn_family_handles);
}

/*
 * Class:     org_rocksdb_RocksDB
 * Method:    multiGet
 * Signature: (JJ[[B[I[I)[[B
 */
jobjectArray Java_org_rocksdb_RocksDB_multiGet__JJ_3_3B_3I_3I(
    JNIEnv* env, jobject jdb, jlong jdb_handle, jlong jropt_handle,
    jobjectArray jkeys, jintArray jkey_offs, jintArray jkey_lens) {
  return multi_get_helper(
      env, jdb, reinterpret_cast<ROCKSDB_NAMESPACE::DB*>(jdb_handle),
      *reinterpret_cast<ROCKSDB_NAMESPACE::ReadOptions*>(jropt_handle), jkeys,
      jkey_offs, jkey_lens, nullptr);
}

/*
 * Class:     org_rocksdb_RocksDB
 * Method:    multiGet
 * Signature: (JJ[[B[I[I[J)[[B
 */
jobjectArray Java_org_rocksdb_RocksDB_multiGet__JJ_3_3B_3I_3I_3J(
    JNIEnv* env, jobject jdb, jlong jdb_handle, jlong jropt_handle,
    jobjectArray jkeys, jintArray jkey_offs, jintArray jkey_lens,
    jlongArray jcolumn_family_handles) {
  return multi_get_helper(
      env, jdb, reinterpret_cast<ROCKSDB_NAMESPACE::DB*>(jdb_handle),
      *reinterpret_cast<ROCKSDB_NAMESPACE::ReadOptions*>(jropt_handle), jkeys,
      jkey_offs, jkey_lens, jcolumn_family_handles);
}

/*
 * Class:     org_rocksdb_RocksDB
 * Method:    multiGet
 * Signature:
 * (JJ[J[Ljava/nio/ByteBuffer;[I[I[Ljava/nio/ByteBuffer;[I[Lorg/rocksdb/Status;)V
 */
void Java_org_rocksdb_RocksDB_multiGet__JJ_3J_3Ljava_nio_ByteBuffer_2_3I_3I_3Ljava_nio_ByteBuffer_2_3I_3Lorg_rocksdb_Status_2(
    JNIEnv* env, jobject jdb, jlong jdb_handle, jlong jropt_handle,
    jlongArray jcolumn_family_handles, jobjectArray jkeys,
    jintArray jkey_offsets, jintArray jkey_lengths, jobjectArray jvalues,
    jintArray jvalues_sizes, jobjectArray jstatus_objects) {
  return multi_get_helper_direct(
      env, jdb, reinterpret_cast<ROCKSDB_NAMESPACE::DB*>(jdb_handle),
      *reinterpret_cast<ROCKSDB_NAMESPACE::ReadOptions*>(jropt_handle),
      jcolumn_family_handles, jkeys, jkey_offsets, jkey_lengths, jvalues,
      jvalues_sizes, jstatus_objects);
}
// private native void
// multiGet(final long dbHandle, final long rOptHandle,
//        final long[] columnFamilyHandles, final ByteBuffer[] keysArray,
//        final ByteBuffer[] valuesArray);

//////////////////////////////////////////////////////////////////////////////
// ROCKSDB_NAMESPACE::DB::KeyMayExist
bool key_may_exist_helper(JNIEnv* env, jlong jdb_handle, jlong jcf_handle,
                          jlong jread_opts_handle, jbyteArray jkey,
                          jint jkey_offset, jint jkey_len, bool* has_exception,
                          std::string* value, bool* value_found) {
  auto* db = reinterpret_cast<ROCKSDB_NAMESPACE::DB*>(jdb_handle);
  ROCKSDB_NAMESPACE::ColumnFamilyHandle* cf_handle;
  if (jcf_handle == 0) {
    cf_handle = db->DefaultColumnFamily();
  } else {
    cf_handle =
        reinterpret_cast<ROCKSDB_NAMESPACE::ColumnFamilyHandle*>(jcf_handle);
  }
  ROCKSDB_NAMESPACE::ReadOptions read_opts =
      jread_opts_handle == 0
          ? g_tls_rdopt
          : *(reinterpret_cast<ROCKSDB_NAMESPACE::ReadOptions*>(
                jread_opts_handle));

  jbyte* key = new jbyte[jkey_len];
  env->GetByteArrayRegion(jkey, jkey_offset, jkey_len, key);
  if (env->ExceptionCheck()) {
    // exception thrown: ArrayIndexOutOfBoundsException
    delete[] key;
    *has_exception = true;
    return false;
  }
  ROCKSDB_NAMESPACE::Slice key_slice(reinterpret_cast<char*>(key), jkey_len);

  const bool exists =
      db->KeyMayExist(read_opts, cf_handle, key_slice, value, value_found);

  // cleanup
  delete[] key;

  return exists;
}

bool key_may_exist_direct_helper(JNIEnv* env, jlong jdb_handle,
                                 jlong jcf_handle, jlong jread_opts_handle,
                                 jobject jkey, jint jkey_offset, jint jkey_len,
                                 bool* has_exception, std::string* value,
                                 bool* value_found) {
  auto* db = reinterpret_cast<ROCKSDB_NAMESPACE::DB*>(jdb_handle);
  ROCKSDB_NAMESPACE::ColumnFamilyHandle* cf_handle;
  if (jcf_handle == 0) {
    cf_handle = db->DefaultColumnFamily();
  } else {
    cf_handle =
        reinterpret_cast<ROCKSDB_NAMESPACE::ColumnFamilyHandle*>(jcf_handle);
  }
  ROCKSDB_NAMESPACE::ReadOptions read_opts =
      jread_opts_handle == 0
          ? g_tls_rdopt
          : *(reinterpret_cast<ROCKSDB_NAMESPACE::ReadOptions*>(
                jread_opts_handle));

  char* key = reinterpret_cast<char*>(env->GetDirectBufferAddress(jkey));
  if (key == nullptr) {
    ROCKSDB_NAMESPACE::RocksDBExceptionJni::ThrowNew(
        env,
        "Invalid key argument (argument is not a valid direct ByteBuffer)");
    *has_exception = true;
    return false;
  }
  if (env->GetDirectBufferCapacity(jkey) < (jkey_offset + jkey_len)) {
    ROCKSDB_NAMESPACE::RocksDBExceptionJni::ThrowNew(
        env,
        "Invalid key argument. Capacity is less than requested region (offset "
        "+ length).");
    *has_exception = true;
    return false;
  }

  ROCKSDB_NAMESPACE::Slice key_slice(key, jkey_len);

  const bool exists =
      db->KeyMayExist(read_opts, cf_handle, key_slice, value, value_found);

  return exists;
}

jboolean key_exists_helper(JNIEnv* env, jlong jdb_handle, jlong jcf_handle,
                           jlong jread_opts_handle, char* key, jint jkey_len) {
  std::string value;
  bool value_found = false;

  auto* db = reinterpret_cast<ROCKSDB_NAMESPACE::DB*>(jdb_handle);

  ROCKSDB_NAMESPACE::ColumnFamilyHandle* cf_handle;
  if (jcf_handle == 0) {
    cf_handle = db->DefaultColumnFamily();
  } else {
    cf_handle =
        reinterpret_cast<ROCKSDB_NAMESPACE::ColumnFamilyHandle*>(jcf_handle);
  }

  ROCKSDB_NAMESPACE::ReadOptions read_opts =
      jread_opts_handle == 0
          ? ROCKSDB_NAMESPACE::ReadOptions()
          : *(reinterpret_cast<ROCKSDB_NAMESPACE::ReadOptions*>(
                jread_opts_handle));

  ROCKSDB_NAMESPACE::Slice key_slice(key, jkey_len);

  const bool may_exist =
      db->KeyMayExist(read_opts, cf_handle, key_slice, &value, &value_found);

  if (may_exist) {
    ROCKSDB_NAMESPACE::Status s;
    {
      ROCKSDB_NAMESPACE::PinnableSlice pinnable_val;
      s = db->Get(read_opts, cf_handle, key_slice, &pinnable_val);
    }
    if (s.IsNotFound()) {
      return JNI_FALSE;
    } else if (s.ok()) {
      return JNI_TRUE;
    } else {
      ROCKSDB_NAMESPACE::RocksDBExceptionJni::ThrowNew(env, s);
      return JNI_FALSE;
    }
  } else {
    return JNI_FALSE;
  }
}

/*
 * Class:     org_rocksdb_RocksDB
 * Method:    keyExist
 * Signature: (JJJ[BII)Z
 */
jboolean Java_org_rocksdb_RocksDB_keyExists(JNIEnv* env, jobject,
                                            jlong jdb_handle, jlong jcf_handle,
                                            jlong jread_opts_handle,
                                            jbyteArray jkey, jint jkey_offset,
                                            jint jkey_len) {
  jbyte* key = new jbyte[jkey_len];
  env->GetByteArrayRegion(jkey, jkey_offset, jkey_len, key);
  if (env->ExceptionCheck()) {
    // exception thrown: ArrayIndexOutOfBoundsException
    delete[] key;
    return JNI_FALSE;
  } else {
    jboolean key_exists =
        key_exists_helper(env, jdb_handle, jcf_handle, jread_opts_handle,
                          reinterpret_cast<char*>(key), jkey_len);
    delete[] key;
    return key_exists;
  }
}

/*
     private native boolean keyExistDirect(final long handle, final long
 cfHandle, final long readOptHandle, final ByteBuffer key, final int keyOffset,
 final int keyLength);


 * Class:     org_rocksdb_RocksDB
 * Method:    keyExistDirect
 * Signature: (JJJLjava/nio/ByteBuffer;II)Z
 */
jboolean Java_org_rocksdb_RocksDB_keyExistsDirect(
    JNIEnv* env, jobject, jlong jdb_handle, jlong jcf_handle,
    jlong jread_opts_handle, jobject jkey, jint jkey_offset, jint jkey_len) {
  char* key = reinterpret_cast<char*>(env->GetDirectBufferAddress(jkey));
  if (key == nullptr) {
    ROCKSDB_NAMESPACE::RocksDBExceptionJni::ThrowNew(
        env,
        "Invalid key argument (argument is not a valid direct ByteBuffer)");
    return JNI_FALSE;
  }
  if (env->GetDirectBufferCapacity(jkey) < (jkey_offset + jkey_len)) {
    ROCKSDB_NAMESPACE::RocksDBExceptionJni::ThrowNew(
        env,
        "Invalid key argument. Capacity is less than requested region (offset "
        "+ length).");
    return JNI_FALSE;
  }

  return key_exists_helper(env, jdb_handle, jcf_handle, jread_opts_handle, key,
                           jkey_len);
}

/*
 * Class:     org_rocksdb_RocksDB
 * Method:    keyMayExist
 * Signature: (JJJ[BII)Z
 */
jboolean Java_org_rocksdb_RocksDB_keyMayExist(
    JNIEnv* env, jobject, jlong jdb_handle, jlong jcf_handle,
    jlong jread_opts_handle, jbyteArray jkey, jint jkey_offset, jint jkey_len) {
  bool has_exception = false;
  std::string value;
  bool value_found = false;

  const bool exists = key_may_exist_helper(
      env, jdb_handle, jcf_handle, jread_opts_handle, jkey, jkey_offset,
      jkey_len, &has_exception, &value, &value_found);

  if (has_exception) {
    // java exception already raised
    return false;
  }

  return static_cast<jboolean>(exists);
}

/*
 * Class:     org_rocksdb_RocksDB
 * Method:    keyMayExistDirect
 * Signature: (JJJLjava/nio/ByteBuffer;II)Z
 */
jboolean Java_org_rocksdb_RocksDB_keyMayExistDirect(
    JNIEnv* env, jobject, jlong jdb_handle, jlong jcf_handle,
    jlong jread_opts_handle, jobject jkey, jint jkey_offset, jint jkey_len) {
  bool has_exception = false;
  std::string value;
  bool value_found = false;

  const bool exists = key_may_exist_direct_helper(
      env, jdb_handle, jcf_handle, jread_opts_handle, jkey, jkey_offset,
      jkey_len, &has_exception, &value, &value_found);
  if (has_exception) {
    // java exception already raised
    return false;
  }

  return static_cast<jboolean>(exists);
}

/*
 * Class:     org_rocksdb_RocksDB
 * Method:    keyMayExistDirectFoundValue
 * Signature:
 * (JJJLjava/nio/ByteBuffer;IILjava/nio/ByteBuffer;II)[J
 */
jintArray Java_org_rocksdb_RocksDB_keyMayExistDirectFoundValue(
    JNIEnv* env, jobject, jlong jdb_handle, jlong jcf_handle,
    jlong jread_opts_handle, jobject jkey, jint jkey_offset, jint jkey_len,
    jobject jval, jint jval_offset, jint jval_len) {
  char* val_buffer = reinterpret_cast<char*>(env->GetDirectBufferAddress(jval));
  if (val_buffer == nullptr) {
    ROCKSDB_NAMESPACE::RocksDBExceptionJni::ThrowNew(
        env,
        "Invalid value argument (argument is not a valid direct ByteBuffer)");
    return nullptr;
  }

  if (env->GetDirectBufferCapacity(jval) < (jval_offset + jval_len)) {
    ROCKSDB_NAMESPACE::RocksDBExceptionJni::ThrowNew(
        env,
        "Invalid value argument. Capacity is less than requested region "
        "(offset + length).");
    return nullptr;
  }

  bool has_exception = false;
  std::string cvalue;
  bool value_found = false;

  const bool exists = key_may_exist_direct_helper(
      env, jdb_handle, jcf_handle, jread_opts_handle, jkey, jkey_offset,
      jkey_len, &has_exception, &cvalue, &value_found);

  if (has_exception) {
    // java exception already raised
    return nullptr;
  }

  const jint cvalue_len = static_cast<jint>(cvalue.size());
  const jint length = std::min(jval_len, cvalue_len);
  memcpy(val_buffer + jval_offset, cvalue.c_str(), length);

  // keep consistent with java KeyMayExistEnum.values()
  const int kNotExist = 0;
  const int kExistsWithoutValue = 1;
  const int kExistsWithValue = 2;

  // TODO fix return value/type
  // exists/value_found/neither
  // cvalue_len
  jintArray jresult = env->NewIntArray(2);
  const jint jexists =
      exists ? (value_found ? kExistsWithValue : kExistsWithoutValue)
             : kNotExist;

  env->SetIntArrayRegion(jresult, 0, 1, &jexists);
  if (env->ExceptionCheck()) {
    // exception thrown: ArrayIndexOutOfBoundsException
    env->DeleteLocalRef(jresult);
    return nullptr;
  }
  env->SetIntArrayRegion(jresult, 1, 1, &cvalue_len);
  if (env->ExceptionCheck()) {
    // exception thrown: ArrayIndexOutOfBoundsException
    env->DeleteLocalRef(jresult);
    return nullptr;
  }

  return jresult;
}

/*
 * Class:     org_rocksdb_RocksDB
 * Method:    keyMayExistFoundValue
 * Signature: (JJJ[BII)[[B
 */
jobjectArray Java_org_rocksdb_RocksDB_keyMayExistFoundValue(
    JNIEnv* env, jobject, jlong jdb_handle, jlong jcf_handle,
    jlong jread_opts_handle, jbyteArray jkey, jint jkey_offset, jint jkey_len) {
  bool has_exception = false;
  std::string value;
  bool value_found = false;

  const bool exists = key_may_exist_helper(
      env, jdb_handle, jcf_handle, jread_opts_handle, jkey, jkey_offset,
      jkey_len, &has_exception, &value, &value_found);

  if (has_exception) {
    // java exception already raised
    return nullptr;
  }

  jbyte result_flags[1];
  if (!exists) {
    result_flags[0] = 0;
  } else if (!value_found) {
    result_flags[0] = 1;
  } else {
    // found
    result_flags[0] = 2;
  }

  jobjectArray jresults = ROCKSDB_NAMESPACE::ByteJni::new2dByteArray(env, 2);
  if (jresults == nullptr) {
    // exception occurred
    return nullptr;
  }

  // prepare the result flag
  jbyteArray jresult_flags = env->NewByteArray(1);
  if (jresult_flags == nullptr) {
    // exception thrown: OutOfMemoryError
    return nullptr;
  }
  env->SetByteArrayRegion(jresult_flags, 0, 1, result_flags);
  if (env->ExceptionCheck()) {
    // exception thrown: ArrayIndexOutOfBoundsException
    env->DeleteLocalRef(jresult_flags);
    return nullptr;
  }

  env->SetObjectArrayElement(jresults, 0, jresult_flags);
  if (env->ExceptionCheck()) {
    // exception thrown: ArrayIndexOutOfBoundsException
    env->DeleteLocalRef(jresult_flags);
    return nullptr;
  }

  env->DeleteLocalRef(jresult_flags);

  if (result_flags[0] == 2) {
    // set the value
    const jsize jvalue_len = static_cast<jsize>(value.size());
    jbyteArray jresult_value = env->NewByteArray(jvalue_len);
    if (jresult_value == nullptr) {
      // exception thrown: OutOfMemoryError
      return nullptr;
    }
    env->SetByteArrayRegion(
        jresult_value, 0, jvalue_len,
        const_cast<jbyte*>(reinterpret_cast<const jbyte*>(value.data())));
    if (env->ExceptionCheck()) {
      // exception thrown: ArrayIndexOutOfBoundsException
      env->DeleteLocalRef(jresult_value);
      return nullptr;
    }
    env->SetObjectArrayElement(jresults, 1, jresult_value);
    if (env->ExceptionCheck()) {
      // exception thrown: ArrayIndexOutOfBoundsException
      env->DeleteLocalRef(jresult_value);
      return nullptr;
    }

    env->DeleteLocalRef(jresult_value);
  }

  return jresults;
}

/*
 * Class:     org_rocksdb_RocksDB
 * Method:    iterator
<<<<<<< HEAD
=======
 * Signature: (J)J
 */
jlong Java_org_rocksdb_RocksDB_iterator__J(JNIEnv*, jobject, jlong db_handle) {
  auto* db = reinterpret_cast<ROCKSDB_NAMESPACE::DB*>(db_handle);
  return rocksdb_iterator_helper(db, g_tls_rdopt, nullptr);
}

/*
 * Class:     org_rocksdb_RocksDB
 * Method:    iterator
 * Signature: (JJ)J
 */
jlong Java_org_rocksdb_RocksDB_iterator__JJ(JNIEnv*, jobject, jlong db_handle,
                                            jlong jread_options_handle) {
  auto* db = reinterpret_cast<ROCKSDB_NAMESPACE::DB*>(db_handle);
  auto& read_options =
      *reinterpret_cast<ROCKSDB_NAMESPACE::ReadOptions*>(jread_options_handle);
  return rocksdb_iterator_helper(db, read_options, nullptr);
}

/*
 * Class:     org_rocksdb_RocksDB
 * Method:    iteratorCF
 * Signature: (JJ)J
 */
jlong Java_org_rocksdb_RocksDB_iteratorCF__JJ(JNIEnv*, jobject, jlong db_handle,
                                              jlong jcf_handle) {
  auto* db = reinterpret_cast<ROCKSDB_NAMESPACE::DB*>(db_handle);
  auto* cf_handle =
      reinterpret_cast<ROCKSDB_NAMESPACE::ColumnFamilyHandle*>(jcf_handle);
  return rocksdb_iterator_helper(db, g_tls_rdopt,
                                 cf_handle);
}

/*
 * Class:     org_rocksdb_RocksDB
 * Method:    iteratorCF
>>>>>>> 84254459
 * Signature: (JJJ)J
 */
jlong Java_org_rocksdb_RocksDB_iterator(JNIEnv*, jobject, jlong db_handle,
                                        jlong jcf_handle,
                                        jlong jread_options_handle) {
  auto* db = reinterpret_cast<ROCKSDB_NAMESPACE::DB*>(db_handle);
  auto* cf_handle =
      reinterpret_cast<ROCKSDB_NAMESPACE::ColumnFamilyHandle*>(jcf_handle);
  auto& read_options =
      *reinterpret_cast<ROCKSDB_NAMESPACE::ReadOptions*>(jread_options_handle);
  return GET_CPLUSPLUS_POINTER(db->NewIterator(read_options, cf_handle));
}

/*
 * Class:     org_rocksdb_RocksDB
 * Method:    iterators
 * Signature: (J[JJ)[J
 */
jlongArray Java_org_rocksdb_RocksDB_iterators(JNIEnv* env, jobject,
                                              jlong db_handle,
                                              jlongArray jcolumn_family_handles,
                                              jlong jread_options_handle) {
  auto* db = reinterpret_cast<ROCKSDB_NAMESPACE::DB*>(db_handle);
  auto& read_options =
      *reinterpret_cast<ROCKSDB_NAMESPACE::ReadOptions*>(jread_options_handle);

  std::vector<ROCKSDB_NAMESPACE::ColumnFamilyHandle*> cf_handles;
  if (jcolumn_family_handles != nullptr) {
    const jsize len_cols = env->GetArrayLength(jcolumn_family_handles);
    jlong* jcfh = env->GetLongArrayElements(jcolumn_family_handles, nullptr);
    if (jcfh == nullptr) {
      // exception thrown: OutOfMemoryError
      return nullptr;
    }

    for (jsize i = 0; i < len_cols; i++) {
      auto* cf_handle =
          reinterpret_cast<ROCKSDB_NAMESPACE::ColumnFamilyHandle*>(jcfh[i]);
      cf_handles.push_back(cf_handle);
    }

    env->ReleaseLongArrayElements(jcolumn_family_handles, jcfh, JNI_ABORT);
  }

  std::vector<ROCKSDB_NAMESPACE::Iterator*> iterators;
  ROCKSDB_NAMESPACE::Status s =
      db->NewIterators(read_options, cf_handles, &iterators);
  if (s.ok()) {
    jlongArray jLongArray =
        env->NewLongArray(static_cast<jsize>(iterators.size()));
    if (jLongArray == nullptr) {
      // exception thrown: OutOfMemoryError
      return nullptr;
    }

    for (std::vector<ROCKSDB_NAMESPACE::Iterator*>::size_type i = 0;
         i < iterators.size(); i++) {
      env->SetLongArrayRegion(
          jLongArray, static_cast<jsize>(i), 1,
          const_cast<jlong*>(reinterpret_cast<const jlong*>(&iterators[i])));
      if (env->ExceptionCheck()) {
        // exception thrown: ArrayIndexOutOfBoundsException
        env->DeleteLocalRef(jLongArray);
        return nullptr;
      }
    }

    return jLongArray;
  } else {
    ROCKSDB_NAMESPACE::RocksDBExceptionJni::ThrowNew(env, s);
    return nullptr;
  }
}

/*
 * Method:    getSnapshot
 * Signature: (J)J
 */
jlong Java_org_rocksdb_RocksDB_getSnapshot(JNIEnv*, jobject, jlong db_handle) {
  auto* db = reinterpret_cast<ROCKSDB_NAMESPACE::DB*>(db_handle);
  const ROCKSDB_NAMESPACE::Snapshot* snapshot = db->GetSnapshot();
  return GET_CPLUSPLUS_POINTER(snapshot);
}

/*
 * Method:    releaseSnapshot
 * Signature: (JJ)V
 */
void Java_org_rocksdb_RocksDB_releaseSnapshot(JNIEnv*, jobject, jlong db_handle,
                                              jlong snapshot_handle) {
  auto* db = reinterpret_cast<ROCKSDB_NAMESPACE::DB*>(db_handle);
  auto* snapshot =
      reinterpret_cast<ROCKSDB_NAMESPACE::Snapshot*>(snapshot_handle);
  db->ReleaseSnapshot(snapshot);
}

/*
 * Class:     org_rocksdb_RocksDB
 * Method:    getProperty
 * Signature: (JJLjava/lang/String;I)Ljava/lang/String;
 */
jstring Java_org_rocksdb_RocksDB_getProperty(JNIEnv* env, jobject,
                                             jlong jdb_handle, jlong jcf_handle,
                                             jstring jproperty,
                                             jint jproperty_len) {
  const char* property = env->GetStringUTFChars(jproperty, nullptr);
  if (property == nullptr) {
    // exception thrown: OutOfMemoryError
    return nullptr;
  }
  ROCKSDB_NAMESPACE::Slice property_name(property, jproperty_len);

  auto* db = reinterpret_cast<ROCKSDB_NAMESPACE::DB*>(jdb_handle);
  ROCKSDB_NAMESPACE::ColumnFamilyHandle* cf_handle;
  if (jcf_handle == 0) {
    cf_handle = db->DefaultColumnFamily();
  } else {
    cf_handle =
        reinterpret_cast<ROCKSDB_NAMESPACE::ColumnFamilyHandle*>(jcf_handle);
  }

  std::string property_value;
  bool retCode = db->GetProperty(cf_handle, property_name, &property_value);
  env->ReleaseStringUTFChars(jproperty, property);

  if (retCode) {
    return env->NewStringUTF(property_value.c_str());
  }

  ROCKSDB_NAMESPACE::RocksDBExceptionJni::ThrowNew(
      env, ROCKSDB_NAMESPACE::Status::NotFound());
  return nullptr;
}

/*
 * Class:     org_rocksdb_RocksDB
 * Method:    getMapProperty
 * Signature: (JJLjava/lang/String;I)Ljava/util/Map;
 */
jobject Java_org_rocksdb_RocksDB_getMapProperty(JNIEnv* env, jobject,
                                                jlong jdb_handle,
                                                jlong jcf_handle,
                                                jstring jproperty,
                                                jint jproperty_len) {
  const char* property = env->GetStringUTFChars(jproperty, nullptr);
  if (property == nullptr) {
    // exception thrown: OutOfMemoryError
    return nullptr;
  }
  ROCKSDB_NAMESPACE::Slice property_name(property, jproperty_len);

  auto* db = reinterpret_cast<ROCKSDB_NAMESPACE::DB*>(jdb_handle);
  ROCKSDB_NAMESPACE::ColumnFamilyHandle* cf_handle;
  if (jcf_handle == 0) {
    cf_handle = db->DefaultColumnFamily();
  } else {
    cf_handle =
        reinterpret_cast<ROCKSDB_NAMESPACE::ColumnFamilyHandle*>(jcf_handle);
  }

  std::map<std::string, std::string> property_value;
  bool retCode = db->GetMapProperty(cf_handle, property_name, &property_value);
  env->ReleaseStringUTFChars(jproperty, property);

  if (retCode) {
    return ROCKSDB_NAMESPACE::HashMapJni::fromCppMap(env, &property_value);
  }

  ROCKSDB_NAMESPACE::RocksDBExceptionJni::ThrowNew(
      env, ROCKSDB_NAMESPACE::Status::NotFound());
  return nullptr;
}

/*
 * Class:     org_rocksdb_RocksDB
 * Method:    getLongProperty
 * Signature: (JJLjava/lang/String;I)J
 */
jlong Java_org_rocksdb_RocksDB_getLongProperty(JNIEnv* env, jobject,
                                               jlong jdb_handle,
                                               jlong jcf_handle,
                                               jstring jproperty,
                                               jint jproperty_len) {
  const char* property = env->GetStringUTFChars(jproperty, nullptr);
  if (property == nullptr) {
    // exception thrown: OutOfMemoryError
    return 0;
  }
  ROCKSDB_NAMESPACE::Slice property_name(property, jproperty_len);

  auto* db = reinterpret_cast<ROCKSDB_NAMESPACE::DB*>(jdb_handle);
  ROCKSDB_NAMESPACE::ColumnFamilyHandle* cf_handle;
  if (jcf_handle == 0) {
    cf_handle = db->DefaultColumnFamily();
  } else {
    cf_handle =
        reinterpret_cast<ROCKSDB_NAMESPACE::ColumnFamilyHandle*>(jcf_handle);
  }

  uint64_t property_value;
  bool retCode = db->GetIntProperty(cf_handle, property_name, &property_value);
  env->ReleaseStringUTFChars(jproperty, property);

  if (retCode) {
    return property_value;
  }

  ROCKSDB_NAMESPACE::RocksDBExceptionJni::ThrowNew(
      env, ROCKSDB_NAMESPACE::Status::NotFound());
  return 0;
}

/*
 * Class:     org_rocksdb_RocksDB
 * Method:    resetStats
 * Signature: (J)V
 */
void Java_org_rocksdb_RocksDB_resetStats(JNIEnv*, jobject, jlong jdb_handle) {
  auto* db = reinterpret_cast<ROCKSDB_NAMESPACE::DB*>(jdb_handle);
  db->ResetStats();
}

/*
 * Class:     org_rocksdb_RocksDB
 * Method:    getAggregatedLongProperty
 * Signature: (JLjava/lang/String;I)J
 */
jlong Java_org_rocksdb_RocksDB_getAggregatedLongProperty(JNIEnv* env, jobject,
                                                         jlong db_handle,
                                                         jstring jproperty,
                                                         jint jproperty_len) {
  const char* property = env->GetStringUTFChars(jproperty, nullptr);
  if (property == nullptr) {
    return 0;
  }
  ROCKSDB_NAMESPACE::Slice property_name(property, jproperty_len);
  auto* db = reinterpret_cast<ROCKSDB_NAMESPACE::DB*>(db_handle);
  uint64_t property_value = 0;
  bool retCode = db->GetAggregatedIntProperty(property_name, &property_value);
  env->ReleaseStringUTFChars(jproperty, property);

  if (retCode) {
    return property_value;
  }

  ROCKSDB_NAMESPACE::RocksDBExceptionJni::ThrowNew(
      env, ROCKSDB_NAMESPACE::Status::NotFound());
  return 0;
}

/*
 * Class:     org_rocksdb_RocksDB
 * Method:    getApproximateSizes
 * Signature: (JJ[JB)[J
 */
jlongArray Java_org_rocksdb_RocksDB_getApproximateSizes(
    JNIEnv* env, jobject, jlong jdb_handle, jlong jcf_handle,
    jlongArray jrange_slice_handles, jbyte jinclude_flags) {
  const jsize jlen = env->GetArrayLength(jrange_slice_handles);
  const size_t range_count = jlen / 2;

  jlong* jranges = env->GetLongArrayElements(jrange_slice_handles, nullptr);
  if (jranges == nullptr) {
    // exception thrown: OutOfMemoryError
    return nullptr;
  }

  auto ranges = std::unique_ptr<ROCKSDB_NAMESPACE::Range[]>(
      new ROCKSDB_NAMESPACE::Range[range_count]);
  size_t range_offset = 0;
  for (jsize i = 0; i < jlen; ++i) {
    auto* start = reinterpret_cast<ROCKSDB_NAMESPACE::Slice*>(jranges[i]);
    auto* limit = reinterpret_cast<ROCKSDB_NAMESPACE::Slice*>(jranges[++i]);
    ranges.get()[range_offset++] = ROCKSDB_NAMESPACE::Range(*start, *limit);
  }

  auto* db = reinterpret_cast<ROCKSDB_NAMESPACE::DB*>(jdb_handle);
  ROCKSDB_NAMESPACE::ColumnFamilyHandle* cf_handle;
  if (jcf_handle == 0) {
    cf_handle = db->DefaultColumnFamily();
  } else {
    cf_handle =
        reinterpret_cast<ROCKSDB_NAMESPACE::ColumnFamilyHandle*>(jcf_handle);
  }

  auto sizes = std::unique_ptr<uint64_t[]>(new uint64_t[range_count]);

  ROCKSDB_NAMESPACE::DB::SizeApproximationFlags include_flags =
      ROCKSDB_NAMESPACE::DB::SizeApproximationFlags::NONE;
  if (jinclude_flags & 1) {
    include_flags =
        ROCKSDB_NAMESPACE::DB::SizeApproximationFlags::INCLUDE_MEMTABLES;
  }
  if (jinclude_flags & 2) {
    include_flags =
        (include_flags |
         ROCKSDB_NAMESPACE::DB::SizeApproximationFlags::INCLUDE_FILES);
  }

  db->GetApproximateSizes(cf_handle, ranges.get(),
                          static_cast<int>(range_count), sizes.get(),
                          include_flags);

  // release LongArrayElements
  env->ReleaseLongArrayElements(jrange_slice_handles, jranges, JNI_ABORT);

  // prepare results
  auto results = std::unique_ptr<jlong[]>(new jlong[range_count]);
  for (size_t i = 0; i < range_count; ++i) {
    results.get()[i] = static_cast<jlong>(sizes.get()[i]);
  }

  const jsize jrange_count = jlen / 2;
  jlongArray jresults = env->NewLongArray(jrange_count);
  if (jresults == nullptr) {
    // exception thrown: OutOfMemoryError
    return nullptr;
  }

  env->SetLongArrayRegion(jresults, 0, jrange_count, results.get());
  if (env->ExceptionCheck()) {
    // exception thrown: ArrayIndexOutOfBoundsException
    env->DeleteLocalRef(jresults);
    return nullptr;
  }

  return jresults;
}

/*
 * Class:     org_rocksdb_RocksDB
 * Method:    getApproximateMemTableStats
 * Signature: (JJJJ)[J
 */
jlongArray Java_org_rocksdb_RocksDB_getApproximateMemTableStats(
    JNIEnv* env, jobject, jlong jdb_handle, jlong jcf_handle,
    jlong jstartHandle, jlong jlimitHandle) {
  auto* start = reinterpret_cast<ROCKSDB_NAMESPACE::Slice*>(jstartHandle);
  auto* limit = reinterpret_cast<ROCKSDB_NAMESPACE::Slice*>(jlimitHandle);
  const ROCKSDB_NAMESPACE::Range range(*start, *limit);

  auto* db = reinterpret_cast<ROCKSDB_NAMESPACE::DB*>(jdb_handle);
  ROCKSDB_NAMESPACE::ColumnFamilyHandle* cf_handle;
  if (jcf_handle == 0) {
    cf_handle = db->DefaultColumnFamily();
  } else {
    cf_handle =
        reinterpret_cast<ROCKSDB_NAMESPACE::ColumnFamilyHandle*>(jcf_handle);
  }

  uint64_t count = 0;
  uint64_t sizes = 0;
  db->GetApproximateMemTableStats(cf_handle, range, &count, &sizes);

  // prepare results
  jlong results[2] = {static_cast<jlong>(count), static_cast<jlong>(sizes)};

  jlongArray jsizes = env->NewLongArray(2);
  if (jsizes == nullptr) {
    // exception thrown: OutOfMemoryError
    return nullptr;
  }

  env->SetLongArrayRegion(jsizes, 0, 2, results);
  if (env->ExceptionCheck()) {
    // exception thrown: ArrayIndexOutOfBoundsException
    env->DeleteLocalRef(jsizes);
    return nullptr;
  }

  return jsizes;
}

/*
 * Class:     org_rocksdb_RocksDB
 * Method:    compactRange
 * Signature: (J[BI[BIJJ)V
 */
void Java_org_rocksdb_RocksDB_compactRange(JNIEnv* env, jobject,
                                           jlong jdb_handle, jbyteArray jbegin,
                                           jint jbegin_len, jbyteArray jend,
                                           jint jend_len,
                                           jlong jcompact_range_opts_handle,
                                           jlong jcf_handle) {
  jboolean has_exception = JNI_FALSE;

  std::string str_begin;
  if (jbegin_len > 0) {
    str_begin = ROCKSDB_NAMESPACE::JniUtil::byteString<std::string>(
        env, jbegin, jbegin_len,
        [](const char* str, const size_t len) { return std::string(str, len); },
        &has_exception);
    if (has_exception == JNI_TRUE) {
      // exception occurred
      return;
    }
  }

  std::string str_end;
  if (jend_len > 0) {
    str_end = ROCKSDB_NAMESPACE::JniUtil::byteString<std::string>(
        env, jend, jend_len,
        [](const char* str, const size_t len) { return std::string(str, len); },
        &has_exception);
    if (has_exception == JNI_TRUE) {
      // exception occurred
      return;
    }
  }

  ROCKSDB_NAMESPACE::CompactRangeOptions* compact_range_opts = nullptr;
  if (jcompact_range_opts_handle == 0) {
    // NOTE: we DO own the pointer!
    compact_range_opts = new ROCKSDB_NAMESPACE::CompactRangeOptions();
  } else {
    // NOTE: we do NOT own the pointer!
    compact_range_opts =
        reinterpret_cast<ROCKSDB_NAMESPACE::CompactRangeOptions*>(
            jcompact_range_opts_handle);
  }

  auto* db = reinterpret_cast<ROCKSDB_NAMESPACE::DB*>(jdb_handle);

  ROCKSDB_NAMESPACE::ColumnFamilyHandle* cf_handle;
  if (jcf_handle == 0) {
    cf_handle = db->DefaultColumnFamily();
  } else {
    cf_handle =
        reinterpret_cast<ROCKSDB_NAMESPACE::ColumnFamilyHandle*>(jcf_handle);
  }

  ROCKSDB_NAMESPACE::Status s;
  if (jbegin_len > 0 || jend_len > 0) {
    const ROCKSDB_NAMESPACE::Slice begin(str_begin);
    const ROCKSDB_NAMESPACE::Slice end(str_end);
    s = db->CompactRange(*compact_range_opts, cf_handle, &begin, &end);
  } else {
    s = db->CompactRange(*compact_range_opts, cf_handle, nullptr, nullptr);
  }

  if (jcompact_range_opts_handle == 0) {
    delete compact_range_opts;
  }
  ROCKSDB_NAMESPACE::RocksDBExceptionJni::ThrowNew(env, s);
}

/*
 * Class:     org_rocksdb_RocksDB
 * Method:    setOptions
 * Signature: (JJ[Ljava/lang/String;[Ljava/lang/String;)V
 */
void Java_org_rocksdb_RocksDB_setOptions(JNIEnv* env, jobject, jlong jdb_handle,
                                         jlong jcf_handle, jobjectArray jkeys,
                                         jobjectArray jvalues) {
  const jsize len = env->GetArrayLength(jkeys);
  assert(len == env->GetArrayLength(jvalues));

  std::unordered_map<std::string, std::string> options_map;
  for (jsize i = 0; i < len; i++) {
    jobject jobj_key = env->GetObjectArrayElement(jkeys, i);
    if (env->ExceptionCheck()) {
      // exception thrown: ArrayIndexOutOfBoundsException
      return;
    }

    jobject jobj_value = env->GetObjectArrayElement(jvalues, i);
    if (env->ExceptionCheck()) {
      // exception thrown: ArrayIndexOutOfBoundsException
      env->DeleteLocalRef(jobj_key);
      return;
    }

    jboolean has_exception = JNI_FALSE;
    std::string s_key = ROCKSDB_NAMESPACE::JniUtil::copyStdString(
        env, reinterpret_cast<jstring>(jobj_key), &has_exception);
    if (has_exception == JNI_TRUE) {
      // exception occurred
      env->DeleteLocalRef(jobj_value);
      env->DeleteLocalRef(jobj_key);
      return;
    }

    std::string s_value = ROCKSDB_NAMESPACE::JniUtil::copyStdString(
        env, reinterpret_cast<jstring>(jobj_value), &has_exception);
    if (has_exception == JNI_TRUE) {
      // exception occurred
      env->DeleteLocalRef(jobj_value);
      env->DeleteLocalRef(jobj_key);
      return;
    }

    options_map[s_key] = s_value;

    env->DeleteLocalRef(jobj_key);
    env->DeleteLocalRef(jobj_value);
  }

  auto* db = reinterpret_cast<ROCKSDB_NAMESPACE::DB*>(jdb_handle);
  auto* cf_handle =
      reinterpret_cast<ROCKSDB_NAMESPACE::ColumnFamilyHandle*>(jcf_handle);
  if (cf_handle == nullptr) {
    cf_handle = db->DefaultColumnFamily();
  }
  auto s = db->SetOptions(cf_handle, options_map);
  if (!s.ok()) {
    ROCKSDB_NAMESPACE::RocksDBExceptionJni::ThrowNew(env, s);
  }
}

/*
 * Class:     org_rocksdb_RocksDB
 * Method:    setDBOptions
 * Signature: (J[Ljava/lang/String;[Ljava/lang/String;)V
 */
void Java_org_rocksdb_RocksDB_setDBOptions(JNIEnv* env, jobject,
                                           jlong jdb_handle, jobjectArray jkeys,
                                           jobjectArray jvalues) {
  const jsize len = env->GetArrayLength(jkeys);
  assert(len == env->GetArrayLength(jvalues));

  std::unordered_map<std::string, std::string> options_map;
  for (jsize i = 0; i < len; i++) {
    jobject jobj_key = env->GetObjectArrayElement(jkeys, i);
    if (env->ExceptionCheck()) {
      // exception thrown: ArrayIndexOutOfBoundsException
      return;
    }

    jobject jobj_value = env->GetObjectArrayElement(jvalues, i);
    if (env->ExceptionCheck()) {
      // exception thrown: ArrayIndexOutOfBoundsException
      env->DeleteLocalRef(jobj_key);
      return;
    }

    jboolean has_exception = JNI_FALSE;
    std::string s_key = ROCKSDB_NAMESPACE::JniUtil::copyStdString(
        env, reinterpret_cast<jstring>(jobj_key), &has_exception);
    if (has_exception == JNI_TRUE) {
      // exception occurred
      env->DeleteLocalRef(jobj_value);
      env->DeleteLocalRef(jobj_key);
      return;
    }

    std::string s_value = ROCKSDB_NAMESPACE::JniUtil::copyStdString(
        env, reinterpret_cast<jstring>(jobj_value), &has_exception);
    if (has_exception == JNI_TRUE) {
      // exception occurred
      env->DeleteLocalRef(jobj_value);
      env->DeleteLocalRef(jobj_key);
      return;
    }

    options_map[s_key] = s_value;

    env->DeleteLocalRef(jobj_key);
    env->DeleteLocalRef(jobj_value);
  }

  auto* db = reinterpret_cast<ROCKSDB_NAMESPACE::DB*>(jdb_handle);
  auto s = db->SetDBOptions(options_map);
  if (!s.ok()) {
    ROCKSDB_NAMESPACE::RocksDBExceptionJni::ThrowNew(env, s);
  }
}

/*
 * Class:     org_rocksdb_RocksDB
 * Method:    getOptions
 * Signature: (JJ)Ljava/lang/String;
 */
jstring Java_org_rocksdb_RocksDB_getOptions(JNIEnv* env, jobject,
                                            jlong jdb_handle,
                                            jlong jcf_handle) {
  auto* db = reinterpret_cast<ROCKSDB_NAMESPACE::DB*>(jdb_handle);

  ROCKSDB_NAMESPACE::ColumnFamilyHandle* cf_handle;
  if (jcf_handle == 0) {
    cf_handle = db->DefaultColumnFamily();
  } else {
    cf_handle =
        reinterpret_cast<ROCKSDB_NAMESPACE::ColumnFamilyHandle*>(jcf_handle);
  }

  auto options = db->GetOptions(cf_handle);
  std::string options_as_string;
  ROCKSDB_NAMESPACE::Status s =
      GetStringFromColumnFamilyOptions(&options_as_string, options);
  if (!s.ok()) {
    ROCKSDB_NAMESPACE::RocksDBExceptionJni::ThrowNew(env, s);
    return nullptr;
  }
  return env->NewStringUTF(options_as_string.c_str());
}

/*
 * Class:     org_rocksdb_RocksDB
 * Method:    getDBOptions
 * Signature: (J)Ljava/lang/String;
 */
jstring Java_org_rocksdb_RocksDB_getDBOptions(JNIEnv* env, jobject,
                                              jlong jdb_handle) {
  auto* db = reinterpret_cast<ROCKSDB_NAMESPACE::DB*>(jdb_handle);

  auto options = db->GetDBOptions();
  std::string options_as_string;
  ROCKSDB_NAMESPACE::Status s =
      GetStringFromDBOptions(&options_as_string, options);
  if (!s.ok()) {
    ROCKSDB_NAMESPACE::RocksDBExceptionJni::ThrowNew(env, s);
    return nullptr;
  }
  return env->NewStringUTF(options_as_string.c_str());
}

/*
 * Class:     org_rocksdb_RocksDB
 * Method:    setPerfLevel
 * Signature: (JB)V
 */
void Java_org_rocksdb_RocksDB_setPerfLevel(JNIEnv*, jobject,
                                           jbyte jperf_level) {
  rocksdb::SetPerfLevel(
      ROCKSDB_NAMESPACE::PerfLevelTypeJni::toCppPerfLevelType(jperf_level));
}

/*
 * Class:     org_rocksdb_RocksDB
 * Method:    getPerfLevel
 * Signature: (J)B
 */
jbyte Java_org_rocksdb_RocksDB_getPerfLevelNative(JNIEnv*, jobject) {
  return ROCKSDB_NAMESPACE::PerfLevelTypeJni::toJavaPerfLevelType(
      rocksdb::GetPerfLevel());
}

/*
 * Class:     org_rocksdb_RocksDB
 * Method:    getPerfContextNative
 * Signature: ()J
 */
jlong Java_org_rocksdb_RocksDB_getPerfContextNative(JNIEnv*, jobject) {
  ROCKSDB_NAMESPACE::PerfContext* perf_context = rocksdb::get_perf_context();
  return reinterpret_cast<jlong>(perf_context);
}

/*
 * Class:     org_rocksdb_RocksDB
 * Method:    compactFiles
 * Signature: (JJJ[Ljava/lang/String;IIJ)[Ljava/lang/String;
 */
jobjectArray Java_org_rocksdb_RocksDB_compactFiles(
    JNIEnv* env, jobject, jlong jdb_handle, jlong jcompaction_opts_handle,
    jlong jcf_handle, jobjectArray jinput_file_names, jint joutput_level,
    jint joutput_path_id, jlong jcompaction_job_info_handle) {
  jboolean has_exception = JNI_FALSE;
  const std::vector<std::string> input_file_names =
      ROCKSDB_NAMESPACE::JniUtil::copyStrings(env, jinput_file_names,
                                              &has_exception);
  if (has_exception == JNI_TRUE) {
    // exception occurred
    return nullptr;
  }

  auto* compaction_opts =
      reinterpret_cast<ROCKSDB_NAMESPACE::CompactionOptions*>(
          jcompaction_opts_handle);
  auto* db = reinterpret_cast<ROCKSDB_NAMESPACE::DB*>(jdb_handle);
  ROCKSDB_NAMESPACE::ColumnFamilyHandle* cf_handle;
  if (jcf_handle == 0) {
    cf_handle = db->DefaultColumnFamily();
  } else {
    cf_handle =
        reinterpret_cast<ROCKSDB_NAMESPACE::ColumnFamilyHandle*>(jcf_handle);
  }

  ROCKSDB_NAMESPACE::CompactionJobInfo* compaction_job_info = nullptr;
  if (jcompaction_job_info_handle != 0) {
    compaction_job_info =
        reinterpret_cast<ROCKSDB_NAMESPACE::CompactionJobInfo*>(
            jcompaction_job_info_handle);
  }

  std::vector<std::string> output_file_names;
  auto s = db->CompactFiles(*compaction_opts, cf_handle, input_file_names,
                            static_cast<int>(joutput_level),
                            static_cast<int>(joutput_path_id),
                            &output_file_names, compaction_job_info);
  if (!s.ok()) {
    ROCKSDB_NAMESPACE::RocksDBExceptionJni::ThrowNew(env, s);
    return nullptr;
  }

  return ROCKSDB_NAMESPACE::JniUtil::toJavaStrings(env, &output_file_names);
}

/*
 * Class:     org_rocksdb_RocksDB
 * Method:    cancelAllBackgroundWork
 * Signature: (JZ)V
 */
void Java_org_rocksdb_RocksDB_cancelAllBackgroundWork(JNIEnv*, jobject,
                                                      jlong jdb_handle,
                                                      jboolean jwait) {
  auto* db = reinterpret_cast<ROCKSDB_NAMESPACE::DB*>(jdb_handle);
  ROCKSDB_NAMESPACE::CancelAllBackgroundWork(db, jwait);
}

/*
 * Class:     org_rocksdb_RocksDB
 * Method:    pauseBackgroundWork
 * Signature: (J)V
 */
void Java_org_rocksdb_RocksDB_pauseBackgroundWork(JNIEnv* env, jobject,
                                                  jlong jdb_handle) {
  auto* db = reinterpret_cast<ROCKSDB_NAMESPACE::DB*>(jdb_handle);
  auto s = db->PauseBackgroundWork();
  if (!s.ok()) {
    ROCKSDB_NAMESPACE::RocksDBExceptionJni::ThrowNew(env, s);
  }
}

/*
 * Class:     org_rocksdb_RocksDB
 * Method:    continueBackgroundWork
 * Signature: (J)V
 */
void Java_org_rocksdb_RocksDB_continueBackgroundWork(JNIEnv* env, jobject,
                                                     jlong jdb_handle) {
  auto* db = reinterpret_cast<ROCKSDB_NAMESPACE::DB*>(jdb_handle);
  auto s = db->ContinueBackgroundWork();
  if (!s.ok()) {
    ROCKSDB_NAMESPACE::RocksDBExceptionJni::ThrowNew(env, s);
  }
}

/*
 * Class:     org_rocksdb_RocksDB
 * Method:    enableAutoCompaction
 * Signature: (J[J)V
 */
void Java_org_rocksdb_RocksDB_enableAutoCompaction(JNIEnv* env, jobject,
                                                   jlong jdb_handle,
                                                   jlongArray jcf_handles) {
  auto* db = reinterpret_cast<ROCKSDB_NAMESPACE::DB*>(jdb_handle);
  jboolean has_exception = JNI_FALSE;
  const std::vector<ROCKSDB_NAMESPACE::ColumnFamilyHandle*> cf_handles =
      ROCKSDB_NAMESPACE::JniUtil::fromJPointers<
          ROCKSDB_NAMESPACE::ColumnFamilyHandle>(env, jcf_handles,
                                                 &has_exception);
  if (has_exception == JNI_TRUE) {
    // exception occurred
    return;
  }
  db->EnableAutoCompaction(cf_handles);
}

/*
 * Class:     org_rocksdb_RocksDB
 * Method:    numberLevels
 * Signature: (JJ)I
 */
jint Java_org_rocksdb_RocksDB_numberLevels(JNIEnv*, jobject, jlong jdb_handle,
                                           jlong jcf_handle) {
  auto* db = reinterpret_cast<ROCKSDB_NAMESPACE::DB*>(jdb_handle);
  ROCKSDB_NAMESPACE::ColumnFamilyHandle* cf_handle;
  if (jcf_handle == 0) {
    cf_handle = db->DefaultColumnFamily();
  } else {
    cf_handle =
        reinterpret_cast<ROCKSDB_NAMESPACE::ColumnFamilyHandle*>(jcf_handle);
  }
  return static_cast<jint>(db->NumberLevels(cf_handle));
}

/*
 * Class:     org_rocksdb_RocksDB
 * Method:    maxMemCompactionLevel
 * Signature: (JJ)I
 */
jint Java_org_rocksdb_RocksDB_maxMemCompactionLevel(JNIEnv*, jobject,
                                                    jlong jdb_handle,
                                                    jlong jcf_handle) {
  auto* db = reinterpret_cast<ROCKSDB_NAMESPACE::DB*>(jdb_handle);
  ROCKSDB_NAMESPACE::ColumnFamilyHandle* cf_handle;
  if (jcf_handle == 0) {
    cf_handle = db->DefaultColumnFamily();
  } else {
    cf_handle =
        reinterpret_cast<ROCKSDB_NAMESPACE::ColumnFamilyHandle*>(jcf_handle);
  }
  return static_cast<jint>(db->MaxMemCompactionLevel(cf_handle));
}

/*
 * Class:     org_rocksdb_RocksDB
 * Method:    level0StopWriteTrigger
 * Signature: (JJ)I
 */
jint Java_org_rocksdb_RocksDB_level0StopWriteTrigger(JNIEnv*, jobject,
                                                     jlong jdb_handle,
                                                     jlong jcf_handle) {
  auto* db = reinterpret_cast<ROCKSDB_NAMESPACE::DB*>(jdb_handle);
  ROCKSDB_NAMESPACE::ColumnFamilyHandle* cf_handle;
  if (jcf_handle == 0) {
    cf_handle = db->DefaultColumnFamily();
  } else {
    cf_handle =
        reinterpret_cast<ROCKSDB_NAMESPACE::ColumnFamilyHandle*>(jcf_handle);
  }
  return static_cast<jint>(db->Level0StopWriteTrigger(cf_handle));
}

/*
 * Class:     org_rocksdb_RocksDB
 * Method:    getName
 * Signature: (J)Ljava/lang/String;
 */
jstring Java_org_rocksdb_RocksDB_getName(JNIEnv* env, jobject,
                                         jlong jdb_handle) {
  auto* db = reinterpret_cast<ROCKSDB_NAMESPACE::DB*>(jdb_handle);
  std::string name = db->GetName();
  return ROCKSDB_NAMESPACE::JniUtil::toJavaString(env, &name, false);
}

/*
 * Class:     org_rocksdb_RocksDB
 * Method:    getEnv
 * Signature: (J)J
 */
jlong Java_org_rocksdb_RocksDB_getEnv(JNIEnv*, jobject, jlong jdb_handle) {
  auto* db = reinterpret_cast<ROCKSDB_NAMESPACE::DB*>(jdb_handle);
  return GET_CPLUSPLUS_POINTER(db->GetEnv());
}

/*
 * Class:     org_rocksdb_RocksDB
 * Method:    flush
 * Signature: (JJ[J)V
 */
void Java_org_rocksdb_RocksDB_flush(JNIEnv* env, jobject, jlong jdb_handle,
                                    jlong jflush_opts_handle,
                                    jlongArray jcf_handles) {
  auto* db = reinterpret_cast<ROCKSDB_NAMESPACE::DB*>(jdb_handle);
  auto* flush_opts =
      reinterpret_cast<ROCKSDB_NAMESPACE::FlushOptions*>(jflush_opts_handle);
  std::vector<ROCKSDB_NAMESPACE::ColumnFamilyHandle*> cf_handles;
  if (jcf_handles == nullptr) {
    cf_handles.push_back(db->DefaultColumnFamily());
  } else {
    jboolean has_exception = JNI_FALSE;
    cf_handles = ROCKSDB_NAMESPACE::JniUtil::fromJPointers<
        ROCKSDB_NAMESPACE::ColumnFamilyHandle>(env, jcf_handles,
                                               &has_exception);
    if (has_exception) {
      // exception occurred
      return;
    }
  }
  auto s = db->Flush(*flush_opts, cf_handles);
  if (!s.ok()) {
    ROCKSDB_NAMESPACE::RocksDBExceptionJni::ThrowNew(env, s);
  }
}

/*
 * Class:     org_rocksdb_RocksDB
 * Method:    flushWal
 * Signature: (JZ)V
 */
void Java_org_rocksdb_RocksDB_flushWal(JNIEnv* env, jobject, jlong jdb_handle,
                                       jboolean jsync) {
  auto* db = reinterpret_cast<ROCKSDB_NAMESPACE::DB*>(jdb_handle);
  auto s = db->FlushWAL(jsync == JNI_TRUE);
  if (!s.ok()) {
    ROCKSDB_NAMESPACE::RocksDBExceptionJni::ThrowNew(env, s);
  }
}

/*
 * Class:     org_rocksdb_RocksDB
 * Method:    syncWal
 * Signature: (J)V
 */
void Java_org_rocksdb_RocksDB_syncWal(JNIEnv* env, jobject, jlong jdb_handle) {
  auto* db = reinterpret_cast<ROCKSDB_NAMESPACE::DB*>(jdb_handle);
  auto s = db->SyncWAL();
  if (!s.ok()) {
    ROCKSDB_NAMESPACE::RocksDBExceptionJni::ThrowNew(env, s);
  }
}

/*
 * Class:     org_rocksdb_RocksDB
 * Method:    getLatestSequenceNumber
 * Signature: (J)V
 */
jlong Java_org_rocksdb_RocksDB_getLatestSequenceNumber(JNIEnv*, jobject,
                                                       jlong jdb_handle) {
  auto* db = reinterpret_cast<ROCKSDB_NAMESPACE::DB*>(jdb_handle);
  return db->GetLatestSequenceNumber();
}

/*
 * Class:     org_rocksdb_RocksDB
 * Method:    disableFileDeletions
 * Signature: (J)V
 */
void Java_org_rocksdb_RocksDB_disableFileDeletions(JNIEnv* env, jobject,
                                                   jlong jdb_handle) {
  auto* db = reinterpret_cast<ROCKSDB_NAMESPACE::DB*>(jdb_handle);
  ROCKSDB_NAMESPACE::Status s = db->DisableFileDeletions();
  if (!s.ok()) {
    ROCKSDB_NAMESPACE::RocksDBExceptionJni::ThrowNew(env, s);
  }
}

/*
 * Class:     org_rocksdb_RocksDB
 * Method:    enableFileDeletions
 * Signature: (JZ)V
 */
void Java_org_rocksdb_RocksDB_enableFileDeletions(JNIEnv* env, jobject,
                                                  jlong jdb_handle,
                                                  jboolean jforce) {
  auto* db = reinterpret_cast<ROCKSDB_NAMESPACE::DB*>(jdb_handle);
  ROCKSDB_NAMESPACE::Status s = db->EnableFileDeletions(jforce);
  if (!s.ok()) {
    ROCKSDB_NAMESPACE::RocksDBExceptionJni::ThrowNew(env, s);
  }
}

/*
 * Class:     org_rocksdb_RocksDB
 * Method:    getLiveFiles
 * Signature: (JZ)[Ljava/lang/String;
 */
jobjectArray Java_org_rocksdb_RocksDB_getLiveFiles(JNIEnv* env, jobject,
                                                   jlong jdb_handle,
                                                   jboolean jflush_memtable) {
  auto* db = reinterpret_cast<ROCKSDB_NAMESPACE::DB*>(jdb_handle);
  std::vector<std::string> live_files;
  uint64_t manifest_file_size = 0;
  auto s = db->GetLiveFiles(live_files, &manifest_file_size,
                            jflush_memtable == JNI_TRUE);
  if (!s.ok()) {
    ROCKSDB_NAMESPACE::RocksDBExceptionJni::ThrowNew(env, s);
    return nullptr;
  }

  // append the manifest_file_size to the vector
  // for passing back to java
  live_files.push_back(std::to_string(manifest_file_size));

  return ROCKSDB_NAMESPACE::JniUtil::toJavaStrings(env, &live_files);
}

/*
 * Class:     org_rocksdb_RocksDB
 * Method:    getSortedWalFiles
 * Signature: (J)[Lorg/rocksdb/LogFile;
 */
jobjectArray Java_org_rocksdb_RocksDB_getSortedWalFiles(JNIEnv* env, jobject,
                                                        jlong jdb_handle) {
  auto* db = reinterpret_cast<ROCKSDB_NAMESPACE::DB*>(jdb_handle);
  std::vector<std::unique_ptr<ROCKSDB_NAMESPACE::LogFile>> sorted_wal_files;
  auto s = db->GetSortedWalFiles(sorted_wal_files);
  if (!s.ok()) {
    ROCKSDB_NAMESPACE::RocksDBExceptionJni::ThrowNew(env, s);
    return nullptr;
  }

  // convert to Java type
  const jsize jlen = static_cast<jsize>(sorted_wal_files.size());
  jobjectArray jsorted_wal_files = env->NewObjectArray(
      jlen, ROCKSDB_NAMESPACE::LogFileJni::getJClass(env), nullptr);
  if (jsorted_wal_files == nullptr) {
    // exception thrown: OutOfMemoryError
    return nullptr;
  }

  jsize i = 0;
  for (auto it = sorted_wal_files.begin(); it != sorted_wal_files.end(); ++it) {
    jobject jlog_file =
        ROCKSDB_NAMESPACE::LogFileJni::fromCppLogFile(env, it->get());
    if (jlog_file == nullptr) {
      // exception occurred
      env->DeleteLocalRef(jsorted_wal_files);
      return nullptr;
    }

    env->SetObjectArrayElement(jsorted_wal_files, i++, jlog_file);
    if (env->ExceptionCheck()) {
      // exception occurred
      env->DeleteLocalRef(jlog_file);
      env->DeleteLocalRef(jsorted_wal_files);
      return nullptr;
    }

    env->DeleteLocalRef(jlog_file);
  }

  return jsorted_wal_files;
}

/*
 * Class:     org_rocksdb_RocksDB
 * Method:    getUpdatesSince
 * Signature: (JJ)J
 */
jlong Java_org_rocksdb_RocksDB_getUpdatesSince(JNIEnv* env, jobject,
                                               jlong jdb_handle,
                                               jlong jsequence_number) {
  auto* db = reinterpret_cast<ROCKSDB_NAMESPACE::DB*>(jdb_handle);
  ROCKSDB_NAMESPACE::SequenceNumber sequence_number =
      static_cast<ROCKSDB_NAMESPACE::SequenceNumber>(jsequence_number);
  std::unique_ptr<ROCKSDB_NAMESPACE::TransactionLogIterator> iter;
  ROCKSDB_NAMESPACE::Status s = db->GetUpdatesSince(sequence_number, &iter);
  if (s.ok()) {
    return GET_CPLUSPLUS_POINTER(iter.release());
  }

  ROCKSDB_NAMESPACE::RocksDBExceptionJni::ThrowNew(env, s);
  return 0;
}

/*
 * Class:     org_rocksdb_RocksDB
 * Method:    deleteFile
 * Signature: (JLjava/lang/String;)V
 */
void Java_org_rocksdb_RocksDB_deleteFile(JNIEnv* env, jobject, jlong jdb_handle,
                                         jstring jname) {
  auto* db = reinterpret_cast<ROCKSDB_NAMESPACE::DB*>(jdb_handle);
  jboolean has_exception = JNI_FALSE;
  std::string name =
      ROCKSDB_NAMESPACE::JniUtil::copyStdString(env, jname, &has_exception);
  if (has_exception == JNI_TRUE) {
    // exception occurred
    return;
  }
  db->DeleteFile(name);
}

/*
 * Class:     org_rocksdb_RocksDB
 * Method:    getLiveFilesMetaData
 * Signature: (J)[Lorg/rocksdb/LiveFileMetaData;
 */
jobjectArray Java_org_rocksdb_RocksDB_getLiveFilesMetaData(JNIEnv* env, jobject,
                                                           jlong jdb_handle) {
  auto* db = reinterpret_cast<ROCKSDB_NAMESPACE::DB*>(jdb_handle);
  std::vector<ROCKSDB_NAMESPACE::LiveFileMetaData> live_files_meta_data;
  db->GetLiveFilesMetaData(&live_files_meta_data);

  // convert to Java type
  const jsize jlen = static_cast<jsize>(live_files_meta_data.size());
  jobjectArray jlive_files_meta_data = env->NewObjectArray(
      jlen, ROCKSDB_NAMESPACE::LiveFileMetaDataJni::getJClass(env), nullptr);
  if (jlive_files_meta_data == nullptr) {
    // exception thrown: OutOfMemoryError
    return nullptr;
  }

  jsize i = 0;
  for (auto it = live_files_meta_data.begin(); it != live_files_meta_data.end();
       ++it) {
    jobject jlive_file_meta_data =
        ROCKSDB_NAMESPACE::LiveFileMetaDataJni::fromCppLiveFileMetaData(env,
                                                                        &(*it));
    if (jlive_file_meta_data == nullptr) {
      // exception occurred
      env->DeleteLocalRef(jlive_files_meta_data);
      return nullptr;
    }

    env->SetObjectArrayElement(jlive_files_meta_data, i++,
                               jlive_file_meta_data);
    if (env->ExceptionCheck()) {
      // exception occurred
      env->DeleteLocalRef(jlive_file_meta_data);
      env->DeleteLocalRef(jlive_files_meta_data);
      return nullptr;
    }

    env->DeleteLocalRef(jlive_file_meta_data);
  }

  return jlive_files_meta_data;
}

/*
 * Class:     org_rocksdb_RocksDB
 * Method:    getColumnFamilyMetaData
 * Signature: (JJ)Lorg/rocksdb/ColumnFamilyMetaData;
 */
jobject Java_org_rocksdb_RocksDB_getColumnFamilyMetaData(JNIEnv* env, jobject,
                                                         jlong jdb_handle,
                                                         jlong jcf_handle) {
  auto* db = reinterpret_cast<ROCKSDB_NAMESPACE::DB*>(jdb_handle);
  ROCKSDB_NAMESPACE::ColumnFamilyHandle* cf_handle;
  if (jcf_handle == 0) {
    cf_handle = db->DefaultColumnFamily();
  } else {
    cf_handle =
        reinterpret_cast<ROCKSDB_NAMESPACE::ColumnFamilyHandle*>(jcf_handle);
  }
  ROCKSDB_NAMESPACE::ColumnFamilyMetaData cf_metadata;
  db->GetColumnFamilyMetaData(cf_handle, &cf_metadata);
  return ROCKSDB_NAMESPACE::ColumnFamilyMetaDataJni::
      fromCppColumnFamilyMetaData(env, &cf_metadata);
}

/*
 * Class:     org_rocksdb_RocksDB
 * Method:    ingestExternalFile
 * Signature: (JJ[Ljava/lang/String;IJ)V
 */
void Java_org_rocksdb_RocksDB_ingestExternalFile(
    JNIEnv* env, jobject, jlong jdb_handle, jlong jcf_handle,
    jobjectArray jfile_path_list, jint jfile_path_list_len,
    jlong jingest_external_file_options_handle) {
  jboolean has_exception = JNI_FALSE;
  std::vector<std::string> file_path_list =
      ROCKSDB_NAMESPACE::JniUtil::copyStrings(
          env, jfile_path_list, jfile_path_list_len, &has_exception);
  if (has_exception == JNI_TRUE) {
    // exception occurred
    return;
  }

  auto* db = reinterpret_cast<ROCKSDB_NAMESPACE::DB*>(jdb_handle);
  auto* column_family =
      reinterpret_cast<ROCKSDB_NAMESPACE::ColumnFamilyHandle*>(jcf_handle);
  auto* ifo = reinterpret_cast<ROCKSDB_NAMESPACE::IngestExternalFileOptions*>(
      jingest_external_file_options_handle);
  ROCKSDB_NAMESPACE::Status s =
      db->IngestExternalFile(column_family, file_path_list, *ifo);
  if (!s.ok()) {
    ROCKSDB_NAMESPACE::RocksDBExceptionJni::ThrowNew(env, s);
  }
}

/*
 * Class:     org_rocksdb_RocksDB
 * Method:    verifyChecksum
 * Signature: (J)V
 */
void Java_org_rocksdb_RocksDB_verifyChecksum(JNIEnv* env, jobject,
                                             jlong jdb_handle) {
  auto* db = reinterpret_cast<ROCKSDB_NAMESPACE::DB*>(jdb_handle);
  auto s = db->VerifyChecksum();
  if (!s.ok()) {
    ROCKSDB_NAMESPACE::RocksDBExceptionJni::ThrowNew(env, s);
  }
}

/*
 * Class:     org_rocksdb_RocksDB
 * Method:    getDefaultColumnFamily
 * Signature: (J)J
 */
jlong Java_org_rocksdb_RocksDB_getDefaultColumnFamily(JNIEnv*, jobject,
                                                      jlong jdb_handle) {
  auto* db_handle = reinterpret_cast<ROCKSDB_NAMESPACE::DB*>(jdb_handle);
  auto* cf_handle = db_handle->DefaultColumnFamily();
  return GET_CPLUSPLUS_POINTER(cf_handle);
}

/*
 * Class:     org_rocksdb_RocksDB
 * Method:    getPropertiesOfAllTables
 * Signature: (JJ)Ljava/util/Map;
 */
jobject Java_org_rocksdb_RocksDB_getPropertiesOfAllTables(JNIEnv* env, jobject,
                                                          jlong jdb_handle,
                                                          jlong jcf_handle) {
  auto* db = reinterpret_cast<ROCKSDB_NAMESPACE::DB*>(jdb_handle);
  ROCKSDB_NAMESPACE::ColumnFamilyHandle* cf_handle;
  if (jcf_handle == 0) {
    cf_handle = db->DefaultColumnFamily();
  } else {
    cf_handle =
        reinterpret_cast<ROCKSDB_NAMESPACE::ColumnFamilyHandle*>(jcf_handle);
  }
  ROCKSDB_NAMESPACE::TablePropertiesCollection table_properties_collection;
  auto s =
      db->GetPropertiesOfAllTables(cf_handle, &table_properties_collection);
  if (!s.ok()) {
    ROCKSDB_NAMESPACE::RocksDBExceptionJni::ThrowNew(env, s);
  }

  // convert to Java type
  jobject jhash_map = ROCKSDB_NAMESPACE::HashMapJni::construct(
      env, static_cast<uint32_t>(table_properties_collection.size()));
  if (jhash_map == nullptr) {
    // exception occurred
    return nullptr;
  }

  const ROCKSDB_NAMESPACE::HashMapJni::FnMapKV<
      const std::string,
      const std::shared_ptr<const ROCKSDB_NAMESPACE::TableProperties>, jobject,
      jobject>
      fn_map_kv =
          [env](const std::pair<const std::string,
                                const std::shared_ptr<
                                    const ROCKSDB_NAMESPACE::TableProperties>>&
                    kv) {
            jstring jkey = ROCKSDB_NAMESPACE::JniUtil::toJavaString(
                env, &(kv.first), false);
            if (env->ExceptionCheck()) {
              // an error occurred
              return std::unique_ptr<std::pair<jobject, jobject>>(nullptr);
            }

            jobject jtable_properties =
                ROCKSDB_NAMESPACE::TablePropertiesJni::fromCppTableProperties(
                    env, *(kv.second.get()));
            if (jtable_properties == nullptr) {
              // an error occurred
              env->DeleteLocalRef(jkey);
              return std::unique_ptr<std::pair<jobject, jobject>>(nullptr);
            }

            return std::unique_ptr<std::pair<jobject, jobject>>(
                new std::pair<jobject, jobject>(
                    static_cast<jobject>(jkey),
                    static_cast<jobject>(jtable_properties)));
          };

  if (!ROCKSDB_NAMESPACE::HashMapJni::putAll(
          env, jhash_map, table_properties_collection.begin(),
          table_properties_collection.end(), fn_map_kv)) {
    // exception occurred
    return nullptr;
  }

  return jhash_map;
}

/*
 * Class:     org_rocksdb_RocksDB
 * Method:    getPropertiesOfTablesInRange
 * Signature: (JJ[J)Ljava/util/Map;
 */
jobject Java_org_rocksdb_RocksDB_getPropertiesOfTablesInRange(
    JNIEnv* env, jobject, jlong jdb_handle, jlong jcf_handle,
    jlongArray jrange_slice_handles) {
  auto* db = reinterpret_cast<ROCKSDB_NAMESPACE::DB*>(jdb_handle);
  ROCKSDB_NAMESPACE::ColumnFamilyHandle* cf_handle;
  if (jcf_handle == 0) {
    cf_handle = db->DefaultColumnFamily();
  } else {
    cf_handle =
        reinterpret_cast<ROCKSDB_NAMESPACE::ColumnFamilyHandle*>(jcf_handle);
  }
  const jsize jlen = env->GetArrayLength(jrange_slice_handles);
  jlong* jrange_slice_handle =
      env->GetLongArrayElements(jrange_slice_handles, nullptr);
  if (jrange_slice_handle == nullptr) {
    // exception occurred
    return nullptr;
  }

  const size_t ranges_len = static_cast<size_t>(jlen / 2);
  auto ranges = std::unique_ptr<ROCKSDB_NAMESPACE::Range[]>(
      new ROCKSDB_NAMESPACE::Range[ranges_len]);
  for (jsize i = 0, j = 0; i < jlen; ++i) {
    auto* start =
        reinterpret_cast<ROCKSDB_NAMESPACE::Slice*>(jrange_slice_handle[i]);
    auto* limit =
        reinterpret_cast<ROCKSDB_NAMESPACE::Slice*>(jrange_slice_handle[++i]);
    ranges[j++] = ROCKSDB_NAMESPACE::Range(*start, *limit);
  }

  ROCKSDB_NAMESPACE::TablePropertiesCollection table_properties_collection;
  auto s = db->GetPropertiesOfTablesInRange(cf_handle, ranges.get(), ranges_len,
                                            &table_properties_collection);
  if (!s.ok()) {
    // error occurred
    env->ReleaseLongArrayElements(jrange_slice_handles, jrange_slice_handle,
                                  JNI_ABORT);
    ROCKSDB_NAMESPACE::RocksDBExceptionJni::ThrowNew(env, s);
    return nullptr;
  }

  // cleanup
  env->ReleaseLongArrayElements(jrange_slice_handles, jrange_slice_handle,
                                JNI_ABORT);

  return jrange_slice_handles;
}

/*
 * Class:     org_rocksdb_RocksDB
 * Method:    suggestCompactRange
 * Signature: (JJ)[J
 */
jlongArray Java_org_rocksdb_RocksDB_suggestCompactRange(JNIEnv* env, jobject,
                                                        jlong jdb_handle,
                                                        jlong jcf_handle) {
  auto* db = reinterpret_cast<ROCKSDB_NAMESPACE::DB*>(jdb_handle);
  ROCKSDB_NAMESPACE::ColumnFamilyHandle* cf_handle;
  if (jcf_handle == 0) {
    cf_handle = db->DefaultColumnFamily();
  } else {
    cf_handle =
        reinterpret_cast<ROCKSDB_NAMESPACE::ColumnFamilyHandle*>(jcf_handle);
  }
  auto* begin = new ROCKSDB_NAMESPACE::Slice();
  auto* end = new ROCKSDB_NAMESPACE::Slice();
  auto s = db->SuggestCompactRange(cf_handle, begin, end);
  if (!s.ok()) {
    // error occurred
    delete begin;
    delete end;
    ROCKSDB_NAMESPACE::RocksDBExceptionJni::ThrowNew(env, s);
    return nullptr;
  }

  jlongArray jslice_handles = env->NewLongArray(2);
  if (jslice_handles == nullptr) {
    // exception thrown: OutOfMemoryError
    delete begin;
    delete end;
    return nullptr;
  }

  jlong slice_handles[2];
  slice_handles[0] = GET_CPLUSPLUS_POINTER(begin);
  slice_handles[1] = GET_CPLUSPLUS_POINTER(end);
  env->SetLongArrayRegion(jslice_handles, 0, 2, slice_handles);
  if (env->ExceptionCheck()) {
    // exception thrown: ArrayIndexOutOfBoundsException
    delete begin;
    delete end;
    env->DeleteLocalRef(jslice_handles);
    return nullptr;
  }

  return jslice_handles;
}

/*
 * Class:     org_rocksdb_RocksDB
 * Method:    promoteL0
 * Signature: (JJI)V
 */
void Java_org_rocksdb_RocksDB_promoteL0(JNIEnv*, jobject, jlong jdb_handle,
                                        jlong jcf_handle, jint jtarget_level) {
  auto* db = reinterpret_cast<ROCKSDB_NAMESPACE::DB*>(jdb_handle);
  ROCKSDB_NAMESPACE::ColumnFamilyHandle* cf_handle;
  if (jcf_handle == 0) {
    cf_handle = db->DefaultColumnFamily();
  } else {
    cf_handle =
        reinterpret_cast<ROCKSDB_NAMESPACE::ColumnFamilyHandle*>(jcf_handle);
  }
  db->PromoteL0(cf_handle, static_cast<int>(jtarget_level));
}

/*
 * Class:     org_rocksdb_RocksDB
 * Method:    startTrace
 * Signature: (JJJ)V
 */
void Java_org_rocksdb_RocksDB_startTrace(
    JNIEnv* env, jobject, jlong jdb_handle, jlong jmax_trace_file_size,
    jlong jtrace_writer_jnicallback_handle) {
  auto* db = reinterpret_cast<ROCKSDB_NAMESPACE::DB*>(jdb_handle);
  ROCKSDB_NAMESPACE::TraceOptions trace_options;
  trace_options.max_trace_file_size =
      static_cast<uint64_t>(jmax_trace_file_size);
  // transfer ownership of trace writer from Java to C++
  auto trace_writer =
      std::unique_ptr<ROCKSDB_NAMESPACE::TraceWriterJniCallback>(
          reinterpret_cast<ROCKSDB_NAMESPACE::TraceWriterJniCallback*>(
              jtrace_writer_jnicallback_handle));
  auto s = db->StartTrace(trace_options, std::move(trace_writer));
  if (!s.ok()) {
    ROCKSDB_NAMESPACE::RocksDBExceptionJni::ThrowNew(env, s);
  }
}

/*
 * Class:     org_rocksdb_RocksDB
 * Method:    endTrace
 * Signature: (J)V
 */
void Java_org_rocksdb_RocksDB_endTrace(JNIEnv* env, jobject, jlong jdb_handle) {
  auto* db = reinterpret_cast<ROCKSDB_NAMESPACE::DB*>(jdb_handle);
  auto s = db->EndTrace();
  if (!s.ok()) {
    ROCKSDB_NAMESPACE::RocksDBExceptionJni::ThrowNew(env, s);
  }
}

/*
 * Class:     org_rocksdb_RocksDB
 * Method:    tryCatchUpWithPrimary
 * Signature: (J)V
 */
void Java_org_rocksdb_RocksDB_tryCatchUpWithPrimary(JNIEnv* env, jobject,
                                                    jlong jdb_handle) {
  auto* db = reinterpret_cast<ROCKSDB_NAMESPACE::DB*>(jdb_handle);
  auto s = db->TryCatchUpWithPrimary();
  if (!s.ok()) {
    ROCKSDB_NAMESPACE::RocksDBExceptionJni::ThrowNew(env, s);
  }
}

/*
 * Class:     org_rocksdb_RocksDB
 * Method:    destroyDB
 * Signature: (Ljava/lang/String;J)V
 */
void Java_org_rocksdb_RocksDB_destroyDB(JNIEnv* env, jclass, jstring jdb_path,
                                        jlong joptions_handle) {
  const char* db_path = env->GetStringUTFChars(jdb_path, nullptr);
  if (db_path == nullptr) {
    // exception thrown: OutOfMemoryError
    return;
  }

  auto* options =
      reinterpret_cast<ROCKSDB_NAMESPACE::Options*>(joptions_handle);
  if (options == nullptr) {
    ROCKSDB_NAMESPACE::RocksDBExceptionJni::ThrowNew(
        env, ROCKSDB_NAMESPACE::Status::InvalidArgument("Invalid Options."));
  }

  ROCKSDB_NAMESPACE::Status s = ROCKSDB_NAMESPACE::DestroyDB(db_path, *options);
  env->ReleaseStringUTFChars(jdb_path, db_path);

  if (!s.ok()) {
    ROCKSDB_NAMESPACE::RocksDBExceptionJni::ThrowNew(env, s);
  }
}

bool get_slice_helper(JNIEnv* env, jobjectArray ranges, jsize index,
                      std::unique_ptr<ROCKSDB_NAMESPACE::Slice>& slice,
                      std::vector<std::unique_ptr<jbyte[]>>& ranges_to_free) {
  jobject jArray = env->GetObjectArrayElement(ranges, index);
  if (env->ExceptionCheck()) {
    // exception thrown: ArrayIndexOutOfBoundsException
    return false;
  }

  if (jArray == nullptr) {
    return true;
  }

  jbyteArray jba = reinterpret_cast<jbyteArray>(jArray);
  jsize len_ba = env->GetArrayLength(jba);
  ranges_to_free.push_back(std::unique_ptr<jbyte[]>(new jbyte[len_ba]));
  env->GetByteArrayRegion(jba, 0, len_ba, ranges_to_free.back().get());
  if (env->ExceptionCheck()) {
    // exception thrown: ArrayIndexOutOfBoundsException
    env->DeleteLocalRef(jArray);
    return false;
  }
  env->DeleteLocalRef(jArray);
  slice.reset(new ROCKSDB_NAMESPACE::Slice(
      reinterpret_cast<char*>(ranges_to_free.back().get()), len_ba));
  return true;
}
/*
 * Class:     org_rocksdb_RocksDB
 * Method:    deleteFilesInRanges
 * Signature: (JJLjava/util/List;Z)V
 */
void Java_org_rocksdb_RocksDB_deleteFilesInRanges(JNIEnv* env, jobject /*jdb*/,
                                                  jlong jdb_handle,
                                                  jlong jcf_handle,
                                                  jobjectArray ranges,
                                                  jboolean include_end) {
  jsize length = env->GetArrayLength(ranges);

  std::vector<ROCKSDB_NAMESPACE::RangePtr> rangesVector;
  std::vector<std::unique_ptr<ROCKSDB_NAMESPACE::Slice>> slices;
  std::vector<std::unique_ptr<jbyte[]>> ranges_to_free;
  for (jsize i = 0; (i + 1) < length; i += 2) {
    slices.push_back(std::unique_ptr<ROCKSDB_NAMESPACE::Slice>());
    if (!get_slice_helper(env, ranges, i, slices.back(), ranges_to_free)) {
      // exception thrown
      return;
    }

    slices.push_back(std::unique_ptr<ROCKSDB_NAMESPACE::Slice>());
    if (!get_slice_helper(env, ranges, i + 1, slices.back(), ranges_to_free)) {
      // exception thrown
      return;
    }

    rangesVector.push_back(ROCKSDB_NAMESPACE::RangePtr(
        slices[slices.size() - 2].get(), slices[slices.size() - 1].get()));
  }

  auto* db = reinterpret_cast<ROCKSDB_NAMESPACE::DB*>(jdb_handle);
  auto* column_family =
      reinterpret_cast<ROCKSDB_NAMESPACE::ColumnFamilyHandle*>(jcf_handle);

  ROCKSDB_NAMESPACE::Status s = ROCKSDB_NAMESPACE::DeleteFilesInRanges(
      db, column_family == nullptr ? db->DefaultColumnFamily() : column_family,
      rangesVector.data(), rangesVector.size(), include_end);

  if (!s.ok()) {
    ROCKSDB_NAMESPACE::RocksDBExceptionJni::ThrowNew(env, s);
  }
}

/*
 * Class:     org_rocksdb_RocksDB
 * Method:    version
 * Signature: ()I
 */
jint Java_org_rocksdb_RocksDB_version(JNIEnv*, jclass) {
  uint32_t encodedVersion = (ROCKSDB_MAJOR & 0xff) << 16;
  encodedVersion |= (ROCKSDB_MINOR & 0xff) << 8;
  encodedVersion |= (ROCKSDB_PATCH & 0xff);
  return static_cast<jint>(encodedVersion);
}<|MERGE_RESOLUTION|>--- conflicted
+++ resolved
@@ -2646,46 +2646,6 @@
 /*
  * Class:     org_rocksdb_RocksDB
  * Method:    iterator
-<<<<<<< HEAD
-=======
- * Signature: (J)J
- */
-jlong Java_org_rocksdb_RocksDB_iterator__J(JNIEnv*, jobject, jlong db_handle) {
-  auto* db = reinterpret_cast<ROCKSDB_NAMESPACE::DB*>(db_handle);
-  return rocksdb_iterator_helper(db, g_tls_rdopt, nullptr);
-}
-
-/*
- * Class:     org_rocksdb_RocksDB
- * Method:    iterator
- * Signature: (JJ)J
- */
-jlong Java_org_rocksdb_RocksDB_iterator__JJ(JNIEnv*, jobject, jlong db_handle,
-                                            jlong jread_options_handle) {
-  auto* db = reinterpret_cast<ROCKSDB_NAMESPACE::DB*>(db_handle);
-  auto& read_options =
-      *reinterpret_cast<ROCKSDB_NAMESPACE::ReadOptions*>(jread_options_handle);
-  return rocksdb_iterator_helper(db, read_options, nullptr);
-}
-
-/*
- * Class:     org_rocksdb_RocksDB
- * Method:    iteratorCF
- * Signature: (JJ)J
- */
-jlong Java_org_rocksdb_RocksDB_iteratorCF__JJ(JNIEnv*, jobject, jlong db_handle,
-                                              jlong jcf_handle) {
-  auto* db = reinterpret_cast<ROCKSDB_NAMESPACE::DB*>(db_handle);
-  auto* cf_handle =
-      reinterpret_cast<ROCKSDB_NAMESPACE::ColumnFamilyHandle*>(jcf_handle);
-  return rocksdb_iterator_helper(db, g_tls_rdopt,
-                                 cf_handle);
-}
-
-/*
- * Class:     org_rocksdb_RocksDB
- * Method:    iteratorCF
->>>>>>> 84254459
  * Signature: (JJJ)J
  */
 jlong Java_org_rocksdb_RocksDB_iterator(JNIEnv*, jobject, jlong db_handle,
