--- conflicted
+++ resolved
@@ -161,7 +161,6 @@
     // Whether this table file is created as part of a compaction requested by
     // the client.
     bool is_manual_compaction;
-<<<<<<< HEAD
     // The lowest level among all the input files (if any) used in table
     // creation
     int input_start_level = kUnknownStartLevel;
@@ -175,15 +174,9 @@
     // map.
     TablePropertiesCollection input_table_properties;
 
+    uint64_t smallest_seqno;
+
     static const int kUnknownStartLevel = -1;
-=======
-    // Reason this table file is being created.
-    TableFileCreationReason reason;
-    // The column family that will contain the created table file.
-    uint32_t column_family_id;
-
-    uint64_t smallest_seqno;
->>>>>>> 84254459
   };
 
   virtual ~CompactionFilter() {}
