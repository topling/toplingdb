//  Copyright (c) 2011-present, Facebook, Inc.  All rights reserved.
//  This source code is licensed under both the GPLv2 (found in the
//  COPYING file in the root directory) and Apache 2.0 License
//  (found in the LICENSE.Apache file in the root directory).
//
// Copyright (c) 2011 The LevelDB Authors. All rights reserved.
// Use of this source code is governed by a BSD-style license that can be
// found in the LICENSE file. See the AUTHORS file for names of contributors.

#pragma once
<<<<<<< HEAD
#ifndef ROCKSDB_LITE
=======
>>>>>>> 49ce8a10
#include <memory>
#include <string>
#include <utility>
#include <vector>

#include "file/random_access_file_reader.h"
#include "rocksdb/env.h"
#include "rocksdb/options.h"
#include "table/table_reader.h"

namespace ROCKSDB_NAMESPACE {

class Arena;
class TableReader;
struct ImmutableOptions;

class CuckooTableReader : public TableReader {
 public:
  CuckooTableReader(const ImmutableOptions& ioptions,
                    std::unique_ptr<RandomAccessFileReader>&& file,
                    uint64_t file_size, const Comparator* user_comparator,
                    uint64_t (*get_slice_hash)(const Slice&, uint32_t,
                                               uint64_t));
  ~CuckooTableReader() {}

  std::shared_ptr<const TableProperties> GetTableProperties() const override {
    return table_props_;
  }

  Status status() const { return status_; }

  Status Get(const ReadOptions& readOptions, const Slice& key,
             GetContext* get_context, const SliceTransform* prefix_extractor,
             bool skip_filters = false) override;

  // Returns a new iterator over table contents
  // compaction_readahead_size: its value will only be used if for_compaction =
  // true
  InternalIterator* NewIterator(const ReadOptions&,
                                const SliceTransform* prefix_extractor,
                                Arena* arena, bool skip_filters,
                                TableReaderCaller caller,
                                size_t compaction_readahead_size = 0,
                                bool allow_unprepared_value = false) override;
  void Prepare(const Slice& target) override;

  // Report an approximation of how much memory has been used.
  size_t ApproximateMemoryUsage() const override;

  // Following methods are not implemented for Cuckoo Table Reader
  uint64_t ApproximateOffsetOf(const ReadOptions& /*read_options*/,
                               const Slice& /*key*/,
                               TableReaderCaller /*caller*/) override {
    return 0;
  }

  uint64_t ApproximateSize(const ReadOptions& /* read_options */,
                           const Slice& /*start*/, const Slice& /*end*/,
                           TableReaderCaller /*caller*/) override {
    return 0;
  }

  void SetupForCompaction() override {}
  // End of methods not implemented.

 private:
  friend class CuckooTableIterator;
  void LoadAllKeys(std::vector<std::pair<Slice, uint32_t>>* key_to_bucket_id);
  std::unique_ptr<RandomAccessFileReader> file_;
  Slice file_data_;
  bool is_last_level_;
  bool identity_as_first_hash_;
  bool use_module_hash_;
  std::shared_ptr<const TableProperties> table_props_;
  Status status_;
  uint32_t num_hash_func_;
  std::string unused_key_;
  uint32_t key_length_;
  uint32_t user_key_length_;
  uint32_t value_length_;
  uint32_t bucket_length_;
  uint32_t cuckoo_block_size_;
  uint32_t cuckoo_block_bytes_minus_one_;
  uint64_t table_size_;
  const Comparator* ucomp_;
  uint64_t (*get_slice_hash_)(const Slice& s, uint32_t index,
                              uint64_t max_num_buckets);
};

}  // namespace ROCKSDB_NAMESPACE<|MERGE_RESOLUTION|>--- conflicted
+++ resolved
@@ -8,10 +8,6 @@
 // found in the LICENSE file. See the AUTHORS file for names of contributors.
 
 #pragma once
-<<<<<<< HEAD
-#ifndef ROCKSDB_LITE
-=======
->>>>>>> 49ce8a10
 #include <memory>
 #include <string>
 #include <utility>
