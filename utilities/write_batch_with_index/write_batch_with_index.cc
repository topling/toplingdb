//  Copyright (c) 2011-present, Facebook, Inc.  All rights reserved.
//  This source code is licensed under both the GPLv2 (found in the
//  COPYING file in the root directory) and Apache 2.0 License
//  (found in the LICENSE.Apache file in the root directory).

#ifndef ROCKSDB_LITE

#include "rocksdb/utilities/write_batch_with_index.h"

#include <memory>

#include "db/column_family.h"
#include "db/db_impl/db_impl.h"
#include "db/merge_context.h"
#include "db/merge_helper.h"
<<<<<<< HEAD
#include "memory/arena.h"
#include "memtable/skiplist.h"
=======
>>>>>>> 2c79f4db
#include "options/db_options.h"
#include "rocksdb/comparator.h"
#include "rocksdb/iterator.h"
#include "util/cast_util.h"
#include "util/string_util.h"
#include "utilities/write_batch_with_index/write_batch_with_index_internal.h"

namespace ROCKSDB_NAMESPACE {

// when direction == forward
// * current_at_base_ <=> base_iterator > delta_iterator
// when direction == backwards
// * current_at_base_ <=> base_iterator < delta_iterator
// always:
// * equal_keys_ <=> base_iterator == delta_iterator
class BaseDeltaIterator : public Iterator {
 public:
  BaseDeltaIterator(Iterator* base_iterator, WBWIIterator* delta_iterator,
                    const Comparator* comparator,
                    const ReadOptions* read_options = nullptr)
      : forward_(true),
        current_at_base_(true),
        equal_keys_(false),
        status_(Status::OK()),
        base_iterator_(base_iterator),
        delta_iterator_(delta_iterator),
        comparator_(comparator),
        iterate_upper_bound_(read_options ? read_options->iterate_upper_bound
                                          : nullptr) {}

  ~BaseDeltaIterator() override {}

  bool Valid() const override {
    return current_at_base_ ? BaseValid() : DeltaValid();
  }

  void SeekToFirst() override {
    forward_ = true;
    base_iterator_->SeekToFirst();
    delta_iterator_->SeekToFirst();
    UpdateCurrent();
  }

  void SeekToLast() override {
    forward_ = false;
    base_iterator_->SeekToLast();
    delta_iterator_->SeekToLast();
    UpdateCurrent();
  }

  void Seek(const Slice& k) override {
    forward_ = true;
    base_iterator_->Seek(k);
    delta_iterator_->Seek(k);
    UpdateCurrent();
  }

  void SeekForPrev(const Slice& k) override {
    forward_ = false;
    base_iterator_->SeekForPrev(k);
    delta_iterator_->SeekForPrev(k);
    UpdateCurrent();
  }

  void Next() override {
    if (!Valid()) {
      status_ = Status::NotSupported("Next() on invalid iterator");
      return;
    }

    if (!forward_) {
      // Need to change direction
      // if our direction was backward and we're not equal, we have two states:
      // * both iterators are valid: we're already in a good state (current
      // shows to smaller)
      // * only one iterator is valid: we need to advance that iterator
      forward_ = true;
      equal_keys_ = false;
      if (!BaseValid()) {
        assert(DeltaValid());
        base_iterator_->SeekToFirst();
      } else if (!DeltaValid()) {
        delta_iterator_->SeekToFirst();
      } else if (current_at_base_) {
        // Change delta from larger than base to smaller
        AdvanceDelta();
      } else {
        // Change base from larger than delta to smaller
        AdvanceBase();
      }
      if (DeltaValid() && BaseValid()) {
        if (comparator_->Equal(delta_iterator_->Entry().key,
                               base_iterator_->key())) {
          equal_keys_ = true;
        }
      }
    }
    Advance();
  }

  void Prev() override {
    if (!Valid()) {
      status_ = Status::NotSupported("Prev() on invalid iterator");
      return;
    }

    if (forward_) {
      // Need to change direction
      // if our direction was backward and we're not equal, we have two states:
      // * both iterators are valid: we're already in a good state (current
      // shows to smaller)
      // * only one iterator is valid: we need to advance that iterator
      forward_ = false;
      equal_keys_ = false;
      if (!BaseValid()) {
        assert(DeltaValid());
        base_iterator_->SeekToLast();
      } else if (!DeltaValid()) {
        delta_iterator_->SeekToLast();
      } else if (current_at_base_) {
        // Change delta from less advanced than base to more advanced
        AdvanceDelta();
      } else {
        // Change base from less advanced than delta to more advanced
        AdvanceBase();
      }
      if (DeltaValid() && BaseValid()) {
        if (comparator_->Equal(delta_iterator_->Entry().key,
                               base_iterator_->key())) {
          equal_keys_ = true;
        }
      }
    }

    Advance();
  }

  Slice key() const override {
    return current_at_base_ ? base_iterator_->key()
                            : delta_iterator_->Entry().key;
  }

  Slice value() const override {
    return current_at_base_ ? base_iterator_->value()
                            : delta_iterator_->Entry().value;
  }

  Status status() const override {
    if (!status_.ok()) {
      return status_;
    }
    if (!base_iterator_->status().ok()) {
      return base_iterator_->status();
    }
    return delta_iterator_->status();
  }

 private:
  void AssertInvariants() {
#ifndef NDEBUG
    bool not_ok = false;
    if (!base_iterator_->status().ok()) {
      assert(!base_iterator_->Valid());
      not_ok = true;
    }
    if (!delta_iterator_->status().ok()) {
      assert(!delta_iterator_->Valid());
      not_ok = true;
    }
    if (not_ok) {
      assert(!Valid());
      assert(!status().ok());
      return;
    }

    if (!Valid()) {
      return;
    }
    if (!BaseValid()) {
      assert(!current_at_base_ && delta_iterator_->Valid());
      return;
    }
    if (!DeltaValid()) {
      assert(current_at_base_ && base_iterator_->Valid());
      return;
    }
    // we don't support those yet
    assert(delta_iterator_->Entry().type != kMergeRecord &&
           delta_iterator_->Entry().type != kLogDataRecord);
    int compare = comparator_->Compare(delta_iterator_->Entry().key,
                                       base_iterator_->key());
    if (forward_) {
      // current_at_base -> compare < 0
      assert(!current_at_base_ || compare < 0);
      // !current_at_base -> compare <= 0
      assert(current_at_base_ && compare >= 0);
    } else {
      // current_at_base -> compare > 0
      assert(!current_at_base_ || compare > 0);
      // !current_at_base -> compare <= 0
      assert(current_at_base_ && compare <= 0);
    }
    // equal_keys_ <=> compare == 0
    assert((equal_keys_ || compare != 0) && (!equal_keys_ || compare == 0));
#endif
  }

  void Advance() {
    if (equal_keys_) {
      assert(BaseValid() && DeltaValid());
      AdvanceBase();
      AdvanceDelta();
    } else {
      if (current_at_base_) {
        assert(BaseValid());
        AdvanceBase();
      } else {
        assert(DeltaValid());
        AdvanceDelta();
      }
    }
    UpdateCurrent();
  }

  void AdvanceDelta() {
    if (forward_) {
      delta_iterator_->Next();
    } else {
      delta_iterator_->Prev();
    }
  }
  void AdvanceBase() {
    if (forward_) {
      base_iterator_->Next();
    } else {
      base_iterator_->Prev();
    }
  }
  bool BaseValid() const { return base_iterator_->Valid(); }
  bool DeltaValid() const { return delta_iterator_->Valid(); }
  void UpdateCurrent() {
// Suppress false positive clang analyzer warnings.
#ifndef __clang_analyzer__
    status_ = Status::OK();
    while (true) {
      WriteEntry delta_entry;
      if (DeltaValid()) {
        assert(delta_iterator_->status().ok());
        delta_entry = delta_iterator_->Entry();
      } else if (!delta_iterator_->status().ok()) {
        // Expose the error status and stop.
        current_at_base_ = false;
        return;
      }
      equal_keys_ = false;
      if (!BaseValid()) {
        if (!base_iterator_->status().ok()) {
          // Expose the error status and stop.
          current_at_base_ = true;
          return;
        }

        // Base has finished.
        if (!DeltaValid()) {
          // Finished
          return;
        }
        if (iterate_upper_bound_) {
          if (comparator_->Compare(delta_entry.key, *iterate_upper_bound_) >=
              0) {
            // out of upper bound -> finished.
            return;
          }
        }
        if (delta_entry.type == kDeleteRecord ||
            delta_entry.type == kSingleDeleteRecord) {
          AdvanceDelta();
        } else {
          current_at_base_ = false;
          return;
        }
      } else if (!DeltaValid()) {
        // Delta has finished.
        current_at_base_ = true;
        return;
      } else {
        int compare =
            (forward_ ? 1 : -1) *
            comparator_->Compare(delta_entry.key, base_iterator_->key());
        if (compare <= 0) {  // delta bigger or equal
          if (compare == 0) {
            equal_keys_ = true;
          }
          if (delta_entry.type != kDeleteRecord &&
              delta_entry.type != kSingleDeleteRecord) {
            current_at_base_ = false;
            return;
          }
          // Delta is less advanced and is delete.
          AdvanceDelta();
          if (equal_keys_) {
            AdvanceBase();
          }
        } else {
          current_at_base_ = true;
          return;
        }
      }
    }

    AssertInvariants();
#endif  // __clang_analyzer__
  }

  bool forward_;
  bool current_at_base_;
  bool equal_keys_;
  Status status_;
  std::unique_ptr<Iterator> base_iterator_;
  std::unique_ptr<WBWIIterator> delta_iterator_;
  const Comparator* comparator_;  // not owned
  const Slice* iterate_upper_bound_;
};

class WBWIIteratorImpl : public WBWIIterator {
 public:
  WBWIIteratorImpl(uint32_t column_family_id,
                   WriteBatchEntryIndex* entry_index,
                   const ReadableWriteBatch* write_batch,
                   bool ephemeral)
    : column_family_id_(column_family_id),
      write_batch_(write_batch) {
    entry_index->NewIterator(iter_, ephemeral);
  }

  ~WBWIIteratorImpl() override {}

<<<<<<< HEAD
  bool Valid() const override {
    if (!skip_list_iter_.Valid()) {
      return false;
    }
    const WriteBatchIndexEntry* iter_entry = skip_list_iter_.key();
    return (iter_entry != nullptr &&
            iter_entry->column_family == column_family_id_);
  }

  void SeekToFirst() override {
    WriteBatchIndexEntry search_entry(
        nullptr /* search_key */, column_family_id_,
        true /* is_forward_direction */, true /* is_seek_to_first */);
    skip_list_iter_.Seek(&search_entry);
  }

  void SeekToLast() override {
    WriteBatchIndexEntry search_entry(
        nullptr /* search_key */, column_family_id_ + 1,
        true /* is_forward_direction */, true /* is_seek_to_first */);
    skip_list_iter_.Seek(&search_entry);
    if (!skip_list_iter_.Valid()) {
      skip_list_iter_.SeekToLast();
    } else {
      skip_list_iter_.Prev();
    }
  }

  void Seek(const Slice& key) override {
    WriteBatchIndexEntry search_entry(&key, column_family_id_,
                                      true /* is_forward_direction */,
                                      false /* is_seek_to_first */);
    skip_list_iter_.Seek(&search_entry);
  }

  void SeekForPrev(const Slice& key) override {
    WriteBatchIndexEntry search_entry(&key, column_family_id_,
                                      false /* is_forward_direction */,
                                      false /* is_seek_to_first */);
    skip_list_iter_.SeekForPrev(&search_entry);
  }

  void Next() override { skip_list_iter_.Next(); }

  void Prev() override { skip_list_iter_.Prev(); }
=======
  virtual bool Valid() const override {
    return iter_->Valid();
  }

  virtual void SeekToFirst() override {
    iter_->SeekToFirst();
  }

  virtual void SeekToLast() override {
    iter_->SeekToLast();
  }

  virtual void Seek(const Slice& key) override {
    WriteBatchIndexEntry search_entry(&key, column_family_id_);
    iter_->Seek(&search_entry);
  }

  virtual void SeekForPrev(const Slice& key) override {
    WriteBatchIndexEntry search_entry(&key, column_family_id_);
    iter_->SeekForPrev(&search_entry);
  }

  virtual void Next() override { iter_->Next(); }

  virtual void Prev() override { iter_->Prev(); }
>>>>>>> 2c79f4db

  WriteEntry Entry() const override {
    WriteEntry ret;
    Slice blob, xid;
    const WriteBatchIndexEntry* iter_entry = iter_->key();
    // this is guaranteed with Valid()
    assert(iter_entry != nullptr &&
           iter_entry->column_family == column_family_id_);
    auto s = write_batch_->GetEntryFromDataOffset(
        iter_entry->offset, &ret.type, &ret.key, &ret.value, &blob, &xid);
    assert(s.ok());
    assert(ret.type == kPutRecord || ret.type == kDeleteRecord ||
           ret.type == kSingleDeleteRecord || ret.type == kDeleteRangeRecord ||
           ret.type == kMergeRecord);
    return ret;
  }

  Status status() const override {
    // this is in-memory data structure, so the only way status can be non-ok is
    // through memory corruption
    return Status::OK();
  }

  const WriteBatchIndexEntry* GetRawEntry() const {
    return iter_->key();
  }

 private:
  uint32_t column_family_id_;
  WBIteratorStorage<WriteBatchEntryIndex::Iterator, 24> iter_;
  const ReadableWriteBatch* write_batch_;
};

struct WriteBatchWithIndex::Rep {
  explicit Rep(const Comparator* index_comparator, size_t reserved_bytes = 0,
               size_t max_bytes = 0, bool _overwrite_key = false,
               const WriteBatchEntryIndexFactory* _index_factory = nullptr)
      : write_batch(reserved_bytes, max_bytes),
        default_comparator(index_comparator),
        index_factory(_index_factory == nullptr
                          ? WriteBatchEntryRBTreeIndexFactory()
                          : _index_factory),
        overwrite_key(_overwrite_key),
<<<<<<< HEAD
        last_entry_offset(0),
        last_sub_batch_offset(0),
        sub_batch_cnt(1) {}
=======
        free_entry(nullptr),
        last_entry_offset(0) {
    factory_context = index_factory->NewContext(&arena);
  }
  ~Rep() {
    for (auto& pair : entry_indices) {
      if (pair.index != nullptr) {
        pair.index->~WriteBatchEntryIndex();
      }
    }
    if (factory_context != nullptr) {
      factory_context->~WriteBatchEntryIndexContext();
    }
  }

>>>>>>> 2c79f4db
  ReadableWriteBatch write_batch;
  const Comparator* default_comparator;
  struct ComparatorIndexPair {
    const Comparator* comparator = nullptr;
    WriteBatchEntryIndex* index = nullptr;
  };
  std::vector<ComparatorIndexPair> entry_indices;
  Arena arena;
  const WriteBatchEntryIndexFactory* index_factory;
  WriteBatchEntryIndexContext* factory_context;
  bool overwrite_key;
  WriteBatchIndexEntry* free_entry;
  size_t last_entry_offset;
  // The starting offset of the last sub-batch. A sub-batch starts right before
  // inserting a key that is a duplicate of a key in the last sub-batch. Zero,
  // the default, means that no duplicate key is detected so far.
  size_t last_sub_batch_offset;
  // Total number of sub-batches in the write batch. Default is 1.
  size_t sub_batch_cnt;

  // Remember current offset of internal write batch, which is used as
  // the starting offset of the next record.
  void SetLastEntryOffset() { last_entry_offset = write_batch.GetDataSize(); }

  // Add the recent entry to the update.
  // In overwrite mode, if key already exists in the index, update it.
  void AddOrUpdateIndex(ColumnFamilyHandle* column_family);
  void AddOrUpdateIndex(uint32_t column_family_id);
  void AddOrUpdateIndex();
  void AddOrUpdateIndex(uint32_t column_family_id,
                        WriteBatchEntryIndex* entry_index);

  // Get entry_index, create if missing
  WriteBatchEntryIndex* GetEntryIndex(ColumnFamilyHandle* column_family);
  WriteBatchEntryIndex* GetEntryIndexWithCfId(uint32_t column_family_id);

  // Get comparator, nullptr if missing
  const Comparator* GetComparator(ColumnFamilyHandle* column_family);

  // Clear all updates buffered in this batch.
  void Clear();
  void ClearIndex();

  // Rebuild index by reading all records from the batch.
  // Returns non-ok status on corruption.
  Status ReBuildIndex();
};

void WriteBatchWithIndex::Rep::AddOrUpdateIndex(ColumnFamilyHandle* column_family) {
  AddOrUpdateIndex(GetColumnFamilyID(column_family), GetEntryIndex(column_family));
}

<<<<<<< HEAD
bool WriteBatchWithIndex::Rep::UpdateExistingEntryWithCfId(
    uint32_t column_family_id, const Slice& key) {
  if (!overwrite_key) {
    return false;
  }

  WBWIIteratorImpl iter(column_family_id, &skip_list, &write_batch);
  iter.Seek(key);
  if (!iter.Valid()) {
    return false;
  }
  if (comparator.CompareKey(column_family_id, key, iter.Entry().key) != 0) {
    return false;
  }
  WriteBatchIndexEntry* non_const_entry =
      const_cast<WriteBatchIndexEntry*>(iter.GetRawEntry());
  if (LIKELY(last_sub_batch_offset <= non_const_entry->offset)) {
    last_sub_batch_offset = last_entry_offset;
    sub_batch_cnt++;
  }
  non_const_entry->offset = last_entry_offset;
  return true;
}

void WriteBatchWithIndex::Rep::AddOrUpdateIndex(
    ColumnFamilyHandle* column_family, const Slice& key) {
  if (!UpdateExistingEntry(column_family, key)) {
    uint32_t cf_id = GetColumnFamilyID(column_family);
    const auto* cf_cmp = GetColumnFamilyUserComparator(column_family);
    if (cf_cmp != nullptr) {
      comparator.SetComparatorForCF(cf_id, cf_cmp);
    }
    AddNewEntry(cf_id);
  }
=======
void WriteBatchWithIndex::Rep::AddOrUpdateIndex(uint32_t column_family_id) {
  AddOrUpdateIndex(column_family_id, GetEntryIndexWithCfId(column_family_id));
>>>>>>> 2c79f4db
}

void WriteBatchWithIndex::Rep::AddOrUpdateIndex() {
  AddOrUpdateIndex(0, GetEntryIndex(nullptr));
}

void WriteBatchWithIndex::Rep::AddOrUpdateIndex(uint32_t column_family_id,
                                                WriteBatchEntryIndex* entry_index) {
  assert(entry_index == GetEntryIndexWithCfId(column_family_id));
  const std::string& wb_data = write_batch.Data();
  Slice entry_ptr = Slice(wb_data.data() + last_entry_offset,
                          wb_data.size() - last_entry_offset);
  // Extract key
  Slice key;
  bool success __attribute__((__unused__));
  success = ReadKeyFromWriteBatchEntry(&entry_ptr, &key, column_family_id != 0);
  assert(success);

<<<<<<< HEAD
  auto* mem = arena.Allocate(sizeof(WriteBatchIndexEntry));
  auto* index_entry =
      new (mem) WriteBatchIndexEntry(last_entry_offset, column_family_id,
                                      key.data() - wb_data.data(), key.size());
  skip_list.Insert(index_entry);
}

void WriteBatchWithIndex::Rep::Clear() {
  write_batch.Clear();
  ClearIndex();
}

void WriteBatchWithIndex::Rep::ClearIndex() {
  skip_list.~WriteBatchEntrySkipList();
  arena.~Arena();
  new (&arena) Arena();
  new (&skip_list) WriteBatchEntrySkipList(comparator, &arena);
  last_entry_offset = 0;
  last_sub_batch_offset = 0;
  sub_batch_cnt = 1;
}

Status WriteBatchWithIndex::Rep::ReBuildIndex() {
  Status s;

  ClearIndex();

  if (write_batch.Count() == 0) {
    // Nothing to re-index
    return s;
  }

  size_t offset = WriteBatchInternal::GetFirstOffset(&write_batch);

  Slice input(write_batch.Data());
  input.remove_prefix(offset);

  // Loop through all entries in Rep and add each one to the index
  uint32_t found = 0;
  while (s.ok() && !input.empty()) {
    Slice key, value, blob, xid;
    uint32_t column_family_id = 0;  // default
    char tag = 0;

    // set offset of current entry for call to AddNewEntry()
    last_entry_offset = input.data() - write_batch.Data().data();

=======
  void* mem = free_entry;
  if (mem == nullptr) {
    mem = arena.Allocate(sizeof(WriteBatchIndexEntry));
  }
  auto* index_entry =
      new (mem) WriteBatchIndexEntry(last_entry_offset, column_family_id,
                                     key.data() - wb_data.data(), key.size());
  if (!entry_index->Upsert(index_entry)) {
    // overwrite key
    obsolete_offsets.push_back(index_entry->offset);
    free_entry = index_entry;
  } else {
    free_entry = nullptr;
  }
}

WriteBatchEntryIndex* WriteBatchWithIndex::Rep::GetEntryIndex(
    ColumnFamilyHandle* column_family) {
  uint32_t cf_id = GetColumnFamilyID(column_family);
  if (cf_id >= entry_indices.size()) {
    entry_indices.resize(cf_id + 1);
  }
  auto index = entry_indices[cf_id].index;
  if (index == nullptr) {
    const auto* cf_cmp = GetColumnFamilyUserComparator(column_family);
    if (cf_cmp == nullptr) {
      cf_cmp = default_comparator;
    }
    entry_indices[cf_id].comparator = cf_cmp;
    entry_indices[cf_id].index = index =
        index_factory->New(factory_context, WriteBatchKeyExtractor(&write_batch),
                           cf_cmp, &arena, overwrite_key);
  }
  return index;
}

WriteBatchEntryIndex* WriteBatchWithIndex::Rep::GetEntryIndexWithCfId(
    uint32_t column_family_id) {
  assert(column_family_id < entry_indices.size());
  auto index = entry_indices[column_family_id].index;
  if (index == nullptr) {
    const auto* cf_cmp = entry_indices[column_family_id].comparator;
    assert(cf_cmp != nullptr);
    entry_indices[column_family_id].index = index =
        index_factory->New(factory_context, WriteBatchKeyExtractor(&write_batch),
                           cf_cmp, &arena, overwrite_key);
  }
  return index;
}

const Comparator* WriteBatchWithIndex::Rep::GetComparator(
    ColumnFamilyHandle* column_family) {
  uint32_t cf_id = GetColumnFamilyID(column_family);
  if (cf_id >= entry_indices.size()) {
    return nullptr;
  }
  return entry_indices[cf_id].comparator;
}

void WriteBatchWithIndex::Rep::Clear() {
  write_batch.Clear();
  ClearIndex();
}

void WriteBatchWithIndex::Rep::ClearIndex() {
  for (auto& pair : entry_indices) {
    if (pair.index != nullptr) {
      pair.index->~WriteBatchEntryIndex();
      pair.index = nullptr;
    }

  }
  if (factory_context != nullptr) {
    factory_context->~WriteBatchEntryIndexContext();
  }
  arena.~Arena();
  new (&arena) Arena();
  factory_context = index_factory->NewContext(&arena);
  last_entry_offset = 0;
  free_entry = nullptr;
}

Status WriteBatchWithIndex::Rep::ReBuildIndex() {
  Status s;

  ClearIndex();

  if (write_batch.Count() == 0) {
    // Nothing to re-index
    return s;
  }

  size_t offset = WriteBatchInternal::GetFirstOffset(&write_batch);

  Slice input(write_batch.Data());
  input.remove_prefix(offset);

  // Loop through all entries in Rep and add each one to the index
  int found = 0;
  while (s.ok() && !input.empty()) {
    Slice key, value, blob, xid;
    uint32_t column_family_id = 0;  // default
    char tag = 0;

    // set offset of current entry for call to AddNewEntry()
    last_entry_offset = input.data() - write_batch.Data().data();

>>>>>>> 2c79f4db
    s = ReadRecordFromWriteBatch(&input, &tag, &column_family_id, &key,
                                  &value, &blob, &xid);
    if (!s.ok()) {
      break;
    }

    switch (tag) {
      case kTypeColumnFamilyValue:
      case kTypeValue:
      case kTypeColumnFamilyDeletion:
      case kTypeDeletion:
      case kTypeColumnFamilySingleDeletion:
      case kTypeSingleDeletion:
      case kTypeColumnFamilyMerge:
      case kTypeMerge:
        found++;
<<<<<<< HEAD
        if (!UpdateExistingEntryWithCfId(column_family_id, key)) {
          AddNewEntry(column_family_id);
        }
        break;
      case kTypeLogData:
      case kTypeBeginPrepareXID:
      case kTypeBeginPersistedPrepareXID:
      case kTypeBeginUnprepareXID:
=======
        AddOrUpdateIndex(column_family_id);
        break;
      case kTypeLogData:
      case kTypeBeginPrepareXID:
>>>>>>> 2c79f4db
      case kTypeEndPrepareXID:
      case kTypeCommitXID:
      case kTypeRollbackXID:
      case kTypeNoop:
        break;
      default:
<<<<<<< HEAD
        return Status::Corruption("unknown WriteBatch tag in ReBuildIndex",
                                  ToString(static_cast<unsigned int>(tag)));
=======
        return Status::Corruption("unknown WriteBatch tag");
>>>>>>> 2c79f4db
    }
  }

  if (s.ok() && found != write_batch.Count()) {
    s = Status::Corruption("WriteBatch has wrong count");
  }

  return s;
}
<<<<<<< HEAD

WriteBatchWithIndex::WriteBatchWithIndex(
    const Comparator* default_index_comparator, size_t reserved_bytes,
    bool overwrite_key, size_t max_bytes)
    : rep(new Rep(default_index_comparator, reserved_bytes, max_bytes,
                  overwrite_key)) {}

WriteBatchWithIndex::~WriteBatchWithIndex() {}

WriteBatchWithIndex::WriteBatchWithIndex(WriteBatchWithIndex&&) = default;

WriteBatchWithIndex& WriteBatchWithIndex::operator=(WriteBatchWithIndex&&) =
    default;

WriteBatch* WriteBatchWithIndex::GetWriteBatch() { return &rep->write_batch; }

size_t WriteBatchWithIndex::SubBatchCnt() { return rep->sub_batch_cnt; }

WBWIIterator* WriteBatchWithIndex::NewIterator() {
  return new WBWIIteratorImpl(0, &(rep->skip_list), &rep->write_batch);
=======

WriteBatchWithIndex::WriteBatchWithIndex(
    const Comparator* default_index_comparator, size_t reserved_bytes,
    bool overwrite_key, size_t max_bytes,
    const WriteBatchEntryIndexFactory* index_factory)
    : rep(new Rep(default_index_comparator, reserved_bytes, max_bytes,
                  overwrite_key, index_factory)) {}

WriteBatchWithIndex::~WriteBatchWithIndex() {}

WriteBatch* WriteBatchWithIndex::GetWriteBatch() { return &rep->write_batch; }

bool WriteBatchWithIndex::Collapse() {
  if (rep->obsolete_offsets.size() == 0) {
    return false;
  }
  std::sort(rep->obsolete_offsets.begin(), rep->obsolete_offsets.end());
  WriteBatch& write_batch = rep->write_batch;
  assert(write_batch.Count() != 0);
  size_t offset = WriteBatchInternal::GetFirstOffset(&write_batch);
  Slice input(write_batch.Data());
  input.remove_prefix(offset);
  std::string collapsed_buf;
  collapsed_buf.resize(WriteBatchInternal::kHeader);

  size_t count = 0;
  Status s;
  // Loop through all entries in the write batch and add keep them if they are
  // not obsolete by a newere entry.
  while (s.ok() && !input.empty()) {
    Slice key, value, blob, xid;
    uint32_t column_family_id = 0;  // default
    char tag = 0;
    // set offset of current entry for call to AddNewEntry()
    size_t last_entry_offset = input.data() - write_batch.Data().data();
    s = ReadRecordFromWriteBatch(&input, &tag, &column_family_id, &key,
                                  &value, &blob, &xid);
    if (rep->obsolete_offsets.front() == last_entry_offset) {
      rep->obsolete_offsets.erase(rep->obsolete_offsets.begin());
      continue;
    }
    switch (tag) {
      case kTypeColumnFamilyValue:
      case kTypeValue:
      case kTypeColumnFamilyDeletion:
      case kTypeDeletion:
      case kTypeColumnFamilySingleDeletion:
      case kTypeSingleDeletion:
      case kTypeColumnFamilyMerge:
      case kTypeMerge:
        count++;
        break;
      case kTypeLogData:
      case kTypeBeginPrepareXID:
      case kTypeEndPrepareXID:
      case kTypeCommitXID:
      case kTypeRollbackXID:
      case kTypeNoop:
        break;
      default:
        assert(0);
    }
    size_t entry_offset = input.data() - write_batch.Data().data();
    const std::string& wb_data = write_batch.Data();
    Slice entry_ptr = Slice(wb_data.data() + last_entry_offset,
                            entry_offset - last_entry_offset);
    collapsed_buf.append(entry_ptr.data(), entry_ptr.size());
  }
  write_batch.rep_ = std::move(collapsed_buf);
  WriteBatchInternal::SetCount(&write_batch, static_cast<int>(count));
  return true;
}

WBWIIterator* WriteBatchWithIndex::NewIterator() {
  return new WBWIIteratorImpl(0, rep->GetEntryIndex(nullptr),
                              &rep->write_batch, false);
>>>>>>> 2c79f4db
}

WBWIIterator* WriteBatchWithIndex::NewIterator(
    ColumnFamilyHandle* column_family) {
  auto cf_id = GetColumnFamilyID(column_family);
  return new WBWIIteratorImpl(cf_id, rep->GetEntryIndex(column_family),
                              &rep->write_batch, false);
}

void WriteBatchWithIndex::NewIterator(ColumnFamilyHandle* column_family,
                                      WBWIIterator::IteratorStorage& storage,
                                      bool ephemeral) {
  static_assert(sizeof(WBWIIteratorImpl) <= sizeof storage.buffer,
                "Need larger buffer for WBWIIteratorImpl");
  storage.iter = new (storage.buffer)
      WBWIIteratorImpl(GetColumnFamilyID(column_family),
                       rep->GetEntryIndex(column_family), &rep->write_batch,
                       ephemeral);
}
Iterator* WriteBatchWithIndex::NewIteratorWithBase(
<<<<<<< HEAD
    ColumnFamilyHandle* column_family, Iterator* base_iterator,
    const ReadOptions* read_options) {
  if (rep->overwrite_key == false) {
=======
    ColumnFamilyHandle* column_family, Iterator* base_iterator) {
  if (!rep->overwrite_key) {
>>>>>>> 2c79f4db
    assert(false);
    return nullptr;
  }
  return new BaseDeltaIterator(base_iterator, NewIterator(column_family),
                               GetColumnFamilyUserComparator(column_family),
                               read_options);
}

Iterator* WriteBatchWithIndex::NewIteratorWithBase(Iterator* base_iterator) {
  if (rep->overwrite_key == false) {
    assert(false);
    return nullptr;
  }
  // default column family's comparator
  return new BaseDeltaIterator(base_iterator, NewIterator(),
                               rep->default_comparator);
}

Status WriteBatchWithIndex::Put(ColumnFamilyHandle* column_family,
                                const Slice& key, const Slice& value) {
  rep->SetLastEntryOffset();
  auto s = rep->write_batch.Put(column_family, key, value);
  if (s.ok()) {
    rep->AddOrUpdateIndex(column_family);
  }
  return s;
}

Status WriteBatchWithIndex::Put(const Slice& key, const Slice& value) {
  rep->SetLastEntryOffset();
  auto s = rep->write_batch.Put(key, value);
  if (s.ok()) {
    rep->AddOrUpdateIndex();
  }
  return s;
}

Status WriteBatchWithIndex::Delete(ColumnFamilyHandle* column_family,
                                   const Slice& key) {
  rep->SetLastEntryOffset();
  auto s = rep->write_batch.Delete(column_family, key);
  if (s.ok()) {
    rep->AddOrUpdateIndex(column_family);
  }
  return s;
}

Status WriteBatchWithIndex::Delete(const Slice& key) {
  rep->SetLastEntryOffset();
  auto s = rep->write_batch.Delete(key);
  if (s.ok()) {
    rep->AddOrUpdateIndex();
  }
  return s;
}

Status WriteBatchWithIndex::SingleDelete(ColumnFamilyHandle* column_family,
                                         const Slice& key) {
  rep->SetLastEntryOffset();
  auto s = rep->write_batch.SingleDelete(column_family, key);
  if (s.ok()) {
    rep->AddOrUpdateIndex(column_family);
  }
  return s;
}

Status WriteBatchWithIndex::SingleDelete(const Slice& key) {
  rep->SetLastEntryOffset();
  auto s = rep->write_batch.SingleDelete(key);
  if (s.ok()) {
    rep->AddOrUpdateIndex();
  }
  return s;
}

<<<<<<< HEAD
=======
Status WriteBatchWithIndex::DeleteRange(ColumnFamilyHandle* column_family,
                                        const Slice& begin_key,
                                        const Slice& end_key) {
  rep->SetLastEntryOffset();
  auto s = rep->write_batch.DeleteRange(column_family, begin_key, end_key);
  if (s.ok()) {
    rep->AddOrUpdateIndex(column_family);
  }
  return s;
}

Status WriteBatchWithIndex::DeleteRange(const Slice& begin_key,
                                        const Slice& end_key) {
  rep->SetLastEntryOffset();
  auto s = rep->write_batch.DeleteRange(begin_key, end_key);
  if (s.ok()) {
    rep->AddOrUpdateIndex();
  }
  return s;
}

>>>>>>> 2c79f4db
Status WriteBatchWithIndex::Merge(ColumnFamilyHandle* column_family,
                                  const Slice& key, const Slice& value) {
  rep->SetLastEntryOffset();
  auto s = rep->write_batch.Merge(column_family, key, value);
  if (s.ok()) {
<<<<<<< HEAD
    rep->AddOrUpdateIndex(column_family, key);
=======
    auto size_before = rep->obsolete_offsets.size();
    rep->AddOrUpdateIndex(column_family);
    auto size_after = rep->obsolete_offsets.size();
    bool duplicate_key = size_before != size_after;
    if (!allow_dup_merge_ && duplicate_key) {
      assert(0);
      return Status::NotSupported(
          "Duplicate key with merge value is not supported yet");
    }
>>>>>>> 2c79f4db
  }
  return s;
}

Status WriteBatchWithIndex::Merge(const Slice& key, const Slice& value) {
  rep->SetLastEntryOffset();
  auto s = rep->write_batch.Merge(key, value);
  if (s.ok()) {
<<<<<<< HEAD
    rep->AddOrUpdateIndex(key);
=======
    auto size_before = rep->obsolete_offsets.size();
    rep->AddOrUpdateIndex();
    auto size_after = rep->obsolete_offsets.size();
    bool duplicate_key = size_before != size_after;
    if (!allow_dup_merge_ && duplicate_key) {
      assert(0);
      return Status::NotSupported(
          "Duplicate key with merge value is not supported yet");
    }
>>>>>>> 2c79f4db
  }
  return s;
}

Status WriteBatchWithIndex::PutLogData(const Slice& blob) {
  return rep->write_batch.PutLogData(blob);
}

void WriteBatchWithIndex::Clear() { rep->Clear(); }

Status WriteBatchWithIndex::GetFromBatch(ColumnFamilyHandle* column_family,
                                         const DBOptions& options,
                                         const Slice& key, std::string* value) {
  Status s;
  MergeContext merge_context;
  const ImmutableDBOptions immuable_db_options(options);

  WriteBatchWithIndexInternal::Result result =
      WriteBatchWithIndexInternal::GetFromBatch(
          immuable_db_options, this, column_family, key, &merge_context,
          rep->GetComparator(column_family), value, rep->overwrite_key, &s);

  switch (result) {
    case WriteBatchWithIndexInternal::Result::kFound:
    case WriteBatchWithIndexInternal::Result::kError:
      // use returned status
      break;
    case WriteBatchWithIndexInternal::Result::kDeleted:
    case WriteBatchWithIndexInternal::Result::kNotFound:
      s = Status::NotFound();
      break;
    case WriteBatchWithIndexInternal::Result::kMergeInProgress:
      s = Status::MergeInProgress();
      break;
    default:
      assert(false);
  }

  return s;
}

Status WriteBatchWithIndex::GetFromBatchAndDB(DB* db,
                                              const ReadOptions& read_options,
                                              const Slice& key,
                                              std::string* value) {
  assert(value != nullptr);
  PinnableSlice pinnable_val(value);
  assert(!pinnable_val.IsPinned());
  auto s = GetFromBatchAndDB(db, read_options, db->DefaultColumnFamily(), key,
                             &pinnable_val);
  if (s.ok() && pinnable_val.IsPinned()) {
    value->assign(pinnable_val.data(), pinnable_val.size());
  }  // else value is already assigned
  return s;
}

Status WriteBatchWithIndex::GetFromBatchAndDB(DB* db,
                                              const ReadOptions& read_options,
                                              const Slice& key,
                                              PinnableSlice* pinnable_val) {
  return GetFromBatchAndDB(db, read_options, db->DefaultColumnFamily(), key,
                           pinnable_val);
}

Status WriteBatchWithIndex::GetFromBatchAndDB(DB* db,
                                              const ReadOptions& read_options,
                                              ColumnFamilyHandle* column_family,
                                              const Slice& key,
                                              std::string* value) {
  assert(value != nullptr);
  PinnableSlice pinnable_val(value);
  assert(!pinnable_val.IsPinned());
  auto s =
      GetFromBatchAndDB(db, read_options, column_family, key, &pinnable_val);
  if (s.ok() && pinnable_val.IsPinned()) {
    value->assign(pinnable_val.data(), pinnable_val.size());
  }  // else value is already assigned
  return s;
}

Status WriteBatchWithIndex::GetFromBatchAndDB(DB* db,
                                              const ReadOptions& read_options,
                                              ColumnFamilyHandle* column_family,
                                              const Slice& key,
                                              PinnableSlice* pinnable_val) {
  return GetFromBatchAndDB(db, read_options, column_family, key, pinnable_val,
                           nullptr);
}

Status WriteBatchWithIndex::GetFromBatchAndDB(
    DB* db, const ReadOptions& read_options, ColumnFamilyHandle* column_family,
    const Slice& key, PinnableSlice* pinnable_val, ReadCallback* callback) {
  Status s;
  MergeContext merge_context;
  const ImmutableDBOptions& immuable_db_options =
      static_cast_with_check<DBImpl>(db->GetRootDB())->immutable_db_options();

  // Since the lifetime of the WriteBatch is the same as that of the transaction
  // we cannot pin it as otherwise the returned value will not be available
  // after the transaction finishes.
  std::string& batch_value = *pinnable_val->GetSelf();
  WriteBatchWithIndexInternal::Result result =
      WriteBatchWithIndexInternal::GetFromBatch(
          immuable_db_options, this, column_family, key, &merge_context,
          rep->GetComparator(column_family), &batch_value, rep->overwrite_key, &s);

  if (result == WriteBatchWithIndexInternal::Result::kFound) {
    pinnable_val->PinSelf();
    return s;
  }
  if (result == WriteBatchWithIndexInternal::Result::kDeleted) {
    return Status::NotFound();
  }
  if (result == WriteBatchWithIndexInternal::Result::kError) {
    return s;
  }
  if (result == WriteBatchWithIndexInternal::Result::kMergeInProgress &&
      rep->overwrite_key == true) {
    // Since we've overwritten keys, we do not know what other operations are
    // in this batch for this key, so we cannot do a Merge to compute the
    // result.  Instead, we will simply return MergeInProgress.
    return Status::MergeInProgress();
  }

  assert(result == WriteBatchWithIndexInternal::Result::kMergeInProgress ||
         result == WriteBatchWithIndexInternal::Result::kNotFound);

  // Did not find key in batch OR could not resolve Merges.  Try DB.
  if (!callback) {
    s = db->Get(read_options, column_family, key, pinnable_val);
  } else {
    DBImpl::GetImplOptions get_impl_options;
    get_impl_options.column_family = column_family;
    get_impl_options.value = pinnable_val;
    get_impl_options.callback = callback;
    s = static_cast_with_check<DBImpl>(db->GetRootDB())
            ->GetImpl(read_options, key, get_impl_options);
  }

  if (s.ok() || s.IsNotFound()) {  // DB Get Succeeded
    if (result == WriteBatchWithIndexInternal::Result::kMergeInProgress) {
      // Merge result from DB with merges in Batch
      auto cfh = reinterpret_cast<ColumnFamilyHandleImpl*>(column_family);
      const MergeOperator* merge_operator =
          cfh->cfd()->ioptions()->merge_operator;
      Statistics* statistics = immuable_db_options.statistics.get();
      Env* env = immuable_db_options.env;
      Logger* logger = immuable_db_options.info_log.get();

      Slice* merge_data;
      if (s.ok()) {
        merge_data = pinnable_val;
      } else {  // Key not present in db (s.IsNotFound())
        merge_data = nullptr;
      }

      if (merge_operator) {
        std::string merge_result;
        s = MergeHelper::TimedFullMerge(merge_operator, key, merge_data,
                                        merge_context.GetOperands(),
                                        &merge_result, logger, statistics, env);
        pinnable_val->Reset();
        *pinnable_val->GetSelf() = std::move(merge_result);
        pinnable_val->PinSelf();
      } else {
        s = Status::InvalidArgument("Options::merge_operator must be set");
      }
    }
  }

  return s;
}

void WriteBatchWithIndex::MultiGetFromBatchAndDB(
    DB* db, const ReadOptions& read_options, ColumnFamilyHandle* column_family,
    const size_t num_keys, const Slice* keys, PinnableSlice* values,
    Status* statuses, bool sorted_input) {
  MultiGetFromBatchAndDB(db, read_options, column_family, num_keys, keys,
                         values, statuses, sorted_input, nullptr);
}

void WriteBatchWithIndex::MultiGetFromBatchAndDB(
    DB* db, const ReadOptions& read_options, ColumnFamilyHandle* column_family,
    const size_t num_keys, const Slice* keys, PinnableSlice* values,
    Status* statuses, bool sorted_input, ReadCallback* callback) {
  const ImmutableDBOptions& immuable_db_options =
      static_cast_with_check<DBImpl>(db->GetRootDB())->immutable_db_options();

  autovector<KeyContext, MultiGetContext::MAX_BATCH_SIZE> key_context;
  autovector<KeyContext*, MultiGetContext::MAX_BATCH_SIZE> sorted_keys;
  // To hold merges from the write batch
  autovector<std::pair<WriteBatchWithIndexInternal::Result, MergeContext>,
             MultiGetContext::MAX_BATCH_SIZE>
      merges;
  // Since the lifetime of the WriteBatch is the same as that of the transaction
  // we cannot pin it as otherwise the returned value will not be available
  // after the transaction finishes.
  for (size_t i = 0; i < num_keys; ++i) {
    MergeContext merge_context;
    PinnableSlice* pinnable_val = &values[i];
    std::string& batch_value = *pinnable_val->GetSelf();
    Status* s = &statuses[i];
    WriteBatchWithIndexInternal::Result result =
        WriteBatchWithIndexInternal::GetFromBatch(
            immuable_db_options, this, column_family, keys[i], &merge_context,
            &rep->comparator, &batch_value, rep->overwrite_key, s);

    if (result == WriteBatchWithIndexInternal::Result::kFound) {
      pinnable_val->PinSelf();
      continue;
    }
    if (result == WriteBatchWithIndexInternal::Result::kDeleted) {
      *s = Status::NotFound();
      continue;
    }
    if (result == WriteBatchWithIndexInternal::Result::kError) {
      continue;
    }
    if (result == WriteBatchWithIndexInternal::Result::kMergeInProgress &&
        rep->overwrite_key == true) {
      // Since we've overwritten keys, we do not know what other operations are
      // in this batch for this key, so we cannot do a Merge to compute the
      // result.  Instead, we will simply return MergeInProgress.
      *s = Status::MergeInProgress();
      continue;
    }

    assert(result == WriteBatchWithIndexInternal::Result::kMergeInProgress ||
           result == WriteBatchWithIndexInternal::Result::kNotFound);
    key_context.emplace_back(column_family, keys[i], &values[i],
                             /*timestamp*/ nullptr, &statuses[i]);
    merges.emplace_back(result, std::move(merge_context));
  }

  for (KeyContext& key : key_context) {
    sorted_keys.emplace_back(&key);
  }

  // Did not find key in batch OR could not resolve Merges.  Try DB.
  static_cast_with_check<DBImpl>(db->GetRootDB())
      ->PrepareMultiGetKeys(key_context.size(), sorted_input, &sorted_keys);
  static_cast_with_check<DBImpl>(db->GetRootDB())
      ->MultiGetWithCallback(read_options, column_family, callback,
                             &sorted_keys);

  ColumnFamilyHandleImpl* cfh =
      reinterpret_cast<ColumnFamilyHandleImpl*>(column_family);
  const MergeOperator* merge_operator = cfh->cfd()->ioptions()->merge_operator;
  for (auto iter = key_context.begin(); iter != key_context.end(); ++iter) {
    KeyContext& key = *iter;
    if (key.s->ok() || key.s->IsNotFound()) {  // DB Get Succeeded
      size_t index = iter - key_context.begin();
      std::pair<WriteBatchWithIndexInternal::Result, MergeContext>&
          merge_result = merges[index];
      if (merge_result.first ==
          WriteBatchWithIndexInternal::Result::kMergeInProgress) {
        // Merge result from DB with merges in Batch
        Statistics* statistics = immuable_db_options.statistics.get();
        Env* env = immuable_db_options.env;
        Logger* logger = immuable_db_options.info_log.get();

        Slice* merge_data;
        if (key.s->ok()) {
          merge_data = iter->value;
        } else {  // Key not present in db (s.IsNotFound())
          merge_data = nullptr;
        }

        if (merge_operator) {
          *key.s = MergeHelper::TimedFullMerge(
              merge_operator, *key.key, merge_data,
              merge_result.second.GetOperands(), key.value->GetSelf(), logger,
              statistics, env);
          key.value->PinSelf();
        } else {
          *key.s =
              Status::InvalidArgument("Options::merge_operator must be set");
        }
      }
    }
  }
}

void WriteBatchWithIndex::SetSavePoint() { rep->write_batch.SetSavePoint(); }

Status WriteBatchWithIndex::RollbackToSavePoint() {
  Status s = rep->write_batch.RollbackToSavePoint();

  if (s.ok()) {
    rep->sub_batch_cnt = 1;
    rep->last_sub_batch_offset = 0;
    s = rep->ReBuildIndex();
  }

  return s;
}

Status WriteBatchWithIndex::PopSavePoint() {
  return rep->write_batch.PopSavePoint();
}

void WriteBatchWithIndex::SetMaxBytes(size_t max_bytes) {
  rep->write_batch.SetMaxBytes(max_bytes);
}

size_t WriteBatchWithIndex::GetDataSize() const {
  return rep->write_batch.GetDataSize();
}

}  // namespace ROCKSDB_NAMESPACE
#endif  // !ROCKSDB_LITE<|MERGE_RESOLUTION|>--- conflicted
+++ resolved
@@ -13,11 +13,8 @@
 #include "db/db_impl/db_impl.h"
 #include "db/merge_context.h"
 #include "db/merge_helper.h"
-<<<<<<< HEAD
 #include "memory/arena.h"
 #include "memtable/skiplist.h"
-=======
->>>>>>> 2c79f4db
 #include "options/db_options.h"
 #include "rocksdb/comparator.h"
 #include "rocksdb/iterator.h"
@@ -348,14 +345,13 @@
                    WriteBatchEntryIndex* entry_index,
                    const ReadableWriteBatch* write_batch,
                    bool ephemeral)
-    : column_family_id_(column_family_id),
+      : column_family_id_(column_family_id),
       write_batch_(write_batch) {
     entry_index->NewIterator(iter_, ephemeral);
   }
 
   ~WBWIIteratorImpl() override {}
 
-<<<<<<< HEAD
   bool Valid() const override {
     if (!skip_list_iter_.Valid()) {
       return false;
@@ -401,33 +397,6 @@
   void Next() override { skip_list_iter_.Next(); }
 
   void Prev() override { skip_list_iter_.Prev(); }
-=======
-  virtual bool Valid() const override {
-    return iter_->Valid();
-  }
-
-  virtual void SeekToFirst() override {
-    iter_->SeekToFirst();
-  }
-
-  virtual void SeekToLast() override {
-    iter_->SeekToLast();
-  }
-
-  virtual void Seek(const Slice& key) override {
-    WriteBatchIndexEntry search_entry(&key, column_family_id_);
-    iter_->Seek(&search_entry);
-  }
-
-  virtual void SeekForPrev(const Slice& key) override {
-    WriteBatchIndexEntry search_entry(&key, column_family_id_);
-    iter_->SeekForPrev(&search_entry);
-  }
-
-  virtual void Next() override { iter_->Next(); }
-
-  virtual void Prev() override { iter_->Prev(); }
->>>>>>> 2c79f4db
 
   WriteEntry Entry() const override {
     WriteEntry ret;
@@ -471,27 +440,9 @@
                           ? WriteBatchEntryRBTreeIndexFactory()
                           : _index_factory),
         overwrite_key(_overwrite_key),
-<<<<<<< HEAD
         last_entry_offset(0),
         last_sub_batch_offset(0),
         sub_batch_cnt(1) {}
-=======
-        free_entry(nullptr),
-        last_entry_offset(0) {
-    factory_context = index_factory->NewContext(&arena);
-  }
-  ~Rep() {
-    for (auto& pair : entry_indices) {
-      if (pair.index != nullptr) {
-        pair.index->~WriteBatchEntryIndex();
-      }
-    }
-    if (factory_context != nullptr) {
-      factory_context->~WriteBatchEntryIndexContext();
-    }
-  }
-
->>>>>>> 2c79f4db
   ReadableWriteBatch write_batch;
   const Comparator* default_comparator;
   struct ComparatorIndexPair {
@@ -544,11 +495,8 @@
   AddOrUpdateIndex(GetColumnFamilyID(column_family), GetEntryIndex(column_family));
 }
 
-<<<<<<< HEAD
-bool WriteBatchWithIndex::Rep::UpdateExistingEntryWithCfId(
-    uint32_t column_family_id, const Slice& key) {
-  if (!overwrite_key) {
-    return false;
+void WriteBatchWithIndex::Rep::AddOrUpdateIndex(uint32_t column_family_id) {
+  AddOrUpdateIndex(column_family_id, GetEntryIndexWithCfId(column_family_id));
   }
 
   WBWIIteratorImpl iter(column_family_id, &skip_list, &write_batch);
@@ -579,14 +527,12 @@
     }
     AddNewEntry(cf_id);
   }
-=======
-void WriteBatchWithIndex::Rep::AddOrUpdateIndex(uint32_t column_family_id) {
-  AddOrUpdateIndex(column_family_id, GetEntryIndexWithCfId(column_family_id));
->>>>>>> 2c79f4db
-}
-
-void WriteBatchWithIndex::Rep::AddOrUpdateIndex() {
-  AddOrUpdateIndex(0, GetEntryIndex(nullptr));
+}
+
+void WriteBatchWithIndex::Rep::AddOrUpdateIndex(const Slice& key) {
+  if (!UpdateExistingEntryWithCfId(0, key)) {
+    AddNewEntry(0);
+  }
 }
 
 void WriteBatchWithIndex::Rep::AddOrUpdateIndex(uint32_t column_family_id,
@@ -601,62 +547,13 @@
   success = ReadKeyFromWriteBatchEntry(&entry_ptr, &key, column_family_id != 0);
   assert(success);
 
-<<<<<<< HEAD
-  auto* mem = arena.Allocate(sizeof(WriteBatchIndexEntry));
+  void* mem = free_entry;
+  if (mem == nullptr) {
+    mem = arena.Allocate(sizeof(WriteBatchIndexEntry));
+  }
   auto* index_entry =
       new (mem) WriteBatchIndexEntry(last_entry_offset, column_family_id,
                                       key.data() - wb_data.data(), key.size());
-  skip_list.Insert(index_entry);
-}
-
-void WriteBatchWithIndex::Rep::Clear() {
-  write_batch.Clear();
-  ClearIndex();
-}
-
-void WriteBatchWithIndex::Rep::ClearIndex() {
-  skip_list.~WriteBatchEntrySkipList();
-  arena.~Arena();
-  new (&arena) Arena();
-  new (&skip_list) WriteBatchEntrySkipList(comparator, &arena);
-  last_entry_offset = 0;
-  last_sub_batch_offset = 0;
-  sub_batch_cnt = 1;
-}
-
-Status WriteBatchWithIndex::Rep::ReBuildIndex() {
-  Status s;
-
-  ClearIndex();
-
-  if (write_batch.Count() == 0) {
-    // Nothing to re-index
-    return s;
-  }
-
-  size_t offset = WriteBatchInternal::GetFirstOffset(&write_batch);
-
-  Slice input(write_batch.Data());
-  input.remove_prefix(offset);
-
-  // Loop through all entries in Rep and add each one to the index
-  uint32_t found = 0;
-  while (s.ok() && !input.empty()) {
-    Slice key, value, blob, xid;
-    uint32_t column_family_id = 0;  // default
-    char tag = 0;
-
-    // set offset of current entry for call to AddNewEntry()
-    last_entry_offset = input.data() - write_batch.Data().data();
-
-=======
-  void* mem = free_entry;
-  if (mem == nullptr) {
-    mem = arena.Allocate(sizeof(WriteBatchIndexEntry));
-  }
-  auto* index_entry =
-      new (mem) WriteBatchIndexEntry(last_entry_offset, column_family_id,
-                                     key.data() - wb_data.data(), key.size());
   if (!entry_index->Upsert(index_entry)) {
     // overwrite key
     obsolete_offsets.push_back(index_entry->offset);
@@ -729,7 +626,8 @@
   new (&arena) Arena();
   factory_context = index_factory->NewContext(&arena);
   last_entry_offset = 0;
-  free_entry = nullptr;
+  last_sub_batch_offset = 0;
+  sub_batch_cnt = 1;
 }
 
 Status WriteBatchWithIndex::Rep::ReBuildIndex() {
@@ -748,7 +646,7 @@
   input.remove_prefix(offset);
 
   // Loop through all entries in Rep and add each one to the index
-  int found = 0;
+  uint32_t found = 0;
   while (s.ok() && !input.empty()) {
     Slice key, value, blob, xid;
     uint32_t column_family_id = 0;  // default
@@ -757,7 +655,6 @@
     // set offset of current entry for call to AddNewEntry()
     last_entry_offset = input.data() - write_batch.Data().data();
 
->>>>>>> 2c79f4db
     s = ReadRecordFromWriteBatch(&input, &tag, &column_family_id, &key,
                                   &value, &blob, &xid);
     if (!s.ok()) {
@@ -774,33 +671,20 @@
       case kTypeColumnFamilyMerge:
       case kTypeMerge:
         found++;
-<<<<<<< HEAD
-        if (!UpdateExistingEntryWithCfId(column_family_id, key)) {
-          AddNewEntry(column_family_id);
-        }
+        AddOrUpdateIndex(column_family_id);
         break;
       case kTypeLogData:
       case kTypeBeginPrepareXID:
       case kTypeBeginPersistedPrepareXID:
       case kTypeBeginUnprepareXID:
-=======
-        AddOrUpdateIndex(column_family_id);
-        break;
-      case kTypeLogData:
-      case kTypeBeginPrepareXID:
->>>>>>> 2c79f4db
       case kTypeEndPrepareXID:
       case kTypeCommitXID:
       case kTypeRollbackXID:
       case kTypeNoop:
         break;
       default:
-<<<<<<< HEAD
         return Status::Corruption("unknown WriteBatch tag in ReBuildIndex",
                                   ToString(static_cast<unsigned int>(tag)));
-=======
-        return Status::Corruption("unknown WriteBatch tag");
->>>>>>> 2c79f4db
     }
   }
 
@@ -810,28 +694,6 @@
 
   return s;
 }
-<<<<<<< HEAD
-
-WriteBatchWithIndex::WriteBatchWithIndex(
-    const Comparator* default_index_comparator, size_t reserved_bytes,
-    bool overwrite_key, size_t max_bytes)
-    : rep(new Rep(default_index_comparator, reserved_bytes, max_bytes,
-                  overwrite_key)) {}
-
-WriteBatchWithIndex::~WriteBatchWithIndex() {}
-
-WriteBatchWithIndex::WriteBatchWithIndex(WriteBatchWithIndex&&) = default;
-
-WriteBatchWithIndex& WriteBatchWithIndex::operator=(WriteBatchWithIndex&&) =
-    default;
-
-WriteBatch* WriteBatchWithIndex::GetWriteBatch() { return &rep->write_batch; }
-
-size_t WriteBatchWithIndex::SubBatchCnt() { return rep->sub_batch_cnt; }
-
-WBWIIterator* WriteBatchWithIndex::NewIterator() {
-  return new WBWIIteratorImpl(0, &(rep->skip_list), &rep->write_batch);
-=======
 
 WriteBatchWithIndex::WriteBatchWithIndex(
     const Comparator* default_index_comparator, size_t reserved_bytes,
@@ -842,73 +704,18 @@
 
 WriteBatchWithIndex::~WriteBatchWithIndex() {}
 
+WriteBatchWithIndex::WriteBatchWithIndex(WriteBatchWithIndex&&) = default;
+
+WriteBatchWithIndex& WriteBatchWithIndex::operator=(WriteBatchWithIndex&&) =
+    default;
+
 WriteBatch* WriteBatchWithIndex::GetWriteBatch() { return &rep->write_batch; }
 
-bool WriteBatchWithIndex::Collapse() {
-  if (rep->obsolete_offsets.size() == 0) {
-    return false;
-  }
-  std::sort(rep->obsolete_offsets.begin(), rep->obsolete_offsets.end());
-  WriteBatch& write_batch = rep->write_batch;
-  assert(write_batch.Count() != 0);
-  size_t offset = WriteBatchInternal::GetFirstOffset(&write_batch);
-  Slice input(write_batch.Data());
-  input.remove_prefix(offset);
-  std::string collapsed_buf;
-  collapsed_buf.resize(WriteBatchInternal::kHeader);
-
-  size_t count = 0;
-  Status s;
-  // Loop through all entries in the write batch and add keep them if they are
-  // not obsolete by a newere entry.
-  while (s.ok() && !input.empty()) {
-    Slice key, value, blob, xid;
-    uint32_t column_family_id = 0;  // default
-    char tag = 0;
-    // set offset of current entry for call to AddNewEntry()
-    size_t last_entry_offset = input.data() - write_batch.Data().data();
-    s = ReadRecordFromWriteBatch(&input, &tag, &column_family_id, &key,
-                                  &value, &blob, &xid);
-    if (rep->obsolete_offsets.front() == last_entry_offset) {
-      rep->obsolete_offsets.erase(rep->obsolete_offsets.begin());
-      continue;
-    }
-    switch (tag) {
-      case kTypeColumnFamilyValue:
-      case kTypeValue:
-      case kTypeColumnFamilyDeletion:
-      case kTypeDeletion:
-      case kTypeColumnFamilySingleDeletion:
-      case kTypeSingleDeletion:
-      case kTypeColumnFamilyMerge:
-      case kTypeMerge:
-        count++;
-        break;
-      case kTypeLogData:
-      case kTypeBeginPrepareXID:
-      case kTypeEndPrepareXID:
-      case kTypeCommitXID:
-      case kTypeRollbackXID:
-      case kTypeNoop:
-        break;
-      default:
-        assert(0);
-    }
-    size_t entry_offset = input.data() - write_batch.Data().data();
-    const std::string& wb_data = write_batch.Data();
-    Slice entry_ptr = Slice(wb_data.data() + last_entry_offset,
-                            entry_offset - last_entry_offset);
-    collapsed_buf.append(entry_ptr.data(), entry_ptr.size());
-  }
-  write_batch.rep_ = std::move(collapsed_buf);
-  WriteBatchInternal::SetCount(&write_batch, static_cast<int>(count));
-  return true;
-}
+size_t WriteBatchWithIndex::SubBatchCnt() { return rep->sub_batch_cnt; }
 
 WBWIIterator* WriteBatchWithIndex::NewIterator() {
   return new WBWIIteratorImpl(0, rep->GetEntryIndex(nullptr),
                               &rep->write_batch, false);
->>>>>>> 2c79f4db
 }
 
 WBWIIterator* WriteBatchWithIndex::NewIterator(
@@ -929,14 +736,9 @@
                        ephemeral);
 }
 Iterator* WriteBatchWithIndex::NewIteratorWithBase(
-<<<<<<< HEAD
     ColumnFamilyHandle* column_family, Iterator* base_iterator,
     const ReadOptions* read_options) {
   if (rep->overwrite_key == false) {
-=======
-    ColumnFamilyHandle* column_family, Iterator* base_iterator) {
-  if (!rep->overwrite_key) {
->>>>>>> 2c79f4db
     assert(false);
     return nullptr;
   }
@@ -1012,48 +814,12 @@
   return s;
 }
 
-<<<<<<< HEAD
-=======
-Status WriteBatchWithIndex::DeleteRange(ColumnFamilyHandle* column_family,
-                                        const Slice& begin_key,
-                                        const Slice& end_key) {
-  rep->SetLastEntryOffset();
-  auto s = rep->write_batch.DeleteRange(column_family, begin_key, end_key);
-  if (s.ok()) {
-    rep->AddOrUpdateIndex(column_family);
-  }
-  return s;
-}
-
-Status WriteBatchWithIndex::DeleteRange(const Slice& begin_key,
-                                        const Slice& end_key) {
-  rep->SetLastEntryOffset();
-  auto s = rep->write_batch.DeleteRange(begin_key, end_key);
-  if (s.ok()) {
-    rep->AddOrUpdateIndex();
-  }
-  return s;
-}
-
->>>>>>> 2c79f4db
 Status WriteBatchWithIndex::Merge(ColumnFamilyHandle* column_family,
                                   const Slice& key, const Slice& value) {
   rep->SetLastEntryOffset();
   auto s = rep->write_batch.Merge(column_family, key, value);
   if (s.ok()) {
-<<<<<<< HEAD
     rep->AddOrUpdateIndex(column_family, key);
-=======
-    auto size_before = rep->obsolete_offsets.size();
-    rep->AddOrUpdateIndex(column_family);
-    auto size_after = rep->obsolete_offsets.size();
-    bool duplicate_key = size_before != size_after;
-    if (!allow_dup_merge_ && duplicate_key) {
-      assert(0);
-      return Status::NotSupported(
-          "Duplicate key with merge value is not supported yet");
-    }
->>>>>>> 2c79f4db
   }
   return s;
 }
@@ -1062,19 +828,7 @@
   rep->SetLastEntryOffset();
   auto s = rep->write_batch.Merge(key, value);
   if (s.ok()) {
-<<<<<<< HEAD
     rep->AddOrUpdateIndex(key);
-=======
-    auto size_before = rep->obsolete_offsets.size();
-    rep->AddOrUpdateIndex();
-    auto size_after = rep->obsolete_offsets.size();
-    bool duplicate_key = size_before != size_after;
-    if (!allow_dup_merge_ && duplicate_key) {
-      assert(0);
-      return Status::NotSupported(
-          "Duplicate key with merge value is not supported yet");
-    }
->>>>>>> 2c79f4db
   }
   return s;
 }
