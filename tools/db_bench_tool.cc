--- conflicted
+++ resolved
@@ -448,9 +448,8 @@
 
 DEFINE_string(db, "", "Use the db with the following name.");
 
-<<<<<<< HEAD
 DEFINE_string(terarktempdir, "/tmp", "Use the localtempdir with the following name.");
-=======
+
 // Read cache flags
 
 DEFINE_string(read_cache_path, "",
@@ -464,7 +463,6 @@
 
 DEFINE_bool(read_cache_direct_read, true,
             "Whether to use Direct IO for reading from read cache");
->>>>>>> bae811fc
 
 static bool ValidateCacheNumshardbits(const char* flagname, int32_t value) {
   if (value >= 20) {
