--- conflicted
+++ resolved
@@ -144,15 +144,10 @@
   WinMmapReadableFile(const WinMmapReadableFile&) = delete;
   WinMmapReadableFile& operator=(const WinMmapReadableFile&) = delete;
 
-<<<<<<< HEAD
   IOStatus Read(uint64_t offset, size_t n, const IOOptions& options,
                 Slice* result, char* scratch,
                 IODebugContext* dbg) const override;
-=======
-  virtual Status Read(uint64_t offset, size_t n, Slice* result,
-                      char* scratch) const override;
   virtual Status FsRead(uint64_t offset, size_t len, void* buf) const override;
->>>>>>> 16a0d77e
 
   virtual IOStatus InvalidateCache(size_t offset, size_t length) override;
 
