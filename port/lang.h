// Copyright (c) 2011-present, Facebook, Inc.  All rights reserved.
//  This source code is licensed under both the GPLv2 (found in the
//  COPYING file in the root directory) and Apache 2.0 License
//  (found in the LICENSE.Apache file in the root directory).

#pragma once

#ifndef FALLTHROUGH_INTENDED
#if defined(__clang__)
#define FALLTHROUGH_INTENDED [[clang::fallthrough]]
#elif defined(__GNUC__) && __GNUC__ >= 7
#define FALLTHROUGH_INTENDED [[gnu::fallthrough]]
#else
#define FALLTHROUGH_INTENDED \
  do {                       \
  } while (0)
#endif
#endif

#define DECLARE_DEFAULT_MOVES(Name) \
  Name(Name&&) noexcept = default;  \
  Name& operator=(Name&&) = default

// ASAN (Address sanitizer)

#if defined(__clang__)
#if defined(__has_feature)
#if __has_feature(address_sanitizer)
#define MUST_FREE_HEAP_ALLOCATIONS 1
#endif  // __has_feature(address_sanitizer)
#endif  // defined(__has_feature)
#else   // __clang__
#ifdef __SANITIZE_ADDRESS__
#define MUST_FREE_HEAP_ALLOCATIONS 1
#endif  // __SANITIZE_ADDRESS__
#endif  // __clang__

#ifdef ROCKSDB_VALGRIND_RUN
#define MUST_FREE_HEAP_ALLOCATIONS 1
#endif  // ROCKSDB_VALGRIND_RUN

// Coding guidelines say to avoid static objects with non-trivial destructors,
// because it's easy to cause trouble (UB) in static destruction. This
// macro makes it easier to define static objects that are normally never
// destructed, except are destructed when running under ASAN. This should
// avoid unexpected, unnecessary destruction behavior in production.
// Note that constructor arguments can be provided as in
//   STATIC_AVOID_DESTRUCTION(Foo, foo)(arg1, arg2);
#ifdef MUST_FREE_HEAP_ALLOCATIONS
#define STATIC_AVOID_DESTRUCTION(Type, name) static Type name
constexpr bool kMustFreeHeapAllocations = true;
#else
#define STATIC_AVOID_DESTRUCTION(Type, name) static Type& name = *new Type
constexpr bool kMustFreeHeapAllocations = false;
#endif

// TSAN (Thread sanitizer)

// For simplicity, standardize on the GCC define
#if defined(__clang__)
#if defined(__has_feature) && __has_feature(thread_sanitizer)
#define __SANITIZE_THREAD__ 1
#endif  // __has_feature(thread_sanitizer)
#endif  // __clang__

#ifdef __SANITIZE_THREAD__
#define TSAN_SUPPRESSION __attribute__((no_sanitize("thread")))
#else
#define TSAN_SUPPRESSION
#endif  // TSAN_SUPPRESSION

<<<<<<< HEAD
// Compile-time CPU feature testing compatibility
//
// A way to be extra sure these defines have been included.
#define ASSERT_FEATURE_COMPAT_HEADER() /* empty */

// MSVC doesn't support the same defines that gcc and clang provide
// but does some like __AVX__. Here we can infer some features from others.
#ifdef __AVX__
#define __SSE4_2__ 1
#define __PCLMUL__ 1
#endif  // __AVX__

// A way to disable PCLMUL
#ifdef NO_PCLMUL
#undef __PCLMUL__
#endif

// popcnt is generally implied by SSE4.2
#if defined(__SSE4_2__)
#define __POPCNT__ 1
#endif

// A way to disable POPCNT
#ifdef NO_POPCNT
#undef __POPCNT__
=======
#if defined(__GNUC__)
#define ROCKSDB_STATIC_TLS __attribute__((tls_model("initial-exec")))
#define ROCKSDB_RAW_TLS __thread
#else
#define ROCKSDB_STATIC_TLS
#define ROCKSDB_RAW_TLS thread_local
>>>>>>> 8f67bd11
#endif<|MERGE_RESOLUTION|>--- conflicted
+++ resolved
@@ -69,7 +69,6 @@
 #define TSAN_SUPPRESSION
 #endif  // TSAN_SUPPRESSION
 
-<<<<<<< HEAD
 // Compile-time CPU feature testing compatibility
 //
 // A way to be extra sure these defines have been included.
@@ -95,12 +94,12 @@
 // A way to disable POPCNT
 #ifdef NO_POPCNT
 #undef __POPCNT__
-=======
+#endif
+
 #if defined(__GNUC__)
 #define ROCKSDB_STATIC_TLS __attribute__((tls_model("initial-exec")))
 #define ROCKSDB_RAW_TLS __thread
 #else
 #define ROCKSDB_STATIC_TLS
 #define ROCKSDB_RAW_TLS thread_local
->>>>>>> 8f67bd11
 #endif