--- conflicted
+++ resolved
@@ -190,14 +190,11 @@
   // Sets *compaction_released to true if compaction is released.
   Status Install(const MutableCFOptions& mutable_cf_options,
                  bool* compaction_released);
-<<<<<<< HEAD
-=======
 
   Status Install(const MutableCFOptions& mutable_cf_options) {
     bool compaction_released = false;
     return Install(mutable_cf_options, &compaction_released);
   }
->>>>>>> 84254459
 
   // Return the IO status
   IOStatus io_status() const { return io_status_; }
