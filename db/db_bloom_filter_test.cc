--- conflicted
+++ resolved
@@ -250,12 +250,7 @@
     ASSERT_EQ(TestGetTickerCount(options, BLOOM_FILTER_USEFUL), 3);
     ASSERT_EQ(
         3,
-<<<<<<< HEAD
-        (*(get_perf_context()->level_to_perf_context))[0].bloom_filter_useful);
-=======
         get_perf_context()->level_to_perf_context[0].bloom_filter_useful);
-#endif  // ROCKSDB_LITE
->>>>>>> 8f67bd11
 
     // No bloom on extractor changed, after re-open
     options.prefix_extractor.reset(NewCappedPrefixTransform(10));
@@ -325,13 +320,7 @@
     ASSERT_EQ(TestGetTickerCount(options, BLOOM_FILTER_USEFUL), 3);
     ASSERT_EQ(
         3,
-<<<<<<< HEAD
-        (*(get_perf_context()->level_to_perf_context))[0].bloom_filter_useful);
-
-=======
         get_perf_context()->level_to_perf_context[0].bloom_filter_useful);
-#endif  // ROCKSDB_LITE
->>>>>>> 8f67bd11
     get_perf_context()->Reset();
   }
 }
