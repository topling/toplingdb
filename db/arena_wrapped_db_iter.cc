//  Copyright (c) 2011-present, Facebook, Inc.  All rights reserved.
//  This source code is licensed under both the GPLv2 (found in the
//  COPYING file in the root directory) and Apache 2.0 License
//  (found in the LICENSE.Apache file in the root directory).
//
// Copyright (c) 2011 The LevelDB Authors. All rights reserved.
// Use of this source code is governed by a BSD-style license that can be
// found in the LICENSE file. See the AUTHORS file for names of contributors.

#include "db/arena_wrapped_db_iter.h"
#include "db/snapshot_impl.h"
#include "memory/arena.h"
#include "rocksdb/env.h"
#include "rocksdb/iterator.h"
#include "rocksdb/options.h"
#include "table/internal_iterator.h"
#include "table/iterator_wrapper.h"
#include "util/user_comparator_wrapper.h"

namespace ROCKSDB_NAMESPACE {

static constexpr size_t KEEP_SNAPSHOT = 16;

inline static
SequenceNumber GetSeqNum(const DBImpl* db, const Snapshot* s, const DBIter* i) {
  if (size_t(s) == KEEP_SNAPSHOT)
    return i->get_sequence();
  else if (s)
    //return static_cast_with_check<const SnapshotImpl>(s)->number_;
    return s->GetSequenceNumber();
  else
    return db->GetLatestSequenceNumber();
}

Status ArenaWrappedDBIter::GetProperty(std::string prop_name,
                                       std::string* prop) {
  if (prop_name == "rocksdb.iterator.super-version-number") {
    // First try to pass the value returned from inner iterator.
    if (!db_iter_->GetProperty(prop_name, prop).ok()) {
      *prop = std::to_string(sv_number_);
    }
    return Status::OK();
  }
  return db_iter_->GetProperty(prop_name, prop);
}

void ArenaWrappedDBIter::Init(
    Env* env, const ReadOptions& read_options, const ImmutableOptions& ioptions,
    const MutableCFOptions& mutable_cf_options, const Version* version,
    const SequenceNumber& sequence, uint64_t max_sequential_skip_in_iteration,
    uint64_t version_number, ReadCallback* read_callback, DBImpl* db_impl,
    ColumnFamilyData* cfd, bool expose_blob_index, bool allow_refresh) {
  auto mem = arena_.AllocateAligned(sizeof(DBIter));
  db_iter_ =
      new (mem) DBIter(env, read_options, ioptions, mutable_cf_options,
                       ioptions.user_comparator, /* iter */ nullptr, version,
                       sequence, true, max_sequential_skip_in_iteration,
                       read_callback, db_impl, cfd, expose_blob_index);
  sv_number_ = version_number;
  read_options_ = read_options;
  allow_refresh_ = allow_refresh;
  memtable_range_tombstone_iter_ = nullptr;
}

Status ArenaWrappedDBIter::Refresh() {
  return Refresh(nullptr);
}

Status ArenaWrappedDBIter::Refresh(const Snapshot* snap) {
  if (cfd_ == nullptr || db_impl_ == nullptr || !allow_refresh_) {
    return Status::NotSupported("Creating renew iterator is not allowed.");
  }
  assert(db_iter_ != nullptr);
  // TODO(yiwu): For last_seq_same_as_publish_seq_==false, this is not the
  // correct behavior. Will be corrected automatically when we take a snapshot
  // here for the case of WritePreparedTxnDB.
  uint64_t cur_sv_number = cfd_->GetSuperVersionNumber();
  TEST_SYNC_POINT("ArenaWrappedDBIter::Refresh:1");
  TEST_SYNC_POINT("ArenaWrappedDBIter::Refresh:2");
<<<<<<< HEAD
  auto reinit_internal_iter = [&]() {
    Env* env = db_iter_->env();
    db_iter_->~DBIter();
    arena_.~Arena();
    new (&arena_) Arena();

    SuperVersion* sv = cfd_->GetReferencedSuperVersion(db_impl_);
    SequenceNumber latest_seq = db_impl_->GetLatestSequenceNumber();
    if (read_callback_) {
      read_callback_->Refresh(latest_seq);
    }
    Init(env, read_options_, *(cfd_->ioptions()), sv->mutable_cf_options,
         sv->current, latest_seq,
         sv->mutable_cf_options.max_sequential_skip_in_iterations,
         cur_sv_number, read_callback_, db_impl_, cfd_, expose_blob_index_,
         allow_refresh_);
=======
  while (true) {
    if (sv_number_ != cur_sv_number) {
      SequenceNumber latest_seq = GetSeqNum(db_impl_, snap, db_iter_);
      Env* env = db_iter_->env();
      db_iter_->~DBIter();
      arena_.~Arena();
      new (&arena_) Arena();

      SuperVersion* sv = cfd_->GetReferencedSuperVersion(db_impl_);
      if (read_callback_) {
        read_callback_->Refresh(latest_seq);
      }
      Init(env, read_options_, *(cfd_->ioptions()), sv->mutable_cf_options,
           sv->current, latest_seq,
           sv->mutable_cf_options.max_sequential_skip_in_iterations,
           cur_sv_number, read_callback_, db_impl_, cfd_, expose_blob_index_,
           allow_refresh_);
>>>>>>> 610230be

    InternalIterator* internal_iter = db_impl_->NewInternalIterator(
        read_options_, cfd_, sv, &arena_, latest_seq,
        /* allow_unprepared_value */ true, /* db_iter */ this);
    SetIterUnderDBIter(internal_iter);
  };
  while (true) {
    if (sv_number_ != cur_sv_number) {
      reinit_internal_iter();
      break;
    } else {
      SequenceNumber latest_seq = GetSeqNum(db_impl_, snap, db_iter_);
      if (latest_seq == db_iter_->get_sequence()) {
        break;
      }
      // Refresh range-tombstones in MemTable
      if (!read_options_.ignore_range_deletions) {
        SuperVersion* sv = cfd_->GetThreadLocalSuperVersion(db_impl_);
        TEST_SYNC_POINT_CALLBACK("ArenaWrappedDBIter::Refresh:SV", nullptr);
        auto t = sv->mem->NewRangeTombstoneIterator(
            read_options_, latest_seq, false /* immutable_memtable */);
        if (!t || t->empty()) {
          // If memtable_range_tombstone_iter_ points to a non-empty tombstone
          // iterator, then it means sv->mem is not the memtable that
          // memtable_range_tombstone_iter_ points to, so SV must have changed
          // after the sv_number_ != cur_sv_number check above. We will fall
          // back to re-init the InternalIterator, and the tombstone iterator
          // will be freed during db_iter destruction there.
          if (memtable_range_tombstone_iter_) {
            assert(!*memtable_range_tombstone_iter_ ||
                   sv_number_ != cfd_->GetSuperVersionNumber());
          }
          delete t;
        } else {  // current mutable memtable has range tombstones
          if (!memtable_range_tombstone_iter_) {
            delete t;
            db_impl_->ReturnAndCleanupSuperVersion(cfd_, sv);
            // The memtable under DBIter did not have range tombstone before
            // refresh.
            reinit_internal_iter();
            break;
          } else {
            delete *memtable_range_tombstone_iter_;
            *memtable_range_tombstone_iter_ = new TruncatedRangeDelIterator(
                std::unique_ptr<FragmentedRangeTombstoneIterator>(t),
                &cfd_->internal_comparator(), nullptr, nullptr);
          }
        }
        db_impl_->ReturnAndCleanupSuperVersion(cfd_, sv);
      }
      // Refresh latest sequence number
      db_iter_->set_sequence(latest_seq);
      db_iter_->set_valid(false);
      // Check again if the latest super version number is changed
      uint64_t latest_sv_number = cfd_->GetSuperVersionNumber();
      if (latest_sv_number != cur_sv_number) {
        // If the super version number is changed after refreshing,
        // fallback to Re-Init the InternalIterator
        cur_sv_number = latest_sv_number;
        continue;
      }
      break;
    }
  }
  if (size_t(snap) > KEEP_SNAPSHOT) {
    this->read_options_.snapshot = snap;
  }
  return Status::OK();
}

ArenaWrappedDBIter* NewArenaWrappedDbIterator(
    Env* env, const ReadOptions& read_options, const ImmutableOptions& ioptions,
    const MutableCFOptions& mutable_cf_options, const Version* version,
    const SequenceNumber& sequence, uint64_t max_sequential_skip_in_iterations,
    uint64_t version_number, ReadCallback* read_callback, DBImpl* db_impl,
    ColumnFamilyData* cfd, bool expose_blob_index, bool allow_refresh) {
  ArenaWrappedDBIter* iter = new ArenaWrappedDBIter();
  iter->Init(env, read_options, ioptions, mutable_cf_options, version, sequence,
             max_sequential_skip_in_iterations, version_number, read_callback,
             db_impl, cfd, expose_blob_index, allow_refresh);
  if (db_impl != nullptr && cfd != nullptr && allow_refresh) {
    iter->StoreRefreshInfo(db_impl, cfd, read_callback, expose_blob_index);
  }

  return iter;
}

}  // namespace ROCKSDB_NAMESPACE<|MERGE_RESOLUTION|>--- conflicted
+++ resolved
@@ -77,15 +77,14 @@
   uint64_t cur_sv_number = cfd_->GetSuperVersionNumber();
   TEST_SYNC_POINT("ArenaWrappedDBIter::Refresh:1");
   TEST_SYNC_POINT("ArenaWrappedDBIter::Refresh:2");
-<<<<<<< HEAD
   auto reinit_internal_iter = [&]() {
+    SequenceNumber latest_seq = GetSeqNum(db_impl_, snap, db_iter_);
     Env* env = db_iter_->env();
     db_iter_->~DBIter();
     arena_.~Arena();
     new (&arena_) Arena();
 
     SuperVersion* sv = cfd_->GetReferencedSuperVersion(db_impl_);
-    SequenceNumber latest_seq = db_impl_->GetLatestSequenceNumber();
     if (read_callback_) {
       read_callback_->Refresh(latest_seq);
     }
@@ -94,25 +93,6 @@
          sv->mutable_cf_options.max_sequential_skip_in_iterations,
          cur_sv_number, read_callback_, db_impl_, cfd_, expose_blob_index_,
          allow_refresh_);
-=======
-  while (true) {
-    if (sv_number_ != cur_sv_number) {
-      SequenceNumber latest_seq = GetSeqNum(db_impl_, snap, db_iter_);
-      Env* env = db_iter_->env();
-      db_iter_->~DBIter();
-      arena_.~Arena();
-      new (&arena_) Arena();
-
-      SuperVersion* sv = cfd_->GetReferencedSuperVersion(db_impl_);
-      if (read_callback_) {
-        read_callback_->Refresh(latest_seq);
-      }
-      Init(env, read_options_, *(cfd_->ioptions()), sv->mutable_cf_options,
-           sv->current, latest_seq,
-           sv->mutable_cf_options.max_sequential_skip_in_iterations,
-           cur_sv_number, read_callback_, db_impl_, cfd_, expose_blob_index_,
-           allow_refresh_);
->>>>>>> 610230be
 
     InternalIterator* internal_iter = db_impl_->NewInternalIterator(
         read_options_, cfd_, sv, &arena_, latest_seq,
