--- conflicted
+++ resolved
@@ -33,6 +33,9 @@
 #include "util/hash.h"
 #include "util/hash_containers.h"
 
+#if defined(TOPLINGDB_WITH_TIMESTAMP)
+#include <terark/sso.hpp>
+#endif
 namespace ROCKSDB_NAMESPACE {
 
 struct FlushJobInfo;
@@ -69,9 +72,6 @@
   uint64_t data_size = 0;
   uint64_t num_entries = 0;
   uint64_t num_deletes = 0;
-<<<<<<< HEAD
-  uint64_t num_range_deletes = 0;
-=======
   uint64_t num_merges = 0;
   uint64_t num_range_deletes = 0;
   uint64_t largest_seqno = 0;
@@ -113,7 +113,6 @@
   virtual bool IsKeyPinned() const override { return true; }
   virtual bool IsValuePinned() const override { return true; }
   virtual Status status() const override;
->>>>>>> 84254459
 };
 
 using MultiGetRange = MultiGetContext::Range;
@@ -379,8 +378,6 @@
       num_deletes_.fetch_add(update_counters.num_deletes,
                              std::memory_order_relaxed);
     }
-<<<<<<< HEAD
-=======
     if (update_counters.num_merges != 0) {
       num_merges_.fetch_add(update_counters.num_merges,
                              std::memory_order_relaxed);
@@ -390,7 +387,6 @@
     }
     raw_key_size_.fetch_add(update_counters.raw_key_size, std::memory_order_relaxed);
     raw_value_size_.fetch_add(update_counters.raw_value_size, std::memory_order_relaxed);
->>>>>>> 84254459
     if (update_counters.num_range_deletes > 0) {
       num_range_deletes_.fetch_add(update_counters.num_range_deletes,
                                    std::memory_order_relaxed);
@@ -422,21 +418,13 @@
     return num_range_deletes_.load(std::memory_order_relaxed);
   }
 
-  // Get total number of range deletions in the mem table.
-  // REQUIRES: external synchronization to prevent simultaneous
-  // operations on the same MemTable (unless this Memtable is immutable).
-  uint64_t num_range_deletes() const {
-    return num_range_deletes_.load(std::memory_order_relaxed);
-  }
-
   uint64_t get_data_size() const {
     return data_size_.load(std::memory_order_relaxed);
   }
 
-<<<<<<< HEAD
   size_t write_buffer_size() const {
     return write_buffer_size_.load(std::memory_order_relaxed);
-=======
+  }
   uint64_t largest_seqno() const {
     return largest_seqno_.load(std::memory_order_relaxed);
   }
@@ -445,7 +433,6 @@
   }
   uint64_t raw_value_size() const {
     return raw_value_size_.load(std::memory_order_relaxed);
->>>>>>> 84254459
   }
 
   // Dynamically change the memtable's capacity. If set below the current usage,
@@ -630,22 +617,14 @@
     }
   }
 
-<<<<<<< HEAD
   // Get the newest user-defined timestamp contained in this MemTable. Check
   // `newest_udt_` for what newer means. This method should only be invoked for
   // an MemTable that has enabled user-defined timestamp feature and set
   // `persist_user_defined_timestamps` to false. The tracked newest UDT will be
   // used by flush job in the background to help check the MemTable's
   // eligibility for Flush.
-  const Slice& GetNewestUDT() const;
-
-  // Returns Corruption status if verification fails.
-  static Status VerifyEntryChecksum(const char* entry,
-                                    uint32_t protection_bytes_per_key,
-                                    bool allow_data_in_errors = false);
-
-=======
->>>>>>> 84254459
+  const Slice GetNewestUDT() const;
+
  private:
   enum FlushStateEnum { FLUSH_NOT_REQUESTED, FLUSH_REQUESTED, FLUSH_SCHEDULED };
 
@@ -667,15 +646,11 @@
   std::atomic<uint64_t> data_size_;
   std::atomic<uint64_t> num_entries_;
   std::atomic<uint64_t> num_deletes_;
-<<<<<<< HEAD
-  std::atomic<uint64_t> num_range_deletes_;
-=======
   std::atomic<uint64_t> num_merges_;
   std::atomic<uint64_t> num_range_deletes_;
   std::atomic<uint64_t> largest_seqno_;
   std::atomic<uint64_t> raw_key_size_;
   std::atomic<uint64_t> raw_value_size_;
->>>>>>> 84254459
 
   // Dynamically changeable memtable option
   std::atomic<size_t> write_buffer_size_;
@@ -745,6 +720,7 @@
   // Flush job info of the current memtable.
   std::unique_ptr<FlushJobInfo> flush_job_info_;
 
+#if defined(TOPLINGDB_WITH_TIMESTAMP)
   // Size in bytes for the user-defined timestamps.
   size_t ts_sz_;
 
@@ -756,7 +732,8 @@
   // ts2. We track this field for a MemTable if its column family has UDT
   // feature enabled and the `persist_user_defined_timestamp` flag is false.
   // Otherwise, this field just contains an empty Slice.
-  Slice newest_udt_;
+  terark::minimal_sso<32> newest_udt_;
+#endif
 
   // Updates flush_state_ using ShouldFlushNow()
   void UpdateFlushState();
