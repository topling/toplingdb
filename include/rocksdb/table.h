// Copyright (c) Facebook, Inc. and its affiliates. All Rights Reserved.
// Copyright (c) 2011 The LevelDB Authors. All rights reserved.
// Use of this source code is governed by a BSD-style license that can be
// found in the LICENSE file. See the AUTHORS file for names of contributors.
//
// Currently we support two types of tables: plain table and block-based table.
//   1. Block-based table: this is the default table type that we inherited from
//      LevelDB, which was designed for storing data in hard disk or flash
//      device.
//   2. Plain table: it is one of RocksDB's SST file format optimized
//      for low query latency on pure-memory or really low-latency media.
//
// A tutorial of rocksdb table formats is available here:
//   https://github.com/facebook/rocksdb/wiki/A-Tutorial-of-RocksDB-SST-formats
//
// Example code is also available
//   https://github.com/facebook/rocksdb/wiki/A-Tutorial-of-RocksDB-SST-formats#wiki-examples

#pragma once

#include <memory>
#include <string>
#include <unordered_map>

#include "rocksdb/cache.h"
#include "rocksdb/customizable.h"
#include "rocksdb/enum_reflection.h"
#include "rocksdb/env.h"
#include "rocksdb/options.h"
#include "rocksdb/status.h"

namespace ROCKSDB_NAMESPACE {

// -- Block-based Table
class Cache;
struct CompactionInputFiles;
class FilterPolicy;
class FlushBlockPolicyFactory;
struct ImmutableOptions;
class PersistentCache;
class RandomAccessFile;
struct TableReaderOptions;
struct TableBuilderOptions;
class TableBuilder;
class TableFactory;
class TableReader;
class WritableFileWriter;
struct ConfigOptions;
struct EnvOptions;

// Types of checksums to use for checking integrity of logical blocks within
// files. All checksums currently use 32 bits of checking power (1 in 4B
<<<<<<< HEAD
// chance of failing to detect random corruption). Traditionally, the actual
// checking power can be far from ideal if the corruption is due to misplaced
// data (e.g. physical blocks out of order in a file, or from another file),
// which is fixed in format_version=6 (see below).
enum ChecksumType : char {
=======
// chance of failing to detect random corruption).
ROCKSDB_ENUM_PLAIN(ChecksumType, char,
>>>>>>> 84254459
  kNoChecksum = 0x0,
  kCRC32c = 0x1,
  kxxHash = 0x2,
  kxxHash64 = 0x3,
  kXXH3 = 0x4  // Supported since RocksDB 6.27
);

// `PinningTier` is used to specify which tier of block-based tables should
// be affected by a block cache pinning setting (see
// `MetadataCacheOptions` below).
ROCKSDB_ENUM_CLASS(PinningTier, int,
  // For compatibility, this value specifies to fallback to the behavior
  // indicated by the deprecated options,
  // `pin_l0_filter_and_index_blocks_in_cache` and
  // `pin_top_level_index_and_filter`.
  kFallback,

  // This tier contains no block-based tables.
  kNone,

  // This tier contains block-based tables that may have originated from a
  // memtable flush. In particular, it includes tables from L0 that are smaller
  // than 1.5 times the current `write_buffer_size`. Note these criteria imply
  // it can include intra-L0 compaction outputs and ingested files, as long as
  // they are not abnormally large compared to flushed files in L0.
  kFlushedAndSimilar,

  // This tier contains all block-based tables.
  kAll
);

// `MetadataCacheOptions` contains members indicating the desired caching
// behavior for the different categories of metadata blocks.
struct MetadataCacheOptions {
  // The tier of block-based tables whose top-level index into metadata
  // partitions will be pinned. Currently indexes and filters may be
  // partitioned.
  //
  // Note `cache_index_and_filter_blocks` must be true for this option to have
  // any effect. Otherwise any top-level index into metadata partitions would be
  // held in table reader memory, outside the block cache.
  PinningTier top_level_index_pinning = PinningTier::kFallback;

  // The tier of block-based tables whose metadata partitions will be pinned.
  // Currently indexes and filters may be partitioned.
  PinningTier partition_pinning = PinningTier::kFallback;

  // The tier of block-based tables whose unpartitioned metadata blocks will be
  // pinned.
  //
  // Note `cache_index_and_filter_blocks` must be true for this option to have
  // any effect. Otherwise the unpartitioned meta-blocks would be held in table
  // reader memory, outside the block cache.
  PinningTier unpartitioned_pinning = PinningTier::kFallback;
};

struct CacheEntryRoleOptions {
  enum class Decision {
    kEnabled,
    kDisabled,
    kFallback,
  };
  Decision charged = Decision::kFallback;
  bool operator==(const CacheEntryRoleOptions& other) const {
    return charged == other.charged;
  }
};

struct CacheUsageOptions {
  CacheEntryRoleOptions options;
  std::map<CacheEntryRole, CacheEntryRoleOptions> options_overrides;
};

// For advanced user only
struct BlockBasedTableOptions {
  static const char* kName() { return "BlockTableOptions"; };
  // @flush_block_policy_factory creates the instances of flush block policy.
  // which provides a configurable way to determine when to flush a block in
  // the block based tables.  If not set, table builder will use the default
  // block flush policy, which cut blocks by block size (please refer to
  // `FlushBlockBySizePolicy`).
  std::shared_ptr<FlushBlockPolicyFactory> flush_block_policy_factory;

  // TODO(kailiu) Temporarily disable this feature by making the default value
  // to be false.
  //
  // TODO(ajkr) we need to update names of variables controlling meta-block
  // caching as they should now apply to range tombstone and compression
  // dictionary meta-blocks, in addition to index and filter meta-blocks.
  //
  // Whether to put index/filter blocks in the block cache. When false,
  // each "table reader" object will pre-load index/filter blocks during
  // table initialization. Index and filter partition blocks always use
  // block cache regardless of this option.
  bool cache_index_and_filter_blocks = false;

  // If cache_index_and_filter_blocks is enabled, cache index and filter
  // blocks with high priority. If set to true, depending on implementation of
  // block cache, index, filter, and other metadata blocks may be less likely
  // to be evicted than data blocks.
  bool cache_index_and_filter_blocks_with_high_priority = true;

  // DEPRECATED: This option will be removed in a future version. For now, this
  // option still takes effect by updating each of the following variables that
  // has the default value, `PinningTier::kFallback`:
  //
  // - `MetadataCacheOptions::partition_pinning`
  // - `MetadataCacheOptions::unpartitioned_pinning`
  //
  // The updated value is chosen as follows:
  //
  // - `pin_l0_filter_and_index_blocks_in_cache == false` ->
  //   `PinningTier::kNone`
  // - `pin_l0_filter_and_index_blocks_in_cache == true` ->
  //   `PinningTier::kFlushedAndSimilar`
  //
  // To migrate away from this flag, explicitly configure
  // `MetadataCacheOptions` as described above.
  //
  // if cache_index_and_filter_blocks is true and the below is true, then
  // filter and index blocks are stored in the cache, but a reference is
  // held in the "table reader" object so the blocks are pinned and only
  // evicted from cache when the table reader is freed.
  bool pin_l0_filter_and_index_blocks_in_cache = false;

  // DEPRECATED: This option will be removed in a future version. For now, this
  // option still takes effect by updating
  // `MetadataCacheOptions::top_level_index_pinning` when it has the
  // default value, `PinningTier::kFallback`.
  //
  // The updated value is chosen as follows:
  //
  // - `pin_top_level_index_and_filter == false` ->
  //   `PinningTier::kNone`
  // - `pin_top_level_index_and_filter == true` ->
  //   `PinningTier::kAll`
  //
  // To migrate away from this flag, explicitly configure
  // `MetadataCacheOptions` as described above.
  //
  // If cache_index_and_filter_blocks is true and the below is true, then
  // the top-level index of partitioned filter and index blocks are stored in
  // the cache, but a reference is held in the "table reader" object so the
  // blocks are pinned and only evicted from cache when the table reader is
  // freed. This is not limited to l0 in LSM tree.
  bool pin_top_level_index_and_filter = true;

  // The desired block cache pinning behavior for the different categories of
  // metadata blocks. While pinning can reduce block cache contention, users
  // must take care not to pin excessive amounts of data, which risks
  // overflowing block cache.
  MetadataCacheOptions metadata_cache_options;

  // The index type that will be used for this table.
  ROCKSDB_ENUM_PLAIN_INCLASS(IndexType, char,
    // A space efficient index block that is optimized for
    // binary-search-based index.
    kBinarySearch = 0x00,

    // The hash index, if enabled, will do the hash lookup when
    // `Options.prefix_extractor` is provided.
    kHashSearch = 0x01,

    // A two-level index implementation. Both levels are binary search indexes.
    // Second level index blocks ("partitions") use block cache even when
    // cache_index_and_filter_blocks=false.
    kTwoLevelIndexSearch = 0x02,

    // Like kBinarySearch, but index also contains first key of each block.
    // This allows iterators to defer reading the block until it's actually
    // needed. May significantly reduce read amplification of short range scans.
    // Without it, iterator seek usually reads one block from each level-0 file
    // and from each level, which may be expensive.
    // Works best in combination with:
    //  - IndexShorteningMode::kNoShortening,
    //  - custom FlushBlockPolicy to cut blocks at some meaningful boundaries,
    //    e.g. when prefix changes.
    // Makes the index significantly bigger (2x or more), especially when keys
    // are long.
    kBinarySearchWithFirstKey = 0x03
  );

  IndexType index_type = kBinarySearch;

  // The index type that will be used for the data block.
  ROCKSDB_ENUM_PLAIN_INCLASS(DataBlockIndexType, char,
    kDataBlockBinarySearch = 0,   // traditional block type
    kDataBlockBinaryAndHash = 1  // additional hash index
  );

  DataBlockIndexType data_block_index_type = kDataBlockBinarySearch;

  // #entries/#buckets. It is valid only when data_block_hash_index_type is
  // kDataBlockBinaryAndHash.
  double data_block_hash_table_util_ratio = 0.75;

  // Option hash_index_allow_collision is now deleted.
  // It will behave as if hash_index_allow_collision=true.

  // Use the specified checksum type. Newly created table files will be
  // protected with this checksum type. Old table files will still be readable,
  // even though they have different checksum type.
  ChecksumType checksum = kXXH3;

  // Disable block cache. If this is set to true,
  // then no block cache should be used, and the block_cache should
  // point to a nullptr object.
  bool no_block_cache = false;

  // If non-NULL use the specified cache for blocks.
  // If NULL, rocksdb will automatically create and use a 32MB internal cache.
  std::shared_ptr<Cache> block_cache = nullptr;

  // If non-NULL use the specified cache for pages read from device
  // IF NULL, no page cache is used
  std::shared_ptr<PersistentCache> persistent_cache = nullptr;

  // Approximate size of user data packed per block.  Note that the
  // block size specified here corresponds to uncompressed data.  The
  // actual size of the unit read from disk may be smaller if
  // compression is enabled.  This parameter can be changed dynamically.
  uint64_t block_size = 4 * 1024;

  // This is used to close a block before it reaches the configured
  // 'block_size'. If the percentage of free space in the current block is less
  // than this specified number and adding a new record to the block will
  // exceed the configured block size, then this block will be closed and the
  // new record will be written to the next block.
  int block_size_deviation = 10;

  // Number of keys between restart points for delta encoding of keys.
  // This parameter can be changed dynamically.  Most clients should
  // leave this parameter alone.  The minimum value allowed is 1.  Any smaller
  // value will be silently overwritten with 1.
  int block_restart_interval = 16;

  // Same as block_restart_interval but used for the index block.
  int index_block_restart_interval = 1;

  // Block size for partitioned metadata. Currently applied to indexes when
  // kTwoLevelIndexSearch is used and to filters when partition_filters is used.
  // Note: Since in the current implementation the filters and index partitions
  // are aligned, an index/filter block is created when either index or filter
  // block size reaches the specified limit.
  // Note: this limit is currently applied to only index blocks; a filter
  // partition is cut right after an index block is cut
  // TODO(myabandeh): remove the note above when filter partitions are cut
  // separately
  uint64_t metadata_block_size = 4096;

  // `cache_usage_options` allows users to specify the default
  // options (`cache_usage_options.options`) and the overriding
  // options (`cache_usage_options.options_overrides`)
  // for different `CacheEntryRole` under various features related to cache
  // usage.
  //
  // For a certain `CacheEntryRole role` and a certain feature `f` of
  // `CacheEntryRoleOptions`:
  // 1. If `options_overrides` has an entry for `role` and
  // `options_overrides[role].f != kFallback`, we use
  // `options_overrides[role].f`
  // 2. Otherwise, if `options[role].f != kFallback`, we use `options[role].f`
  // 3. Otherwise, we follow the compatible existing behavior for `f` (see
  // each feature's comment for more)
  //
  // `cache_usage_options` currently supports specifying options for the
  // following features:
  //
  // 1. Memory charging to block cache (`CacheEntryRoleOptions::charged`)
  // Memory charging is a feature of accounting memory usage of specific area
  // (represented by `CacheEntryRole`) toward usage in block cache (if
  // available), by updating a dynamical charge to the block cache loosely based
  // on the actual memory usage of that area.
  //
  // (a) CacheEntryRole::kCompressionDictionaryBuildingBuffer
  // (i) If kEnabled:
  // Charge memory usage of the buffered data used as training samples for
  // dictionary compression.
  // If such memory usage exceeds the avaible space left in the block cache
  // at some point (i.e, causing a cache full under
  // `LRUCacheOptions::strict_capacity_limit` = true), the data will then be
  // unbuffered.
  // (ii) If kDisabled:
  // Does not charge the memory usage mentioned above.
  // (iii) Compatible existing behavior:
  // Same as kEnabled.
  //
  // (b) CacheEntryRole::kFilterConstruction
  // (i) If kEnabled:
  // Charge memory usage of Bloom Filter
  // (format_version >= 5) and Ribbon Filter construction.
  // If additional temporary memory of Ribbon Filter exceeds the avaible
  // space left in the block cache at some point (i.e, causing a cache full
  // under `LRUCacheOptions::strict_capacity_limit` = true),
  // construction will fall back to Bloom Filter.
  // (ii) If kDisabled:
  // Does not charge the memory usage mentioned above.
  // (iii) Compatible existing behavior:
  // Same as kDisabled.
  //
  // (c) CacheEntryRole::kBlockBasedTableReader
  // (i) If kEnabled:
  // Charge memory usage of table properties +
  // index block/filter block/uncompression dictionary (when stored in table
  // reader i.e, BlockBasedTableOptions::cache_index_and_filter_blocks ==
  // false) + some internal data structures during table reader creation.
  // If such a table reader exceeds
  // the avaible space left in the block cache at some point (i.e, causing
  // a cache full under `LRUCacheOptions::strict_capacity_limit` = true),
  // creation will fail with Status::MemoryLimit().
  // (ii) If kDisabled:
  // Does not charge the memory usage mentioned above.
  // (iii) Compatible existing behavior:
  // Same as kDisabled.
  //
  // (d) CacheEntryRole::kFileMetadata
  // (i) If kEnabled:
  // Charge memory usage of file metadata. RocksDB holds one file metadata
  // structure in-memory per on-disk table file.
  // If such file metadata's
  // memory exceeds the avaible space left in the block cache at some point
  // (i.e, causing a cache full under `LRUCacheOptions::strict_capacity_limit` =
  // true), creation will fail with Status::MemoryLimit().
  // (ii) If kDisabled:
  // Does not charge the memory usage mentioned above.
  // (iii) Compatible existing behavior:
  // Same as kDisabled.
  //
  // (e) Other CacheEntryRole
  // Not supported.
  // `Status::kNotSupported` will be returned if
  // `CacheEntryRoleOptions::charged` is set to {`kEnabled`, `kDisabled`}.
  //
  //
  // 2. More to come ...
  //
  CacheUsageOptions cache_usage_options;

  // Note: currently this option requires kTwoLevelIndexSearch to be set as
  // well.
  // TODO(myabandeh): remove the note above once the limitation is lifted
  // Use partitioned full filters for each SST file. This option is
  // incompatible with block-based filters. Filter partition blocks use
  // block cache even when cache_index_and_filter_blocks=false.
  bool partition_filters = false;

  // Option to generate Bloom/Ribbon filters that minimize memory
  // internal fragmentation.
  //
  // When false, malloc_usable_size is not available, or format_version < 5,
  // filters are generated without regard to internal fragmentation when
  // loaded into memory (historical behavior). When true (and
  // malloc_usable_size is available and format_version >= 5), then
  // filters are generated to "round up" and "round down" their sizes to
  // minimize internal fragmentation when loaded into memory, assuming the
  // reading DB has the same memory allocation characteristics as the
  // generating DB. This option does not break forward or backward
  // compatibility.
  //
  // While individual filters will vary in bits/key and false positive rate
  // when setting is true, the implementation attempts to maintain a weighted
  // average FP rate for filters consistent with this option set to false.
  //
  // With Jemalloc for example, this setting is expected to save about 10% of
  // the memory footprint and block cache charge of filters, while increasing
  // disk usage of filters by about 1-2% due to encoding efficiency losses
  // with variance in bits/key.
  //
  // NOTE: Because some memory counted by block cache might be unmapped pages
  // within internal fragmentation, this option can increase observed RSS
  // memory usage. With cache_index_and_filter_blocks=true, this option makes
  // the block cache better at using space it is allowed. (These issues
  // should not arise with partitioned filters.)
  //
  // NOTE: Do not set to true if you do not trust malloc_usable_size. With
  // this option, RocksDB might access an allocated memory object beyond its
  // original size if malloc_usable_size says it is safe to do so. While this
  // can be considered bad practice, it should not produce undefined behavior
  // unless malloc_usable_size is buggy or broken.
  bool optimize_filters_for_memory = false;

  // Use delta encoding to compress keys in blocks.
  // ReadOptions::pin_data requires this option to be disabled.
  //
  // Default: true
  bool use_delta_encoding = true;

  // to reduce CPU time of write amp of NoZip to Zip level compaction
  // Default: false
  bool use_raw_size_as_estimated_file_size = false;

  // If non-nullptr, use the specified filter policy to reduce disk reads.
  // Many applications will benefit from passing the result of
  // NewBloomFilterPolicy() here.
  std::shared_ptr<const FilterPolicy> filter_policy = nullptr;

  // If true, place whole keys in the filter (not just prefixes).
  // This must generally be true for gets to be efficient.
  bool whole_key_filtering = true;

  // If true, detect corruption during Bloom Filter (format_version >= 5)
  // and Ribbon Filter construction.
  //
  // This is an extra check that is only
  // useful in detecting software bugs or CPU+memory malfunction.
  // Turning on this feature increases filter construction time by 30%.
  //
  // This parameter can be changed dynamically by
  // DB::SetOptions({{"block_based_table_factory",
  //                  "{detect_filter_construct_corruption=true;}"}});
  //
  // TODO: optimize this performance
  bool detect_filter_construct_corruption = false;

  // Verify that decompressing the compressed block gives back the input. This
  // is a verification mode that we use to detect bugs in compression
  // algorithms.
  bool verify_compression = false;

  // If used, For every data block we load into memory, we will create a bitmap
  // of size ((block_size / `read_amp_bytes_per_bit`) / 8) bytes. This bitmap
  // will be used to figure out the percentage we actually read of the blocks.
  //
  // When this feature is used Tickers::READ_AMP_ESTIMATE_USEFUL_BYTES and
  // Tickers::READ_AMP_TOTAL_READ_BYTES can be used to calculate the
  // read amplification using this formula
  // (READ_AMP_TOTAL_READ_BYTES / READ_AMP_ESTIMATE_USEFUL_BYTES)
  //
  // value  =>  memory usage (percentage of loaded blocks memory)
  // 1      =>  12.50 %
  // 2      =>  06.25 %
  // 4      =>  03.12 %
  // 8      =>  01.56 %
  // 16     =>  00.78 %
  //
  // Note: This number must be a power of 2, if not it will be sanitized
  // to be the next lowest power of 2, for example a value of 7 will be
  // treated as 4, a value of 19 will be treated as 16.
  //
  // Default: 0 (disabled)
  uint32_t read_amp_bytes_per_bit = 0;

  // We currently have these versions:
  // 0 -- This version can be read by really old RocksDB's. Doesn't support
  // changing checksum type (default is CRC32).
  // 1 -- Can be read by RocksDB's versions since 3.0. Supports non-default
  // checksum, like xxHash. It is written by RocksDB when
  // BlockBasedTableOptions::checksum is something other than kCRC32c. (version
  // 0 is silently upconverted)
  // 2 -- Can be read by RocksDB's versions since 3.10. Changes the way we
  // encode compressed blocks with LZ4, BZip2 and Zlib compression. If you
  // don't plan to run RocksDB before version 3.10, you should probably use
  // this.
  // 3 -- Can be read by RocksDB's versions since 5.15. Changes the way we
  // encode the keys in index blocks. If you don't plan to run RocksDB before
  // version 5.15, you should probably use this.
  // This option only affects newly written tables. When reading existing
  // tables, the information about version is read from the footer.
  // 4 -- Can be read by RocksDB's versions since 5.16. Changes the way we
  // encode the values in index blocks. If you don't plan to run RocksDB before
  // version 5.16 and you are using index_block_restart_interval > 1, you should
  // probably use this as it would reduce the index size.
  // This option only affects newly written tables. When reading existing
  // tables, the information about version is read from the footer.
  // 5 -- Can be read by RocksDB's versions since 6.6.0. Full and partitioned
  // filters use a generally faster and more accurate Bloom filter
  // implementation, with a different schema.
  // 6 -- Modified the file footer and checksum matching so that SST data
  // misplaced within or between files is as likely to fail checksum
  // verification as random corruption. Also checksum-protects SST footer.
  uint32_t format_version = 5;

  // Store index blocks on disk in compressed format. Changing this option to
  // false  will avoid the overhead of decompression if index blocks are evicted
  // and read back
  bool enable_index_compression = true;

  // Align data blocks on lesser of page size and block size
  bool block_align = false;

  // This enum allows trading off increased index size for improved iterator
  // seek performance in some situations, particularly when block cache is
  // disabled (ReadOptions::fill_cache = false) and direct IO is
  // enabled (DBOptions::use_direct_reads = true).
  // The default mode is the best tradeoff for most use cases.
  // This option only affects newly written tables.
  //
  // The index contains a key separating each pair of consecutive blocks.
  // Let A be the highest key in one block, B the lowest key in the next block,
  // and I the index entry separating these two blocks:
  // [ ... A] I [B ...]
  // I is allowed to be anywhere in [A, B).
  // If an iterator is seeked to a key in (A, I], we'll unnecessarily read the
  // first block, then immediately fall through to the second block.
  // However, if I=A, this can't happen, and we'll read only the second block.
  // In kNoShortening mode, we use I=A. In other modes, we use the shortest
  // key in [A, B), which usually significantly reduces index size.
  //
  // There's a similar story for the last index entry, which is an upper bound
  // of the highest key in the file. If it's shortened and therefore
  // overestimated, iterator is likely to unnecessarily read the last data block
  // from each file on each seek.
  ROCKSDB_ENUM_CLASS_INCLASS(IndexShorteningMode, char,
    // Use full keys.
    kNoShortening,
    // Shorten index keys between blocks, but use full key for the last index
    // key, which is the upper bound of the whole file.
    kShortenSeparators,
    // Shorten both keys between blocks and key after last block.
    kShortenSeparatorsAndSuccessor
  );

  IndexShorteningMode index_shortening =
      IndexShorteningMode::kShortenSeparators;

  // RocksDB does auto-readahead for iterators on noticing more than two reads
  // for a table file if user doesn't provide readahead_size. The readahead
  // starts at BlockBasedTableOptions.initial_auto_readahead_size (default: 8KB)
  // and doubles on every additional read upto max_auto_readahead_size and
  // max_auto_readahead_size can be configured.
  //
  // Special Value: 0 - If max_auto_readahead_size is set 0 then it will disable
  // the implicit auto prefetching.
  // If max_auto_readahead_size provided is less
  // than initial_auto_readahead_size, then RocksDB will sanitize the
  // initial_auto_readahead_size and set it to max_auto_readahead_size.
  //
  // Value should be provided along with KB i.e. 256 * 1024 as it will prefetch
  // the blocks.
  //
  // Found that 256 KB readahead size provides the best performance, based on
  // experiments, for auto readahead. Experiment data is in PR #3282.
  //
  // This parameter can be changed dynamically by
  // DB::SetOptions({{"block_based_table_factory",
  //                  "{max_auto_readahead_size=0;}"}}));
  //
  // Changing the value dynamically will only affect files opened after the
  // change.
  //
  // Default: 256 KB (256 * 1024).
  size_t max_auto_readahead_size = 256 * 1024;

  // If enabled, prepopulate warm/hot blocks (data, uncompressed dict, index and
  // filter blocks) which are already in memory into block cache at the time of
  // flush. On a flush, the block that is in memory (in memtables) get flushed
  // to the device. If using Direct IO, additional IO is incurred to read this
  // data back into memory again, which is avoided by enabling this option. This
  // further helps if the workload exhibits high temporal locality, where most
  // of the reads go to recently written data. This also helps in case of
  // Distributed FileSystem.
  //
  // This parameter can be changed dynamically by
  // DB::SetOptions({{"block_based_table_factory",
  //                  "{prepopulate_block_cache=kFlushOnly;}"}}));
  ROCKSDB_ENUM_CLASS_INCLASS(PrepopulateBlockCache, char,
    // Disable prepopulate block cache.
    kDisable,
    // Prepopulate blocks during flush only.
    kFlushOnly
  );

  PrepopulateBlockCache prepopulate_block_cache =
      PrepopulateBlockCache::kDisable;

  // RocksDB does auto-readahead for iterators on noticing more than two reads
  // for a table file if user doesn't provide readahead_size. The readahead size
  // starts at initial_auto_readahead_size and doubles on every additional read
  // upto BlockBasedTableOptions.max_auto_readahead_size.
  // max_auto_readahead_size can also be configured.
  //
  // Scenarios:
  // - If initial_auto_readahead_size is set 0 then it will disabled the
  //   implicit auto prefetching irrespective of max_auto_readahead_size.
  // - If max_auto_readahead_size is set 0, it will disable the internal
  //    prefetching irrespective of initial_auto_readahead_size.
  // - If initial_auto_readahead_size > max_auto_readahead_size, then RocksDB
  //   will sanitize the value of initial_auto_readahead_size to
  //   max_auto_readahead_size and readahead_size will be
  //   max_auto_readahead_size.
  //
  // Value should be provided along with KB i.e. 8 * 1024 as it will prefetch
  // the blocks.
  //
  // This parameter can be changed dynamically by
  // DB::SetOptions({{"block_based_table_factory",
  //                  "{initial_auto_readahead_size=0;}"}}));
  //
  // Changing the value dynamically will only affect files opened after the
  // change.
  //
  // Default: 8 KB (8 * 1024).
  size_t initial_auto_readahead_size = 8 * 1024;

  // RocksDB does auto-readahead for iterators on noticing more than two reads
  // for a table file if user doesn't provide readahead_size and reads are
  // sequential.
  // num_file_reads_for_auto_readahead indicates after how many
  // sequential reads internal auto prefetching should be start.
  //
  // For example, if value is 2 then after reading 2 sequential data blocks on
  // third data block prefetching will start.
  // If set 0, it will start prefetching from the first read.
  //
  // This parameter can be changed dynamically by
  // DB::SetOptions({{"block_based_table_factory",
  //                  "{num_file_reads_for_auto_readahead=0;}"}}));
  //
  // Changing the value dynamically will only affect files opened after the
  // change.
  //
  // Default: 2
  uint64_t num_file_reads_for_auto_readahead = 2;

  // toplingdb specific
  bool enable_get_random_keys = false;
};

// Table Properties that are specific to block-based table properties.
struct BlockBasedTablePropertyNames {
  // value of this properties is a fixed int32 number.
  static const std::string kIndexType;
  // value is "1" for true and "0" for false.
  static const std::string kWholeKeyFiltering;
  // value is "1" for true and "0" for false.
  static const std::string kPrefixFiltering;
};

// Create default block based table factory.
extern TableFactory* NewBlockBasedTableFactory(
    const BlockBasedTableOptions& table_options = BlockBasedTableOptions());


ROCKSDB_ENUM_PLAIN(EncodingType, char,
  // Always write full keys without any special encoding.
  kPlain,
  // Find opportunity to write the same prefix once for multiple rows.
  // In some cases, when a key follows a previous key with the same prefix,
  // instead of writing out the full key, it just writes out the size of the
  // shared prefix, as well as other bytes, to save some bytes.
  //
  // When using this option, the user is required to use the same prefix
  // extractor to make sure the same prefix will be extracted from the same key.
  // The Name() value of the prefix extractor will be stored in the file. When
  // reopening the file, the name of the options.prefix_extractor given will be
  // bitwise compared to the prefix extractors stored in the file. An error
  // will be returned if the two don't match.
  kPrefix
);

// Table Properties that are specific to plain table properties.
struct PlainTablePropertyNames {
  static const std::string kEncodingType;
  static const std::string kBloomVersion;
  static const std::string kNumBloomBlocks;
};

const uint32_t kPlainTableVariableLength = 0;

struct PlainTableOptions {
  static const char* kName() { return "PlainTableOptions"; };
  // @user_key_len: plain table has optimization for fix-sized keys, which can
  //                be specified via user_key_len.  Alternatively, you can pass
  //                `kPlainTableVariableLength` if your keys have variable
  //                lengths.
  uint32_t user_key_len = kPlainTableVariableLength;

  // @bloom_bits_per_key: the number of bits used for bloom filer per prefix.
  //                      You may disable it by passing a zero.
  int bloom_bits_per_key = 10;

  // @hash_table_ratio: the desired utilization of the hash table used for
  //                    prefix hashing.
  //                    hash_table_ratio = number of prefixes / #buckets in the
  //                    hash table
  double hash_table_ratio = 0.75;

  // @index_sparseness: inside each prefix, need to build one index record for
  //                    how many keys for binary search inside each hash bucket.
  //                    For encoding type kPrefix, the value will be used when
  //                    writing to determine an interval to rewrite the full
  //                    key. It will also be used as a suggestion and satisfied
  //                    when possible.
  size_t index_sparseness = 16;

  // @huge_page_tlb_size: if <=0, allocate hash indexes and blooms from malloc.
  //                      Otherwise from huge page TLB. The user needs to
  //                      reserve huge pages for it to be allocated, like:
  //                          sysctl -w vm.nr_hugepages=20
  //                      See linux doc Documentation/vm/hugetlbpage.txt
  size_t huge_page_tlb_size = 0;

  // @encoding_type: how to encode the keys. See enum EncodingType above for
  //                 the choices. The value will determine how to encode keys
  //                 when writing to a new SST file. This value will be stored
  //                 inside the SST file which will be used when reading from
  //                 the file, which makes it possible for users to choose
  //                 different encoding type when reopening a DB. Files with
  //                 different encoding types can co-exist in the same DB and
  //                 can be read.
  EncodingType encoding_type = kPlain;

  // @full_scan_mode: mode for reading the whole file one record by one without
  //                  using the index.
  bool full_scan_mode = false;

  // @store_index_in_file: compute plain table index and bloom filter during
  //                       file building and store it in file. When reading
  //                       file, index will be mapped instead of recomputation.
  bool store_index_in_file = false;
};

// -- Plain Table with prefix-only seek
// For this factory, you need to set Options.prefix_extractor properly to make
// it work. Look-up will starts with prefix hash lookup for key prefix. Inside
// the hash bucket found, a binary search is executed for hash conflicts.
// Finally, a linear search is used.

extern TableFactory* NewPlainTableFactory(
    const PlainTableOptions& options = PlainTableOptions());

struct CuckooTablePropertyNames {
  // The key that is used to fill empty buckets.
  static const std::string kEmptyKey;
  // Fixed length of value.
  static const std::string kValueLength;
  // Number of hash functions used in Cuckoo Hash.
  static const std::string kNumHashFunc;
  // It denotes the number of buckets in a Cuckoo Block. Given a key and a
  // particular hash function, a Cuckoo Block is a set of consecutive buckets,
  // where starting bucket id is given by the hash function on the key. In case
  // of a collision during inserting the key, the builder tries to insert the
  // key in other locations of the cuckoo block before using the next hash
  // function. This reduces cache miss during read operation in case of
  // collision.
  static const std::string kCuckooBlockSize;
  // Size of the hash table. Use this number to compute the modulo of hash
  // function. The actual number of buckets will be kMaxHashTableSize +
  // kCuckooBlockSize - 1. The last kCuckooBlockSize-1 buckets are used to
  // accommodate the Cuckoo Block from end of hash table, due to cache friendly
  // implementation.
  static const std::string kHashTableSize;
  // Denotes if the key sorted in the file is Internal Key (if false)
  // or User Key only (if true).
  static const std::string kIsLastLevel;
  // Indicate if using identity function for the first hash function.
  static const std::string kIdentityAsFirstHash;
  // Indicate if using module or bit and to calculate hash value
  static const std::string kUseModuleHash;
  // Fixed user key length
  static const std::string kUserKeyLength;
};

struct CuckooTableOptions {
  static const char* kName() { return "CuckooTableOptions"; };

  // Determines the utilization of hash tables. Smaller values
  // result in larger hash tables with fewer collisions.
  double hash_table_ratio = 0.9;
  // A property used by builder to determine the depth to go to
  // to search for a path to displace elements in case of
  // collision. See Builder.MakeSpaceForKey method. Higher
  // values result in more efficient hash tables with fewer
  // lookups but take more time to build.
  uint32_t max_search_depth = 100;
  // In case of collision while inserting, the builder
  // attempts to insert in the next cuckoo_block_size
  // locations before skipping over to the next Cuckoo hash
  // function. This makes lookups more cache friendly in case
  // of collisions.
  uint32_t cuckoo_block_size = 5;
  // If this option is enabled, user key is treated as uint64_t and its value
  // is used as hash value directly. This option changes builder's behavior.
  // Reader ignore this option and behave according to what specified in table
  // property.
  bool identity_as_first_hash = false;
  // If this option is set to true, module is used during hash calculation.
  // This often yields better space efficiency at the cost of performance.
  // If this option is set to false, # of entries in table is constrained to be
  // power of two, and bit and is used to calculate hash, which is faster in
  // general.
  bool use_module_hash = true;
};

// Cuckoo Table Factory for SST table format using Cache Friendly Cuckoo Hashing
extern TableFactory* NewCuckooTableFactory(
    const CuckooTableOptions& table_options = CuckooTableOptions());


class RandomAccessFileReader;

// A base class for table factories.
class TableFactory : public Customizable {
 public:
  virtual ~TableFactory() override {}

  static const char* kBlockCacheOpts() { return "BlockCache"; };
  static const char* kBlockBasedTableName() { return "BlockBasedTable"; };
  static const char* kPlainTableName() { return "PlainTable"; }
  static const char* kCuckooTableName() { return "CuckooTable"; };

  // Creates and configures a new TableFactory from the input options and id.
  static Status CreateFromString(const ConfigOptions& config_options,
                                 const std::string& id,
                                 std::shared_ptr<TableFactory>* factory);

  static const char* Type() { return "TableFactory"; }

  // Returns a Table object table that can fetch data from file specified
  // in parameter file. It's the caller's responsibility to make sure
  // file is in the correct format.
  //
  // NewTableReader() is called in three places:
  // (1) TableCache::FindTable() calls the function when table cache miss
  //     and cache the table object returned.
  // (2) SstFileDumper (for SST Dump) opens the table and dump the table
  //     contents using the iterator of the table.
  // (3) DBImpl::IngestExternalFile() calls this function to read the contents
  //     of the sst file it's attempting to add
  //
  // table_reader_options is a TableReaderOptions which contain all the
  //    needed parameters and configuration to open the table.
  // file is a file handler to handle the file for the table.
  // file_size is the physical file size of the file.
  // table_reader is the output table reader.
  virtual Status NewTableReader(
      const TableReaderOptions& table_reader_options,
      std::unique_ptr<RandomAccessFileReader>&& file, uint64_t file_size,
      std::unique_ptr<TableReader>* table_reader,
      bool prefetch_index_and_filter_in_cache = true) const {
    ReadOptions ro;
    return NewTableReader(ro, table_reader_options, std::move(file), file_size,
                          table_reader, prefetch_index_and_filter_in_cache);
  }

  // Overload of the above function that allows the caller to pass in a
  // ReadOptions
  virtual Status NewTableReader(
      const ReadOptions& ro, const TableReaderOptions& table_reader_options,
      std::unique_ptr<RandomAccessFileReader>&& file, uint64_t file_size,
      std::unique_ptr<TableReader>* table_reader,
      bool prefetch_index_and_filter_in_cache) const = 0;

  // Return a table builder to write to a file for this table type.
  //
  // It is called in several places:
  // (1) When flushing memtable to a level-0 output file, it creates a table
  //     builder (In DBImpl::WriteLevel0Table(), by calling BuildTable())
  // (2) During compaction, it gets the builder for writing compaction output
  //     files in DBImpl::OpenCompactionOutputFile().
  // (3) When recovering from transaction logs, it creates a table builder to
  //     write to a level-0 output file (In DBImpl::WriteLevel0TableForRecovery,
  //     by calling BuildTable())
  // (4) When running Repairer, it creates a table builder to convert logs to
  //     SST files (In Repairer::ConvertLogToTable() by calling BuildTable())
  //
  // Multiple configured can be accessed from there, including and not limited
  // to compression options. file is a handle of a writable file.
  // It is the caller's responsibility to keep the file open and close the file
  // after closing the table builder. compression_type is the compression type
  // to use in this table.
  virtual TableBuilder* NewTableBuilder(
      const TableBuilderOptions& table_builder_options,
      WritableFileWriter* file) const = 0;

  // Return is delete range supported
  virtual bool IsDeleteRangeSupported() const { return false; }

  virtual bool InputCompressionMatchesOutput(const class Compaction*) const;

  virtual bool SupportAutoSort() const { return false; }

  virtual bool ShouldCompactMarkForCompaction(const CompactionInputFiles**,
                                              size_t,
                                              const ImmutableOptions&) const {
    return true;
  }
  virtual bool ShouldCompactAutoCompaction(const CompactionInputFiles**,
                                           size_t,
                                           const ImmutableOptions&) const {
    return true;
  }
};

// Create a special table factory that can open either of the supported
// table formats, based on setting inside the SST files. It should be used to
// convert a DB from one table format to another.
// @table_factory_to_write: the table factory used when writing to new files.
// @block_based_table_factory:  block based table factory to use. If NULL, use
//                              a default one.
// @plain_table_factory: plain table factory to use. If NULL, use a default one.
// @cuckoo_table_factory: cuckoo table factory to use. If NULL, use a default
// one.
extern TableFactory* NewAdaptiveTableFactory(
    std::shared_ptr<TableFactory> table_factory_to_write = nullptr,
    std::shared_ptr<TableFactory> block_based_table_factory = nullptr,
    std::shared_ptr<TableFactory> plain_table_factory = nullptr,
    std::shared_ptr<TableFactory> cuckoo_table_factory = nullptr);


}  // namespace ROCKSDB_NAMESPACE<|MERGE_RESOLUTION|>--- conflicted
+++ resolved
@@ -50,16 +50,11 @@
 
 // Types of checksums to use for checking integrity of logical blocks within
 // files. All checksums currently use 32 bits of checking power (1 in 4B
-<<<<<<< HEAD
 // chance of failing to detect random corruption). Traditionally, the actual
 // checking power can be far from ideal if the corruption is due to misplaced
 // data (e.g. physical blocks out of order in a file, or from another file),
 // which is fixed in format_version=6 (see below).
-enum ChecksumType : char {
-=======
-// chance of failing to detect random corruption).
 ROCKSDB_ENUM_PLAIN(ChecksumType, char,
->>>>>>> 84254459
   kNoChecksum = 0x0,
   kCRC32c = 0x1,
   kxxHash = 0x2,
