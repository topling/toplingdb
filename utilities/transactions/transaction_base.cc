// Copyright (c) 2011-present, Facebook, Inc.  All rights reserved.
//  This source code is licensed under both the GPLv2 (found in the
//  COPYING file in the root directory) and Apache 2.0 License
//  (found in the LICENSE.Apache file in the root directory).

#ifndef ROCKSDB_LITE

#include "utilities/transactions/transaction_base.h"

#include <cinttypes>

#include "db/column_family.h"
#include "db/db_impl/db_impl.h"
#include "rocksdb/comparator.h"
#include "rocksdb/db.h"
#include "rocksdb/status.h"
#include "util/cast_util.h"
#include "util/string_util.h"
#include "utilities/transactions/lock/lock_tracker.h"

namespace ROCKSDB_NAMESPACE {

TransactionBaseImpl::TransactionBaseImpl(
    DB* db, const WriteOptions& write_options,
<<<<<<< HEAD
    const LockTrackerFactory& lock_tracker_factory)
=======
    const WriteBatchEntryIndexFactory* index_factory)
>>>>>>> 026831a5
    : db_(db),
      dbimpl_(static_cast_with_check<DBImpl>(db)),
      write_options_(write_options),
      cmp_(GetColumnFamilyUserComparator(db->DefaultColumnFamily())),
      lock_tracker_factory_(lock_tracker_factory),
      start_time_(db_->GetEnv()->NowMicros()),
<<<<<<< HEAD
      write_batch_(cmp_, 0, true, 0),
      tracked_locks_(lock_tracker_factory_.Create()),
=======
      write_batch_(cmp_, 0, true, 0, index_factory),
      tracked_locks_(NewLockTracker()),
>>>>>>> 026831a5
      indexing_enabled_(true) {
  assert(dynamic_cast<DBImpl*>(db_) != nullptr);
  log_number_ = 0;
  if (dbimpl_->allow_2pc()) {
    InitWriteBatch();
  }
}

TransactionBaseImpl::~TransactionBaseImpl() {
  // Release snapshot if snapshot is set
  SetSnapshotInternal(nullptr);
}

void TransactionBaseImpl::Clear() {
  save_points_.reset(nullptr);
  write_batch_.Clear();
  commit_time_batch_.Clear();
  tracked_locks_->Clear();
  num_puts_ = 0;
  num_deletes_ = 0;
  num_merges_ = 0;

  if (dbimpl_->allow_2pc()) {
    InitWriteBatch();
  }
}

void TransactionBaseImpl::Reinitialize(DB* db,
                                       const WriteOptions& write_options) {
  Clear();
  ClearSnapshot();
  id_ = 0;
  db_ = db;
  name_.clear();
  log_number_ = 0;
  write_options_ = write_options;
  start_time_ = db_->GetEnv()->NowMicros();
  indexing_enabled_ = true;
  cmp_ = GetColumnFamilyUserComparator(db_->DefaultColumnFamily());
}

void TransactionBaseImpl::SetSnapshot() {
  const Snapshot* snapshot = dbimpl_->GetSnapshotForWriteConflictBoundary();
  SetSnapshotInternal(snapshot);
}

void TransactionBaseImpl::SetSnapshotInternal(const Snapshot* snapshot) {
  // Set a custom deleter for the snapshot_ SharedPtr as the snapshot needs to
  // be released, not deleted when it is no longer referenced.
  snapshot_.reset(snapshot, std::bind(&TransactionBaseImpl::ReleaseSnapshot,
                                      this, std::placeholders::_1, db_));
  snapshot_needed_ = false;
  snapshot_notifier_ = nullptr;
}

void TransactionBaseImpl::SetSnapshotOnNextOperation(
    std::shared_ptr<TransactionNotifier> notifier) {
  snapshot_needed_ = true;
  snapshot_notifier_ = notifier;
}

void TransactionBaseImpl::SetSnapshotIfNeeded() {
  if (snapshot_needed_) {
    std::shared_ptr<TransactionNotifier> notifier = snapshot_notifier_;
    SetSnapshot();
    if (notifier != nullptr) {
      notifier->SnapshotCreated(GetSnapshot());
    }
  }
}

Status TransactionBaseImpl::TryLock(ColumnFamilyHandle* column_family,
                                    const SliceParts& key, bool read_only,
                                    bool exclusive, const bool do_validate,
                                    const bool assume_tracked) {
  size_t key_size = 0;
  for (int i = 0; i < key.num_parts; ++i) {
    key_size += key.parts[i].size();
  }

  std::string str;
  str.reserve(key_size);

  for (int i = 0; i < key.num_parts; ++i) {
    str.append(key.parts[i].data(), key.parts[i].size());
  }

  return TryLock(column_family, str, read_only, exclusive, do_validate,
                 assume_tracked);
}

void TransactionBaseImpl::SetSavePoint() {
  if (save_points_ == nullptr) {
    save_points_.reset(new std::stack<TransactionBaseImpl::SavePoint, autovector<TransactionBaseImpl::SavePoint>>());
  }
  save_points_->emplace(snapshot_, snapshot_needed_, snapshot_notifier_,
                        num_puts_, num_deletes_, num_merges_,
                        lock_tracker_factory_);
  write_batch_.SetSavePoint();
}

Status TransactionBaseImpl::RollbackToSavePoint() {
  if (save_points_ != nullptr && save_points_->size() > 0) {
    // Restore saved SavePoint
    TransactionBaseImpl::SavePoint& save_point = save_points_->top();
    snapshot_ = save_point.snapshot_;
    snapshot_needed_ = save_point.snapshot_needed_;
    snapshot_notifier_ = save_point.snapshot_notifier_;
    num_puts_ = save_point.num_puts_;
    num_deletes_ = save_point.num_deletes_;
    num_merges_ = save_point.num_merges_;

    // Rollback batch
    Status s = write_batch_.RollbackToSavePoint();
    assert(s.ok());

    // Rollback any keys that were tracked since the last savepoint
    tracked_locks_->Subtract(*save_point.new_locks_);

    save_points_->pop();

    return s;
  } else {
    assert(write_batch_.RollbackToSavePoint().IsNotFound());
    return Status::NotFound();
  }
}

Status TransactionBaseImpl::PopSavePoint() {
  if (save_points_ == nullptr ||
      save_points_->empty()) {
    // No SavePoint yet.
    assert(write_batch_.PopSavePoint().IsNotFound());
    return Status::NotFound();
  }

  assert(!save_points_->empty());
  // If there is another savepoint A below the current savepoint B, then A needs
  // to inherit tracked_keys in B so that if we rollback to savepoint A, we
  // remember to unlock keys in B. If there is no other savepoint below, then we
  // can safely discard savepoint info.
  if (save_points_->size() == 1) {
    save_points_->pop();
  } else {
    TransactionBaseImpl::SavePoint top(lock_tracker_factory_);
    std::swap(top, save_points_->top());
    save_points_->pop();

    save_points_->top().new_locks_->Merge(*top.new_locks_);
  }

  return write_batch_.PopSavePoint();
}

Status TransactionBaseImpl::Get(const ReadOptions& read_options,
                                ColumnFamilyHandle* column_family,
                                const Slice& key, std::string* value) {
  assert(value != nullptr);
  PinnableSlice pinnable_val(value);
  assert(!pinnable_val.IsPinned());
  auto s = Get(read_options, column_family, key, &pinnable_val);
  if (s.ok() && pinnable_val.IsPinned()) {
    value->assign(pinnable_val.data(), pinnable_val.size());
  }  // else value is already assigned
  return s;
}

Status TransactionBaseImpl::Get(const ReadOptions& read_options,
                                ColumnFamilyHandle* column_family,
                                const Slice& key, PinnableSlice* pinnable_val) {
  return write_batch_.GetFromBatchAndDB(db_, read_options, column_family, key,
                                        pinnable_val);
}

Status TransactionBaseImpl::GetForUpdate(const ReadOptions& read_options,
                                         ColumnFamilyHandle* column_family,
                                         const Slice& key, std::string* value,
                                         bool exclusive,
                                         const bool do_validate) {
  if (!do_validate && read_options.snapshot != nullptr) {
    return Status::InvalidArgument(
        "If do_validate is false then GetForUpdate with snapshot is not "
        "defined.");
  }
  Status s =
      TryLock(column_family, key, true /* read_only */, exclusive, do_validate);

  if (s.ok() && value != nullptr) {
    assert(value != nullptr);
    PinnableSlice pinnable_val(value);
    assert(!pinnable_val.IsPinned());
    s = Get(read_options, column_family, key, &pinnable_val);
    if (s.ok() && pinnable_val.IsPinned()) {
      value->assign(pinnable_val.data(), pinnable_val.size());
    }  // else value is already assigned
  }
  return s;
}

Status TransactionBaseImpl::GetForUpdate(const ReadOptions& read_options,
                                         ColumnFamilyHandle* column_family,
                                         const Slice& key,
                                         PinnableSlice* pinnable_val,
                                         bool exclusive,
                                         const bool do_validate) {
  if (!do_validate && read_options.snapshot != nullptr) {
    return Status::InvalidArgument(
        "If do_validate is false then GetForUpdate with snapshot is not "
        "defined.");
  }
  Status s =
      TryLock(column_family, key, true /* read_only */, exclusive, do_validate);

  if (s.ok() && pinnable_val != nullptr) {
    s = Get(read_options, column_family, key, pinnable_val);
  }
  return s;
}

std::vector<Status> TransactionBaseImpl::MultiGet(
    const ReadOptions& read_options,
    const std::vector<ColumnFamilyHandle*>& column_family,
    const std::vector<Slice>& keys, std::vector<std::string>* values) {
  size_t num_keys = keys.size();
  values->resize(num_keys);

  std::vector<Status> stat_list(num_keys);
  for (size_t i = 0; i < num_keys; ++i) {
    stat_list[i] = Get(read_options, column_family[i], keys[i], &(*values)[i]);
  }

  return stat_list;
}

void TransactionBaseImpl::MultiGet(const ReadOptions& read_options,
                                   ColumnFamilyHandle* column_family,
                                   const size_t num_keys, const Slice* keys,
                                   PinnableSlice* values, Status* statuses,
                                   const bool sorted_input) {
  write_batch_.MultiGetFromBatchAndDB(db_, read_options, column_family,
                                      num_keys, keys, values, statuses,
                                      sorted_input);
}

std::vector<Status> TransactionBaseImpl::MultiGetForUpdate(
    const ReadOptions& read_options,
    const std::vector<ColumnFamilyHandle*>& column_family,
    const std::vector<Slice>& keys, std::vector<std::string>* values) {
  // Regardless of whether the MultiGet succeeded, track these keys.
  size_t num_keys = keys.size();
  values->resize(num_keys);

  // Lock all keys
  for (size_t i = 0; i < num_keys; ++i) {
    Status s = TryLock(column_family[i], keys[i], true /* read_only */,
                       true /* exclusive */);
    if (!s.ok()) {
      // Fail entire multiget if we cannot lock all keys
      return std::vector<Status>(num_keys, s);
    }
  }

  // TODO(agiardullo): optimize multiget?
  std::vector<Status> stat_list(num_keys);
  for (size_t i = 0; i < num_keys; ++i) {
    stat_list[i] = Get(read_options, column_family[i], keys[i], &(*values)[i]);
  }

  return stat_list;
}

Iterator* TransactionBaseImpl::GetIterator(const ReadOptions& read_options) {
  Iterator* db_iter = db_->NewIterator(read_options);
  assert(db_iter);

  return write_batch_.NewIteratorWithBase(db_iter);
}

Iterator* TransactionBaseImpl::GetIterator(const ReadOptions& read_options,
                                           ColumnFamilyHandle* column_family) {
  Iterator* db_iter = db_->NewIterator(read_options, column_family);
  assert(db_iter);

  return write_batch_.NewIteratorWithBase(column_family, db_iter,
                                          &read_options);
}

Status TransactionBaseImpl::Put(ColumnFamilyHandle* column_family,
                                const Slice& key, const Slice& value,
                                const bool assume_tracked) {
  const bool do_validate = !assume_tracked;
  Status s = TryLock(column_family, key, false /* read_only */,
                     true /* exclusive */, do_validate, assume_tracked);

  if (s.ok()) {
    s = GetBatchForWrite()->Put(column_family, key, value);
    if (s.ok()) {
      num_puts_++;
    }
  }

  return s;
}

Status TransactionBaseImpl::Put(ColumnFamilyHandle* column_family,
                                const SliceParts& key, const SliceParts& value,
                                const bool assume_tracked) {
  const bool do_validate = !assume_tracked;
  Status s = TryLock(column_family, key, false /* read_only */,
                     true /* exclusive */, do_validate, assume_tracked);

  if (s.ok()) {
    s = GetBatchForWrite()->Put(column_family, key, value);
    if (s.ok()) {
      num_puts_++;
    }
  }

  return s;
}

Status TransactionBaseImpl::Merge(ColumnFamilyHandle* column_family,
                                  const Slice& key, const Slice& value,
                                  const bool assume_tracked) {
  const bool do_validate = !assume_tracked;
  Status s = TryLock(column_family, key, false /* read_only */,
                     true /* exclusive */, do_validate, assume_tracked);

  if (s.ok()) {
    s = GetBatchForWrite()->Merge(column_family, key, value);
    if (s.ok()) {
      num_merges_++;
    }
  }

  return s;
}

Status TransactionBaseImpl::Delete(ColumnFamilyHandle* column_family,
                                   const Slice& key,
                                   const bool assume_tracked) {
  const bool do_validate = !assume_tracked;
  Status s = TryLock(column_family, key, false /* read_only */,
                     true /* exclusive */, do_validate, assume_tracked);

  if (s.ok()) {
    s = GetBatchForWrite()->Delete(column_family, key);
    if (s.ok()) {
      num_deletes_++;
    }
  }

  return s;
}

Status TransactionBaseImpl::Delete(ColumnFamilyHandle* column_family,
                                   const SliceParts& key,
                                   const bool assume_tracked) {
  const bool do_validate = !assume_tracked;
  Status s = TryLock(column_family, key, false /* read_only */,
                     true /* exclusive */, do_validate, assume_tracked);

  if (s.ok()) {
    s = GetBatchForWrite()->Delete(column_family, key);
    if (s.ok()) {
      num_deletes_++;
    }
  }

  return s;
}

Status TransactionBaseImpl::SingleDelete(ColumnFamilyHandle* column_family,
                                         const Slice& key,
                                         const bool assume_tracked) {
  const bool do_validate = !assume_tracked;
  Status s = TryLock(column_family, key, false /* read_only */,
                     true /* exclusive */, do_validate, assume_tracked);

  if (s.ok()) {
    s = GetBatchForWrite()->SingleDelete(column_family, key);
    if (s.ok()) {
      num_deletes_++;
    }
  }

  return s;
}

Status TransactionBaseImpl::SingleDelete(ColumnFamilyHandle* column_family,
                                         const SliceParts& key,
                                         const bool assume_tracked) {
  const bool do_validate = !assume_tracked;
  Status s = TryLock(column_family, key, false /* read_only */,
                     true /* exclusive */, do_validate, assume_tracked);

  if (s.ok()) {
    s = GetBatchForWrite()->SingleDelete(column_family, key);
    if (s.ok()) {
      num_deletes_++;
    }
  }

  return s;
}

Status TransactionBaseImpl::PutUntracked(ColumnFamilyHandle* column_family,
                                         const Slice& key, const Slice& value) {
  Status s = TryLock(column_family, key, false /* read_only */,
                     true /* exclusive */, false /* do_validate */);

  if (s.ok()) {
    s = GetBatchForWrite()->Put(column_family, key, value);
    if (s.ok()) {
      num_puts_++;
    }
  }

  return s;
}

Status TransactionBaseImpl::PutUntracked(ColumnFamilyHandle* column_family,
                                         const SliceParts& key,
                                         const SliceParts& value) {
  Status s = TryLock(column_family, key, false /* read_only */,
                     true /* exclusive */, false /* do_validate */);

  if (s.ok()) {
    s = GetBatchForWrite()->Put(column_family, key, value);
    if (s.ok()) {
      num_puts_++;
    }
  }

  return s;
}

Status TransactionBaseImpl::MergeUntracked(ColumnFamilyHandle* column_family,
                                           const Slice& key,
                                           const Slice& value) {
  Status s = TryLock(column_family, key, false /* read_only */,
                     true /* exclusive */, false /* do_validate */);

  if (s.ok()) {
    s = GetBatchForWrite()->Merge(column_family, key, value);
    if (s.ok()) {
      num_merges_++;
    }
  }

  return s;
}

Status TransactionBaseImpl::DeleteUntracked(ColumnFamilyHandle* column_family,
                                            const Slice& key) {
  Status s = TryLock(column_family, key, false /* read_only */,
                     true /* exclusive */, false /* do_validate */);

  if (s.ok()) {
    s = GetBatchForWrite()->Delete(column_family, key);
    if (s.ok()) {
      num_deletes_++;
    }
  }

  return s;
}

Status TransactionBaseImpl::DeleteUntracked(ColumnFamilyHandle* column_family,
                                            const SliceParts& key) {
  Status s = TryLock(column_family, key, false /* read_only */,
                     true /* exclusive */, false /* do_validate */);

  if (s.ok()) {
    s = GetBatchForWrite()->Delete(column_family, key);
    if (s.ok()) {
      num_deletes_++;
    }
  }

  return s;
}

Status TransactionBaseImpl::SingleDeleteUntracked(
    ColumnFamilyHandle* column_family, const Slice& key) {
  Status s = TryLock(column_family, key, false /* read_only */,
                     true /* exclusive */, false /* do_validate */);

  if (s.ok()) {
    s = GetBatchForWrite()->SingleDelete(column_family, key);
    if (s.ok()) {
      num_deletes_++;
    }
  }

  return s;
}

void TransactionBaseImpl::PutLogData(const Slice& blob) {
  auto s = write_batch_.PutLogData(blob);
  (void)s;
  assert(s.ok());
}

WriteBatchWithIndex* TransactionBaseImpl::GetWriteBatch() {
  return &write_batch_;
}

uint64_t TransactionBaseImpl::GetElapsedTime() const {
  return (db_->GetEnv()->NowMicros() - start_time_) / 1000;
}

uint64_t TransactionBaseImpl::GetNumPuts() const { return num_puts_; }

uint64_t TransactionBaseImpl::GetNumDeletes() const { return num_deletes_; }

uint64_t TransactionBaseImpl::GetNumMerges() const { return num_merges_; }

uint64_t TransactionBaseImpl::GetNumKeys() const {
  return tracked_locks_->GetNumPointLocks();
}

void TransactionBaseImpl::TrackKey(uint32_t cfh_id, const std::string& key,
                                   SequenceNumber seq, bool read_only,
                                   bool exclusive) {
  PointLockRequest r;
  r.column_family_id = cfh_id;
  r.key = key;
  r.seq = seq;
  r.read_only = read_only;
  r.exclusive = exclusive;

  // Update map of all tracked keys for this transaction
  tracked_locks_->Track(r);

  if (save_points_ != nullptr && !save_points_->empty()) {
    // Update map of tracked keys in this SavePoint
    save_points_->top().new_locks_->Track(r);
  }
}

// Gets the write batch that should be used for Put/Merge/Deletes.
//
// Returns either a WriteBatch or WriteBatchWithIndex depending on whether
// DisableIndexing() has been called.
WriteBatchBase* TransactionBaseImpl::GetBatchForWrite() {
  if (indexing_enabled_) {
    // Use WriteBatchWithIndex
    return &write_batch_;
  } else {
    // Don't use WriteBatchWithIndex. Return base WriteBatch.
    return write_batch_.GetWriteBatch();
  }
}

void TransactionBaseImpl::ReleaseSnapshot(const Snapshot* snapshot, DB* db) {
  if (snapshot != nullptr) {
    ROCKS_LOG_DETAILS(dbimpl_->immutable_db_options().info_log,
                      "ReleaseSnapshot %" PRIu64 " Set",
                      snapshot->GetSequenceNumber());
    db->ReleaseSnapshot(snapshot);
  }
}

void TransactionBaseImpl::UndoGetForUpdate(ColumnFamilyHandle* column_family,
                                           const Slice& key) {
  PointLockRequest r;
  r.column_family_id = GetColumnFamilyID(column_family);
  r.key = key.ToString();
  r.read_only = true;

  bool can_untrack = false;
  if (save_points_ != nullptr && !save_points_->empty()) {
    // If there is no GetForUpdate of the key in this save point,
    // then cannot untrack from the global lock tracker.
    UntrackStatus s = save_points_->top().new_locks_->Untrack(r);
    can_untrack = (s != UntrackStatus::NOT_TRACKED);
  } else {
    // No save point, so can untrack from the global lock tracker.
    can_untrack = true;
  }

  if (can_untrack) {
    // If erased from the global tracker, then can unlock the key.
    UntrackStatus s = tracked_locks_->Untrack(r);
    bool can_unlock = (s == UntrackStatus::REMOVED);
    if (can_unlock) {
      UnlockGetForUpdate(column_family, key);
    }
  }
}

Status TransactionBaseImpl::RebuildFromWriteBatch(WriteBatch* src_batch) {
  struct IndexedWriteBatchBuilder : public WriteBatch::Handler {
    Transaction* txn_;
    DBImpl* db_;
    IndexedWriteBatchBuilder(Transaction* txn, DBImpl* db)
        : txn_(txn), db_(db) {
      assert(dynamic_cast<TransactionBaseImpl*>(txn_) != nullptr);
    }

    Status PutCF(uint32_t cf, const Slice& key, const Slice& val) override {
      return txn_->Put(db_->GetColumnFamilyHandle(cf), key, val);
    }

    Status DeleteCF(uint32_t cf, const Slice& key) override {
      return txn_->Delete(db_->GetColumnFamilyHandle(cf), key);
    }

    Status SingleDeleteCF(uint32_t cf, const Slice& key) override {
      return txn_->SingleDelete(db_->GetColumnFamilyHandle(cf), key);
    }

    Status MergeCF(uint32_t cf, const Slice& key, const Slice& val) override {
      return txn_->Merge(db_->GetColumnFamilyHandle(cf), key, val);
    }

    // this is used for reconstructing prepared transactions upon
    // recovery. there should not be any meta markers in the batches
    // we are processing.
    Status MarkBeginPrepare(bool) override { return Status::InvalidArgument(); }

    Status MarkEndPrepare(const Slice&) override {
      return Status::InvalidArgument();
    }

    Status MarkCommit(const Slice&) override {
      return Status::InvalidArgument();
    }

    Status MarkRollback(const Slice&) override {
      return Status::InvalidArgument();
    }
  };

  IndexedWriteBatchBuilder copycat(this, dbimpl_);
  return src_batch->Iterate(&copycat);
}

WriteBatch* TransactionBaseImpl::GetCommitTimeWriteBatch() {
  return &commit_time_batch_;
}
}  // namespace ROCKSDB_NAMESPACE

#endif  // ROCKSDB_LITE<|MERGE_RESOLUTION|>--- conflicted
+++ resolved
@@ -22,24 +22,16 @@
 
 TransactionBaseImpl::TransactionBaseImpl(
     DB* db, const WriteOptions& write_options,
-<<<<<<< HEAD
-    const LockTrackerFactory& lock_tracker_factory)
-=======
+    const LockTrackerFactory& lock_tracker_factory,
     const WriteBatchEntryIndexFactory* index_factory)
->>>>>>> 026831a5
     : db_(db),
       dbimpl_(static_cast_with_check<DBImpl>(db)),
       write_options_(write_options),
       cmp_(GetColumnFamilyUserComparator(db->DefaultColumnFamily())),
       lock_tracker_factory_(lock_tracker_factory),
       start_time_(db_->GetEnv()->NowMicros()),
-<<<<<<< HEAD
-      write_batch_(cmp_, 0, true, 0),
+      write_batch_(cmp_, 0, true, 0, index_factory),
       tracked_locks_(lock_tracker_factory_.Create()),
-=======
-      write_batch_(cmp_, 0, true, 0, index_factory),
-      tracked_locks_(NewLockTracker()),
->>>>>>> 026831a5
       indexing_enabled_(true) {
   assert(dynamic_cast<DBImpl*>(db_) != nullptr);
   log_number_ = 0;
