//  Copyright (c) 2011-present, Facebook, Inc.  All rights reserved.
//  This source code is licensed under both the GPLv2 (found in the
//  COPYING file in the root directory) and Apache 2.0 License
//  (found in the LICENSE.Apache file in the root directory).
//
// Copyright (c) 2011 The LevelDB Authors. All rights reserved.
// Use of this source code is governed by a BSD-style license that can be
// found in the LICENSE file. See the AUTHORS file for names of contributors.

#include "db/compaction/compaction.h"

#include <cinttypes>
#include <vector>

#include "db/column_family.h"
#include "rocksdb/compaction_filter.h"
#include "rocksdb/sst_partitioner.h"
#include "test_util/sync_point.h"
#include "util/string_util.h"

namespace ROCKSDB_NAMESPACE {

const uint64_t kRangeTombstoneSentinel =
    PackSequenceAndType(kMaxSequenceNumber, kTypeRangeDeletion);

int sstableKeyCompare(const Comparator* user_cmp, const InternalKey& a,
                      const InternalKey& b) {
  auto c = user_cmp->CompareWithoutTimestamp(a.user_key(), b.user_key());
  if (c != 0) {
    return c;
  }
  auto a_footer = ExtractInternalKeyFooter(a.Encode());
  auto b_footer = ExtractInternalKeyFooter(b.Encode());
  if (a_footer == kRangeTombstoneSentinel) {
    if (b_footer != kRangeTombstoneSentinel) {
      return -1;
    }
  } else if (b_footer == kRangeTombstoneSentinel) {
    return 1;
  }
  return 0;
}

int sstableKeyCompare(const Comparator* user_cmp, const InternalKey* a,
                      const InternalKey& b) {
  if (a == nullptr) {
    return -1;
  }
  return sstableKeyCompare(user_cmp, *a, b);
}

int sstableKeyCompare(const Comparator* user_cmp, const InternalKey& a,
                      const InternalKey* b) {
  if (b == nullptr) {
    return -1;
  }
  return sstableKeyCompare(user_cmp, a, *b);
}

uint64_t TotalFileSize(const std::vector<FileMetaData*>& files) {
  uint64_t sum = 0;
  for (size_t i = 0; i < files.size() && files[i]; i++) {
    sum += files[i]->fd.GetFileSize();
  }
  return sum;
}

void Compaction::SetInputVersion(Version* _input_version) {
  input_version_ = _input_version;
  cfd_ = input_version_->cfd();

  cfd_->Ref();
  input_version_->Ref();
  edit_.SetColumnFamily(cfd_->GetID());
}

void Compaction::GetBoundaryKeys(
    VersionStorageInfo* vstorage,
    const std::vector<CompactionInputFiles>& inputs, Slice* smallest_user_key,
    Slice* largest_user_key, int exclude_level) {
  bool initialized = false;
  const Comparator* ucmp = vstorage->InternalComparator()->user_comparator();
  for (size_t i = 0; i < inputs.size(); ++i) {
    if (inputs[i].files.empty() || inputs[i].level == exclude_level) {
      continue;
    }
    if (inputs[i].level == 0) {
      // we need to consider all files on level 0
      for (const auto* f : inputs[i].files) {
        const Slice& start_user_key = f->smallest.user_key();
        if (!initialized ||
            ucmp->Compare(start_user_key, *smallest_user_key) < 0) {
          *smallest_user_key = start_user_key;
        }
        const Slice& end_user_key = f->largest.user_key();
        if (!initialized ||
            ucmp->Compare(end_user_key, *largest_user_key) > 0) {
          *largest_user_key = end_user_key;
        }
        initialized = true;
      }
    } else {
      // we only need to consider the first and last file
      const Slice& start_user_key = inputs[i].files[0]->smallest.user_key();
      if (!initialized ||
          ucmp->Compare(start_user_key, *smallest_user_key) < 0) {
        *smallest_user_key = start_user_key;
      }
      const Slice& end_user_key = inputs[i].files.back()->largest.user_key();
      if (!initialized || ucmp->Compare(end_user_key, *largest_user_key) > 0) {
        *largest_user_key = end_user_key;
      }
      initialized = true;
    }
  }
}

std::vector<CompactionInputFiles> Compaction::PopulateWithAtomicBoundaries(
    VersionStorageInfo* vstorage, std::vector<CompactionInputFiles> inputs) {
  const Comparator* ucmp = vstorage->InternalComparator()->user_comparator();
  for (size_t i = 0; i < inputs.size(); i++) {
    if (inputs[i].level == 0 || inputs[i].files.empty()) {
      continue;
    }
    inputs[i].atomic_compaction_unit_boundaries.reserve(inputs[i].files.size());
    AtomicCompactionUnitBoundary cur_boundary;
    size_t first_atomic_idx = 0;
    auto add_unit_boundary = [&](size_t to) {
      if (first_atomic_idx == to) return;
      for (size_t k = first_atomic_idx; k < to; k++) {
        inputs[i].atomic_compaction_unit_boundaries.push_back(cur_boundary);
      }
      first_atomic_idx = to;
    };
    for (size_t j = 0; j < inputs[i].files.size(); j++) {
      const auto* f = inputs[i].files[j];
      if (j == 0) {
        // First file in a level.
        cur_boundary.smallest = &f->smallest;
        cur_boundary.largest = &f->largest;
      } else if (sstableKeyCompare(ucmp, *cur_boundary.largest, f->smallest) ==
                 0) {
        // SSTs overlap but the end key of the previous file was not
        // artificially extended by a range tombstone. Extend the current
        // boundary.
        cur_boundary.largest = &f->largest;
      } else {
        // Atomic compaction unit has ended.
        add_unit_boundary(j);
        cur_boundary.smallest = &f->smallest;
        cur_boundary.largest = &f->largest;
      }
    }
    add_unit_boundary(inputs[i].files.size());
    assert(inputs[i].files.size() ==
           inputs[i].atomic_compaction_unit_boundaries.size());
  }
  return inputs;
}

// helper function to determine if compaction is creating files at the
// bottommost level
bool Compaction::IsBottommostLevel(
    int output_level, VersionStorageInfo* vstorage,
    const std::vector<CompactionInputFiles>& inputs) {
  int output_l0_idx;
  if (output_level == 0) {
    output_l0_idx = 0;
    for (const auto* file : vstorage->LevelFiles(0)) {
      if (inputs[0].files.back() == file) {
        break;
      }
      ++output_l0_idx;
    }
    assert(static_cast<size_t>(output_l0_idx) < vstorage->LevelFiles(0).size());
  } else {
    output_l0_idx = -1;
  }
  Slice smallest_key, largest_key;
  GetBoundaryKeys(vstorage, inputs, &smallest_key, &largest_key);
  return !vstorage->RangeMightExistAfterSortedRun(smallest_key, largest_key,
                                                  output_level, output_l0_idx);
}

// test function to validate the functionality of IsBottommostLevel()
// function -- determines if compaction with inputs and storage is bottommost
bool Compaction::TEST_IsBottommostLevel(
    int output_level, VersionStorageInfo* vstorage,
    const std::vector<CompactionInputFiles>& inputs) {
  return IsBottommostLevel(output_level, vstorage, inputs);
}

bool Compaction::IsFullCompaction(
    VersionStorageInfo* vstorage,
    const std::vector<CompactionInputFiles>& inputs) {
  size_t num_files_in_compaction = 0;
  size_t total_num_files = 0;
  for (int l = 0; l < vstorage->num_levels(); l++) {
    total_num_files += vstorage->NumLevelFiles(l);
  }
  for (size_t i = 0; i < inputs.size(); i++) {
    num_files_in_compaction += inputs[i].size();
  }
  return num_files_in_compaction == total_num_files;
}

Compaction::Compaction(
    VersionStorageInfo* vstorage, const ImmutableOptions& _immutable_options,
    const MutableCFOptions& _mutable_cf_options,
    const MutableDBOptions& _mutable_db_options,
    std::vector<CompactionInputFiles> _inputs, int _output_level,
    uint64_t _target_file_size, uint64_t _max_compaction_bytes,
    uint32_t _output_path_id, CompressionType _compression,
    CompressionOptions _compression_opts, Temperature _output_temperature,
    uint32_t _max_subcompactions, std::vector<FileMetaData*> _grandparents,
    bool _manual_compaction, const std::string& _trim_ts, double _score,
    bool _deletion_compaction, bool l0_files_might_overlap,
    CompactionReason _compaction_reason,
    BlobGarbageCollectionPolicy _blob_garbage_collection_policy,
    double _blob_garbage_collection_age_cutoff)
    : input_vstorage_(vstorage),
      start_level_(_inputs[0].level),
      output_level_(_output_level),
      target_output_file_size_(_target_file_size),
      max_compaction_bytes_(_max_compaction_bytes),
      max_subcompactions_(_max_subcompactions),
      immutable_options_(_immutable_options),
      mutable_cf_options_(_mutable_cf_options),
      input_version_(nullptr),
      number_levels_(vstorage->num_levels()),
      cfd_(nullptr),
      output_path_id_(_output_path_id),
      output_compression_(_compression),
      output_compression_opts_(_compression_opts),
      output_temperature_(_output_temperature),
      deletion_compaction_(_deletion_compaction),
      l0_files_might_overlap_(l0_files_might_overlap),
      inputs_(PopulateWithAtomicBoundaries(vstorage, std::move(_inputs))),
      grandparents_(std::move(_grandparents)),
      score_(_score),
      bottommost_level_(
          // For simplicity, we don't support the concept of "bottommost level"
          // with
          // `CompactionReason::kExternalSstIngestion` and
          // `CompactionReason::kRefitLevel`
          (_compaction_reason == CompactionReason::kExternalSstIngestion ||
           _compaction_reason == CompactionReason::kRefitLevel)
              ? false
              : IsBottommostLevel(output_level_, vstorage, inputs_)),
      is_full_compaction_(IsFullCompaction(vstorage, inputs_)),
      is_manual_compaction_(_manual_compaction),
      trim_ts_(_trim_ts),
      is_trivial_move_(false),
      compaction_reason_(_compaction_reason),
      notify_on_compaction_completion_(false),
      enable_blob_garbage_collection_(
          _blob_garbage_collection_policy == BlobGarbageCollectionPolicy::kForce
              ? true
              : (_blob_garbage_collection_policy ==
                         BlobGarbageCollectionPolicy::kDisable
                     ? false
                     : mutable_cf_options()->enable_blob_garbage_collection)),
      blob_garbage_collection_age_cutoff_(
          _blob_garbage_collection_age_cutoff < 0 ||
                  _blob_garbage_collection_age_cutoff > 1
              ? mutable_cf_options()->blob_garbage_collection_age_cutoff
              : _blob_garbage_collection_age_cutoff),
      penultimate_level_(
          // For simplicity, we don't support the concept of "penultimate level"
          // with `CompactionReason::kExternalSstIngestion` and
          // `CompactionReason::kRefitLevel`
          _compaction_reason == CompactionReason::kExternalSstIngestion ||
                  _compaction_reason == CompactionReason::kRefitLevel
              ? Compaction::kInvalidLevel
              : EvaluatePenultimateLevel(vstorage, immutable_options_,
                                         start_level_, output_level_)) {
  is_compaction_woker_ = IsCompactionWorker(); // preload to speed up
  MarkFilesBeingCompacted(true);
  if (is_manual_compaction_) {
    compaction_reason_ = CompactionReason::kManualCompaction;
  }
  if (max_subcompactions_ == 0) {
    if (1 == output_level_ && _mutable_db_options.max_level1_subcompactions)
      max_subcompactions_ = _mutable_db_options.max_level1_subcompactions;
    else
      max_subcompactions_ = _mutable_db_options.max_subcompactions;
  }

  // for the non-bottommost levels, it tries to build files match the target
  // file size, but not guaranteed. It could be 2x the size of the target size.
  max_output_file_size_ =
      bottommost_level_ || grandparents_.empty() ||
              !_immutable_options.level_compaction_dynamic_file_size
          ? target_output_file_size_
          : 2 * target_output_file_size_;

#ifndef NDEBUG
  for (size_t i = 1; i < inputs_.size(); ++i) {
    assert(inputs_[i].level > inputs_[i - 1].level);
  }
#endif

  // setup input_levels_
  {
    input_levels_.resize(num_input_levels());
    for (size_t which = 0; which < num_input_levels(); which++) {
      DoGenerateLevelFilesBrief(&input_levels_[which], inputs_[which].files,
                                &arena_);
    }
  }

  GetBoundaryKeys(vstorage, inputs_, &smallest_user_key_, &largest_user_key_);

  // Every compaction regardless of any compaction reason may respect the
  // existing compact cursor in the output level to split output files
  output_split_key_ = nullptr;
#if defined(ROCKSDB_UNIT_TEST)
  if (immutable_options_.compaction_style == kCompactionStyleLevel &&
      immutable_options_.compaction_pri == kRoundRobin) {
    const InternalKey* cursor =
        &input_vstorage_->GetCompactCursors()[output_level_];
    if (cursor->size() != 0) {
      const Slice& cursor_user_key = ExtractUserKey(cursor->Encode());
      auto ucmp = vstorage->InternalComparator()->user_comparator();
      // May split output files according to the cursor if it in the user-key
      // range
      if (ucmp->CompareWithoutTimestamp(cursor_user_key, smallest_user_key_) >
              0 &&
          ucmp->CompareWithoutTimestamp(cursor_user_key, largest_user_key_) <=
              0) {
        output_split_key_ = cursor;
      }
    }
  }
#endif

  PopulatePenultimateLevelOutputRange();
}

void Compaction::PopulatePenultimateLevelOutputRange() {
  if (!SupportsPerKeyPlacement()) {
    return;
  }

  // exclude the last level, the range of all input levels is the safe range
  // of keys that can be moved up.
  int exclude_level = number_levels_ - 1;
  penultimate_output_range_type_ = PenultimateOutputRangeType::kNonLastRange;

  // For universal compaction, the penultimate_output_range could be extended if
  // all penultimate level files are included in the compaction (which includes
  // the case that the penultimate level is empty).
  if (immutable_options_.compaction_style == kCompactionStyleUniversal) {
    exclude_level = kInvalidLevel;
    penultimate_output_range_type_ = PenultimateOutputRangeType::kFullRange;
    std::set<uint64_t> penultimate_inputs;
    for (const auto& input_lvl : inputs_) {
      if (input_lvl.level == penultimate_level_) {
        for (const auto& file : input_lvl.files) {
          penultimate_inputs.emplace(file->fd.GetNumber());
        }
      }
    }
    auto penultimate_files = input_vstorage_->LevelFiles(penultimate_level_);
    for (const auto& file : penultimate_files) {
      if (penultimate_inputs.find(file->fd.GetNumber()) ==
          penultimate_inputs.end()) {
        exclude_level = number_levels_ - 1;
        penultimate_output_range_type_ =
            PenultimateOutputRangeType::kNonLastRange;
        break;
      }
    }
  }

  GetBoundaryKeys(input_vstorage_, inputs_,
                  &penultimate_level_smallest_user_key_,
                  &penultimate_level_largest_user_key_, exclude_level);
}

Compaction::~Compaction() {
  if (input_version_ != nullptr) {
    input_version_->Unref();
  }
  if (cfd_ != nullptr) {
    cfd_->UnrefAndTryDelete();
  }
}

bool Compaction::SupportsPerKeyPlacement() const {
  return penultimate_level_ != kInvalidLevel;
}

int Compaction::GetPenultimateLevel() const { return penultimate_level_; }

// smallest_key and largest_key include timestamps if user-defined timestamp is
// enabled.
bool Compaction::OverlapPenultimateLevelOutputRange(
    const Slice& smallest_key, const Slice& largest_key) const {
  if (!SupportsPerKeyPlacement()) {
    return false;
  }
  const Comparator* ucmp =
      input_vstorage_->InternalComparator()->user_comparator();

  return ucmp->CompareWithoutTimestamp(
             smallest_key, penultimate_level_largest_user_key_) <= 0 &&
         ucmp->CompareWithoutTimestamp(
             largest_key, penultimate_level_smallest_user_key_) >= 0;
}

// key includes timestamp if user-defined timestamp is enabled.
bool Compaction::WithinPenultimateLevelOutputRange(const Slice& key) const {
  if (!SupportsPerKeyPlacement()) {
    return false;
  }

  if (penultimate_level_smallest_user_key_.empty() ||
      penultimate_level_largest_user_key_.empty()) {
    return false;
  }

  const Comparator* ucmp =
      input_vstorage_->InternalComparator()->user_comparator();

  return ucmp->CompareWithoutTimestamp(
             key, penultimate_level_smallest_user_key_) >= 0 &&
         ucmp->CompareWithoutTimestamp(
             key, penultimate_level_largest_user_key_) <= 0;
}

bool Compaction::InputCompressionMatchesOutput() const {
  int base_level = input_vstorage_->base_level();
  bool matches =
      (GetCompressionType(input_vstorage_, mutable_cf_options_, start_level_,
                          base_level) == output_compression_);
  if (matches) {
    TEST_SYNC_POINT("Compaction::InputCompressionMatchesOutput:Matches");
    return true;
  }
  TEST_SYNC_POINT("Compaction::InputCompressionMatchesOutput:DidntMatch");
  return matches;
}

bool TableFactory::InputCompressionMatchesOutput(const Compaction* c) const {
  return c->InputCompressionMatchesOutput();
}

bool Compaction::IsTrivialMove() const {
  // Avoid a move if there is lots of overlapping grandparent data.
  // Otherwise, the move could create a parent file that will require
  // a very expensive merge later on.
  // If start_level_== output_level_, the purpose is to force compaction
  // filter to be applied to that level, and thus cannot be a trivial move.

  // Check if start level have files with overlapping ranges
  if (start_level_ == 0 && input_vstorage_->level0_non_overlapping() == false &&
      l0_files_might_overlap_) {
    // We cannot move files from L0 to L1 if the L0 files in the LSM-tree are
    // overlapping, unless we are sure that files picked in L0 don't overlap.
    return false;
  }

  if (is_manual_compaction_ &&
      (immutable_options_.compaction_filter != nullptr ||
       immutable_options_.compaction_filter_factory != nullptr)) {
    // This is a manual compaction and we have a compaction filter that should
    // be executed, we cannot do a trivial move
    return false;
  }

  if (start_level_ == output_level_) {
    // It doesn't make sense if compaction picker picks files just to trivial
    // move to the same level.
    return false;
  }

<<<<<<< HEAD
  if (compaction_reason_ == CompactionReason::kChangeTemperature) {
    // Changing temperature usually requires rewriting the file.
    return false;
  }
=======
#if !defined(ROCKSDB_UNIT_TEST) // ToplingDB specific
  if (kCompactionStyleLevel == immutable_options_.compaction_style) {
    auto& cfo = mutable_cf_options_;
    if (1 == output_level_ &&
        immutable_options_.compaction_executor_factory &&
        cfo.write_buffer_size > cfo.target_file_size_base * 3/2) {
      return false;
    }
  }
#endif
>>>>>>> 63091e2c

  // Used in universal compaction, where trivial move can be done if the
  // input files are non overlapping
  if ((mutable_cf_options_.compaction_options_universal.allow_trivial_move) &&
      (output_level_ != 0) &&
      (cfd_->ioptions()->compaction_style == kCompactionStyleUniversal)) {
    return is_trivial_move_;
  }

  if (!(start_level_ != output_level_ && num_input_levels() == 1 &&
        input(0, 0)->fd.GetPathId() == output_path_id() &&
        immutable_options_.table_factory->InputCompressionMatchesOutput(this))) {
    return false;
  }

  // assert inputs_.size() == 1

  std::unique_ptr<SstPartitioner> partitioner = CreateSstPartitioner();

  for (const auto& file : inputs_.front().files) {
    std::vector<FileMetaData*> file_grand_parents;
    if (output_level_ + 1 >= number_levels_) {
      continue;
    }
    input_vstorage_->GetOverlappingInputs(output_level_ + 1, &file->smallest,
                                          &file->largest, &file_grand_parents);
    const auto compaction_size =
        file->fd.GetFileSize() + TotalFileSize(file_grand_parents);
    if (compaction_size > max_compaction_bytes_) {
      return false;
    }

    if (partitioner.get() != nullptr) {
      if (!partitioner->CanDoTrivialMove(file->smallest.user_key(),
                                         file->largest.user_key())) {
        return false;
      }
    }
  }

  // PerKeyPlacement compaction should never be trivial move.
  if (SupportsPerKeyPlacement()) {
    return false;
  }

  return true;
}

void Compaction::AddInputDeletions(VersionEdit* out_edit) {
  for (size_t which = 0; which < num_input_levels(); which++) {
    for (size_t i = 0; i < inputs_[which].size(); i++) {
      out_edit->DeleteFile(level(which), inputs_[which][i]->fd.GetNumber());
    }
  }
}

bool Compaction::KeyNotExistsBeyondOutputLevel(
    const Slice& user_key, std::vector<size_t>* level_ptrs) const {
  assert(input_version_ != nullptr);
  assert(level_ptrs != nullptr);
  assert(level_ptrs->size() == static_cast<size_t>(number_levels_));
  if (bottommost_level_) {
    return true;
  } else if (is_compaction_woker_) {
    return false;
  } else if (output_level_ != 0 &&
             cfd_->ioptions()->compaction_style == kCompactionStyleLevel) {
    // Maybe use binary search to find right entry instead of linear search?
    const Comparator* user_cmp = cfd_->user_comparator();
    for (int lvl = output_level_ + 1; lvl < number_levels_; lvl++) {
      const std::vector<FileMetaData*>& files =
          input_vstorage_->LevelFiles(lvl);
      for (; level_ptrs->at(lvl) < files.size(); level_ptrs->at(lvl)++) {
        auto* f = files[level_ptrs->at(lvl)];
        if (user_cmp->Compare(user_key, f->largest.user_key()) <= 0) {
          // We've advanced far enough
          // In the presence of user-defined timestamp, we may need to handle
          // the case in which f->smallest.user_key() (including ts) has the
          // same user key, but the ts part is smaller. If so,
          // Compare(user_key, f->smallest.user_key()) returns -1.
          // That's why we need CompareWithoutTimestamp().
          if (user_cmp->CompareWithoutTimestamp(user_key,
                                                f->smallest.user_key()) >= 0) {
            // Key falls in this file's range, so it may
            // exist beyond output level
            return false;
          }
          break;
        }
      }
    }
    return true;
  }
  return false;
}

// Mark (or clear) each file that is being compacted
void Compaction::MarkFilesBeingCompacted(bool mark_as_compacted) {
  for (size_t i = 0; i < num_input_levels(); i++) {
    for (size_t j = 0; j < inputs_[i].size(); j++) {
      assert(mark_as_compacted ? !inputs_[i][j]->being_compacted
                               : inputs_[i][j]->being_compacted);
      inputs_[i][j]->being_compacted = mark_as_compacted;
    }
  }
}

// Sample output:
// If compacting 3 L0 files, 2 L3 files and 1 L4 file, and outputting to L5,
// print: "3@0 + 2@3 + 1@4 files to L5"
const char* Compaction::InputLevelSummary(
    InputLevelSummaryBuffer* scratch) const {
  int len = 0;
  bool is_first = true;
  for (auto& input_level : inputs_) {
    if (input_level.empty()) {
      continue;
    }
    if (!is_first) {
      len +=
          snprintf(scratch->buffer + len, sizeof(scratch->buffer) - len, " + ");
      len = std::min(len, static_cast<int>(sizeof(scratch->buffer)));
    } else {
      is_first = false;
    }
    len += snprintf(scratch->buffer + len, sizeof(scratch->buffer) - len,
                    "%" ROCKSDB_PRIszt "@%d", input_level.size(),
                    input_level.level);
    len = std::min(len, static_cast<int>(sizeof(scratch->buffer)));
  }
  snprintf(scratch->buffer + len, sizeof(scratch->buffer) - len,
           " files to L%d", output_level());

  return scratch->buffer;
}

uint64_t Compaction::CalculateTotalInputSize() const {
  uint64_t size = 0;
  for (auto& input_level : inputs_) {
    for (auto f : input_level.files) {
      size += f->fd.GetFileSize();
    }
  }
  return size;
}

void Compaction::ReleaseCompactionFiles(Status status) {
  MarkFilesBeingCompacted(false);
  cfd_->compaction_picker()->ReleaseCompactionFiles(this, status);
}

void Compaction::ResetNextCompactionIndex() {
  assert(input_version_ != nullptr);
  input_vstorage_->ResetNextCompactionIndex(start_level_);
}

namespace {
int InputSummary(const std::vector<FileMetaData*>& files, char* output,
                 int len) {
  *output = '\0';
  int write = 0;
  for (size_t i = 0; i < files.size(); i++) {
    int sz = len - write;
    int ret;
    char sztxt[16];
    AppendHumanBytes(files.at(i)->fd.GetFileSize(), sztxt, 16);
    ret = snprintf(output + write, sz, "%" PRIu64 "(%s) ",
                   files.at(i)->fd.GetNumber(), sztxt);
    if (ret < 0 || ret >= sz) break;
    write += ret;
  }
  // if files.size() is non-zero, overwrite the last space
  return write - !!files.size();
}
}  // namespace

void Compaction::Summary(char* output, int len) {
  int write =
      snprintf(output, len, "Base version %" PRIu64 " Base level %d, inputs: [",
               input_version_->GetVersionNumber(), start_level_);
  if (write < 0 || write >= len) {
    return;
  }

  for (size_t level_iter = 0; level_iter < num_input_levels(); ++level_iter) {
    if (level_iter > 0) {
      write += snprintf(output + write, len - write, "], [");
      if (write < 0 || write >= len) {
        return;
      }
    }
    write +=
        InputSummary(inputs_[level_iter].files, output + write, len - write);
    if (write < 0 || write >= len) {
      return;
    }
  }

  snprintf(output + write, len - write, "]");
}

uint64_t Compaction::OutputFilePreallocationSize() const {
  uint64_t preallocation_size = 0;

  for (const auto& level_files : inputs_) {
    for (const auto& file : level_files.files) {
      preallocation_size += file->fd.GetFileSize();
    }
  }

  if (max_output_file_size_ != std::numeric_limits<uint64_t>::max() &&
      (immutable_options_.compaction_style == kCompactionStyleLevel ||
       output_level() > 0)) {
    preallocation_size = std::min(max_output_file_size_, preallocation_size);
  }

  // Over-estimate slightly so we don't end up just barely crossing
  // the threshold
  // No point to preallocate more than 1GB.
  return std::min(uint64_t{1073741824},
                  preallocation_size + (preallocation_size / 10));
}

std::unique_ptr<CompactionFilter> Compaction::CreateCompactionFilter() const {
  if (!cfd_->ioptions()->compaction_filter_factory) {
    return nullptr;
  }

  if (!cfd_->ioptions()
           ->compaction_filter_factory->ShouldFilterTableFileCreation(
               TableFileCreationReason::kCompaction)) {
    return nullptr;
  }

  CompactionFilter::Context context;
  context.is_full_compaction = is_full_compaction_;
  context.is_manual_compaction = is_manual_compaction_;
  context.column_family_id = cfd_->GetID();
  context.reason = TableFileCreationReason::kCompaction;
  context.smallest_seqno = GetSmallestSeqno();
  return cfd_->ioptions()->compaction_filter_factory->CreateCompactionFilter(
      context);
}

std::unique_ptr<SstPartitioner> Compaction::CreateSstPartitioner() const {
  if (!immutable_options_.sst_partitioner_factory) {
    return nullptr;
  }

  SstPartitioner::Context context;
  context.is_full_compaction = is_full_compaction_;
  context.is_manual_compaction = is_manual_compaction_;
  context.output_level = output_level_;
  context.smallest_user_key = smallest_user_key_;
  context.largest_user_key = largest_user_key_;
  context.target_output_file_size = target_output_file_size_;
  return immutable_options_.sst_partitioner_factory->CreatePartitioner(context);
}

bool Compaction::IsOutputLevelEmpty() const {
  return inputs_.back().level != output_level_ || inputs_.back().empty();
}

bool Compaction::ShouldFormSubcompactions() const {
  if (cfd_ == nullptr) {
    return false;
  }

#if defined(ROCKSDB_UNIT_TEST)
  // Round-Robin pri under leveled compaction allows subcompactions by default
  // and the number of subcompactions can be larger than max_subcompactions_
  if (cfd_->ioptions()->compaction_pri == kRoundRobin &&
      cfd_->ioptions()->compaction_style == kCompactionStyleLevel) {
    return output_level_ > 0;
  }
#endif

  if (max_subcompactions_ <= 1) {
    return false;
  }

  if (cfd_->ioptions()->compaction_style == kCompactionStyleLevel) {
    return (start_level_ == 0 || is_manual_compaction_) && output_level_ > 0;
  } else if (cfd_->ioptions()->compaction_style == kCompactionStyleUniversal) {
    return number_levels_ > 1 && output_level_ > 0;
  } else {
    return false;
  }
}

bool Compaction::DoesInputReferenceBlobFiles() const {
  assert(input_version_);

  const VersionStorageInfo* storage_info = input_version_->storage_info();
  assert(storage_info);

  if (storage_info->GetBlobFiles().empty()) {
    return false;
  }

  for (size_t i = 0; i < inputs_.size(); ++i) {
    for (const FileMetaData* meta : inputs_[i].files) {
      assert(meta);

      if (meta->oldest_blob_file_number != kInvalidBlobFileNumber) {
        return true;
      }
    }
  }

  return false;
}

uint64_t Compaction::MinInputFileOldestAncesterTime(
    const InternalKey* start, const InternalKey* end) const {
  uint64_t min_oldest_ancester_time = std::numeric_limits<uint64_t>::max();
  const InternalKeyComparator& icmp =
      column_family_data()->internal_comparator();
  for (const auto& level_files : inputs_) {
    for (const auto& file : level_files.files) {
      if (start != nullptr && icmp.Compare(file->largest, *start) < 0) {
        continue;
      }
      if (end != nullptr && icmp.Compare(file->smallest, *end) > 0) {
        continue;
      }
      uint64_t oldest_ancester_time = file->TryGetOldestAncesterTime();
      if (oldest_ancester_time != 0) {
        min_oldest_ancester_time =
            std::min(min_oldest_ancester_time, oldest_ancester_time);
      }
    }
  }
  return min_oldest_ancester_time;
}

uint64_t Compaction::MinInputFileEpochNumber() const {
  uint64_t min_epoch_number = std::numeric_limits<uint64_t>::max();
  for (const auto& inputs_per_level : inputs_) {
    for (const auto& file : inputs_per_level.files) {
      min_epoch_number = std::min(min_epoch_number, file->epoch_number);
    }
  }
  return min_epoch_number;
}

int Compaction::EvaluatePenultimateLevel(
    const VersionStorageInfo* vstorage,
    const ImmutableOptions& immutable_options, const int start_level,
    const int output_level) {
  // TODO: currently per_key_placement feature only support level and universal
  //  compaction
  if (immutable_options.compaction_style != kCompactionStyleLevel &&
      immutable_options.compaction_style != kCompactionStyleUniversal) {
    return kInvalidLevel;
  }
  if (output_level != immutable_options.num_levels - 1) {
    return kInvalidLevel;
  }

  int penultimate_level = output_level - 1;
  assert(penultimate_level < immutable_options.num_levels);
  if (penultimate_level <= 0) {
    return kInvalidLevel;
  }

  // If the penultimate level is not within input level -> output level range
  // check if the penultimate output level is empty, if it's empty, it could
  // also be locked for the penultimate output.
  // TODO: ideally, it only needs to check if there's a file within the
  //  compaction output key range. For simplicity, it just check if there's any
  //  file on the penultimate level.
  if (start_level == immutable_options.num_levels - 1 &&
      (immutable_options.compaction_style != kCompactionStyleUniversal ||
       !vstorage->LevelFiles(penultimate_level).empty())) {
    return kInvalidLevel;
  }

  bool supports_per_key_placement =
      immutable_options.preclude_last_level_data_seconds > 0;

  // it could be overridden by unittest
  TEST_SYNC_POINT_CALLBACK("Compaction::SupportsPerKeyPlacement:Enabled",
                           &supports_per_key_placement);
  if (!supports_per_key_placement) {
    return kInvalidLevel;
  }

  return penultimate_level;
}

uint64_t Compaction::GetSmallestSeqno() const {
  uint64_t smallest_seqno = UINT64_MAX;
  for (auto& eachlevel : inputs_) {
    for (auto& eachfile : eachlevel.files)
      if (smallest_seqno > eachfile->fd.smallest_seqno)
          smallest_seqno = eachfile->fd.smallest_seqno;
  }
  return smallest_seqno;
}

}  // namespace ROCKSDB_NAMESPACE<|MERGE_RESOLUTION|>--- conflicted
+++ resolved
@@ -475,12 +475,11 @@
     return false;
   }
 
-<<<<<<< HEAD
   if (compaction_reason_ == CompactionReason::kChangeTemperature) {
     // Changing temperature usually requires rewriting the file.
     return false;
   }
-=======
+
 #if !defined(ROCKSDB_UNIT_TEST) // ToplingDB specific
   if (kCompactionStyleLevel == immutable_options_.compaction_style) {
     auto& cfo = mutable_cf_options_;
@@ -491,7 +490,6 @@
     }
   }
 #endif
->>>>>>> 63091e2c
 
   // Used in universal compaction, where trivial move can be done if the
   // input files are non overlapping
