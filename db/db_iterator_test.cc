--- conflicted
+++ resolved
@@ -62,14 +62,14 @@
   iter->SeekToFirst();
   iter->SeekToLast();
   iter->SeekForPrev(key);
-  iter->Refresh();
+  iter->RefreshKeepSnapshot();
   ASSERT_EQ(4, get_perf_context()->iter_seek_count);
   ASSERT_EQ(0, get_perf_context()->iter_next_count);
   ASSERT_EQ(0, get_perf_context()->iter_prev_count);
 
   // Test Next() calls PerfContext counter
   iter->Next();
-  iter->Refresh();
+  iter->RefreshKeepSnapshot();
   ASSERT_EQ(4, get_perf_context()->iter_seek_count);
   ASSERT_EQ(1, get_perf_context()->iter_next_count);
   ASSERT_EQ(0, get_perf_context()->iter_prev_count);
@@ -2520,17 +2520,13 @@
     ASSERT_OK(iter->Refresh(snapshot));
   }
 
-<<<<<<< HEAD
-=======
   ASSERT_OK(iter->status());
   Status s = iter->Refresh();
   ASSERT_TRUE(s.ok());
   s = iter->Refresh(snapshot, false);
   ASSERT_TRUE(s.ok());
   db_->ReleaseSnapshot(snapshot);
->>>>>>> 84254459
   delete iter;
-  db_->ReleaseSnapshot(snapshot);
   db_->ReleaseSnapshot(snapshot2);
   ASSERT_OK(db_->Close());
 }
