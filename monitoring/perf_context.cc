--- conflicted
+++ resolved
@@ -26,372 +26,13 @@
 #endif
 }
 
-<<<<<<< HEAD
-PerfContext::PerfContext(const PerfContext& other) {
-#ifdef NPERF_CONTEXT
-  (void)other;
-#else
-  user_key_comparison_count = other.user_key_comparison_count;
-  block_cache_hit_count = other.block_cache_hit_count;
-  block_read_count = other.block_read_count;
-  block_read_byte = other.block_read_byte;
-  block_read_time = other.block_read_time;
-  block_cache_index_hit_count = other.block_cache_index_hit_count;
-  block_cache_standalone_handle_count =
-      other.block_cache_standalone_handle_count;
-  block_cache_real_handle_count = other.block_cache_real_handle_count;
-  index_block_read_count = other.index_block_read_count;
-  block_cache_filter_hit_count = other.block_cache_filter_hit_count;
-  filter_block_read_count = other.filter_block_read_count;
-  compression_dict_block_read_count = other.compression_dict_block_read_count;
-  secondary_cache_hit_count = other.secondary_cache_hit_count;
-  compressed_sec_cache_insert_real_count =
-      other.compressed_sec_cache_insert_real_count;
-  compressed_sec_cache_insert_dummy_count =
-      other.compressed_sec_cache_insert_dummy_count;
-  compressed_sec_cache_uncompressed_bytes =
-      other.compressed_sec_cache_uncompressed_bytes;
-  compressed_sec_cache_compressed_bytes =
-      other.compressed_sec_cache_compressed_bytes;
-  block_checksum_time = other.block_checksum_time;
-  block_decompress_time = other.block_decompress_time;
-  get_read_bytes = other.get_read_bytes;
-  multiget_read_bytes = other.multiget_read_bytes;
-  iter_read_bytes = other.iter_read_bytes;
-=======
 PerfContext::PerfContext() noexcept = default;
->>>>>>> 610230be
 
 PerfContext::PerfContext(const PerfContext&) = default;
 
-<<<<<<< HEAD
-  internal_key_skipped_count = other.internal_key_skipped_count;
-  internal_delete_skipped_count = other.internal_delete_skipped_count;
-  internal_recent_skipped_count = other.internal_recent_skipped_count;
-  internal_merge_count = other.internal_merge_count;
-  internal_range_del_reseek_count = other.internal_range_del_reseek_count;
-  write_wal_time = other.write_wal_time;
-  get_snapshot_time = other.get_snapshot_time;
-  get_from_memtable_time = other.get_from_memtable_time;
-  get_from_memtable_count = other.get_from_memtable_count;
-  get_post_process_time = other.get_post_process_time;
-  get_from_output_files_time = other.get_from_output_files_time;
-  seek_on_memtable_time = other.seek_on_memtable_time;
-  seek_on_memtable_count = other.seek_on_memtable_count;
-  next_on_memtable_count = other.next_on_memtable_count;
-  prev_on_memtable_count = other.prev_on_memtable_count;
-  seek_child_seek_time = other.seek_child_seek_time;
-  seek_child_seek_count = other.seek_child_seek_count;
-  seek_min_heap_time = other.seek_min_heap_time;
-  seek_internal_seek_time = other.seek_internal_seek_time;
-  find_next_user_entry_time = other.find_next_user_entry_time;
-  write_pre_and_post_process_time = other.write_pre_and_post_process_time;
-  write_memtable_time = other.write_memtable_time;
-  write_delay_time = other.write_delay_time;
-  write_thread_wait_nanos = other.write_thread_wait_nanos;
-  write_scheduling_flushes_compactions_time =
-      other.write_scheduling_flushes_compactions_time;
-  db_mutex_lock_nanos = other.db_mutex_lock_nanos;
-  db_condition_wait_nanos = other.db_condition_wait_nanos;
-  merge_operator_time_nanos = other.merge_operator_time_nanos;
-  read_index_block_nanos = other.read_index_block_nanos;
-  read_filter_block_nanos = other.read_filter_block_nanos;
-  new_table_block_iter_nanos = other.new_table_block_iter_nanos;
-  new_table_iterator_nanos = other.new_table_iterator_nanos;
-  block_seek_nanos = other.block_seek_nanos;
-  find_table_nanos = other.find_table_nanos;
-  bloom_memtable_hit_count = other.bloom_memtable_hit_count;
-  bloom_memtable_miss_count = other.bloom_memtable_miss_count;
-  bloom_sst_hit_count = other.bloom_sst_hit_count;
-  bloom_sst_miss_count = other.bloom_sst_miss_count;
-  key_lock_wait_time = other.key_lock_wait_time;
-  key_lock_wait_count = other.key_lock_wait_count;
-
-  env_new_sequential_file_nanos = other.env_new_sequential_file_nanos;
-  env_new_random_access_file_nanos = other.env_new_random_access_file_nanos;
-  env_new_writable_file_nanos = other.env_new_writable_file_nanos;
-  env_reuse_writable_file_nanos = other.env_reuse_writable_file_nanos;
-  env_new_random_rw_file_nanos = other.env_new_random_rw_file_nanos;
-  env_new_directory_nanos = other.env_new_directory_nanos;
-  env_file_exists_nanos = other.env_file_exists_nanos;
-  env_get_children_nanos = other.env_get_children_nanos;
-  env_get_children_file_attributes_nanos =
-      other.env_get_children_file_attributes_nanos;
-  env_delete_file_nanos = other.env_delete_file_nanos;
-  env_create_dir_nanos = other.env_create_dir_nanos;
-  env_create_dir_if_missing_nanos = other.env_create_dir_if_missing_nanos;
-  env_delete_dir_nanos = other.env_delete_dir_nanos;
-  env_get_file_size_nanos = other.env_get_file_size_nanos;
-  env_get_file_modification_time_nanos =
-      other.env_get_file_modification_time_nanos;
-  env_rename_file_nanos = other.env_rename_file_nanos;
-  env_link_file_nanos = other.env_link_file_nanos;
-  env_lock_file_nanos = other.env_lock_file_nanos;
-  env_unlock_file_nanos = other.env_unlock_file_nanos;
-  env_new_logger_nanos = other.env_new_logger_nanos;
-  get_cpu_nanos = other.get_cpu_nanos;
-  iter_next_cpu_nanos = other.iter_next_cpu_nanos;
-  iter_prev_cpu_nanos = other.iter_prev_cpu_nanos;
-  iter_seek_cpu_nanos = other.iter_seek_cpu_nanos;
-  number_async_seek = other.number_async_seek;
-  if (per_level_perf_context_enabled && level_to_perf_context != nullptr) {
-    ClearPerLevelPerfContext();
-  }
-  if (other.level_to_perf_context != nullptr) {
-    level_to_perf_context = new std::map<uint32_t, PerfContextByLevel>();
-    *level_to_perf_context = *other.level_to_perf_context;
-  }
-  per_level_perf_context_enabled = other.per_level_perf_context_enabled;
-#endif
-}
-
-PerfContext::PerfContext(PerfContext&& other) noexcept {
-#ifdef NPERF_CONTEXT
-  (void)other;
-#else
-  user_key_comparison_count = other.user_key_comparison_count;
-  block_cache_hit_count = other.block_cache_hit_count;
-  block_read_count = other.block_read_count;
-  block_read_byte = other.block_read_byte;
-  block_read_time = other.block_read_time;
-  block_cache_index_hit_count = other.block_cache_index_hit_count;
-  block_cache_standalone_handle_count =
-      other.block_cache_standalone_handle_count;
-  block_cache_real_handle_count = other.block_cache_real_handle_count;
-  index_block_read_count = other.index_block_read_count;
-  block_cache_filter_hit_count = other.block_cache_filter_hit_count;
-  filter_block_read_count = other.filter_block_read_count;
-  compression_dict_block_read_count = other.compression_dict_block_read_count;
-  secondary_cache_hit_count = other.secondary_cache_hit_count;
-  compressed_sec_cache_insert_real_count =
-      other.compressed_sec_cache_insert_real_count;
-  compressed_sec_cache_insert_dummy_count =
-      other.compressed_sec_cache_insert_dummy_count;
-  compressed_sec_cache_uncompressed_bytes =
-      other.compressed_sec_cache_uncompressed_bytes;
-  compressed_sec_cache_compressed_bytes =
-      other.compressed_sec_cache_compressed_bytes;
-  block_checksum_time = other.block_checksum_time;
-  block_decompress_time = other.block_decompress_time;
-  get_read_bytes = other.get_read_bytes;
-  multiget_read_bytes = other.multiget_read_bytes;
-  iter_read_bytes = other.iter_read_bytes;
-
-  blob_cache_hit_count = other.blob_cache_hit_count;
-  blob_read_count = other.blob_read_count;
-  blob_read_byte = other.blob_read_byte;
-  blob_read_time = other.blob_read_time;
-  blob_checksum_time = other.blob_checksum_time;
-  blob_decompress_time = other.blob_decompress_time;
-
-  internal_key_skipped_count = other.internal_key_skipped_count;
-  internal_delete_skipped_count = other.internal_delete_skipped_count;
-  internal_recent_skipped_count = other.internal_recent_skipped_count;
-  internal_merge_count = other.internal_merge_count;
-  internal_range_del_reseek_count = other.internal_range_del_reseek_count;
-  write_wal_time = other.write_wal_time;
-  get_snapshot_time = other.get_snapshot_time;
-  get_from_memtable_time = other.get_from_memtable_time;
-  get_from_memtable_count = other.get_from_memtable_count;
-  get_post_process_time = other.get_post_process_time;
-  get_from_output_files_time = other.get_from_output_files_time;
-  seek_on_memtable_time = other.seek_on_memtable_time;
-  seek_on_memtable_count = other.seek_on_memtable_count;
-  next_on_memtable_count = other.next_on_memtable_count;
-  prev_on_memtable_count = other.prev_on_memtable_count;
-  seek_child_seek_time = other.seek_child_seek_time;
-  seek_child_seek_count = other.seek_child_seek_count;
-  seek_min_heap_time = other.seek_min_heap_time;
-  seek_internal_seek_time = other.seek_internal_seek_time;
-  find_next_user_entry_time = other.find_next_user_entry_time;
-  write_pre_and_post_process_time = other.write_pre_and_post_process_time;
-  write_memtable_time = other.write_memtable_time;
-  write_delay_time = other.write_delay_time;
-  write_thread_wait_nanos = other.write_thread_wait_nanos;
-  write_scheduling_flushes_compactions_time =
-      other.write_scheduling_flushes_compactions_time;
-  db_mutex_lock_nanos = other.db_mutex_lock_nanos;
-  db_condition_wait_nanos = other.db_condition_wait_nanos;
-  merge_operator_time_nanos = other.merge_operator_time_nanos;
-  read_index_block_nanos = other.read_index_block_nanos;
-  read_filter_block_nanos = other.read_filter_block_nanos;
-  new_table_block_iter_nanos = other.new_table_block_iter_nanos;
-  new_table_iterator_nanos = other.new_table_iterator_nanos;
-  block_seek_nanos = other.block_seek_nanos;
-  find_table_nanos = other.find_table_nanos;
-  bloom_memtable_hit_count = other.bloom_memtable_hit_count;
-  bloom_memtable_miss_count = other.bloom_memtable_miss_count;
-  bloom_sst_hit_count = other.bloom_sst_hit_count;
-  bloom_sst_miss_count = other.bloom_sst_miss_count;
-  key_lock_wait_time = other.key_lock_wait_time;
-  key_lock_wait_count = other.key_lock_wait_count;
-
-  env_new_sequential_file_nanos = other.env_new_sequential_file_nanos;
-  env_new_random_access_file_nanos = other.env_new_random_access_file_nanos;
-  env_new_writable_file_nanos = other.env_new_writable_file_nanos;
-  env_reuse_writable_file_nanos = other.env_reuse_writable_file_nanos;
-  env_new_random_rw_file_nanos = other.env_new_random_rw_file_nanos;
-  env_new_directory_nanos = other.env_new_directory_nanos;
-  env_file_exists_nanos = other.env_file_exists_nanos;
-  env_get_children_nanos = other.env_get_children_nanos;
-  env_get_children_file_attributes_nanos =
-      other.env_get_children_file_attributes_nanos;
-  env_delete_file_nanos = other.env_delete_file_nanos;
-  env_create_dir_nanos = other.env_create_dir_nanos;
-  env_create_dir_if_missing_nanos = other.env_create_dir_if_missing_nanos;
-  env_delete_dir_nanos = other.env_delete_dir_nanos;
-  env_get_file_size_nanos = other.env_get_file_size_nanos;
-  env_get_file_modification_time_nanos =
-      other.env_get_file_modification_time_nanos;
-  env_rename_file_nanos = other.env_rename_file_nanos;
-  env_link_file_nanos = other.env_link_file_nanos;
-  env_lock_file_nanos = other.env_lock_file_nanos;
-  env_unlock_file_nanos = other.env_unlock_file_nanos;
-  env_new_logger_nanos = other.env_new_logger_nanos;
-  get_cpu_nanos = other.get_cpu_nanos;
-  iter_next_cpu_nanos = other.iter_next_cpu_nanos;
-  iter_prev_cpu_nanos = other.iter_prev_cpu_nanos;
-  iter_seek_cpu_nanos = other.iter_seek_cpu_nanos;
-  number_async_seek = other.number_async_seek;
-  if (per_level_perf_context_enabled && level_to_perf_context != nullptr) {
-    ClearPerLevelPerfContext();
-  }
-  if (other.level_to_perf_context != nullptr) {
-    level_to_perf_context = other.level_to_perf_context;
-    other.level_to_perf_context = nullptr;
-  }
-  per_level_perf_context_enabled = other.per_level_perf_context_enabled;
-#endif
-}
-
-// TODO(Zhongyi): reduce code duplication between copy constructor and
-// assignment operator
-PerfContext& PerfContext::operator=(const PerfContext& other) {
-#ifdef NPERF_CONTEXT
-  (void)other;
-#else
-  user_key_comparison_count = other.user_key_comparison_count;
-  block_cache_hit_count = other.block_cache_hit_count;
-  block_read_count = other.block_read_count;
-  block_read_byte = other.block_read_byte;
-  block_read_time = other.block_read_time;
-  block_cache_index_hit_count = other.block_cache_index_hit_count;
-  block_cache_standalone_handle_count =
-      other.block_cache_standalone_handle_count;
-  block_cache_real_handle_count = other.block_cache_real_handle_count;
-  index_block_read_count = other.index_block_read_count;
-  block_cache_filter_hit_count = other.block_cache_filter_hit_count;
-  filter_block_read_count = other.filter_block_read_count;
-  compression_dict_block_read_count = other.compression_dict_block_read_count;
-  secondary_cache_hit_count = other.secondary_cache_hit_count;
-  compressed_sec_cache_insert_real_count =
-      other.compressed_sec_cache_insert_real_count;
-  compressed_sec_cache_insert_dummy_count =
-      other.compressed_sec_cache_insert_dummy_count;
-  compressed_sec_cache_uncompressed_bytes =
-      other.compressed_sec_cache_uncompressed_bytes;
-  compressed_sec_cache_compressed_bytes =
-      other.compressed_sec_cache_compressed_bytes;
-  block_checksum_time = other.block_checksum_time;
-  block_decompress_time = other.block_decompress_time;
-  get_read_bytes = other.get_read_bytes;
-  multiget_read_bytes = other.multiget_read_bytes;
-  iter_read_bytes = other.iter_read_bytes;
-
-  blob_cache_hit_count = other.blob_cache_hit_count;
-  blob_read_count = other.blob_read_count;
-  blob_read_byte = other.blob_read_byte;
-  blob_read_time = other.blob_read_time;
-  blob_checksum_time = other.blob_checksum_time;
-  blob_decompress_time = other.blob_decompress_time;
-
-  internal_key_skipped_count = other.internal_key_skipped_count;
-  internal_delete_skipped_count = other.internal_delete_skipped_count;
-  internal_recent_skipped_count = other.internal_recent_skipped_count;
-  internal_merge_count = other.internal_merge_count;
-  internal_range_del_reseek_count = other.internal_range_del_reseek_count;
-  write_wal_time = other.write_wal_time;
-  get_snapshot_time = other.get_snapshot_time;
-  get_from_memtable_time = other.get_from_memtable_time;
-  get_from_memtable_count = other.get_from_memtable_count;
-  get_post_process_time = other.get_post_process_time;
-  get_from_output_files_time = other.get_from_output_files_time;
-  seek_on_memtable_time = other.seek_on_memtable_time;
-  seek_on_memtable_count = other.seek_on_memtable_count;
-  next_on_memtable_count = other.next_on_memtable_count;
-  prev_on_memtable_count = other.prev_on_memtable_count;
-  seek_child_seek_time = other.seek_child_seek_time;
-  seek_child_seek_count = other.seek_child_seek_count;
-  seek_min_heap_time = other.seek_min_heap_time;
-  seek_internal_seek_time = other.seek_internal_seek_time;
-  find_next_user_entry_time = other.find_next_user_entry_time;
-  write_pre_and_post_process_time = other.write_pre_and_post_process_time;
-  write_memtable_time = other.write_memtable_time;
-  write_delay_time = other.write_delay_time;
-  write_thread_wait_nanos = other.write_thread_wait_nanos;
-  write_scheduling_flushes_compactions_time =
-      other.write_scheduling_flushes_compactions_time;
-  db_mutex_lock_nanos = other.db_mutex_lock_nanos;
-  db_condition_wait_nanos = other.db_condition_wait_nanos;
-  merge_operator_time_nanos = other.merge_operator_time_nanos;
-  read_index_block_nanos = other.read_index_block_nanos;
-  read_filter_block_nanos = other.read_filter_block_nanos;
-  new_table_block_iter_nanos = other.new_table_block_iter_nanos;
-  new_table_iterator_nanos = other.new_table_iterator_nanos;
-  block_seek_nanos = other.block_seek_nanos;
-  find_table_nanos = other.find_table_nanos;
-  bloom_memtable_hit_count = other.bloom_memtable_hit_count;
-  bloom_memtable_miss_count = other.bloom_memtable_miss_count;
-  bloom_sst_hit_count = other.bloom_sst_hit_count;
-  bloom_sst_miss_count = other.bloom_sst_miss_count;
-  key_lock_wait_time = other.key_lock_wait_time;
-  key_lock_wait_count = other.key_lock_wait_count;
-
-  env_new_sequential_file_nanos = other.env_new_sequential_file_nanos;
-  env_new_random_access_file_nanos = other.env_new_random_access_file_nanos;
-  env_new_writable_file_nanos = other.env_new_writable_file_nanos;
-  env_reuse_writable_file_nanos = other.env_reuse_writable_file_nanos;
-  env_new_random_rw_file_nanos = other.env_new_random_rw_file_nanos;
-  env_new_directory_nanos = other.env_new_directory_nanos;
-  env_file_exists_nanos = other.env_file_exists_nanos;
-  env_get_children_nanos = other.env_get_children_nanos;
-  env_get_children_file_attributes_nanos =
-      other.env_get_children_file_attributes_nanos;
-  env_delete_file_nanos = other.env_delete_file_nanos;
-  env_create_dir_nanos = other.env_create_dir_nanos;
-  env_create_dir_if_missing_nanos = other.env_create_dir_if_missing_nanos;
-  env_delete_dir_nanos = other.env_delete_dir_nanos;
-  env_get_file_size_nanos = other.env_get_file_size_nanos;
-  env_get_file_modification_time_nanos =
-      other.env_get_file_modification_time_nanos;
-  env_rename_file_nanos = other.env_rename_file_nanos;
-  env_link_file_nanos = other.env_link_file_nanos;
-  env_lock_file_nanos = other.env_lock_file_nanos;
-  env_unlock_file_nanos = other.env_unlock_file_nanos;
-  env_new_logger_nanos = other.env_new_logger_nanos;
-  get_cpu_nanos = other.get_cpu_nanos;
-  iter_next_cpu_nanos = other.iter_next_cpu_nanos;
-  iter_prev_cpu_nanos = other.iter_prev_cpu_nanos;
-  iter_seek_cpu_nanos = other.iter_seek_cpu_nanos;
-  number_async_seek = other.number_async_seek;
-  if (per_level_perf_context_enabled && level_to_perf_context != nullptr) {
-    ClearPerLevelPerfContext();
-  }
-  if (other.level_to_perf_context != nullptr) {
-    level_to_perf_context = new std::map<uint32_t, PerfContextByLevel>();
-    *level_to_perf_context = *other.level_to_perf_context;
-  }
-  per_level_perf_context_enabled = other.per_level_perf_context_enabled;
-#endif
-  return *this;
-}
-=======
 PerfContext::PerfContext(PerfContext&&) noexcept = default;
 
-// TODO(Zhongyi): reduce code duplication between copy constructor and
-// assignment operator
 PerfContext& PerfContext::operator=(const PerfContext&) = default;
->>>>>>> 610230be
 
 void PerfContext::Reset() {
 #ifndef NPERF_CONTEXT
@@ -501,16 +142,6 @@
     ss << #counter << " = " << counter << ", ";  \
   }
 
-<<<<<<< HEAD
-#define PERF_CONTEXT_BY_LEVEL_OUTPUT_ONE_COUNTER(counter)        \
-  if (per_level_perf_context_enabled && level_to_perf_context) { \
-    ss << #counter << " = ";                                     \
-    for (auto& kv : *level_to_perf_context) {                    \
-      if (!exclude_zero_counters || (kv.second.counter > 0)) {   \
-        ss << kv.second.counter << "@level" << kv.first << ", "; \
-      }                                                          \
-    }                                                            \
-=======
 #define PERF_CONTEXT_BY_LEVEL_OUTPUT_ONE_COUNTER(counter)         \
   if (per_level_perf_context_enabled) {                           \
     ss << #counter << " = ";                                      \
@@ -521,7 +152,6 @@
         ss << perf.counter << "@level" << level << ", ";          \
       }                                                           \
     }                                                             \
->>>>>>> 610230be
   }
 
 void PerfContextByLevel::Reset() {
@@ -657,17 +287,8 @@
   per_level_perf_context_enabled = false;
 }
 
-<<<<<<< HEAD
-void PerfContext::ClearPerLevelPerfContext() {
-  if (level_to_perf_context != nullptr) {
-    level_to_perf_context->clear();
-    delete level_to_perf_context;
-    level_to_perf_context = nullptr;
-  }
-=======
 void PerfContext::ClearPerLevelPerfContext(){
   level_to_perf_context.resize(0);
->>>>>>> 610230be
   per_level_perf_context_enabled = false;
 }
 
