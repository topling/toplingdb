//  Copyright (c) 2011-present, Facebook, Inc.  All rights reserved.
//  This source code is licensed under both the GPLv2 (found in the
//  COPYING file in the root directory) and Apache 2.0 License
//  (found in the LICENSE.Apache file in the root directory).

#include "rocksdb/table_properties.h"

#include "port/port.h"
#include "rocksdb/env.h"
#include "rocksdb/iterator.h"
#include "table/block_based/block.h"
#include "table/internal_iterator.h"
#include "table/table_properties_internal.h"
#include "util/string_util.h"

namespace ROCKSDB_NAMESPACE {

const uint32_t TablePropertiesCollectorFactory::Context::kUnknownColumnFamily =
    port::kMaxInt32;

namespace {
  void AppendProperty(
      std::string& props,
      const std::string& key,
      const std::string& value,
      const std::string& prop_delim,
      const std::string& kv_delim) {
    props.append(key);
    props.append(kv_delim);
    props.append(value);
    props.append(prop_delim);
  }

  template <class TValue>
  void AppendProperty(
      std::string& props,
      const std::string& key,
      const TValue& value,
      const std::string& prop_delim,
      const std::string& kv_delim) {
    AppendProperty(
        props, key, ToString(value), prop_delim, kv_delim
    );
  }

  // Seek to the specified meta block.
  // Return true if it successfully seeks to that block.
  Status SeekToMetaBlock(InternalIterator* meta_iter,
                         const std::string& block_name, bool* is_found,
                         BlockHandle* block_handle = nullptr) {
    if (block_handle != nullptr) {
      *block_handle = BlockHandle::NullBlockHandle();
    }
    *is_found = true;
    meta_iter->Seek(block_name);
    if (meta_iter->status().ok()) {
      if (meta_iter->Valid() && meta_iter->key() == block_name) {
        *is_found = true;
        if (block_handle) {
          Slice v = meta_iter->value();
          return block_handle->DecodeFrom(&v);
        }
      } else {
        *is_found = false;
        return Status::OK();
      }
    }
    return meta_iter->status();
  }
}

std::string TableProperties::ToString(
    const std::string& prop_delim,
    const std::string& kv_delim) const {
  std::string result;
  result.reserve(1024);

  // Basic Info
  AppendProperty(result, "# data blocks", num_data_blocks, prop_delim,
                 kv_delim);
  AppendProperty(result, "# entries", num_entries, prop_delim, kv_delim);
  AppendProperty(result, "# deletions", num_deletions, prop_delim, kv_delim);
  AppendProperty(result, "# merge operands", num_merge_operands, prop_delim,
                 kv_delim);
  AppendProperty(result, "# range deletions", num_range_deletions, prop_delim,
                 kv_delim);

  AppendProperty(result, "raw key size", raw_key_size, prop_delim, kv_delim);
  AppendProperty(result, "raw average key size",
                 num_entries != 0 ? 1.0 * raw_key_size / num_entries : 0.0,
                 prop_delim, kv_delim);
  AppendProperty(result, "raw value size", raw_value_size, prop_delim,
                 kv_delim);
  AppendProperty(result, "raw average value size",
                 num_entries != 0 ? 1.0 * raw_value_size / num_entries : 0.0,
                 prop_delim, kv_delim);

  AppendProperty(result, "data block size", data_size, prop_delim, kv_delim);
  char index_block_size_str[80];
  snprintf(index_block_size_str, sizeof(index_block_size_str),
           "index block size (user-key? %d, delta-value? %d)",
           static_cast<int>(index_key_is_user_key),
           static_cast<int>(index_value_is_delta_encoded));
  AppendProperty(result, index_block_size_str, index_size, prop_delim,
                 kv_delim);
  if (index_partitions != 0) {
    AppendProperty(result, "# index partitions", index_partitions, prop_delim,
                   kv_delim);
    AppendProperty(result, "top-level index size", top_level_index_size, prop_delim,
                   kv_delim);
  }
  AppendProperty(result, "filter block size", filter_size, prop_delim,
                 kv_delim);
  AppendProperty(result, "(estimated) table size",
                 data_size + index_size + filter_size, prop_delim, kv_delim);

  AppendProperty(
      result, "filter policy name",
      filter_policy_name.empty() ? std::string("N/A") : filter_policy_name,
      prop_delim, kv_delim);

  AppendProperty(result, "prefix extractor name",
                 prefix_extractor_name.empty() ? std::string("N/A")
                                               : prefix_extractor_name,
                 prop_delim, kv_delim);

  AppendProperty(result, "column family ID",
                 column_family_id ==
                         ROCKSDB_NAMESPACE::TablePropertiesCollectorFactory::
                             Context::kUnknownColumnFamily
                     ? std::string("N/A")
                     : ROCKSDB_NAMESPACE::ToString(column_family_id),
                 prop_delim, kv_delim);
  AppendProperty(
      result, "column family name",
      column_family_name.empty() ? std::string("N/A") : column_family_name,
      prop_delim, kv_delim);

  AppendProperty(result, "comparator name",
                 comparator_name.empty() ? std::string("N/A") : comparator_name,
                 prop_delim, kv_delim);

  AppendProperty(
      result, "merge operator name",
      merge_operator_name.empty() ? std::string("N/A") : merge_operator_name,
      prop_delim, kv_delim);

  AppendProperty(result, "property collectors names",
                 property_collectors_names.empty() ? std::string("N/A")
                                                   : property_collectors_names,
                 prop_delim, kv_delim);

  AppendProperty(
      result, "SST file compression algo",
      compression_name.empty() ? std::string("N/A") : compression_name,
      prop_delim, kv_delim);

  AppendProperty(
      result, "SST file compression options",
      compression_options.empty() ? std::string("N/A") : compression_options,
      prop_delim, kv_delim);

  AppendProperty(result, "creation time", creation_time, prop_delim, kv_delim);

  AppendProperty(result, "time stamp of earliest key", oldest_key_time,
                 prop_delim, kv_delim);

  AppendProperty(result, "file creation time", file_creation_time, prop_delim,
                 kv_delim);

  AppendProperty(result, "slow compression estimated data size",
                 slow_compression_estimated_data_size, prop_delim, kv_delim);
  AppendProperty(result, "fast compression estimated data size",
                 fast_compression_estimated_data_size, prop_delim, kv_delim);

  // DB identity and DB session ID
  AppendProperty(result, "DB identity", db_id, prop_delim, kv_delim);
  AppendProperty(result, "DB session identity", db_session_id, prop_delim,
                 kv_delim);

  return result;
}

void TableProperties::Add(const TableProperties& tp) {
  data_size += tp.data_size;
  index_size += tp.index_size;
  index_partitions += tp.index_partitions;
  top_level_index_size += tp.top_level_index_size;
  index_key_is_user_key += tp.index_key_is_user_key;
  index_value_is_delta_encoded += tp.index_value_is_delta_encoded;
  filter_size += tp.filter_size;
  raw_key_size += tp.raw_key_size;
  raw_value_size += tp.raw_value_size;
  num_data_blocks += tp.num_data_blocks;
  num_entries += tp.num_entries;
  num_deletions += tp.num_deletions;
  num_merge_operands += tp.num_merge_operands;
  num_range_deletions += tp.num_range_deletions;
<<<<<<< HEAD
  slow_compression_estimated_data_size +=
      tp.slow_compression_estimated_data_size;
  fast_compression_estimated_data_size +=
      tp.fast_compression_estimated_data_size;
=======
  oldest_key_time = std::min(oldest_key_time, tp.oldest_key_time);
  auto agg_time = [](uint64_t& x, uint64_t y) {
    if (y) {
      if (x)
        x = std::min(x, y);
      else
        x = y;
    }
  };
  //agg_time(creation_time, tp.creation_time);
  agg_time(file_creation_time, tp.file_creation_time);
>>>>>>> 16a0d77e
}

std::map<std::string, uint64_t>
TableProperties::GetAggregatablePropertiesAsMap() const {
  std::map<std::string, uint64_t> rv;
  rv["data_size"] = data_size;
  rv["index_size"] = index_size;
  rv["index_partitions"] = index_partitions;
  rv["top_level_index_size"] = top_level_index_size;
  rv["filter_size"] = filter_size;
  rv["raw_key_size"] = raw_key_size;
  rv["raw_value_size"] = raw_value_size;
  rv["num_data_blocks"] = num_data_blocks;
  rv["num_entries"] = num_entries;
  rv["num_deletions"] = num_deletions;
  rv["num_merge_operands"] = num_merge_operands;
  rv["num_range_deletions"] = num_range_deletions;
  rv["slow_compression_estimated_data_size"] =
      slow_compression_estimated_data_size;
  rv["fast_compression_estimated_data_size"] =
      fast_compression_estimated_data_size;
  return rv;
}

const std::string TablePropertiesNames::kDbId = "rocksdb.creating.db.identity";
const std::string TablePropertiesNames::kDbSessionId =
    "rocksdb.creating.session.identity";
const std::string TablePropertiesNames::kDbHostId =
    "rocksdb.creating.host.identity";
const std::string TablePropertiesNames::kDataSize  =
    "rocksdb.data.size";
const std::string TablePropertiesNames::kIndexSize =
    "rocksdb.index.size";
const std::string TablePropertiesNames::kIndexPartitions =
    "rocksdb.index.partitions";
const std::string TablePropertiesNames::kTopLevelIndexSize =
    "rocksdb.top-level.index.size";
const std::string TablePropertiesNames::kIndexKeyIsUserKey =
    "rocksdb.index.key.is.user.key";
const std::string TablePropertiesNames::kIndexValueIsDeltaEncoded =
    "rocksdb.index.value.is.delta.encoded";
const std::string TablePropertiesNames::kFilterSize =
    "rocksdb.filter.size";
const std::string TablePropertiesNames::kRawKeySize =
    "rocksdb.raw.key.size";
const std::string TablePropertiesNames::kRawValueSize =
    "rocksdb.raw.value.size";
const std::string TablePropertiesNames::kNumDataBlocks =
    "rocksdb.num.data.blocks";
const std::string TablePropertiesNames::kNumEntries =
    "rocksdb.num.entries";
const std::string TablePropertiesNames::kDeletedKeys = "rocksdb.deleted.keys";
const std::string TablePropertiesNames::kMergeOperands =
    "rocksdb.merge.operands";
const std::string TablePropertiesNames::kNumRangeDeletions =
    "rocksdb.num.range-deletions";
const std::string TablePropertiesNames::kFilterPolicy =
    "rocksdb.filter.policy";
const std::string TablePropertiesNames::kFormatVersion =
    "rocksdb.format.version";
const std::string TablePropertiesNames::kFixedKeyLen =
    "rocksdb.fixed.key.length";
const std::string TablePropertiesNames::kColumnFamilyId =
    "rocksdb.column.family.id";
const std::string TablePropertiesNames::kColumnFamilyName =
    "rocksdb.column.family.name";
const std::string TablePropertiesNames::kComparator = "rocksdb.comparator";
const std::string TablePropertiesNames::kMergeOperator =
    "rocksdb.merge.operator";
const std::string TablePropertiesNames::kPrefixExtractorName =
    "rocksdb.prefix.extractor.name";
const std::string TablePropertiesNames::kPropertyCollectors =
    "rocksdb.property.collectors";
const std::string TablePropertiesNames::kCompression = "rocksdb.compression";
const std::string TablePropertiesNames::kCompressionOptions =
    "rocksdb.compression_options";
const std::string TablePropertiesNames::kCreationTime = "rocksdb.creation.time";
const std::string TablePropertiesNames::kOldestKeyTime =
    "rocksdb.oldest.key.time";
const std::string TablePropertiesNames::kFileCreationTime =
    "rocksdb.file.creation.time";
const std::string TablePropertiesNames::kSlowCompressionEstimatedDataSize =
    "rocksdb.sample_for_compression.slow.data.size";
const std::string TablePropertiesNames::kFastCompressionEstimatedDataSize =
    "rocksdb.sample_for_compression.fast.data.size";

extern const std::string kPropertiesBlock = "rocksdb.properties";
// Old property block name for backward compatibility
extern const std::string kPropertiesBlockOldName = "rocksdb.stats";
extern const std::string kCompressionDictBlock = "rocksdb.compression_dict";
extern const std::string kRangeDelBlock = "rocksdb.range_del";

// Seek to the properties block.
// Return true if it successfully seeks to the properties block.
Status SeekToPropertiesBlock(InternalIterator* meta_iter, bool* is_found) {
  Status status = SeekToMetaBlock(meta_iter, kPropertiesBlock, is_found);
  if (!*is_found && status.ok()) {
    status = SeekToMetaBlock(meta_iter, kPropertiesBlockOldName, is_found);
  }
  return status;
}

// Seek to the compression dictionary block.
// Return true if it successfully seeks to that block.
Status SeekToCompressionDictBlock(InternalIterator* meta_iter, bool* is_found,
                                  BlockHandle* block_handle) {
  return SeekToMetaBlock(meta_iter, kCompressionDictBlock, is_found, block_handle);
}

Status SeekToRangeDelBlock(InternalIterator* meta_iter, bool* is_found,
                           BlockHandle* block_handle = nullptr) {
  return SeekToMetaBlock(meta_iter, kRangeDelBlock, is_found, block_handle);
}

}  // namespace ROCKSDB_NAMESPACE<|MERGE_RESOLUTION|>--- conflicted
+++ resolved
@@ -196,12 +196,10 @@
   num_deletions += tp.num_deletions;
   num_merge_operands += tp.num_merge_operands;
   num_range_deletions += tp.num_range_deletions;
-<<<<<<< HEAD
   slow_compression_estimated_data_size +=
       tp.slow_compression_estimated_data_size;
   fast_compression_estimated_data_size +=
       tp.fast_compression_estimated_data_size;
-=======
   oldest_key_time = std::min(oldest_key_time, tp.oldest_key_time);
   auto agg_time = [](uint64_t& x, uint64_t y) {
     if (y) {
@@ -213,7 +211,6 @@
   };
   //agg_time(creation_time, tp.creation_time);
   agg_time(file_creation_time, tp.file_creation_time);
->>>>>>> 16a0d77e
 }
 
 std::map<std::string, uint64_t>
