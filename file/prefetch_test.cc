--- conflicted
+++ resolved
@@ -1251,11 +1251,8 @@
     if (is_adaptive_readahead) {
      #if !defined(TOPLINGDB_DISABLE_ITER_WRAPPER)
       ASSERT_EQ(readahead_carry_over_count, 2 * (num_sst_files - 1));
-<<<<<<< HEAD
-=======
      #endif
       ASSERT_GT(buff_async_prefetch_count, 0);
->>>>>>> 8f67bd11
     } else {
       ASSERT_EQ(readahead_carry_over_count, 0);
     }
