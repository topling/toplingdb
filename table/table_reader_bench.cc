--- conflicted
+++ resolved
@@ -322,15 +322,11 @@
     options.allow_mmap_reads = FLAGS_mmap_read;
     env_options.use_mmap_reads = FLAGS_mmap_read;
     rocksdb::TerarkZipTableOptions opt;
-<<<<<<< HEAD
-    rocksdb::TableFactory* factory = rocksdb::NewTerarkZipTableFactory(opt);
-=======
 
     std::shared_ptr<rocksdb::TableFactory> block_based_factory(rocksdb::NewBlockBasedTableFactory());
     rocksdb::TableFactory* factory = rocksdb::NewTerarkZipTableFactory(opt, rocksdb::NewAdaptiveTableFactory(block_based_factory));
 
     // rocksdb::TableFactory* factory = rocksdb::NewTerarkZipTableFactory(opt, nullptr);
->>>>>>> 6a5f2329
     tf.reset(factory);
   } else {
     fprintf(stderr, "Invalid table type %s\n", FLAGS_table_factory.c_str());
