--- conflicted
+++ resolved
@@ -239,9 +239,8 @@
     ASSERT_EQ("NOT_FOUND", Get("foobarbar"));
     ASSERT_EQ(TestGetTickerCount(options, BLOOM_FILTER_USEFUL), 3);
     ASSERT_EQ(
-<<<<<<< HEAD
         3,
-        (*(get_perf_context()->level_to_perf_context))[0].bloom_filter_useful);
+        get_perf_context()->level_to_perf_context[0].bloom_filter_useful);
 
     // No bloom on extractor changed
 #ifndef ROCKSDB_LITE
@@ -250,13 +249,8 @@
     ASSERT_EQ(TestGetTickerCount(options, BLOOM_FILTER_USEFUL), 3);
     ASSERT_EQ(
         3,
-        (*(get_perf_context()->level_to_perf_context))[0].bloom_filter_useful);
+        get_perf_context()->level_to_perf_context[0].bloom_filter_useful);
 #endif  // ROCKSDB_LITE
-
-=======
-        2,
-        get_perf_context()->level_to_perf_context[0].bloom_filter_useful);
->>>>>>> 6b0d14ab
     get_perf_context()->Reset();
   }
 }
@@ -307,9 +301,8 @@
     ASSERT_EQ("NOT_FOUND", Get("foobarbar"));
     ASSERT_EQ(TestGetTickerCount(options, BLOOM_FILTER_USEFUL), 3);
     ASSERT_EQ(
-<<<<<<< HEAD
         3,
-        (*(get_perf_context()->level_to_perf_context))[0].bloom_filter_useful);
+        get_perf_context()->level_to_perf_context[0].bloom_filter_useful);
 
     // No bloom on extractor changed
 #ifndef ROCKSDB_LITE
@@ -318,13 +311,8 @@
     ASSERT_EQ(TestGetTickerCount(options, BLOOM_FILTER_USEFUL), 3);
     ASSERT_EQ(
         3,
-        (*(get_perf_context()->level_to_perf_context))[0].bloom_filter_useful);
+        get_perf_context()->level_to_perf_context[0].bloom_filter_useful);
 #endif  // ROCKSDB_LITE
-
-=======
-        2,
-        get_perf_context()->level_to_perf_context[0].bloom_filter_useful);
->>>>>>> 6b0d14ab
     get_perf_context()->Reset();
   }
 }
