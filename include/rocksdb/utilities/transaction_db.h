--- conflicted
+++ resolved
@@ -164,7 +164,6 @@
   // The maximum number of bytes used for the write batch. 0 means no limit.
   size_t max_write_batch_size = 0;
 
-<<<<<<< HEAD
   // Skip Concurrency Control. This could be as an optimization if the
   // application knows that the transaction would not have any conflict with
   // concurrent transactions. It could also be used during recovery if (i)
@@ -196,10 +195,6 @@
   // family, key> in the write batch and any employed mechanism to handle
   // duplicate keys could be skipped.
   bool skip_duplicate_key_check = false;
-=======
-  // Set index factory for WriteBatchWithIndex
-  const rocksdb::WriteBatchEntryIndexFactory* index_type = nullptr;
->>>>>>> 2c79f4db
 };
 
 struct KeyLockInfo {
