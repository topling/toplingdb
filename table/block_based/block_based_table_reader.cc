//  Copyright (c) 2011-present, Facebook, Inc.  All rights reserved.
//  This source code is licensed under both the GPLv2 (found in the
//  COPYING file in the root directory) and Apache 2.0 License
//  (found in the LICENSE.Apache file in the root directory).
//
// Copyright (c) 2011 The LevelDB Authors. All rights reserved.
// Use of this source code is governed by a BSD-style license that can be
// found in the LICENSE file. See the AUTHORS file for names of contributors.
#include "table/block_based/block_based_table_reader.h"

#include <algorithm>
#include <array>
#include <atomic>
#include <cstdint>
#include <limits>
#include <memory>
#include <string>
#include <unordered_set>
#include <utility>
#include <vector>

#include "block_cache.h"
#include "cache/cache_entry_roles.h"
#include "cache/cache_key.h"
#include "db/compaction/compaction_picker.h"
#include "db/dbformat.h"
#include "db/pinned_iterators_manager.h"
#include "file/file_prefetch_buffer.h"
#include "file/file_util.h"
#include "file/random_access_file_reader.h"
#include "logging/logging.h"
#include "monitoring/perf_context_imp.h"
#include "parsed_full_filter_block.h"
#include "port/lang.h"
#include "rocksdb/cache.h"
#include "rocksdb/comparator.h"
#include "rocksdb/convenience.h"
#include "rocksdb/env.h"
#include "rocksdb/file_system.h"
#include "rocksdb/filter_policy.h"
#include "rocksdb/iterator.h"
#include "rocksdb/options.h"
#include "rocksdb/snapshot.h"
#include "rocksdb/statistics.h"
#include "rocksdb/system_clock.h"
#include "rocksdb/table.h"
#include "rocksdb/table_properties.h"
#include "rocksdb/trace_record.h"
#include "table/block_based/binary_search_index_reader.h"
#include "table/block_based/block.h"
#include "table/block_based/block_based_table_factory.h"
#include "table/block_based/block_based_table_iterator.h"
#include "table/block_based/block_prefix_index.h"
#include "table/block_based/block_type.h"
#include "table/block_based/filter_block.h"
#include "table/block_based/filter_policy_internal.h"
#include "table/block_based/full_filter_block.h"
#include "table/block_based/hash_index_reader.h"
#include "table/block_based/partitioned_filter_block.h"
#include "table/block_based/partitioned_index_reader.h"
#include "table/block_fetcher.h"
#include "table/format.h"
#include "table/get_context.h"
#include "table/internal_iterator.h"
#include "table/meta_blocks.h"
#include "table/multiget_context.h"
#include "table/persistent_cache_helper.h"
#include "table/persistent_cache_options.h"
#include "table/sst_file_writer_collectors.h"
#include "table/two_level_iterator.h"
#include "test_util/sync_point.h"
#include "util/coding.h"
#include "util/crc32c.h"
#include "util/stop_watch.h"
#include "util/string_util.h"

namespace ROCKSDB_NAMESPACE {
namespace {

CacheAllocationPtr CopyBufferToHeap(MemoryAllocator* allocator, Slice& buf) {
  CacheAllocationPtr heap_buf;
  heap_buf = AllocateBlock(buf.size(), allocator);
  memcpy(heap_buf.get(), buf.data(), buf.size());
  return heap_buf;
}
}  // namespace

// Explicitly instantiate templates for each "blocklike" type we use (and
// before implicit specialization).
// This makes it possible to keep the template definitions in the .cc file.
#define INSTANTIATE_BLOCKLIKE_TEMPLATES(T)                                     \
  template Status BlockBasedTable::RetrieveBlock<T>(                           \
      FilePrefetchBuffer * prefetch_buffer, const ReadOptions& ro,             \
      const BlockHandle& handle, const UncompressionDict& uncompression_dict,  \
      CachableEntry<T>* out_parsed_block, GetContext* get_context,             \
      BlockCacheLookupContext* lookup_context, bool for_compaction,            \
      bool use_cache, bool async_read, bool use_block_cache_for_lookup) const; \
  template Status BlockBasedTable::MaybeReadBlockAndLoadToCache<T>(            \
      FilePrefetchBuffer * prefetch_buffer, const ReadOptions& ro,             \
      const BlockHandle& handle, const UncompressionDict& uncompression_dict,  \
      bool for_compaction, CachableEntry<T>* block_entry,                      \
      GetContext* get_context, BlockCacheLookupContext* lookup_context,        \
      BlockContents* contents, bool async_read,                                \
      bool use_block_cache_for_lookup) const;                                  \
  template Status BlockBasedTable::LookupAndPinBlocksInCache<T>(               \
      const ReadOptions& ro, const BlockHandle& handle,                        \
      CachableEntry<T>* out_parsed_block) const;

INSTANTIATE_BLOCKLIKE_TEMPLATES(ParsedFullFilterBlock);
INSTANTIATE_BLOCKLIKE_TEMPLATES(UncompressionDict);
INSTANTIATE_BLOCKLIKE_TEMPLATES(Block_kData);
INSTANTIATE_BLOCKLIKE_TEMPLATES(Block_kIndex);
INSTANTIATE_BLOCKLIKE_TEMPLATES(Block_kFilterPartitionIndex);
INSTANTIATE_BLOCKLIKE_TEMPLATES(Block_kRangeDeletion);
INSTANTIATE_BLOCKLIKE_TEMPLATES(Block_kMetaIndex);

}  // namespace ROCKSDB_NAMESPACE

// Generate the regular and coroutine versions of some methods by
// including block_based_table_reader_sync_and_async.h twice
// Macros in the header will expand differently based on whether
// WITH_COROUTINES or WITHOUT_COROUTINES is defined
// clang-format off
#define WITHOUT_COROUTINES
#include "table/block_based/block_based_table_reader_sync_and_async.h"
#undef WITHOUT_COROUTINES
#define WITH_COROUTINES
#include "table/block_based/block_based_table_reader_sync_and_async.h"
#undef WITH_COROUTINES
// clang-format on

namespace ROCKSDB_NAMESPACE {

extern const uint64_t kBlockBasedTableMagicNumber;
extern const std::string kHashIndexPrefixesBlock;
extern const std::string kHashIndexPrefixesMetadataBlock;

BlockBasedTable::~BlockBasedTable() { delete rep_; }

namespace {
// Read the block identified by "handle" from "file".
// The only relevant option is options.verify_checksums for now.
// On failure return non-OK.
// On success fill *result and return OK - caller owns *result
// @param uncompression_dict Data for presetting the compression library's
//    dictionary.
template <typename TBlocklike>
Status ReadAndParseBlockFromFile(
    RandomAccessFileReader* file, FilePrefetchBuffer* prefetch_buffer,
    const Footer& footer, const ReadOptions& options, const BlockHandle& handle,
    std::unique_ptr<TBlocklike>* result, const ImmutableOptions& ioptions,
    BlockCreateContext& create_context, bool maybe_compressed,
    const UncompressionDict& uncompression_dict,
    const PersistentCacheOptions& cache_options,
    MemoryAllocator* memory_allocator, bool for_compaction, bool async_read) {
  assert(result);

  BlockContents contents;
  BlockFetcher block_fetcher(
      file, prefetch_buffer, footer, options, handle, &contents, ioptions,
      /*do_uncompress*/ maybe_compressed, maybe_compressed,
      TBlocklike::kBlockType, uncompression_dict, cache_options,
      memory_allocator, nullptr, for_compaction);
  Status s;
  // If prefetch_buffer is not allocated, it will fallback to synchronous
  // reading of block contents.
  if (async_read && prefetch_buffer != nullptr) {
    s = block_fetcher.ReadAsyncBlockContents();
    if (!s.ok()) {
      return s;
    }
  } else {
    s = block_fetcher.ReadBlockContents();
  }
  if (s.ok()) {
    create_context.Create(result, std::move(contents));
  }
  return s;
}

// For hash based index, return false if table_properties->prefix_extractor_name
// and prefix_extractor both exist and match, otherwise true.
inline bool PrefixExtractorChangedHelper(
    const TableProperties* table_properties,
    const SliceTransform* prefix_extractor) {
  // BlockBasedTableOptions::kHashSearch requires prefix_extractor to be set.
  // Turn off hash index in prefix_extractor is not set; if  prefix_extractor
  // is set but prefix_extractor_block is not set, also disable hash index
  if (prefix_extractor == nullptr || table_properties == nullptr ||
      table_properties->prefix_extractor_name.empty()) {
    return true;
  }

  // prefix_extractor and prefix_extractor_block are both non-empty
  if (table_properties->prefix_extractor_name != prefix_extractor->AsString()) {
    return true;
  } else {
    return false;
  }
}

template <typename TBlocklike>
uint32_t GetBlockNumRestarts(const TBlocklike& block) {
  if constexpr (std::is_convertible_v<const TBlocklike&, const Block&>) {
    const Block& b = block;
    return b.NumRestarts();
  } else {
    return 0;
  }
}

}  // namespace

void BlockBasedTable::UpdateCacheHitMetrics(BlockType block_type,
                                            GetContext* get_context,
                                            size_t usage) const {
  Statistics* const statistics = rep_->ioptions.stats;

  PERF_COUNTER_ADD(block_cache_hit_count, 1);
  PERF_COUNTER_BY_LEVEL_ADD(block_cache_hit_count, 1,
                            static_cast<uint32_t>(rep_->level));

  if (get_context) {
    ++get_context->get_context_stats_.num_cache_hit;
    get_context->get_context_stats_.num_cache_bytes_read += usage;
  } else {
    RecordTick(statistics, BLOCK_CACHE_HIT);
    RecordTick(statistics, BLOCK_CACHE_BYTES_READ, usage);
  }

  switch (block_type) {
    case BlockType::kFilter:
    case BlockType::kFilterPartitionIndex:
      PERF_COUNTER_ADD(block_cache_filter_hit_count, 1);

      if (get_context) {
        ++get_context->get_context_stats_.num_cache_filter_hit;
      } else {
        RecordTick(statistics, BLOCK_CACHE_FILTER_HIT);
      }
      break;

    case BlockType::kCompressionDictionary:
      // TODO: introduce perf counter for compression dictionary hit count
      if (get_context) {
        ++get_context->get_context_stats_.num_cache_compression_dict_hit;
      } else {
        RecordTick(statistics, BLOCK_CACHE_COMPRESSION_DICT_HIT);
      }
      break;

    case BlockType::kIndex:
      PERF_COUNTER_ADD(block_cache_index_hit_count, 1);

      if (get_context) {
        ++get_context->get_context_stats_.num_cache_index_hit;
      } else {
        RecordTick(statistics, BLOCK_CACHE_INDEX_HIT);
      }
      break;

    default:
      // TODO: introduce dedicated tickers/statistics/counters
      // for range tombstones
      if (get_context) {
        ++get_context->get_context_stats_.num_cache_data_hit;
      } else {
        RecordTick(statistics, BLOCK_CACHE_DATA_HIT);
      }
      break;
  }
}

void BlockBasedTable::UpdateCacheMissMetrics(BlockType block_type,
                                             GetContext* get_context) const {
  Statistics* const statistics = rep_->ioptions.stats;

  // TODO: introduce aggregate (not per-level) block cache miss count
  PERF_COUNTER_BY_LEVEL_ADD(block_cache_miss_count, 1,
                            static_cast<uint32_t>(rep_->level));

  if (get_context) {
    ++get_context->get_context_stats_.num_cache_miss;
  } else {
    RecordTick(statistics, BLOCK_CACHE_MISS);
  }

  // TODO: introduce perf counters for misses per block type
  switch (block_type) {
    case BlockType::kFilter:
    case BlockType::kFilterPartitionIndex:
      if (get_context) {
        ++get_context->get_context_stats_.num_cache_filter_miss;
      } else {
        RecordTick(statistics, BLOCK_CACHE_FILTER_MISS);
      }
      break;

    case BlockType::kCompressionDictionary:
      if (get_context) {
        ++get_context->get_context_stats_.num_cache_compression_dict_miss;
      } else {
        RecordTick(statistics, BLOCK_CACHE_COMPRESSION_DICT_MISS);
      }
      break;

    case BlockType::kIndex:
      if (get_context) {
        ++get_context->get_context_stats_.num_cache_index_miss;
      } else {
        RecordTick(statistics, BLOCK_CACHE_INDEX_MISS);
      }
      break;

    default:
      // TODO: introduce dedicated tickers/statistics/counters
      // for range tombstones
      if (get_context) {
        ++get_context->get_context_stats_.num_cache_data_miss;
      } else {
        RecordTick(statistics, BLOCK_CACHE_DATA_MISS);
      }
      break;
  }
}

void BlockBasedTable::UpdateCacheInsertionMetrics(
    BlockType block_type, GetContext* get_context, size_t usage, bool redundant,
    Statistics* const statistics) {
  // TODO: introduce perf counters for block cache insertions
  if (get_context) {
    ++get_context->get_context_stats_.num_cache_add;
    if (redundant) {
      ++get_context->get_context_stats_.num_cache_add_redundant;
    }
    get_context->get_context_stats_.num_cache_bytes_write += usage;
  } else {
    RecordTick(statistics, BLOCK_CACHE_ADD);
    if (redundant) {
      RecordTick(statistics, BLOCK_CACHE_ADD_REDUNDANT);
    }
    RecordTick(statistics, BLOCK_CACHE_BYTES_WRITE, usage);
  }

  switch (block_type) {
    case BlockType::kFilter:
    case BlockType::kFilterPartitionIndex:
      if (get_context) {
        ++get_context->get_context_stats_.num_cache_filter_add;
        if (redundant) {
          ++get_context->get_context_stats_.num_cache_filter_add_redundant;
        }
        get_context->get_context_stats_.num_cache_filter_bytes_insert += usage;
      } else {
        RecordTick(statistics, BLOCK_CACHE_FILTER_ADD);
        if (redundant) {
          RecordTick(statistics, BLOCK_CACHE_FILTER_ADD_REDUNDANT);
        }
        RecordTick(statistics, BLOCK_CACHE_FILTER_BYTES_INSERT, usage);
      }
      break;

    case BlockType::kCompressionDictionary:
      if (get_context) {
        ++get_context->get_context_stats_.num_cache_compression_dict_add;
        if (redundant) {
          ++get_context->get_context_stats_
                .num_cache_compression_dict_add_redundant;
        }
        get_context->get_context_stats_
            .num_cache_compression_dict_bytes_insert += usage;
      } else {
        RecordTick(statistics, BLOCK_CACHE_COMPRESSION_DICT_ADD);
        if (redundant) {
          RecordTick(statistics, BLOCK_CACHE_COMPRESSION_DICT_ADD_REDUNDANT);
        }
        RecordTick(statistics, BLOCK_CACHE_COMPRESSION_DICT_BYTES_INSERT,
                   usage);
      }
      break;

    case BlockType::kIndex:
      if (get_context) {
        ++get_context->get_context_stats_.num_cache_index_add;
        if (redundant) {
          ++get_context->get_context_stats_.num_cache_index_add_redundant;
        }
        get_context->get_context_stats_.num_cache_index_bytes_insert += usage;
      } else {
        RecordTick(statistics, BLOCK_CACHE_INDEX_ADD);
        if (redundant) {
          RecordTick(statistics, BLOCK_CACHE_INDEX_ADD_REDUNDANT);
        }
        RecordTick(statistics, BLOCK_CACHE_INDEX_BYTES_INSERT, usage);
      }
      break;

    default:
      // TODO: introduce dedicated tickers/statistics/counters
      // for range tombstones
      if (get_context) {
        ++get_context->get_context_stats_.num_cache_data_add;
        if (redundant) {
          ++get_context->get_context_stats_.num_cache_data_add_redundant;
        }
        get_context->get_context_stats_.num_cache_data_bytes_insert += usage;
      } else {
        RecordTick(statistics, BLOCK_CACHE_DATA_ADD);
        if (redundant) {
          RecordTick(statistics, BLOCK_CACHE_DATA_ADD_REDUNDANT);
        }
        RecordTick(statistics, BLOCK_CACHE_DATA_BYTES_INSERT, usage);
      }
      break;
  }
}

namespace {
// Return True if table_properties has `user_prop_name` has a `true` value
// or it doesn't contain this property (for backward compatible).
bool IsFeatureSupported(const TableProperties& table_properties,
                        const std::string& user_prop_name, Logger* info_log) {
  auto& props = table_properties.user_collected_properties;
  auto pos = props.find(user_prop_name);
  // Older version doesn't have this value set. Skip this check.
  if (pos != props.end()) {
    if (pos->second == kPropFalse) {
      return false;
    } else if (pos->second != kPropTrue) {
      ROCKS_LOG_WARN(info_log, "Property %s has invalidate value %s",
                     user_prop_name.c_str(), pos->second.c_str());
    }
  }
  return true;
}

// Caller has to ensure seqno is not nullptr.
Status GetGlobalSequenceNumber(const TableProperties& table_properties,
                               SequenceNumber largest_seqno,
                               SequenceNumber* seqno) {
  const auto& props = table_properties.user_collected_properties;
  const auto version_pos = props.find(ExternalSstFilePropertyNames::kVersion);
  const auto seqno_pos = props.find(ExternalSstFilePropertyNames::kGlobalSeqno);

  *seqno = kDisableGlobalSequenceNumber;
  if (version_pos == props.end()) {
    if (seqno_pos != props.end()) {
      std::array<char, 200> msg_buf;
      // This is not an external sst file, global_seqno is not supported.
      snprintf(
          msg_buf.data(), msg_buf.max_size(),
          "A non-external sst file have global seqno property with value %s",
          seqno_pos->second.c_str());
      return Status::Corruption(msg_buf.data());
    }
    return Status::OK();
  }

  uint32_t version = DecodeFixed32(version_pos->second.c_str());
  if (version < 2) {
    if (seqno_pos != props.end() || version != 1) {
      std::array<char, 200> msg_buf;
      // This is a v1 external sst file, global_seqno is not supported.
      snprintf(msg_buf.data(), msg_buf.max_size(),
               "An external sst file with version %u have global seqno "
               "property with value %s",
               version, seqno_pos->second.c_str());
      return Status::Corruption(msg_buf.data());
    }
    return Status::OK();
  }

  // Since we have a plan to deprecate global_seqno, we do not return failure
  // if seqno_pos == props.end(). We rely on version_pos to detect whether the
  // SST is external.
  SequenceNumber global_seqno(0);
  if (seqno_pos != props.end()) {
    global_seqno = DecodeFixed64(seqno_pos->second.c_str());
  }
  // SstTableReader open table reader with kMaxSequenceNumber as largest_seqno
  // to denote it is unknown.
  if (largest_seqno < kMaxSequenceNumber) {
    if (global_seqno == 0) {
      global_seqno = largest_seqno;
    }
    if (global_seqno != largest_seqno) {
      std::array<char, 200> msg_buf;
      snprintf(
          msg_buf.data(), msg_buf.max_size(),
          "An external sst file with version %u have global seqno property "
          "with value %s, while largest seqno in the file is %llu",
          version, seqno_pos->second.c_str(),
          static_cast<unsigned long long>(largest_seqno));
      return Status::Corruption(msg_buf.data());
    }
  }
  *seqno = global_seqno;

  if (global_seqno > kMaxSequenceNumber) {
    std::array<char, 200> msg_buf;
    snprintf(msg_buf.data(), msg_buf.max_size(),
             "An external sst file with version %u have global seqno property "
             "with value %llu, which is greater than kMaxSequenceNumber",
             version, static_cast<unsigned long long>(global_seqno));
    return Status::Corruption(msg_buf.data());
  }

  return Status::OK();
}
}  // namespace

void BlockBasedTable::SetupBaseCacheKey(const TableProperties* properties,
                                        const std::string& cur_db_session_id,
                                        uint64_t cur_file_number,
                                        OffsetableCacheKey* out_base_cache_key,
                                        bool* out_is_stable) {
  // Use a stable cache key if sufficient data is in table properties
  std::string db_session_id;
  uint64_t file_num;
  std::string db_id;
  if (properties && !properties->db_session_id.empty() &&
#if !defined(ROCKSDB_UNIT_TEST)
      false && // ToplingDB dcompact can not ensure orig_file_number is unique
#endif
      properties->orig_file_number > 0) {
    // (Newer SST file case)
    // We must have both properties to get a stable unique id because
    // CreateColumnFamilyWithImport or IngestExternalFiles can change the
    // file numbers on a file.
    db_session_id = properties->db_session_id;
    file_num = properties->orig_file_number;
    // Less critical, populated in earlier release than above
    db_id = properties->db_id;
    if (out_is_stable) {
      *out_is_stable = true;
    }
  } else {
    // (Old SST file case)
    // We use (unique) cache keys based on current identifiers. These are at
    // least stable across table file close and re-open, but not across
    // different DBs nor DB close and re-open.
    db_session_id = cur_db_session_id;
    file_num = cur_file_number;
    // Plumbing through the DB ID to here would be annoying, and of limited
    // value because of the case of VersionSet::Recover opening some table
    // files and later setting the DB ID. So we just rely on uniqueness
    // level provided by session ID.
    db_id = "unknown";
    if (out_is_stable) {
      *out_is_stable = false;
    }
  }

  // Too many tests to update to get these working
  // assert(file_num > 0);
  // assert(!db_session_id.empty());
  // assert(!db_id.empty());

  // Minimum block size is 5 bytes; therefore we can trim off two lower bits
  // from offsets. See GetCacheKey.
  *out_base_cache_key = OffsetableCacheKey(db_id, db_session_id, file_num);
}

CacheKey BlockBasedTable::GetCacheKey(const OffsetableCacheKey& base_cache_key,
                                      const BlockHandle& handle) {
  // Minimum block size is 5 bytes; therefore we can trim off two lower bits
  // from offet.
  return base_cache_key.WithOffset(handle.offset() >> 2);
}

Status BlockBasedTable::Open(
    const ReadOptions& read_options, const ImmutableOptions& ioptions,
    const EnvOptions& env_options, const BlockBasedTableOptions& table_options,
    const InternalKeyComparator& internal_comparator,
    std::unique_ptr<RandomAccessFileReader>&& file, uint64_t file_size,
    uint8_t block_protection_bytes_per_key,
    std::unique_ptr<TableReader>* table_reader, uint64_t tail_size,
    std::shared_ptr<CacheReservationManager> table_reader_cache_res_mgr,
    const std::shared_ptr<const SliceTransform>& prefix_extractor,
    const bool prefetch_index_and_filter_in_cache, const bool skip_filters,
    const int level, const bool immortal_table,
    const SequenceNumber largest_seqno, const bool force_direct_prefetch,
    TailPrefetchStats* tail_prefetch_stats,
    BlockCacheTracer* const block_cache_tracer,
    size_t max_file_size_for_l0_meta_pin, const std::string& cur_db_session_id,
    uint64_t cur_file_num, UniqueId64x2 expected_unique_id,
    const bool user_defined_timestamps_persisted) {
  table_reader->reset();

  Status s;
  Footer footer;
  std::unique_ptr<FilePrefetchBuffer> prefetch_buffer;

  // From read_options, retain deadline, io_timeout, rate_limiter_priority, and
  // verify_checksums. In future, we may retain more options.
  ReadOptions ro;
  ro.deadline = read_options.deadline;
  ro.io_timeout = read_options.io_timeout;
  ro.rate_limiter_priority = read_options.rate_limiter_priority;
  ro.verify_checksums = read_options.verify_checksums;
  ro.io_activity = read_options.io_activity;

  // prefetch both index and filters, down to all partitions
  const bool prefetch_all = prefetch_index_and_filter_in_cache || level == 0;
  const bool preload_all = !table_options.cache_index_and_filter_blocks;

  if (!ioptions.allow_mmap_reads) {
    s = PrefetchTail(ro, file.get(), file_size, force_direct_prefetch,
                     tail_prefetch_stats, prefetch_all, preload_all,
                     &prefetch_buffer, ioptions.stats, tail_size,
                     ioptions.logger);
    // Return error in prefetch path to users.
    if (!s.ok()) {
      return s;
    }
  } else {
    // Should not prefetch for mmap mode.
    prefetch_buffer.reset(new FilePrefetchBuffer(
        0 /* readahead_size */, 0 /* max_readahead_size */, false /* enable */,
        true /* track_min_offset */));
  }

  // Read in the following order:
  //    1. Footer
  //    2. [metaindex block]
  //    3. [meta block: properties]
  //    4. [meta block: range deletion tombstone]
  //    5. [meta block: compression dictionary]
  //    6. [meta block: index]
  //    7. [meta block: filter]
  IOOptions opts;
  s = file->PrepareIOOptions(ro, opts);
  if (s.ok()) {
    s = ReadFooterFromFile(opts, file.get(), *ioptions.fs,
                           prefetch_buffer.get(), file_size, &footer,
                           kBlockBasedTableMagicNumber);
  }
  if (!s.ok()) {
    return s;
  }
  if (!IsSupportedFormatVersion(footer.format_version())) {
    return Status::Corruption(
        "Unknown Footer version. Maybe this file was created with newer "
        "version of RocksDB?");
  }

  BlockCacheLookupContext lookup_context{TableReaderCaller::kPrefetch};
  Rep* rep = new BlockBasedTable::Rep(
      ioptions, env_options, table_options, internal_comparator, skip_filters,
      file_size, level, immortal_table, user_defined_timestamps_persisted);
  rep->file = std::move(file);
  rep->footer = footer;

  // For fully portable/stable cache keys, we need to read the properties
  // block before setting up cache keys. TODO: consider setting up a bootstrap
  // cache key for PersistentCache to use for metaindex and properties blocks.
  rep->persistent_cache_options = PersistentCacheOptions();

  // Meta-blocks are not dictionary compressed. Explicitly set the dictionary
  // handle to null, otherwise it may be seen as uninitialized during the below
  // meta-block reads.
  rep->compression_dict_handle = BlockHandle::NullBlockHandle();

  rep->create_context.protection_bytes_per_key = block_protection_bytes_per_key;
  // Read metaindex
  std::unique_ptr<BlockBasedTable> new_table(
      new BlockBasedTable(rep, block_cache_tracer));
  std::unique_ptr<Block> metaindex;
  std::unique_ptr<InternalIterator> metaindex_iter;
  s = new_table->ReadMetaIndexBlock(ro, prefetch_buffer.get(), &metaindex,
                                    &metaindex_iter);
  if (!s.ok()) {
    return s;
  }

  // Populates table_properties and some fields that depend on it,
  // such as index_type.
  s = new_table->ReadPropertiesBlock(ro, prefetch_buffer.get(),
                                     metaindex_iter.get(), largest_seqno);
  if (!s.ok()) {
    return s;
  }

  // Populate BlockCreateContext
  bool blocks_definitely_zstd_compressed =
      rep->table_properties &&
      (rep->table_properties->compression_name ==
           CompressionTypeToString(kZSTD) ||
       rep->table_properties->compression_name ==
           CompressionTypeToString(kZSTDNotFinalCompression));
  rep->create_context = BlockCreateContext(
      &rep->table_options, &rep->ioptions, rep->ioptions.stats,
      blocks_definitely_zstd_compressed, block_protection_bytes_per_key,
      rep->internal_comparator.user_comparator(), rep->index_value_is_full,
      rep->index_has_first_key);

  // Check expected unique id if provided
  if (expected_unique_id != kNullUniqueId64x2) {
    auto props = rep->table_properties;
    if (!props) {
      return Status::Corruption("Missing table properties on file " +
                                std::to_string(cur_file_num) +
                                " with known unique ID");
    }
    UniqueId64x2 actual_unique_id{};
    s = GetSstInternalUniqueId(props->db_id, props->db_session_id,
                               props->orig_file_number, &actual_unique_id,
                               /*force*/ true);
    assert(s.ok());  // because force=true
    if (expected_unique_id != actual_unique_id) {
      return Status::Corruption(
          "Mismatch in unique ID on table file " +
          std::to_string(cur_file_num) +
          ". Expected: " + InternalUniqueIdToHumanString(&expected_unique_id) +
          " Actual: " + InternalUniqueIdToHumanString(&actual_unique_id));
    }
    TEST_SYNC_POINT_CALLBACK("BlockBasedTable::Open::PassedVerifyUniqueId",
                             &actual_unique_id);
  } else {
    TEST_SYNC_POINT_CALLBACK("BlockBasedTable::Open::SkippedVerifyUniqueId",
                             nullptr);
    if (ioptions.verify_sst_unique_id_in_manifest && ioptions.logger) {
      // A crude but isolated way of reporting unverified files. This should not
      // be an ongoing concern so doesn't deserve a place in Statistics IMHO.
      static std::atomic<uint64_t> unverified_count{0};
      auto prev_count =
          unverified_count.fetch_add(1, std::memory_order_relaxed);
      if (prev_count == 0) {
        ROCKS_LOG_WARN(
            ioptions.logger,
            "At least one SST file opened without unique ID to verify: %" PRIu64
            ".sst",
            cur_file_num);
      } else if (prev_count % 1000 == 0) {
        ROCKS_LOG_WARN(
            ioptions.logger,
            "Another ~1000 SST files opened without unique ID to verify");
      }
    }
  }

  // Set up prefix extracto as needed
  bool force_null_table_prefix_extractor = false;
  TEST_SYNC_POINT_CALLBACK(
      "BlockBasedTable::Open::ForceNullTablePrefixExtractor",
      &force_null_table_prefix_extractor);
  if (force_null_table_prefix_extractor) {
    assert(!rep->table_prefix_extractor);
  } else if (!PrefixExtractorChangedHelper(rep->table_properties.get(),
                                           prefix_extractor.get())) {
    // Establish fast path for unchanged prefix_extractor
    rep->table_prefix_extractor = prefix_extractor;
  } else {
    // Current prefix_extractor doesn't match table
    if (rep->table_properties) {
      //**TODO: If/When the DBOptions has a registry in it, the ConfigOptions
      // will need to use it
      ConfigOptions config_options;
      Status st = SliceTransform::CreateFromString(
          config_options, rep->table_properties->prefix_extractor_name,
          &(rep->table_prefix_extractor));
      if (!st.ok()) {
        //**TODO: Should this be error be returned or swallowed?
        ROCKS_LOG_ERROR(rep->ioptions.logger,
                        "Failed to create prefix extractor[%s]: %s",
                        rep->table_properties->prefix_extractor_name.c_str(),
                        st.ToString().c_str());
      }
    }
  }

  // With properties loaded, we can set up portable/stable cache keys
  SetupBaseCacheKey(rep->table_properties.get(), cur_db_session_id,
                    cur_file_num, &rep->base_cache_key);

  rep->persistent_cache_options =
      PersistentCacheOptions(rep->table_options.persistent_cache,
                             rep->base_cache_key, rep->ioptions.stats);

  // TODO(yuzhangyu): handle range deletion entries for UDT in memtable only.
  s = new_table->ReadRangeDelBlock(ro, prefetch_buffer.get(),
                                   metaindex_iter.get(), internal_comparator,
                                   &lookup_context);
  if (!s.ok()) {
    return s;
  }
  rep->verify_checksum_set_on_open = ro.verify_checksums;
  s = new_table->PrefetchIndexAndFilterBlocks(
      ro, prefetch_buffer.get(), metaindex_iter.get(), new_table.get(),
      prefetch_all, table_options, level, file_size,
      max_file_size_for_l0_meta_pin, &lookup_context);

  if (s.ok()) {
    // Update tail prefetch stats
    assert(prefetch_buffer.get() != nullptr);
    if (tail_prefetch_stats != nullptr) {
      assert(prefetch_buffer->min_offset_read() < file_size);
      tail_prefetch_stats->RecordEffectiveSize(
          static_cast<size_t>(file_size) - prefetch_buffer->min_offset_read());
    }
  }

  if (s.ok() && table_reader_cache_res_mgr) {
    std::size_t mem_usage = new_table->ApproximateMemoryUsage();
    s = table_reader_cache_res_mgr->MakeCacheReservation(
        mem_usage, &(rep->table_reader_cache_res_handle));
    if (s.IsMemoryLimit()) {
      s = Status::MemoryLimit(
          "Can't allocate " +
          kCacheEntryRoleToCamelString[static_cast<std::uint32_t>(
              CacheEntryRole::kBlockBasedTableReader)] +
          " due to memory limit based on "
          "cache capacity for memory allocation");
    }
  }

  if (s.ok()) {
    *table_reader = std::move(new_table);
  }
  return s;
}

Status BlockBasedTable::PrefetchTail(
    const ReadOptions& ro, RandomAccessFileReader* file, uint64_t file_size,
    bool force_direct_prefetch, TailPrefetchStats* tail_prefetch_stats,
    const bool prefetch_all, const bool preload_all,
    std::unique_ptr<FilePrefetchBuffer>* prefetch_buffer, Statistics* stats,
    uint64_t tail_size, Logger* const logger) {
  assert(tail_size <= file_size);

  size_t tail_prefetch_size = 0;
  if (tail_size != 0) {
    tail_prefetch_size = tail_size;
  } else {
    if (tail_prefetch_stats != nullptr) {
      // Multiple threads may get a 0 (no history) when running in parallel,
      // but it will get cleared after the first of them finishes.
      tail_prefetch_size = tail_prefetch_stats->GetSuggestedPrefetchSize();
    }
    if (tail_prefetch_size == 0) {
      // Before read footer, readahead backwards to prefetch data. Do more
      // readahead if we're going to read index/filter.
      // TODO: This may incorrectly select small readahead in case partitioned
      // index/filter is enabled and top-level partition pinning is enabled.
      // That's because we need to issue readahead before we read the
      // properties, at which point we don't yet know the index type.
      tail_prefetch_size = prefetch_all || preload_all ? 512 * 1024 : 4 * 1024;

      ROCKS_LOG_WARN(logger,
                     "Tail prefetch size %zu is calculated based on heuristics",
                     tail_prefetch_size);
    } else {
      ROCKS_LOG_WARN(
          logger,
          "Tail prefetch size %zu is calculated based on TailPrefetchStats",
          tail_prefetch_size);
    }
  }
  size_t prefetch_off;
  size_t prefetch_len;
  if (file_size < tail_prefetch_size) {
    prefetch_off = 0;
    prefetch_len = static_cast<size_t>(file_size);
  } else {
    prefetch_off = static_cast<size_t>(file_size - tail_prefetch_size);
    prefetch_len = tail_prefetch_size;
  }

#ifndef NDEBUG
  std::pair<size_t*, size_t*> prefetch_off_len_pair = {&prefetch_off,
                                                       &prefetch_len};
  TEST_SYNC_POINT_CALLBACK("BlockBasedTable::Open::TailPrefetchLen",
                           &prefetch_off_len_pair);
#endif  // NDEBUG

  IOOptions opts;
  Status s = file->PrepareIOOptions(ro, opts);
  // Try file system prefetch
  if (s.ok() && !file->use_direct_io() && !force_direct_prefetch) {
    if (!file->Prefetch(opts, prefetch_off, prefetch_len).IsNotSupported()) {
      prefetch_buffer->reset(new FilePrefetchBuffer(
          0 /* readahead_size */, 0 /* max_readahead_size */,
          false /* enable */, true /* track_min_offset */));
      return Status::OK();
    }
  }

  // Use `FilePrefetchBuffer`
  prefetch_buffer->reset(new FilePrefetchBuffer(
      0 /* readahead_size */, 0 /* max_readahead_size */, true /* enable */,
      true /* track_min_offset */, false /* implicit_auto_readahead */,
      0 /* num_file_reads */, 0 /* num_file_reads_for_auto_readahead */,
      nullptr /* fs */, nullptr /* clock */, stats,
      /* readahead_cb */ nullptr,
      FilePrefetchBufferUsage::kTableOpenPrefetchTail));

  if (s.ok()) {
    s = (*prefetch_buffer)->Prefetch(opts, file, prefetch_off, prefetch_len);
  }
  return s;
}

Status BlockBasedTable::ReadPropertiesBlock(
    const ReadOptions& ro, FilePrefetchBuffer* prefetch_buffer,
    InternalIterator* meta_iter, const SequenceNumber largest_seqno) {
  Status s;
  BlockHandle handle;
  s = FindOptionalMetaBlock(meta_iter, kPropertiesBlockName, &handle);

  if (!s.ok()) {
    ROCKS_LOG_WARN(rep_->ioptions.logger,
                   "Error when seeking to properties block from file: %s",
                   s.ToString().c_str());
  } else if (!handle.IsNull()) {
    s = meta_iter->status();
    std::unique_ptr<TableProperties> table_properties;
    if (s.ok()) {
      s = ReadTablePropertiesHelper(
          ro, handle, rep_->file.get(), prefetch_buffer, rep_->footer,
          rep_->ioptions, &table_properties, nullptr /* memory_allocator */);
    }
    IGNORE_STATUS_IF_ERROR(s);

    if (!s.ok()) {
      ROCKS_LOG_WARN(rep_->ioptions.logger,
                     "Encountered error while reading data from properties "
                     "block %s",
                     s.ToString().c_str());
    } else {
      assert(table_properties != nullptr);
      rep_->table_properties = std::move(table_properties);
      rep_->blocks_maybe_compressed =
          rep_->table_properties->compression_name !=
          CompressionTypeToString(kNoCompression);
    }
  } else {
    ROCKS_LOG_ERROR(rep_->ioptions.logger,
                    "Cannot find Properties block from file.");
  }

  // Read the table properties, if provided.
  if (rep_->table_properties) {
    rep_->whole_key_filtering &=
        IsFeatureSupported(*(rep_->table_properties),
                           BlockBasedTablePropertyNames::kWholeKeyFiltering,
                           rep_->ioptions.logger);
    rep_->prefix_filtering &= IsFeatureSupported(
        *(rep_->table_properties),
        BlockBasedTablePropertyNames::kPrefixFiltering, rep_->ioptions.logger);

    rep_->index_key_includes_seq =
        rep_->table_properties->index_key_is_user_key == 0;
    rep_->index_value_is_full =
        rep_->table_properties->index_value_is_delta_encoded == 0;

    // Update index_type with the true type.
    // If table properties don't contain index type, we assume that the table
    // is in very old format and has kBinarySearch index type.
    auto& props = rep_->table_properties->user_collected_properties;
    auto index_type_pos = props.find(BlockBasedTablePropertyNames::kIndexType);
    if (index_type_pos != props.end()) {
      rep_->index_type = static_cast<BlockBasedTableOptions::IndexType>(
          DecodeFixed32(index_type_pos->second.c_str()));
    }
    auto min_ts_pos = props.find("rocksdb.timestamp_min");
    if (min_ts_pos != props.end()) {
      rep_->min_timestamp = Slice(min_ts_pos->second);
    }
    auto max_ts_pos = props.find("rocksdb.timestamp_max");
    if (max_ts_pos != props.end()) {
      rep_->max_timestamp = Slice(max_ts_pos->second);
    }

    rep_->index_has_first_key =
        rep_->index_type == BlockBasedTableOptions::kBinarySearchWithFirstKey;

    s = GetGlobalSequenceNumber(*(rep_->table_properties), largest_seqno,
                                &(rep_->global_seqno));
    if (!s.ok()) {
      ROCKS_LOG_ERROR(rep_->ioptions.logger, "%s", s.ToString().c_str());
    }
  }
  return s;
}

Status BlockBasedTable::ReadRangeDelBlock(
    const ReadOptions& read_options, FilePrefetchBuffer* prefetch_buffer,
    InternalIterator* meta_iter,
    const InternalKeyComparator& internal_comparator,
    BlockCacheLookupContext* lookup_context) {
  Status s;
  BlockHandle range_del_handle;
  s = FindOptionalMetaBlock(meta_iter, kRangeDelBlockName, &range_del_handle);
  if (!s.ok()) {
    ROCKS_LOG_WARN(
        rep_->ioptions.logger,
        "Error when seeking to range delete tombstones block from file: %s",
        s.ToString().c_str());
  } else if (!range_del_handle.IsNull()) {
    Status tmp_status;
    std::unique_ptr<InternalIterator> iter(NewDataBlockIterator<DataBlockIter>(
        read_options, range_del_handle,
        /*input_iter=*/nullptr, BlockType::kRangeDeletion,
        /*get_context=*/nullptr, lookup_context, prefetch_buffer,
        /*for_compaction= */ false, /*async_read= */ false, tmp_status,
        /*use_block_cache_for_lookup=*/true));
    assert(iter != nullptr);
    s = iter->status();
    if (!s.ok()) {
      ROCKS_LOG_WARN(
          rep_->ioptions.logger,
          "Encountered error while reading data from range del block %s",
          s.ToString().c_str());
      IGNORE_STATUS_IF_ERROR(s);
    } else {
      rep_->fragmented_range_dels =
          std::make_shared<FragmentedRangeTombstoneList>(std::move(iter),
                                                         internal_comparator);
    }
  }
  return s;
}

Status BlockBasedTable::PrefetchIndexAndFilterBlocks(
    const ReadOptions& ro, FilePrefetchBuffer* prefetch_buffer,
    InternalIterator* meta_iter, BlockBasedTable* new_table, bool prefetch_all,
    const BlockBasedTableOptions& table_options, const int level,
    size_t file_size, size_t max_file_size_for_l0_meta_pin,
    BlockCacheLookupContext* lookup_context) {
  // Find filter handle and filter type
  if (rep_->filter_policy) {
    auto name = rep_->filter_policy->CompatibilityName();
    bool builtin_compatible =
        strcmp(name, BuiltinFilterPolicy::kCompatibilityName()) == 0;

    for (const auto& [filter_type, prefix] :
         {std::make_pair(Rep::FilterType::kFullFilter, kFullFilterBlockPrefix),
          std::make_pair(Rep::FilterType::kPartitionedFilter,
                         kPartitionedFilterBlockPrefix),
          std::make_pair(Rep::FilterType::kNoFilter,
                         kObsoleteFilterBlockPrefix)}) {
      if (builtin_compatible) {
        // This code is only here to deal with a hiccup in early 7.0.x where
        // there was an unintentional name change in the SST files metadata.
        // It should be OK to remove this in the future (late 2022) and just
        // have the 'else' code.
        // NOTE: the test:: names below are likely not needed but included
        // out of caution
        static const std::unordered_set<std::string> kBuiltinNameAndAliases = {
            BuiltinFilterPolicy::kCompatibilityName(),
            test::LegacyBloomFilterPolicy::kClassName(),
            test::FastLocalBloomFilterPolicy::kClassName(),
            test::Standard128RibbonFilterPolicy::kClassName(),
            "rocksdb.internal.DeprecatedBlockBasedBloomFilter",
            BloomFilterPolicy::kClassName(),
            RibbonFilterPolicy::kClassName(),
        };

        // For efficiency, do a prefix seek and see if the first match is
        // good.
        meta_iter->Seek(prefix);
        if (meta_iter->status().ok() && meta_iter->Valid()) {
          Slice key = meta_iter->key();
          if (key.starts_with(prefix)) {
            key.remove_prefix(prefix.size());
            if (kBuiltinNameAndAliases.find(key.ToString()) !=
                kBuiltinNameAndAliases.end()) {
              Slice v = meta_iter->value();
              Status s = rep_->filter_handle.DecodeFrom(&v);
              if (s.ok()) {
                rep_->filter_type = filter_type;
                if (filter_type == Rep::FilterType::kNoFilter) {
                  ROCKS_LOG_WARN(rep_->ioptions.logger,
                                 "Detected obsolete filter type in %s. Read "
                                 "performance might suffer until DB is fully "
                                 "re-compacted.",
                                 rep_->file->file_name().c_str());
                }
                break;
              }
            }
          }
        }
      } else {
        std::string filter_block_key = prefix + name;
        if (FindMetaBlock(meta_iter, filter_block_key, &rep_->filter_handle)
                .ok()) {
          rep_->filter_type = filter_type;
          if (filter_type == Rep::FilterType::kNoFilter) {
            ROCKS_LOG_WARN(
                rep_->ioptions.logger,
                "Detected obsolete filter type in %s. Read performance might "
                "suffer until DB is fully re-compacted.",
                rep_->file->file_name().c_str());
          }
          break;
        }
      }
    }
  }
  // Partition filters cannot be enabled without partition indexes
  assert(rep_->filter_type != Rep::FilterType::kPartitionedFilter ||
         rep_->index_type == BlockBasedTableOptions::kTwoLevelIndexSearch);

  // Find compression dictionary handle
  Status s = FindOptionalMetaBlock(meta_iter, kCompressionDictBlockName,
                                   &rep_->compression_dict_handle);
  if (!s.ok()) {
    return s;
  }

  BlockBasedTableOptions::IndexType index_type = rep_->index_type;

  const bool use_cache = table_options.cache_index_and_filter_blocks;

  const bool maybe_flushed =
      level == 0 && file_size <= max_file_size_for_l0_meta_pin;
  std::function<bool(PinningTier, PinningTier)> is_pinned =
      [maybe_flushed, &is_pinned](PinningTier pinning_tier,
                                  PinningTier fallback_pinning_tier) {
        // Fallback to fallback would lead to infinite recursion. Disallow it.
        assert(fallback_pinning_tier != PinningTier::kFallback);

        switch (pinning_tier) {
          case PinningTier::kFallback:
            return is_pinned(fallback_pinning_tier,
                             PinningTier::kNone /* fallback_pinning_tier */);
          case PinningTier::kNone:
            return false;
          case PinningTier::kFlushedAndSimilar:
            return maybe_flushed;
          case PinningTier::kAll:
            return true;
        };

        // In GCC, this is needed to suppress `control reaches end of non-void
        // function [-Werror=return-type]`.
        assert(false);
        return false;
      };
  const bool pin_top_level_index = is_pinned(
      table_options.metadata_cache_options.top_level_index_pinning,
      table_options.pin_top_level_index_and_filter ? PinningTier::kAll
                                                   : PinningTier::kNone);
  const bool pin_partition =
      is_pinned(table_options.metadata_cache_options.partition_pinning,
                table_options.pin_l0_filter_and_index_blocks_in_cache
                    ? PinningTier::kFlushedAndSimilar
                    : PinningTier::kNone);
  const bool pin_unpartitioned =
      is_pinned(table_options.metadata_cache_options.unpartitioned_pinning,
                table_options.pin_l0_filter_and_index_blocks_in_cache
                    ? PinningTier::kFlushedAndSimilar
                    : PinningTier::kNone);

  // pin the first level of index
  const bool pin_index =
      index_type == BlockBasedTableOptions::kTwoLevelIndexSearch
          ? pin_top_level_index
          : pin_unpartitioned;
  // prefetch the first level of index
  // WART: this might be redundant (unnecessary cache hit) if !pin_index,
  // depending on prepopulate_block_cache option
  const bool prefetch_index = prefetch_all || pin_index;

  std::unique_ptr<IndexReader> index_reader;
  s = new_table->CreateIndexReader(ro, prefetch_buffer, meta_iter, use_cache,
                                   prefetch_index, pin_index, lookup_context,
                                   &index_reader);
  if (!s.ok()) {
    return s;
  }

  rep_->index_reader = std::move(index_reader);

  // The partitions of partitioned index are always stored in cache. They
  // are hence follow the configuration for pin and prefetch regardless of
  // the value of cache_index_and_filter_blocks
  if (prefetch_all || pin_partition) {
    s = rep_->index_reader->CacheDependencies(ro, pin_partition,
                                              prefetch_buffer);
  }
  if (!s.ok()) {
    return s;
  }

  // pin the first level of filter
  const bool pin_filter =
      rep_->filter_type == Rep::FilterType::kPartitionedFilter
          ? pin_top_level_index
          : pin_unpartitioned;
  // prefetch the first level of filter
  // WART: this might be redundant (unnecessary cache hit) if !pin_filter,
  // depending on prepopulate_block_cache option
  const bool prefetch_filter = prefetch_all || pin_filter;

  if (rep_->filter_policy) {
    auto filter = new_table->CreateFilterBlockReader(
        ro, prefetch_buffer, use_cache, prefetch_filter, pin_filter,
        lookup_context);

    if (filter) {
      // Refer to the comment above about paritioned indexes always being cached
      if (prefetch_all || pin_partition) {
        s = filter->CacheDependencies(ro, pin_partition, prefetch_buffer);
        if (!s.ok()) {
          return s;
        }
      }
      rep_->filter = std::move(filter);
    }
  }

  if (!rep_->compression_dict_handle.IsNull()) {
    std::unique_ptr<UncompressionDictReader> uncompression_dict_reader;
    s = UncompressionDictReader::Create(
        this, ro, prefetch_buffer, use_cache, prefetch_all || pin_unpartitioned,
        pin_unpartitioned, lookup_context, &uncompression_dict_reader);
    if (!s.ok()) {
      return s;
    }

    rep_->uncompression_dict_reader = std::move(uncompression_dict_reader);
  }

  assert(s.ok());
  return s;
}

void BlockBasedTable::SetupForCompaction() {}

std::shared_ptr<const TableProperties> BlockBasedTable::GetTableProperties()
    const {
  return rep_->table_properties;
}

size_t BlockBasedTable::ApproximateMemoryUsage() const {
  size_t usage = 0;
  if (rep_) {
    usage += rep_->ApproximateMemoryUsage();
  } else {
    return usage;
  }
  if (rep_->filter) {
    usage += rep_->filter->ApproximateMemoryUsage();
  }
  if (rep_->index_reader) {
    usage += rep_->index_reader->ApproximateMemoryUsage();
  }
  if (rep_->uncompression_dict_reader) {
    usage += rep_->uncompression_dict_reader->ApproximateMemoryUsage();
  }
  if (rep_->table_properties) {
    usage += rep_->table_properties->ApproximateMemoryUsage();
  }
  return usage;
}

// Load the meta-index-block from the file. On success, return the loaded
// metaindex
// block and its iterator.
Status BlockBasedTable::ReadMetaIndexBlock(
    const ReadOptions& ro, FilePrefetchBuffer* prefetch_buffer,
    std::unique_ptr<Block>* metaindex_block,
    std::unique_ptr<InternalIterator>* iter) {
  // TODO(sanjay): Skip this if footer.metaindex_handle() size indicates
  // it is an empty block.
  std::unique_ptr<Block_kMetaIndex> metaindex;
  Status s = ReadAndParseBlockFromFile(
      rep_->file.get(), prefetch_buffer, rep_->footer, ro,
      rep_->footer.metaindex_handle(), &metaindex, rep_->ioptions,
      rep_->create_context, true /*maybe_compressed*/,
      UncompressionDict::GetEmptyDict(), rep_->persistent_cache_options,
      GetMemoryAllocator(rep_->table_options), false /* for_compaction */,
      false /* async_read */);

  if (!s.ok()) {
    ROCKS_LOG_ERROR(rep_->ioptions.logger,
                    "Encountered error while reading data from properties"
                    " block %s",
                    s.ToString().c_str());
    return s;
  }

  *metaindex_block = std::move(metaindex);
  // meta block uses bytewise comparator.
  iter->reset(metaindex_block->get()->NewMetaIterator());
  return Status::OK();
}

template <typename TBlocklike>
Cache::Priority BlockBasedTable::GetCachePriority() const {
  // Here we treat the legacy name "...index_and_filter_blocks..." to mean all
  // metadata blocks that might go into block cache, EXCEPT only those needed
  // for the read path (Get, etc.). TableProperties should not be needed on the
  // read path (prefix extractor setting is an O(1) size special case that we
  // are working not to require from TableProperties), so it is not given
  // high-priority treatment if it should go into BlockCache.
  if constexpr (TBlocklike::kBlockType == BlockType::kData ||
                TBlocklike::kBlockType == BlockType::kProperties) {
    return Cache::Priority::LOW;
  } else if (rep_->table_options
                 .cache_index_and_filter_blocks_with_high_priority) {
    return Cache::Priority::HIGH;
  } else {
    return Cache::Priority::LOW;
  }
}

template <typename TBlocklike>
WithBlocklikeCheck<Status, TBlocklike> BlockBasedTable::GetDataBlockFromCache(
    const Slice& cache_key, BlockCacheInterface<TBlocklike> block_cache,
    CachableEntry<TBlocklike>* out_parsed_block, GetContext* get_context,
    const UncompressionDict* dict) const {
  assert(out_parsed_block);
  assert(out_parsed_block->IsEmpty());

  Status s;
  Statistics* statistics = rep_->ioptions.statistics.get();

  // Lookup uncompressed cache first
  if (block_cache) {
    BlockCreateContext create_ctx = rep_->create_context;
    create_ctx.dict = dict;
    assert(!cache_key.empty());
    auto cache_handle = block_cache.LookupFull(
        cache_key, &create_ctx, GetCachePriority<TBlocklike>(), statistics,
        rep_->ioptions.lowest_used_cache_tier);

    // Avoid updating metrics here if the handle is not complete yet. This
    // happens with MultiGet and secondary cache. So update the metrics only
    // if its a miss, or a hit and value is ready
    if (!cache_handle) {
      UpdateCacheMissMetrics(TBlocklike::kBlockType, get_context);
    } else {
      TBlocklike* value = block_cache.Value(cache_handle);
      if (value) {
        UpdateCacheHitMetrics(TBlocklike::kBlockType, get_context,
                              block_cache.get()->GetUsage(cache_handle));
      }
      out_parsed_block->SetCachedValue(value, block_cache.get(), cache_handle);
      return s;
    }
  }

  // If not found, search from the compressed block cache.
  assert(out_parsed_block->IsEmpty());

  return s;
}

template <typename TBlocklike>
WithBlocklikeCheck<Status, TBlocklike> BlockBasedTable::PutDataBlockToCache(
    const Slice& cache_key, BlockCacheInterface<TBlocklike> block_cache,
    CachableEntry<TBlocklike>* out_parsed_block,
    BlockContents&& uncompressed_block_contents,
    BlockContents&& compressed_block_contents, CompressionType block_comp_type,
    const UncompressionDict& uncompression_dict,
    MemoryAllocator* memory_allocator, GetContext* get_context) const {
  const ImmutableOptions& ioptions = rep_->ioptions;
  const uint32_t format_version = rep_->table_options.format_version;
  assert(out_parsed_block);
  assert(out_parsed_block->IsEmpty());

  Status s;
  Statistics* statistics = ioptions.stats;

  std::unique_ptr<TBlocklike> block_holder;
  if (block_comp_type != kNoCompression &&
      uncompressed_block_contents.data.empty()) {
    assert(compressed_block_contents.data.data());
    // Retrieve the uncompressed contents into a new buffer
    UncompressionContext context(block_comp_type);
    UncompressionInfo info(context, uncompression_dict, block_comp_type);
    s = UncompressBlockData(info, compressed_block_contents.data.data(),
                            compressed_block_contents.data.size(),
                            &uncompressed_block_contents, format_version,
                            ioptions, memory_allocator);
    if (!s.ok()) {
      return s;
    }
  }
  rep_->create_context.Create(&block_holder,
                              std::move(uncompressed_block_contents));

  // insert into uncompressed block cache
  if (block_cache && block_holder->own_bytes()) {
    size_t charge = block_holder->ApproximateMemoryUsage();
    BlockCacheTypedHandle<TBlocklike>* cache_handle = nullptr;
    s = block_cache.InsertFull(cache_key, block_holder.get(), charge,
                               &cache_handle, GetCachePriority<TBlocklike>(),
                               rep_->ioptions.lowest_used_cache_tier,
                               compressed_block_contents.data, block_comp_type);

    if (s.ok()) {
      assert(cache_handle != nullptr);
      out_parsed_block->SetCachedValue(block_holder.release(),
                                       block_cache.get(), cache_handle);

      UpdateCacheInsertionMetrics(TBlocklike::kBlockType, get_context, charge,
                                  s.IsOkOverwritten(), rep_->ioptions.stats);
    } else {
      RecordTick(statistics, BLOCK_CACHE_ADD_FAILURES);
    }
  } else {
    out_parsed_block->SetOwnedValue(std::move(block_holder));
  }

  return s;
}

std::unique_ptr<FilterBlockReader> BlockBasedTable::CreateFilterBlockReader(
    const ReadOptions& ro, FilePrefetchBuffer* prefetch_buffer, bool use_cache,
    bool prefetch, bool pin, BlockCacheLookupContext* lookup_context) {
  auto& rep = rep_;
  auto filter_type = rep->filter_type;
  if (filter_type == Rep::FilterType::kNoFilter) {
    return std::unique_ptr<FilterBlockReader>();
  }

  assert(rep->filter_policy);

  switch (filter_type) {
    case Rep::FilterType::kPartitionedFilter:
      return PartitionedFilterBlockReader::Create(
          this, ro, prefetch_buffer, use_cache, prefetch, pin, lookup_context);

    case Rep::FilterType::kFullFilter:
      return FullFilterBlockReader::Create(this, ro, prefetch_buffer, use_cache,
                                           prefetch, pin, lookup_context);

    default:
      // filter_type is either kNoFilter (exited the function at the first if),
      // or it must be covered in this switch block
      assert(false);
      return std::unique_ptr<FilterBlockReader>();
  }
}

// disable_prefix_seek should be set to true when prefix_extractor found in SST
// differs from the one in mutable_cf_options and index type is HashBasedIndex
InternalIteratorBase<IndexValue>* BlockBasedTable::NewIndexIterator(
    const ReadOptions& read_options, bool disable_prefix_seek,
    IndexBlockIter* input_iter, GetContext* get_context,
    BlockCacheLookupContext* lookup_context) const {
  assert(rep_ != nullptr);
  assert(rep_->index_reader != nullptr);

  // We don't return pinned data from index blocks, so no need
  // to set `block_contents_pinned`.
  return rep_->index_reader->NewIterator(read_options, disable_prefix_seek,
                                         input_iter, get_context,
                                         lookup_context);
}

// TODO?
template <>
DataBlockIter* BlockBasedTable::InitBlockIterator<DataBlockIter>(
    const Rep* rep, Block* block, BlockType block_type,
    DataBlockIter* input_iter, bool block_contents_pinned) {
  return block->NewDataIterator(rep->internal_comparator.user_comparator(),
                                rep->get_global_seqno(block_type), input_iter,
                                rep->ioptions.stats, block_contents_pinned,
                                rep->user_defined_timestamps_persisted);
}

// TODO?
template <>
IndexBlockIter* BlockBasedTable::InitBlockIterator<IndexBlockIter>(
    const Rep* rep, Block* block, BlockType block_type,
    IndexBlockIter* input_iter, bool block_contents_pinned) {
  return block->NewIndexIterator(
      rep->internal_comparator.user_comparator(),
      rep->get_global_seqno(block_type), input_iter, rep->ioptions.stats,
      /* total_order_seek */ true, rep->index_has_first_key,
      rep->index_key_includes_seq, rep->index_value_is_full,
      block_contents_pinned, rep->user_defined_timestamps_persisted);
}

// Right now only called for Data blocks.
template <typename TBlocklike>
Status BlockBasedTable::LookupAndPinBlocksInCache(
    const ReadOptions& ro, const BlockHandle& handle,
    CachableEntry<TBlocklike>* out_parsed_block) const {
  BlockCacheInterface<TBlocklike> block_cache{
      rep_->table_options.block_cache.get()};

  assert(block_cache);

  Status s;
  CachableEntry<UncompressionDict> uncompression_dict;
  if (rep_->uncompression_dict_reader) {
    const bool no_io = (ro.read_tier == kBlockCacheTier);
    s = rep_->uncompression_dict_reader->GetOrReadUncompressionDictionary(
        /* prefetch_buffer= */ nullptr, ro, no_io, ro.verify_checksums,
        /* get_context= */ nullptr, /* lookup_context= */ nullptr,
        &uncompression_dict);
    if (!s.ok()) {
      return s;
    }
  }

  // Do the lookup.
  CacheKey key_data = GetCacheKey(rep_->base_cache_key, handle);
  const Slice key = key_data.AsSlice();

  Statistics* statistics = rep_->ioptions.statistics.get();

  BlockCreateContext create_ctx = rep_->create_context;
  create_ctx.dict = uncompression_dict.GetValue()
                        ? uncompression_dict.GetValue()
                        : &UncompressionDict::GetEmptyDict();

  auto cache_handle =
      block_cache.LookupFull(key, &create_ctx, GetCachePriority<TBlocklike>(),
                             statistics, rep_->ioptions.lowest_used_cache_tier);

  if (!cache_handle) {
    UpdateCacheMissMetrics(TBlocklike::kBlockType, /* get_context = */ nullptr);
    return s;
  }

  // Found in Cache.
  TBlocklike* value = block_cache.Value(cache_handle);
  if (value) {
    UpdateCacheHitMetrics(TBlocklike::kBlockType, /* get_context = */ nullptr,
                          block_cache.get()->GetUsage(cache_handle));
  }
  out_parsed_block->SetCachedValue(value, block_cache.get(), cache_handle);

  assert(!out_parsed_block->IsEmpty());

  return s;
}

// If contents is nullptr, this function looks up the block caches for the
// data block referenced by handle, and read the block from disk if necessary.
// If contents is non-null, it skips the cache lookup and disk read, since
// the caller has already read it. In both cases, if ro.fill_cache is true,
// it inserts the block into the block cache.
template <typename TBlocklike>
WithBlocklikeCheck<Status, TBlocklike>
BlockBasedTable::MaybeReadBlockAndLoadToCache(
    FilePrefetchBuffer* prefetch_buffer, const ReadOptions& ro,
    const BlockHandle& handle, const UncompressionDict& uncompression_dict,
    bool for_compaction, CachableEntry<TBlocklike>* out_parsed_block,
    GetContext* get_context, BlockCacheLookupContext* lookup_context,
    BlockContents* contents, bool async_read,
    bool use_block_cache_for_lookup) const {
  assert(out_parsed_block != nullptr);
  const bool no_io = (ro.read_tier == kBlockCacheTier);
  BlockCacheInterface<TBlocklike> block_cache{
      rep_->table_options.block_cache.get()};
  // First, try to get the block from the cache
  //
  // If either block cache is enabled, we'll try to read from it.
  Status s;
  CacheKey key_data;
  Slice key;
  bool is_cache_hit = false;
  if (block_cache) {
    // create key for block cache
    key_data = GetCacheKey(rep_->base_cache_key, handle);
    key = key_data.AsSlice();

    if (!contents) {
      if (use_block_cache_for_lookup) {
        s = GetDataBlockFromCache(key, block_cache, out_parsed_block,
                                  get_context, &uncompression_dict);
        // Value could still be null at this point, so check the cache handle
        // and update the read pattern for prefetching
        if (out_parsed_block->GetValue() ||
            out_parsed_block->GetCacheHandle()) {
          // TODO(haoyu): Differentiate cache hit on uncompressed block cache
          // and compressed block cache.
          is_cache_hit = true;
          if (prefetch_buffer) {
            // Update the block details so that PrefetchBuffer can use the read
            // pattern to determine if reads are sequential or not for
            // prefetching. It should also take in account blocks read from
            // cache.
            prefetch_buffer->UpdateReadPattern(
                handle.offset(), BlockSizeWithTrailer(handle),
                ro.adaptive_readahead /*decrease_readahead_size*/);
          }
        }
      }
    }

    // Can't find the block from the cache. If I/O is allowed, read from the
    // file.
    if (out_parsed_block->GetValue() == nullptr &&
        out_parsed_block->GetCacheHandle() == nullptr && !no_io &&
        ro.fill_cache) {
      Statistics* statistics = rep_->ioptions.stats;
      const bool maybe_compressed =
          TBlocklike::kBlockType != BlockType::kFilter &&
          TBlocklike::kBlockType != BlockType::kCompressionDictionary &&
          rep_->blocks_maybe_compressed;
      // This flag, if true, tells BlockFetcher to return the uncompressed
      // block when ReadBlockContents() is called.
      const bool do_uncompress = maybe_compressed;
      CompressionType contents_comp_type;
      // Maybe serialized or uncompressed
      BlockContents tmp_contents;
      BlockContents uncomp_contents;
      BlockContents comp_contents;
      if (!contents) {
        Histograms histogram = for_compaction ? READ_BLOCK_COMPACTION_MICROS
                                              : READ_BLOCK_GET_MICROS;
        StopWatch sw(rep_->ioptions.clock, statistics, histogram);
        // Setting do_uncompress to false may cause an extra mempcy in the
        // following cases -
        // 1. Compression is enabled, but block is not actually compressed
        // 2. Compressed block is in the prefetch buffer
        // 3. Direct IO
        //
        // It would also cause a memory allocation to be used rather than
        // stack if the compressed block size is < 5KB
        BlockFetcher block_fetcher(
            rep_->file.get(), prefetch_buffer, rep_->footer, ro, handle,
            &tmp_contents, rep_->ioptions, do_uncompress, maybe_compressed,
            TBlocklike::kBlockType, uncompression_dict,
            rep_->persistent_cache_options,
            GetMemoryAllocator(rep_->table_options),
            /*allocator=*/nullptr);

        // If prefetch_buffer is not allocated, it will fallback to synchronous
        // reading of block contents.
        if (async_read && prefetch_buffer != nullptr) {
          s = block_fetcher.ReadAsyncBlockContents();
          if (!s.ok()) {
            return s;
          }
        } else {
          s = block_fetcher.ReadBlockContents();
        }

        contents_comp_type = block_fetcher.get_compression_type();
        if (get_context) {
          switch (TBlocklike::kBlockType) {
            case BlockType::kIndex:
              ++get_context->get_context_stats_.num_index_read;
              break;
            case BlockType::kFilter:
            case BlockType::kFilterPartitionIndex:
              ++get_context->get_context_stats_.num_filter_read;
              break;
            default:
              break;
          }
        }
        if (s.ok()) {
          if (do_uncompress && contents_comp_type != kNoCompression) {
            comp_contents = BlockContents(block_fetcher.GetCompressedBlock());
            uncomp_contents = std::move(tmp_contents);
          } else if (contents_comp_type != kNoCompression) {
            // do_uncompress must be false, so output of BlockFetcher is
            // compressed
            comp_contents = std::move(tmp_contents);
          } else {
            uncomp_contents = std::move(tmp_contents);
          }

          // If filling cache is allowed and a cache is configured, try to put
          // the block to the cache. Do this here while block_fetcher is in
          // scope, since comp_contents will be a reference to the compressed
          // block in block_fetcher
          s = PutDataBlockToCache(
              key, block_cache, out_parsed_block, std::move(uncomp_contents),
              std::move(comp_contents), contents_comp_type, uncompression_dict,
              GetMemoryAllocator(rep_->table_options), get_context);
        }
      } else {
        contents_comp_type = GetBlockCompressionType(*contents);
        if (contents_comp_type != kNoCompression) {
          comp_contents = std::move(*contents);
        } else {
          uncomp_contents = std::move(*contents);
        }

        if (s.ok()) {
          // If filling cache is allowed and a cache is configured, try to put
          // the block to the cache.
          s = PutDataBlockToCache(
              key, block_cache, out_parsed_block, std::move(uncomp_contents),
              std::move(comp_contents), contents_comp_type, uncompression_dict,
              GetMemoryAllocator(rep_->table_options), get_context);
        }
      }
    }
  }

  // TODO: optimize so that lookup_context != nullptr implies the others
  if (block_cache_tracer_ && block_cache_tracer_->is_tracing_enabled() &&
      lookup_context) {
    SaveLookupContextOrTraceRecord(
        key, is_cache_hit, ro, out_parsed_block->GetValue(), lookup_context);
  }

  assert(s.ok() || out_parsed_block->GetValue() == nullptr);
  return s;
}

template <typename TBlocklike>
WithBlocklikeCheck<void, TBlocklike>
BlockBasedTable::SaveLookupContextOrTraceRecord(
    const Slice& block_key, bool is_cache_hit, const ReadOptions& ro,
    const TBlocklike* parsed_block_value,
    BlockCacheLookupContext* lookup_context) const {
  assert(lookup_context);
  size_t usage = 0;
  uint64_t nkeys = 0;
  if (parsed_block_value) {
    // Approximate the number of keys in the block using restarts.
    int interval = rep_->table_options.block_restart_interval;
    nkeys = interval * GetBlockNumRestarts(*parsed_block_value);
    // On average, the last restart should be just over half utilized.
    // Specifically, 1..N should be N/2 + 0.5. For example, 7 -> 4, 8 -> 4.5.
    // Use the get_id to alternate between rounding up vs. down.
    if (nkeys > 0) {
      bool rounding = static_cast<int>(lookup_context->get_id) & 1;
      nkeys -= (interval - rounding) / 2;
    }
    usage = parsed_block_value->ApproximateMemoryUsage();
  }
  TraceType trace_block_type = TraceType::kTraceMax;
  switch (TBlocklike::kBlockType) {
    case BlockType::kData:
      trace_block_type = TraceType::kBlockTraceDataBlock;
      break;
    case BlockType::kFilter:
    case BlockType::kFilterPartitionIndex:
      trace_block_type = TraceType::kBlockTraceFilterBlock;
      break;
    case BlockType::kCompressionDictionary:
      trace_block_type = TraceType::kBlockTraceUncompressionDictBlock;
      break;
    case BlockType::kRangeDeletion:
      trace_block_type = TraceType::kBlockTraceRangeDeletionBlock;
      break;
    case BlockType::kIndex:
      trace_block_type = TraceType::kBlockTraceIndexBlock;
      break;
    default:
      // This cannot happen.
      assert(false);
      break;
  }
  const bool no_io = ro.read_tier == kBlockCacheTier;
  bool no_insert = no_io || !ro.fill_cache;
  if (BlockCacheTraceHelper::IsGetOrMultiGetOnDataBlock(
          trace_block_type, lookup_context->caller)) {
    // Make a copy of the block key here since it will be logged later.
    lookup_context->FillLookupContext(is_cache_hit, no_insert, trace_block_type,
                                      /*block_size=*/usage,
                                      block_key.ToString(), nkeys);

    // Defer logging the access to Get() and MultiGet() to trace additional
    // information, e.g., referenced_key
  } else {
    // Avoid making copy of block_key if it doesn't need to be saved in
    // BlockCacheLookupContext
    lookup_context->FillLookupContext(is_cache_hit, no_insert, trace_block_type,
                                      /*block_size=*/usage,
                                      /*block_key=*/{}, nkeys);

    // Fill in default values for irrelevant/unknown fields
    FinishTraceRecord(*lookup_context, block_key,
                      lookup_context->referenced_key,
                      /*does_referenced_key_exist*/ false,
                      /*referenced_data_size*/ 0);
  }
}

void BlockBasedTable::FinishTraceRecord(
    const BlockCacheLookupContext& lookup_context, const Slice& block_key,
    const Slice& referenced_key, bool does_referenced_key_exist,
    uint64_t referenced_data_size) const {
  // Avoid making copy of referenced_key if it doesn't need to be saved in
  // BlockCacheLookupContext
  BlockCacheTraceRecord access_record(
      rep_->ioptions.clock->NowMicros(),
      /*block_key=*/"", lookup_context.block_type, lookup_context.block_size,
      rep_->cf_id_for_tracing(),
      /*cf_name=*/"", rep_->level_for_tracing(), rep_->sst_number_for_tracing(),
      lookup_context.caller, lookup_context.is_cache_hit,
      lookup_context.no_insert, lookup_context.get_id,
      lookup_context.get_from_user_specified_snapshot,
      /*referenced_key=*/"", referenced_data_size,
      lookup_context.num_keys_in_block, does_referenced_key_exist);
  // TODO: Should handle status here?
  block_cache_tracer_
      ->WriteBlockAccess(access_record, block_key, rep_->cf_name_for_tracing(),
                         referenced_key)
      .PermitUncheckedError();
}

template <typename TBlocklike /*, auto*/>
WithBlocklikeCheck<Status, TBlocklike> BlockBasedTable::RetrieveBlock(
    FilePrefetchBuffer* prefetch_buffer, const ReadOptions& ro,
    const BlockHandle& handle, const UncompressionDict& uncompression_dict,
    CachableEntry<TBlocklike>* out_parsed_block, GetContext* get_context,
    BlockCacheLookupContext* lookup_context, bool for_compaction,
    bool use_cache, bool async_read, bool use_block_cache_for_lookup) const {
  assert(out_parsed_block);
  assert(out_parsed_block->IsEmpty());

  Status s;
  if (use_cache) {
    s = MaybeReadBlockAndLoadToCache(
        prefetch_buffer, ro, handle, uncompression_dict, for_compaction,
        out_parsed_block, get_context, lookup_context,
        /*contents=*/nullptr, async_read, use_block_cache_for_lookup);

    if (!s.ok()) {
      return s;
    }

    if (out_parsed_block->GetValue() != nullptr ||
        out_parsed_block->GetCacheHandle() != nullptr) {
      assert(s.ok());
      return s;
    }
  }

  assert(out_parsed_block->IsEmpty());

  const bool no_io = ro.read_tier == kBlockCacheTier;
  if (no_io) {
    return Status::Incomplete("no blocking io");
  }

  const bool maybe_compressed =
      TBlocklike::kBlockType != BlockType::kFilter &&
      TBlocklike::kBlockType != BlockType::kCompressionDictionary &&
      rep_->blocks_maybe_compressed;
  std::unique_ptr<TBlocklike> block;

  {
    Histograms histogram =
        for_compaction ? READ_BLOCK_COMPACTION_MICROS : READ_BLOCK_GET_MICROS;
    StopWatch sw(rep_->ioptions.clock, rep_->ioptions.stats, histogram);
    s = ReadAndParseBlockFromFile(
        rep_->file.get(), prefetch_buffer, rep_->footer, ro, handle, &block,
        rep_->ioptions, rep_->create_context, maybe_compressed,
        uncompression_dict, rep_->persistent_cache_options,
        GetMemoryAllocator(rep_->table_options), for_compaction, async_read);

    if (get_context) {
      switch (TBlocklike::kBlockType) {
        case BlockType::kIndex:
          ++(get_context->get_context_stats_.num_index_read);
          break;
        case BlockType::kFilter:
        case BlockType::kFilterPartitionIndex:
          ++(get_context->get_context_stats_.num_filter_read);
          break;
        default:
          break;
      }
    }
  }

  if (!s.ok()) {
    return s;
  }

  out_parsed_block->SetOwnedValue(std::move(block));

  assert(s.ok());
  return s;
}

BlockBasedTable::PartitionedIndexIteratorState::PartitionedIndexIteratorState(
    const BlockBasedTable* table,
    UnorderedMap<uint64_t, CachableEntry<Block>>* block_map)
    : table_(table), block_map_(block_map) {}

InternalIteratorBase<IndexValue>*
BlockBasedTable::PartitionedIndexIteratorState::NewSecondaryIterator(
    const BlockHandle& handle) {
  // Return a block iterator on the index partition
  auto block = block_map_->find(handle.offset());
  // block_map_ must be exhaustive
  if (block == block_map_->end()) {
    assert(false);
    // Signal problem to caller
    return nullptr;
  }
  const Rep* rep = table_->get_rep();
  assert(rep);

  Statistics* kNullStats = nullptr;
  // We don't return pinned data from index blocks, so no need
  // to set `block_contents_pinned`.
  return block->second.GetValue()->NewIndexIterator(
      rep->internal_comparator.user_comparator(),
      rep->get_global_seqno(BlockType::kIndex), nullptr, kNullStats, true,
      rep->index_has_first_key, rep->index_key_includes_seq,
      rep->index_value_is_full, /*block_contents_pinned=*/false,
      rep->user_defined_timestamps_persisted);
}

// This will be broken if the user specifies an unusual implementation
// of Options.comparator, or if the user specifies an unusual
// definition of prefixes in BlockBasedTableOptions.filter_policy.
// In particular, we require the following three properties:
//
// 1) key.starts_with(prefix(key))
// 2) Compare(prefix(key), key) <= 0.
// 3) If Compare(key1, key2) <= 0, then Compare(prefix(key1), prefix(key2)) <= 0
//
// If read_options.read_tier == kBlockCacheTier, this method will do no I/O and
// will return true if the filter block is not in memory and not found in block
// cache.
//
// REQUIRES: this method shouldn't be called while the DB lock is held.
bool BlockBasedTable::PrefixRangeMayMatch(
    const Slice& internal_key, const ReadOptions& read_options,
    const SliceTransform* options_prefix_extractor,
    const bool need_upper_bound_check, BlockCacheLookupContext* lookup_context,
    bool* filter_checked) const {
  if (!rep_->filter_policy) {
    return true;
  }

  const SliceTransform* prefix_extractor;

  if (rep_->table_prefix_extractor == nullptr) {
    if (need_upper_bound_check) {
      return true;
    }
    prefix_extractor = options_prefix_extractor;
  } else {
    prefix_extractor = rep_->table_prefix_extractor.get();
  }
  auto ts_sz = rep_->internal_comparator.user_comparator()->timestamp_size();
  auto user_key_without_ts =
      ExtractUserKeyAndStripTimestamp(internal_key, ts_sz);
  if (!prefix_extractor->InDomain(user_key_without_ts)) {
    return true;
  }

  bool may_match = true;

  FilterBlockReader* const filter = rep_->filter.get();
  *filter_checked = false;
  if (filter != nullptr) {
    const bool no_io = read_options.read_tier == kBlockCacheTier;

    const Slice* const const_ikey_ptr = &internal_key;
    may_match = filter->RangeMayExist(
        read_options.iterate_upper_bound, user_key_without_ts, prefix_extractor,
        rep_->internal_comparator.user_comparator(), const_ikey_ptr,
        filter_checked, need_upper_bound_check, no_io, lookup_context,
        read_options);
  }

  return may_match;
}

bool BlockBasedTable::PrefixExtractorChanged(
    const SliceTransform* prefix_extractor) const {
  if (prefix_extractor == nullptr) {
    return true;
  } else if (prefix_extractor == rep_->table_prefix_extractor.get()) {
    return false;
  } else {
    return PrefixExtractorChangedHelper(rep_->table_properties.get(),
                                        prefix_extractor);
  }
}

Statistics* BlockBasedTable::GetStatistics() const {
  return rep_->ioptions.stats;
}
bool BlockBasedTable::IsLastLevel() const {
  return rep_->level == rep_->ioptions.num_levels - 1;
}

InternalIterator* BlockBasedTable::NewIterator(
    const ReadOptions& read_options, const SliceTransform* prefix_extractor,
    Arena* arena, bool skip_filters, TableReaderCaller caller,
    size_t compaction_readahead_size, bool allow_unprepared_value) {
  BlockCacheLookupContext lookup_context{caller};
  bool need_upper_bound_check =
      read_options.auto_prefix_mode || PrefixExtractorChanged(prefix_extractor);
  std::unique_ptr<InternalIteratorBase<IndexValue>> index_iter(NewIndexIterator(
      read_options,
      /*disable_prefix_seek=*/need_upper_bound_check &&
          rep_->index_type == BlockBasedTableOptions::kHashSearch,
      /*input_iter=*/nullptr, /*get_context=*/nullptr, &lookup_context));
  if (arena == nullptr) {
    return new BlockBasedTableIterator(
        this, read_options, rep_->internal_comparator, std::move(index_iter),
        !skip_filters && !read_options.total_order_seek &&
            prefix_extractor != nullptr,
        need_upper_bound_check, prefix_extractor, caller,
        compaction_readahead_size, allow_unprepared_value);
  } else {
    auto* mem = arena->AllocateAligned(sizeof(BlockBasedTableIterator));
    return new (mem) BlockBasedTableIterator(
        this, read_options, rep_->internal_comparator, std::move(index_iter),
        !skip_filters && !read_options.total_order_seek &&
            prefix_extractor != nullptr,
        need_upper_bound_check, prefix_extractor, caller,
        compaction_readahead_size, allow_unprepared_value);
  }
}

FragmentedRangeTombstoneIterator* BlockBasedTable::NewRangeTombstoneIterator(
    const ReadOptions& read_options) {
  if (rep_->fragmented_range_dels == nullptr) {
    return nullptr;
  }
  SequenceNumber snapshot = kMaxSequenceNumber;
  if (read_options.snapshot != nullptr) {
    snapshot = read_options.snapshot->GetSequenceNumber();
  }
  return new FragmentedRangeTombstoneIterator(rep_->fragmented_range_dels,
                                              rep_->internal_comparator,
                                              snapshot, read_options.timestamp);
}

FragmentedRangeTombstoneIterator* BlockBasedTable::NewRangeTombstoneIterator(
    SequenceNumber read_seqno, const Slice* timestamp) {
  if (rep_->fragmented_range_dels == nullptr) {
    return nullptr;
  }
  return new FragmentedRangeTombstoneIterator(rep_->fragmented_range_dels,
                                              rep_->internal_comparator,
                                              read_seqno, timestamp);
}

bool BlockBasedTable::FullFilterKeyMayMatch(
    FilterBlockReader* filter, const Slice& internal_key, const bool no_io,
    const SliceTransform* prefix_extractor, GetContext* get_context,
    BlockCacheLookupContext* lookup_context,
    const ReadOptions& read_options) const {
  if (filter == nullptr) {
    return true;
  }
  Slice user_key = ExtractUserKey(internal_key);
  const Slice* const const_ikey_ptr = &internal_key;
  bool may_match = true;
  size_t ts_sz = rep_->internal_comparator.user_comparator()->timestamp_size();
  Slice user_key_without_ts = StripTimestampFromUserKey(user_key, ts_sz);
  if (rep_->whole_key_filtering) {
    may_match = filter->KeyMayMatch(user_key_without_ts, no_io, const_ikey_ptr,
                                    get_context, lookup_context, read_options);
    if (may_match) {
      RecordTick(rep_->ioptions.stats, BLOOM_FILTER_FULL_POSITIVE);
      PERF_COUNTER_BY_LEVEL_ADD(bloom_filter_full_positive, 1, rep_->level);
    } else {
      RecordTick(rep_->ioptions.stats, BLOOM_FILTER_USEFUL);
      PERF_COUNTER_BY_LEVEL_ADD(bloom_filter_useful, 1, rep_->level);
    }
  } else if (!PrefixExtractorChanged(prefix_extractor) &&
             prefix_extractor->InDomain(user_key_without_ts)) {
    // FIXME ^^^: there should be no reason for Get() to depend on current
    // prefix_extractor at all. It should always use table_prefix_extractor.
    may_match = filter->PrefixMayMatch(
        prefix_extractor->Transform(user_key_without_ts), no_io, const_ikey_ptr,
        get_context, lookup_context, read_options);
    RecordTick(rep_->ioptions.stats, BLOOM_FILTER_PREFIX_CHECKED);
    if (may_match) {
      // Includes prefix stats
      PERF_COUNTER_BY_LEVEL_ADD(bloom_filter_full_positive, 1, rep_->level);
    } else {
      RecordTick(rep_->ioptions.stats, BLOOM_FILTER_PREFIX_USEFUL);
      // Includes prefix stats
      PERF_COUNTER_BY_LEVEL_ADD(bloom_filter_useful, 1, rep_->level);
    }
  }
  return may_match;
}

void BlockBasedTable::FullFilterKeysMayMatch(
    FilterBlockReader* filter, MultiGetRange* range, const bool no_io,
    const SliceTransform* prefix_extractor,
    BlockCacheLookupContext* lookup_context,
    const ReadOptions& read_options) const {
  if (filter == nullptr) {
    return;
  }
  uint64_t before_keys = range->KeysLeft();
  assert(before_keys > 0);  // Caller should ensure
  if (rep_->whole_key_filtering) {
    filter->KeysMayMatch(range, no_io, lookup_context, read_options);
    uint64_t after_keys = range->KeysLeft();
    if (after_keys) {
      RecordTick(rep_->ioptions.stats, BLOOM_FILTER_FULL_POSITIVE, after_keys);
      PERF_COUNTER_BY_LEVEL_ADD(bloom_filter_full_positive, after_keys,
                                rep_->level);
    }
    uint64_t filtered_keys = before_keys - after_keys;
    if (filtered_keys) {
      RecordTick(rep_->ioptions.stats, BLOOM_FILTER_USEFUL, filtered_keys);
      PERF_COUNTER_BY_LEVEL_ADD(bloom_filter_useful, filtered_keys,
                                rep_->level);
    }
  } else if (!PrefixExtractorChanged(prefix_extractor)) {
    // FIXME ^^^: there should be no reason for MultiGet() to depend on current
    // prefix_extractor at all. It should always use table_prefix_extractor.
    filter->PrefixesMayMatch(range, prefix_extractor, false, lookup_context,
                             read_options);
    RecordTick(rep_->ioptions.stats, BLOOM_FILTER_PREFIX_CHECKED, before_keys);
    uint64_t after_keys = range->KeysLeft();
    if (after_keys) {
      // Includes prefix stats
      PERF_COUNTER_BY_LEVEL_ADD(bloom_filter_full_positive, after_keys,
                                rep_->level);
    }
    uint64_t filtered_keys = before_keys - after_keys;
    if (filtered_keys) {
      RecordTick(rep_->ioptions.stats, BLOOM_FILTER_PREFIX_USEFUL,
                 filtered_keys);
      // Includes prefix stats
      PERF_COUNTER_BY_LEVEL_ADD(bloom_filter_useful, filtered_keys,
                                rep_->level);
    }
  }
}

Status BlockBasedTable::ApproximateKeyAnchors(const ReadOptions& read_options,
                                              std::vector<Anchor>& anchors) {
  // We iterator the whole index block here. More efficient implementation
  // is possible if we push this operation into IndexReader. For example, we
  // can directly sample from restart block entries in the index block and
  // only read keys needed. Here we take a simple solution. Performance is
  // likely not to be a problem. We are compacting the whole file, so all
  // keys will be read out anyway. An extra read to index block might be
  // a small share of the overhead. We can try to optimize if needed.
  //
  // `CacheDependencies()` brings all the blocks into cache using one I/O. That
  // way the full index scan usually finds the index data it is looking for in
  // cache rather than doing an I/O for each "dependency" (partition).
  Status s = rep_->index_reader->CacheDependencies(
      read_options, false /* pin */, nullptr /* prefetch_buffer */);
  if (!s.ok()) {
    return s;
  }

  IndexBlockIter iiter_on_stack;
  auto iiter = NewIndexIterator(
      read_options, /*disable_prefix_seek=*/false, &iiter_on_stack,
      /*get_context=*/nullptr, /*lookup_context=*/nullptr);
  std::unique_ptr<InternalIteratorBase<IndexValue>> iiter_unique_ptr;
  if (iiter != &iiter_on_stack) {
    iiter_unique_ptr.reset(iiter);
  }

  // If needed the threshold could be more adaptive. For example, it can be
  // based on size, so that a larger will be sampled to more partitions than a
  // smaller file. The size might also need to be passed in by the caller based
  // on total compaction size.
  const uint64_t kMaxNumAnchors = uint64_t{128};
  uint64_t num_blocks = this->GetTableProperties()->num_data_blocks;
  uint64_t num_blocks_per_anchor = num_blocks / kMaxNumAnchors;
  if (num_blocks_per_anchor == 0) {
    num_blocks_per_anchor = 1;
  }

  uint64_t count = 0;
  std::string last_key;
  uint64_t range_size = 0;
  uint64_t prev_offset = 0;
  for (iiter->SeekToFirst(); iiter->Valid(); iiter->Next()) {
    const BlockHandle& bh = iiter->value().handle;
    range_size += bh.offset() + bh.size() - prev_offset;
    prev_offset = bh.offset() + bh.size();
    if (++count % num_blocks_per_anchor == 0) {
      count = 0;
      anchors.emplace_back(iiter->user_key(), range_size);
      range_size = 0;
    } else {
      last_key = iiter->user_key().ToString();
    }
  }
  if (count != 0) {
    anchors.emplace_back(last_key, range_size);
  }
  return Status::OK();
}

bool BlockBasedTable::TimestampMayMatch(const ReadOptions& read_options) const {
  if (read_options.timestamp != nullptr && !rep_->min_timestamp.empty()) {
    RecordTick(rep_->ioptions.stats, TIMESTAMP_FILTER_TABLE_CHECKED);
    auto read_ts = read_options.timestamp;
    auto comparator = rep_->internal_comparator.user_comparator();
    if (comparator->CompareTimestamp(*read_ts, rep_->min_timestamp) < 0) {
      RecordTick(rep_->ioptions.stats, TIMESTAMP_FILTER_TABLE_FILTERED);
      return false;
    }
  }
  return true;
}

Status BlockBasedTable::Get(const ReadOptions& read_options, const Slice& key,
                            GetContext* get_context,
                            const SliceTransform* prefix_extractor,
                            bool skip_filters) {
  // Similar to Bloom filter !may_match
  // If timestamp is beyond the range of the table, skip
  if (!TimestampMayMatch(read_options)) {
    return Status::OK();
  }
  assert(key.size() >= 8);  // key must be internal key
  assert(get_context != nullptr);
  Status s;
  const bool no_io = read_options.read_tier == kBlockCacheTier;

  FilterBlockReader* const filter =
      !skip_filters ? rep_->filter.get() : nullptr;

  // First check the full filter
  // If full filter not useful, Then go into each block
  uint64_t tracing_get_id = get_context->get_tracing_get_id();
  BlockCacheLookupContext lookup_context{
      TableReaderCaller::kUserGet, tracing_get_id,
      /*get_from_user_specified_snapshot=*/read_options.snapshot != nullptr};
  if (block_cache_tracer_ && block_cache_tracer_->is_tracing_enabled()) {
    // Trace the key since it contains both user key and sequence number.
    lookup_context.referenced_key = key.ToString();
    lookup_context.get_from_user_specified_snapshot =
        read_options.snapshot != nullptr;
  }
  TEST_SYNC_POINT("BlockBasedTable::Get:BeforeFilterMatch");
  const bool may_match =
      FullFilterKeyMayMatch(filter, key, no_io, prefix_extractor, get_context,
                            &lookup_context, read_options);
  TEST_SYNC_POINT("BlockBasedTable::Get:AfterFilterMatch");
  if (may_match) {
    IndexBlockIter iiter_on_stack;
    // if prefix_extractor found in block differs from options, disable
    // BlockPrefixIndex. Only do this check when index_type is kHashSearch.
    bool need_upper_bound_check = false;
    if (rep_->index_type == BlockBasedTableOptions::kHashSearch) {
      need_upper_bound_check = PrefixExtractorChanged(prefix_extractor);
    }
    auto iiter =
        NewIndexIterator(read_options, need_upper_bound_check, &iiter_on_stack,
                         get_context, &lookup_context);
    std::unique_ptr<InternalIteratorBase<IndexValue>> iiter_unique_ptr;
    if (iiter != &iiter_on_stack) {
      iiter_unique_ptr.reset(iiter);
    }

#if defined(TOPLINGDB_WITH_TIMESTAMP)
    size_t ts_sz =
        rep_->internal_comparator.user_comparator()->timestamp_size();
#else
    constexpr size_t ts_sz = 0;
#endif
    bool matched = false;  // if such user key matched a key in SST
    bool done = false;
    for (iiter->Seek(key); iiter->Valid() && !done; iiter->Next()) {
      IndexValue v = iiter->value();

      if (!v.first_internal_key.empty() && !skip_filters &&
          UserComparatorWrapper(rep_->internal_comparator.user_comparator())
                  .CompareWithoutTimestamp(
                      ExtractUserKey(key),
                      ExtractUserKey(v.first_internal_key)) < 0) {
        // The requested key falls between highest key in previous block and
        // lowest key in current block.
        break;
      }

      BlockCacheLookupContext lookup_data_block_context{
          TableReaderCaller::kUserGet, tracing_get_id,
          /*get_from_user_specified_snapshot=*/read_options.snapshot !=
              nullptr};
      bool does_referenced_key_exist = false;
      DataBlockIter biter;
      uint64_t referenced_data_size = 0;
      Status tmp_status;
      NewDataBlockIterator<DataBlockIter>(
          read_options, v.handle, &biter, BlockType::kData, get_context,
          &lookup_data_block_context, /*prefetch_buffer=*/nullptr,
<<<<<<< HEAD
          /*for_compaction=*/false, /*async_read=*/false, tmp_status,
          /*use_block_cache_for_lookup=*/true);

      if (no_io && biter.status().IsIncomplete()) {
=======
          /*for_compaction=*/false, /*async_read=*/false, tmp_status);
      s = biter.status();
      if (no_io && s.IsIncomplete()) {
>>>>>>> 84254459
        // couldn't get block from block_cache
        // Update Saver.state to Found because we are only looking for
        // whether we can guarantee the key is not there when "no_io" is set
        get_context->MarkKeyMayExist();
        break;
      }
      if (!s.ok()) {
        break;
      }

      bool may_exist = biter.SeekForGet(key);
      // If user-specified timestamp is supported, we cannot end the search
      // just because hash index lookup indicates the key+ts does not exist.
      if (!may_exist && ts_sz == 0) {
        // HashSeek cannot find the key this block and the the iter is not
        // the end of the block, i.e. cannot be in the following blocks
        // either. In this case, the seek_key cannot be found, so we break
        // from the top level for-loop.
        done = true;
      } else {
        // Call the *saver function on each entry/block until it returns false
        for (; biter.Valid(); biter.Next()) {
         #if defined(ROCKSDB_UNIT_TEST)
          ParsedInternalKey parsed_key;
          Status pik_status = ParseInternalKey(
              biter.key(), &parsed_key, false /* log_err_key */);  // TODO
          if (!pik_status.ok()) {
            s = pik_status;
          }
         #else
          const ParsedInternalKey parsed_key(biter.key());
         #endif

          if (!get_context->SaveValue(
                  parsed_key, biter.value(), &matched,
                  biter.IsValuePinned() ? &biter : nullptr)) {
            if (get_context->State() == GetContext::GetState::kFound) {
              does_referenced_key_exist = true;
              referenced_data_size = biter.key().size() + biter.value().size();
            }
            done = true;
            break;
          }
        }
        s = biter.status();
        if (!s.ok()) {
          break;
        }
      }
      // Write the block cache access record.
      if (block_cache_tracer_ && block_cache_tracer_->is_tracing_enabled()) {
        // Avoid making copy of block_key, cf_name, and referenced_key when
        // constructing the access record.
        Slice referenced_key;
        if (does_referenced_key_exist) {
          referenced_key = biter.key();
        } else {
          referenced_key = key;
        }
        FinishTraceRecord(lookup_data_block_context,
                          lookup_data_block_context.block_key, referenced_key,
                          does_referenced_key_exist, referenced_data_size);
      }

      if (done) {
        // Avoid the extra Next which is expensive in two-level indexes
        break;
      }
    }
    if (matched && filter != nullptr) {
      if (rep_->whole_key_filtering) {
        RecordTick(rep_->ioptions.stats, BLOOM_FILTER_FULL_TRUE_POSITIVE);
      } else {
        RecordTick(rep_->ioptions.stats, BLOOM_FILTER_PREFIX_TRUE_POSITIVE);
      }
      // Includes prefix stats
      PERF_COUNTER_BY_LEVEL_ADD(bloom_filter_full_true_positive, 1,
                                rep_->level);
    }

    if (s.ok() && !iiter->status().IsNotFound()) {
      s = iiter->status();
    }
  }

  return s;
}

Status BlockBasedTable::MultiGetFilter(const ReadOptions& read_options,
                                       const SliceTransform* prefix_extractor,
                                       MultiGetRange* mget_range) {
  if (mget_range->empty()) {
    // Caller should ensure non-empty (performance bug)
    assert(false);
    return Status::OK();  // Nothing to do
  }

  FilterBlockReader* const filter = rep_->filter.get();
  if (!filter) {
    return Status::OK();
  }

  // First check the full filter
  // If full filter not useful, Then go into each block
  const bool no_io = read_options.read_tier == kBlockCacheTier;
  uint64_t tracing_mget_id = BlockCacheTraceHelper::kReservedGetId;
  if (mget_range->begin()->get_context) {
    tracing_mget_id = mget_range->begin()->get_context->get_tracing_get_id();
  }
  BlockCacheLookupContext lookup_context{
      TableReaderCaller::kUserMultiGet, tracing_mget_id,
      /*_get_from_user_specified_snapshot=*/read_options.snapshot != nullptr};
  FullFilterKeysMayMatch(filter, mget_range, no_io, prefix_extractor,
                         &lookup_context, read_options);

  return Status::OK();
}

Status BlockBasedTable::Prefetch(const ReadOptions& read_options,
                                 const Slice* const begin,
                                 const Slice* const end) {
  auto& comparator = rep_->internal_comparator;
  UserComparatorWrapper user_comparator(comparator.user_comparator());
  // pre-condition
  if (begin && end && comparator.Compare(*begin, *end) > 0) {
    return Status::InvalidArgument(*begin, *end);
  }
  BlockCacheLookupContext lookup_context{TableReaderCaller::kPrefetch};
  IndexBlockIter iiter_on_stack;
  auto iiter = NewIndexIterator(read_options, /*need_upper_bound_check=*/false,
                                &iiter_on_stack, /*get_context=*/nullptr,
                                &lookup_context);
  std::unique_ptr<InternalIteratorBase<IndexValue>> iiter_unique_ptr;
  if (iiter != &iiter_on_stack) {
    iiter_unique_ptr = std::unique_ptr<InternalIteratorBase<IndexValue>>(iiter);
  }

  if (!iiter->status().ok()) {
    // error opening index iterator
    return iiter->status();
  }

  // indicates if we are on the last page that need to be pre-fetched
  bool prefetching_boundary_page = false;

  for (begin ? iiter->Seek(*begin) : iiter->SeekToFirst(); iiter->Valid();
       iiter->Next()) {
    BlockHandle block_handle = iiter->value().handle;
    const bool is_user_key = !rep_->index_key_includes_seq;
    if (end &&
        ((!is_user_key && comparator.Compare(iiter->key(), *end) >= 0) ||
         (is_user_key &&
          user_comparator.Compare(iiter->key(), ExtractUserKey(*end)) >= 0))) {
      if (prefetching_boundary_page) {
        break;
      }

      // The index entry represents the last key in the data block.
      // We should load this page into memory as well, but no more
      prefetching_boundary_page = true;
    }

    // Load the block specified by the block_handle into the block cache
    DataBlockIter biter;
    Status tmp_status;
    NewDataBlockIterator<DataBlockIter>(
        read_options, block_handle, &biter, /*type=*/BlockType::kData,
        /*get_context=*/nullptr, &lookup_context,
        /*prefetch_buffer=*/nullptr, /*for_compaction=*/false,
        /*async_read=*/false, tmp_status, /*use_block_cache_for_lookup=*/true);

    if (!biter.status().ok()) {
      // there was an unexpected error while pre-fetching
      return biter.status();
    }
  }

  return Status::OK();
}

Status BlockBasedTable::VerifyChecksum(const ReadOptions& read_options,
                                       TableReaderCaller caller) {
  Status s;
  // Check Meta blocks
  std::unique_ptr<Block> metaindex;
  std::unique_ptr<InternalIterator> metaindex_iter;
  s = ReadMetaIndexBlock(read_options, nullptr /* prefetch buffer */,
                         &metaindex, &metaindex_iter);
  if (s.ok()) {
    s = VerifyChecksumInMetaBlocks(read_options, metaindex_iter.get());
    if (!s.ok()) {
      return s;
    }
  } else {
    return s;
  }
  // Check Data blocks
  IndexBlockIter iiter_on_stack;
  BlockCacheLookupContext context{caller};
  InternalIteratorBase<IndexValue>* iiter = NewIndexIterator(
      read_options, /*disable_prefix_seek=*/false, &iiter_on_stack,
      /*get_context=*/nullptr, &context);
  std::unique_ptr<InternalIteratorBase<IndexValue>> iiter_unique_ptr;
  if (iiter != &iiter_on_stack) {
    iiter_unique_ptr = std::unique_ptr<InternalIteratorBase<IndexValue>>(iiter);
  }
  if (!iiter->status().ok()) {
    // error opening index iterator
    return iiter->status();
  }
  s = VerifyChecksumInBlocks(read_options, iiter);
  return s;
}

Status BlockBasedTable::VerifyChecksumInBlocks(
    const ReadOptions& read_options,
    InternalIteratorBase<IndexValue>* index_iter) {
  Status s;
  // We are scanning the whole file, so no need to do exponential
  // increasing of the buffer size.
  size_t readahead_size = (read_options.readahead_size != 0)
                              ? read_options.readahead_size
                              : rep_->table_options.max_auto_readahead_size;
  // FilePrefetchBuffer doesn't work in mmap mode and readahead is not
  // needed there.
  FilePrefetchBuffer prefetch_buffer(
      readahead_size /* readahead_size */,
      readahead_size /* max_readahead_size */,
      !rep_->ioptions.allow_mmap_reads /* enable */);

  for (index_iter->SeekToFirst(); index_iter->Valid(); index_iter->Next()) {
    s = index_iter->status();
    if (!s.ok()) {
      break;
    }
    BlockHandle handle = index_iter->value().handle;
    BlockContents contents;
    BlockFetcher block_fetcher(
        rep_->file.get(), &prefetch_buffer, rep_->footer, read_options, handle,
        &contents, rep_->ioptions, false /* decompress */,
        false /*maybe_compressed*/, BlockType::kData,
        UncompressionDict::GetEmptyDict(), rep_->persistent_cache_options);
    s = block_fetcher.ReadBlockContents();
    if (!s.ok()) {
      break;
    }
  }
  if (s.ok()) {
    // In the case of two level indexes, we would have exited the above loop
    // by checking index_iter->Valid(), but Valid() might have returned false
    // due to an IO error. So check the index_iter status
    s = index_iter->status();
  }
  return s;
}

BlockType BlockBasedTable::GetBlockTypeForMetaBlockByName(
    const Slice& meta_block_name) {
  if (meta_block_name.starts_with(kFullFilterBlockPrefix)) {
    return BlockType::kFilter;
  }

  if (meta_block_name.starts_with(kPartitionedFilterBlockPrefix)) {
    return BlockType::kFilterPartitionIndex;
  }

  if (meta_block_name == kPropertiesBlockName) {
    return BlockType::kProperties;
  }

  if (meta_block_name == kCompressionDictBlockName) {
    return BlockType::kCompressionDictionary;
  }

  if (meta_block_name == kRangeDelBlockName) {
    return BlockType::kRangeDeletion;
  }

  if (meta_block_name == kHashIndexPrefixesBlock) {
    return BlockType::kHashIndexPrefixes;
  }

  if (meta_block_name == kHashIndexPrefixesMetadataBlock) {
    return BlockType::kHashIndexMetadata;
  }

  if (meta_block_name == kIndexBlockName) {
    return BlockType::kIndex;
  }

  if (meta_block_name.starts_with(kObsoleteFilterBlockPrefix)) {
    // Obsolete but possible in old files
    return BlockType::kInvalid;
  }

  assert(false);
  return BlockType::kInvalid;
}

Status BlockBasedTable::VerifyChecksumInMetaBlocks(
    const ReadOptions& read_options, InternalIteratorBase<Slice>* index_iter) {
  Status s;
  for (index_iter->SeekToFirst(); index_iter->Valid(); index_iter->Next()) {
    s = index_iter->status();
    if (!s.ok()) {
      break;
    }
    BlockHandle handle;
    Slice input = index_iter->value();
    s = handle.DecodeFrom(&input);
    if (!s.ok()) {
      break;
    }
    BlockContents contents;
    const Slice meta_block_name = index_iter->key();
    if (meta_block_name == kPropertiesBlockName) {
      // Unfortunate special handling for properties block checksum w/
      // global seqno
      std::unique_ptr<TableProperties> table_properties;
      s = ReadTablePropertiesHelper(read_options, handle, rep_->file.get(),
                                    nullptr /* prefetch_buffer */, rep_->footer,
                                    rep_->ioptions, &table_properties,
                                    nullptr /* memory_allocator */);
    } else if (rep_->verify_checksum_set_on_open &&
               meta_block_name == kIndexBlockName) {
      // WART: For now, to maintain similar I/O behavior as before
      // format_version=6, we skip verifying index block checksum--but only
      // if it was checked on open.
    } else {
      // FIXME? Need to verify checksums of index and filter partitions?
      s = BlockFetcher(
              rep_->file.get(), nullptr /* prefetch buffer */, rep_->footer,
              read_options, handle, &contents, rep_->ioptions,
              false /* decompress */, false /*maybe_compressed*/,
              GetBlockTypeForMetaBlockByName(meta_block_name),
              UncompressionDict::GetEmptyDict(), rep_->persistent_cache_options)
              .ReadBlockContents();
    }
    if (!s.ok()) {
      break;
    }
  }
  return s;
}

bool BlockBasedTable::TEST_BlockInCache(const BlockHandle& handle) const {
  assert(rep_ != nullptr);

  Cache* const cache = rep_->table_options.block_cache.get();
  if (cache == nullptr) {
    return false;
  }

  CacheKey key = GetCacheKey(rep_->base_cache_key, handle);

  Cache::Handle* const cache_handle = cache->Lookup(key.AsSlice());
  if (cache_handle == nullptr) {
    return false;
  }

  cache->Release(cache_handle);

  return true;
}

bool BlockBasedTable::TEST_KeyInCache(const ReadOptions& options,
                                      const Slice& key) {
  std::unique_ptr<InternalIteratorBase<IndexValue>> iiter(NewIndexIterator(
      options, /*need_upper_bound_check=*/false, /*input_iter=*/nullptr,
      /*get_context=*/nullptr, /*lookup_context=*/nullptr));
  iiter->Seek(key);
  assert(iiter->status().ok());
  assert(iiter->Valid());

  return TEST_BlockInCache(iiter->value().handle);
}

void BlockBasedTable::TEST_GetDataBlockHandle(const ReadOptions& options,
                                              const Slice& key,
                                              BlockHandle& handle) {
  std::unique_ptr<InternalIteratorBase<IndexValue>> iiter(NewIndexIterator(
      options, /*disable_prefix_seek=*/false, /*input_iter=*/nullptr,
      /*get_context=*/nullptr, /*lookup_context=*/nullptr));
  iiter->Seek(key);
  assert(iiter->Valid());
  handle = iiter->value().handle;
}

// REQUIRES: The following fields of rep_ should have already been populated:
//  1. file
//  2. index_handle,
//  3. options
//  4. internal_comparator
//  5. index_type
Status BlockBasedTable::CreateIndexReader(
    const ReadOptions& ro, FilePrefetchBuffer* prefetch_buffer,
    InternalIterator* meta_iter, bool use_cache, bool prefetch, bool pin,
    BlockCacheLookupContext* lookup_context,
    std::unique_ptr<IndexReader>* index_reader) {
  if (FormatVersionUsesIndexHandleInFooter(rep_->footer.format_version())) {
    rep_->index_handle = rep_->footer.index_handle();
  } else {
    Status s = FindMetaBlock(meta_iter, kIndexBlockName, &rep_->index_handle);
    if (!s.ok()) {
      return s;
    }
  }

  switch (rep_->index_type) {
    case BlockBasedTableOptions::kTwoLevelIndexSearch: {
      return PartitionIndexReader::Create(this, ro, prefetch_buffer, use_cache,
                                          prefetch, pin, lookup_context,
                                          index_reader);
    }
    case BlockBasedTableOptions::kBinarySearch:
      FALLTHROUGH_INTENDED;
    case BlockBasedTableOptions::kBinarySearchWithFirstKey: {
      return BinarySearchIndexReader::Create(this, ro, prefetch_buffer,
                                             use_cache, prefetch, pin,
                                             lookup_context, index_reader);
    }
    case BlockBasedTableOptions::kHashSearch: {
      if (!rep_->table_prefix_extractor) {
        ROCKS_LOG_WARN(rep_->ioptions.logger,
                       "Missing prefix extractor for hash index. Fall back to"
                       " binary search index.");
        return BinarySearchIndexReader::Create(this, ro, prefetch_buffer,
                                               use_cache, prefetch, pin,
                                               lookup_context, index_reader);
      } else {
        return HashIndexReader::Create(this, ro, prefetch_buffer, meta_iter,
                                       use_cache, prefetch, pin, lookup_context,
                                       index_reader);
      }
    }
    default: {
      std::string error_message =
          "Unrecognized index type: " + std::to_string(rep_->index_type);
      return Status::InvalidArgument(error_message.c_str());
    }
  }
}

uint64_t BlockBasedTable::ApproximateDataOffsetOf(
    const InternalIteratorBase<IndexValue>& index_iter,
    uint64_t data_size) const {
  assert(index_iter.status().ok());
  if (index_iter.Valid()) {
    BlockHandle handle = index_iter.value().handle;
    return handle.offset();
  } else {
    // The iterator is past the last key in the file.
    return data_size;
  }
}

uint64_t BlockBasedTable::GetApproximateDataSize() {
  // Should be in table properties unless super old version
  if (rep_->table_properties) {
    return rep_->table_properties->data_size;
  }
  // Fall back to rough estimate from footer
  return rep_->footer.metaindex_handle().offset();
}

uint64_t BlockBasedTable::ApproximateOffsetOf(const ReadOptions& read_options,
                                              const Slice& key,
                                              TableReaderCaller caller) {
  uint64_t data_size = GetApproximateDataSize();
  if (UNLIKELY(data_size == 0)) {
    // Hmm. Let's just split in half to avoid skewing one way or another,
    // since we don't know whether we're operating on lower bound or
    // upper bound.
    return rep_->file_size / 2;
  }

  BlockCacheLookupContext context(caller);
  IndexBlockIter iiter_on_stack;
  ReadOptions ro;
  ro.total_order_seek = true;
  ro.io_activity = read_options.io_activity;
  auto index_iter =
      NewIndexIterator(ro, /*disable_prefix_seek=*/true,
                       /*input_iter=*/&iiter_on_stack, /*get_context=*/nullptr,
                       /*lookup_context=*/&context);
  std::unique_ptr<InternalIteratorBase<IndexValue>> iiter_unique_ptr;
  if (index_iter != &iiter_on_stack) {
    iiter_unique_ptr.reset(index_iter);
  }

  index_iter->Seek(key);
  uint64_t offset;
  if (index_iter->status().ok()) {
    offset = ApproximateDataOffsetOf(*index_iter, data_size);
  } else {
    // Split in half to avoid skewing one way or another,
    // since we don't know whether we're operating on lower bound or
    // upper bound.
    return rep_->file_size / 2;
  }

  // Pro-rate file metadata (incl filters) size-proportionally across data
  // blocks.
  double size_ratio =
      static_cast<double>(offset) / static_cast<double>(data_size);
  return static_cast<uint64_t>(size_ratio *
                               static_cast<double>(rep_->file_size));
}

uint64_t BlockBasedTable::ApproximateSize(const ReadOptions& read_options,
                                          const Slice& start, const Slice& end,
                                          TableReaderCaller caller) {
  assert(rep_->internal_comparator.Compare(start, end) <= 0);

  uint64_t data_size = GetApproximateDataSize();
  if (UNLIKELY(data_size == 0)) {
    // Hmm. Assume whole file is involved, since we have lower and upper
    // bound. This likely skews the estimate if we consider that this function
    // is typically called with `[start, end]` fully contained in the file's
    // key-range.
    return rep_->file_size;
  }

  BlockCacheLookupContext context(caller);
  IndexBlockIter iiter_on_stack;
  ReadOptions ro;
  ro.total_order_seek = true;
  ro.io_activity = read_options.io_activity;
  auto index_iter =
      NewIndexIterator(ro, /*disable_prefix_seek=*/true,
                       /*input_iter=*/&iiter_on_stack, /*get_context=*/nullptr,
                       /*lookup_context=*/&context);
  std::unique_ptr<InternalIteratorBase<IndexValue>> iiter_unique_ptr;
  if (index_iter != &iiter_on_stack) {
    iiter_unique_ptr.reset(index_iter);
  }

  index_iter->Seek(start);
  uint64_t start_offset;
  if (index_iter->status().ok()) {
    start_offset = ApproximateDataOffsetOf(*index_iter, data_size);
  } else {
    // Assume file is involved from the start. This likely skews the estimate
    // but is consistent with the above error handling.
    start_offset = 0;
  }

  index_iter->Seek(end);
  uint64_t end_offset;
  if (index_iter->status().ok()) {
    end_offset = ApproximateDataOffsetOf(*index_iter, data_size);
  } else {
    // Assume file is involved until the end. This likely skews the estimate
    // but is consistent with the above error handling.
    end_offset = data_size;
  }

  assert(end_offset >= start_offset);
  // Pro-rate file metadata (incl filters) size-proportionally across data
  // blocks.
  double size_ratio = static_cast<double>(end_offset - start_offset) /
                      static_cast<double>(data_size);
  return static_cast<uint64_t>(size_ratio *
                               static_cast<double>(rep_->file_size));
}

bool BlockBasedTable::TEST_FilterBlockInCache() const {
  assert(rep_ != nullptr);
  return rep_->filter_type != Rep::FilterType::kNoFilter &&
         TEST_BlockInCache(rep_->filter_handle);
}

bool BlockBasedTable::TEST_IndexBlockInCache() const {
  assert(rep_ != nullptr);

  return TEST_BlockInCache(rep_->index_handle);
}

Status BlockBasedTable::GetKVPairsFromDataBlocks(
    const ReadOptions& read_options, std::vector<KVPairBlock>* kv_pair_blocks) {
  std::unique_ptr<InternalIteratorBase<IndexValue>> blockhandles_iter(
      NewIndexIterator(read_options, /*need_upper_bound_check=*/false,
                       /*input_iter=*/nullptr, /*get_context=*/nullptr,
                       /*lookup_contex=*/nullptr));

  Status s = blockhandles_iter->status();
  if (!s.ok()) {
    // Cannot read Index Block
    return s;
  }

  for (blockhandles_iter->SeekToFirst(); blockhandles_iter->Valid();
       blockhandles_iter->Next()) {
    s = blockhandles_iter->status();

    if (!s.ok()) {
      break;
    }

    std::unique_ptr<InternalIterator> datablock_iter;
    Status tmp_status;
    datablock_iter.reset(NewDataBlockIterator<DataBlockIter>(
        read_options, blockhandles_iter->value().handle,
        /*input_iter=*/nullptr, /*type=*/BlockType::kData,
        /*get_context=*/nullptr, /*lookup_context=*/nullptr,
        /*prefetch_buffer=*/nullptr, /*for_compaction=*/false,
        /*async_read=*/false, tmp_status, /*use_block_cache_for_lookup=*/true));
    s = datablock_iter->status();

    if (!s.ok()) {
      // Error reading the block - Skipped
      continue;
    }

    KVPairBlock kv_pair_block;
    for (datablock_iter->SeekToFirst(); datablock_iter->Valid();
         datablock_iter->Next()) {
      s = datablock_iter->status();
      if (!s.ok()) {
        // Error reading the block - Skipped
        break;
      }
      const Slice& key = datablock_iter->key();
      const Slice& value = datablock_iter->value();
      std::string key_copy = std::string(key.data(), key.size());
      std::string value_copy = std::string(value.data(), value.size());

      kv_pair_block.push_back(
          std::make_pair(std::move(key_copy), std::move(value_copy)));
    }
    kv_pair_blocks->push_back(std::move(kv_pair_block));
  }
  return Status::OK();
}

Status TableReader::DumpTable(WritableFile* out_file) {
  WritableFileStringStreamAdapter out_file_wrapper(out_file);
  std::ostream out_stream(&out_file_wrapper);
  auto table_properties = GetTableProperties();
  if (table_properties != nullptr) {
    out_stream << "Table Properties:\n"
                  "--------------------------------------\n";
    out_stream << "  " << table_properties->ToString("\n  ", ": ") << "\n";
  }
  out_stream << "Table Key Values:\n"
                "--------------------------------------\n";
  ReadOptions ro;
  auto iter = NewIterator(ro, nullptr, nullptr, false, kUserIterator);
  std::unique_ptr<InternalIterator> iter_guard(iter);
  iter->SeekToFirst();
  while (iter->Valid()) {
    Slice ikey = iter->key();
    Slice val = iter->value();
    ParsedInternalKey pikey(ikey);
    out_stream << pikey.DebugString(true, true) << " : ";
    out_stream << val.ToString(true) << "\n";
    iter->Next();
  }
  return Status::OK();
}

Status BlockBasedTable::DumpTable(WritableFile* out_file) {
  WritableFileStringStreamAdapter out_file_wrapper(out_file);
  std::ostream out_stream(&out_file_wrapper);
  // Output Footer
  out_stream << "Footer Details:\n"
                "--------------------------------------\n";
  out_stream << "  " << rep_->footer.ToString() << "\n";

  // Output MetaIndex
  out_stream << "Metaindex Details:\n"
                "--------------------------------------\n";
  std::unique_ptr<Block> metaindex;
  std::unique_ptr<InternalIterator> metaindex_iter;
  // TODO: plumb Env::IOActivity
  const ReadOptions ro;
  Status s = ReadMetaIndexBlock(ro, nullptr /* prefetch_buffer */, &metaindex,
                                &metaindex_iter);
  if (s.ok()) {
    for (metaindex_iter->SeekToFirst(); metaindex_iter->Valid();
         metaindex_iter->Next()) {
      s = metaindex_iter->status();
      if (!s.ok()) {
        return s;
      }
      if (metaindex_iter->key() == kPropertiesBlockName) {
        out_stream << "  Properties block handle: "
                   << metaindex_iter->value().ToString(true) << "\n";
      } else if (metaindex_iter->key() == kCompressionDictBlockName) {
        out_stream << "  Compression dictionary block handle: "
                   << metaindex_iter->value().ToString(true) << "\n";
      } else if (strstr(metaindex_iter->key().ToString().c_str(),
                        "filter.rocksdb.") != nullptr) {
        out_stream << "  Filter block handle: "
                   << metaindex_iter->value().ToString(true) << "\n";
      } else if (metaindex_iter->key() == kRangeDelBlockName) {
        out_stream << "  Range deletion block handle: "
                   << metaindex_iter->value().ToString(true) << "\n";
      }
    }
    out_stream << "\n";
  } else {
    return s;
  }

  // Output TableProperties
  const ROCKSDB_NAMESPACE::TableProperties* table_properties;
  table_properties = rep_->table_properties.get();

  if (table_properties != nullptr) {
    out_stream << "Table Properties:\n"
                  "--------------------------------------\n";
    out_stream << "  " << table_properties->ToString("\n  ", ": ") << "\n";
  }

  if (rep_->filter) {
    out_stream << "Filter Details:\n"
                  "--------------------------------------\n";
    out_stream << "  " << rep_->filter->ToString() << "\n";
  }

  // Output Index block
  s = DumpIndexBlock(out_stream);
  if (!s.ok()) {
    return s;
  }

  // Output compression dictionary
  if (rep_->uncompression_dict_reader) {
    CachableEntry<UncompressionDict> uncompression_dict;
    s = rep_->uncompression_dict_reader->GetOrReadUncompressionDictionary(
        nullptr /* prefetch_buffer */, ro, false /* no_io */,
        false, /* verify_checksums */
        nullptr /* get_context */, nullptr /* lookup_context */,
        &uncompression_dict);
    if (!s.ok()) {
      return s;
    }

    assert(uncompression_dict.GetValue());

    const Slice& raw_dict = uncompression_dict.GetValue()->GetRawDict();
    out_stream << "Compression Dictionary:\n"
                  "--------------------------------------\n";
    out_stream << "  size (bytes): " << raw_dict.size() << "\n\n";
    out_stream << "  HEX    " << raw_dict.ToString(true) << "\n\n";
  }

  // Output range deletions block
  auto* range_del_iter = NewRangeTombstoneIterator(ro);
  if (range_del_iter != nullptr) {
    range_del_iter->SeekToFirst();
    if (range_del_iter->Valid()) {
      out_stream << "Range deletions:\n"
                    "--------------------------------------\n";
      for (; range_del_iter->Valid(); range_del_iter->Next()) {
        DumpKeyValue(range_del_iter->key(), range_del_iter->value(),
                     out_stream);
      }
      out_stream << "\n";
    }
    delete range_del_iter;
  }
  // Output Data blocks
  s = DumpDataBlocks(out_stream);

  if (!s.ok()) {
    return s;
  }

  if (!out_stream.good()) {
    return Status::IOError("Failed to write to output file");
  }
  return Status::OK();
}

Status BlockBasedTable::DumpIndexBlock(std::ostream& out_stream) {
  out_stream << "Index Details:\n"
                "--------------------------------------\n";
  // TODO: plumb Env::IOActivity
  const ReadOptions read_options;
  std::unique_ptr<InternalIteratorBase<IndexValue>> blockhandles_iter(
      NewIndexIterator(read_options, /*need_upper_bound_check=*/false,
                       /*input_iter=*/nullptr, /*get_context=*/nullptr,
                       /*lookup_contex=*/nullptr));
  Status s = blockhandles_iter->status();
  if (!s.ok()) {
    out_stream << "Can not read Index Block \n\n";
    return s;
  }

  out_stream << "  Block key hex dump: Data block handle\n";
  out_stream << "  Block key ascii\n\n";
  for (blockhandles_iter->SeekToFirst(); blockhandles_iter->Valid();
       blockhandles_iter->Next()) {
    s = blockhandles_iter->status();
    if (!s.ok()) {
      break;
    }
    Slice key = blockhandles_iter->key();
    Slice user_key;
    InternalKey ikey;
    if (!rep_->index_key_includes_seq) {
      user_key = key;
    } else {
      ikey.DecodeFrom(key);
      user_key = ikey.user_key();
    }

    out_stream << "  HEX    " << user_key.ToString(true) << ": "
               << blockhandles_iter->value().ToString(true,
                                                      rep_->index_has_first_key)
               << " offset " << blockhandles_iter->value().handle.offset()
               << " size " << blockhandles_iter->value().handle.size() << "\n";

    std::string str_key = user_key.ToString();
    std::string res_key;
    char cspace = ' ';
    for (size_t i = 0; i < str_key.size(); i++) {
      res_key.append(&str_key[i], 1);
      res_key.append(1, cspace);
    }
    out_stream << "  ASCII  " << res_key << "\n";
    out_stream << "  ------\n";
  }
  out_stream << "\n";
  return Status::OK();
}

Status BlockBasedTable::DumpDataBlocks(std::ostream& out_stream) {
  // TODO: plumb Env::IOActivity
  const ReadOptions read_options;
  std::unique_ptr<InternalIteratorBase<IndexValue>> blockhandles_iter(
      NewIndexIterator(read_options, /*need_upper_bound_check=*/false,
                       /*input_iter=*/nullptr, /*get_context=*/nullptr,
                       /*lookup_contex=*/nullptr));
  Status s = blockhandles_iter->status();
  if (!s.ok()) {
    out_stream << "Can not read Index Block \n\n";
    return s;
  }

  uint64_t datablock_size_min = std::numeric_limits<uint64_t>::max();
  uint64_t datablock_size_max = 0;
  uint64_t datablock_size_sum = 0;

  size_t block_id = 1;
  for (blockhandles_iter->SeekToFirst(); blockhandles_iter->Valid();
       block_id++, blockhandles_iter->Next()) {
    s = blockhandles_iter->status();
    if (!s.ok()) {
      break;
    }

    BlockHandle bh = blockhandles_iter->value().handle;
    uint64_t datablock_size = bh.size();
    datablock_size_min = std::min(datablock_size_min, datablock_size);
    datablock_size_max = std::max(datablock_size_max, datablock_size);
    datablock_size_sum += datablock_size;

    out_stream << "Data Block # " << block_id << " @ "
               << blockhandles_iter->value().handle.ToString(true) << "\n";
    out_stream << "--------------------------------------\n";

    std::unique_ptr<InternalIterator> datablock_iter;
    Status tmp_status;
    datablock_iter.reset(NewDataBlockIterator<DataBlockIter>(
        read_options, blockhandles_iter->value().handle,
        /*input_iter=*/nullptr, /*type=*/BlockType::kData,
        /*get_context=*/nullptr, /*lookup_context=*/nullptr,
        /*prefetch_buffer=*/nullptr, /*for_compaction=*/false,
        /*async_read=*/false, tmp_status, /*use_block_cache_for_lookup=*/true));
    s = datablock_iter->status();

    if (!s.ok()) {
      out_stream << "Error reading the block - Skipped \n\n";
      continue;
    }

    for (datablock_iter->SeekToFirst(); datablock_iter->Valid();
         datablock_iter->Next()) {
      s = datablock_iter->status();
      if (!s.ok()) {
        out_stream << "Error reading the block - Skipped \n";
        break;
      }
      DumpKeyValue(datablock_iter->key(), datablock_iter->value(), out_stream);
    }
    out_stream << "\n";
  }

  uint64_t num_datablocks = block_id - 1;
  if (num_datablocks) {
    double datablock_size_avg =
        static_cast<double>(datablock_size_sum) / num_datablocks;
    out_stream << "Data Block Summary:\n";
    out_stream << "--------------------------------------\n";
    out_stream << "  # data blocks: " << num_datablocks << "\n";
    out_stream << "  min data block size: " << datablock_size_min << "\n";
    out_stream << "  max data block size: " << datablock_size_max << "\n";
    out_stream << "  avg data block size: "
               << std::to_string(datablock_size_avg) << "\n";
  }

  return Status::OK();
}

void BlockBasedTable::DumpKeyValue(const Slice& key, const Slice& value,
                                   std::ostream& out_stream) {
  InternalKey ikey;
  ikey.DecodeFrom(key);

  out_stream << "  HEX    " << ikey.user_key().ToString(true) << ": "
             << value.ToString(true) << "\n";

  std::string str_key = ikey.user_key().ToString();
  std::string str_value = value.ToString();
  std::string res_key, res_value;
  char cspace = ' ';
  for (size_t i = 0; i < str_key.size(); i++) {
    if (str_key[i] == '\0') {
      res_key.append("\\0", 2);
    } else {
      res_key.append(&str_key[i], 1);
    }
    res_key.append(1, cspace);
  }
  for (size_t i = 0; i < str_value.size(); i++) {
    if (str_value[i] == '\0') {
      res_value.append("\\0", 2);
    } else {
      res_value.append(&str_value[i], 1);
    }
    res_value.append(1, cspace);
  }

  out_stream << "  ASCII  " << res_key << ": " << res_value << "\n";
  out_stream << "  ------\n";
}

// if implemented, returns true
bool BlockBasedTable::GetRandomInternalKeysAppend(
      size_t num, std::vector<std::string>* output) const {
  if (!rep_->table_options.enable_get_random_keys) {
    return false;
  }
  const bool index_key_includes_seq = rep_->index_key_includes_seq;
  size_t oldsize = output->size();
  bool disable_prefix_seek = false;
  BlockCacheLookupContext lookup_context{TableReaderCaller::kPrefetch};
  std::unique_ptr<InternalIteratorBase<IndexValue>> index_iter(NewIndexIterator(
      ReadOptions(), disable_prefix_seek,
      /*input_iter=*/nullptr, /*get_context=*/nullptr, &lookup_context));
  index_iter->SeekToFirst();
  while (index_iter->Valid()) {
    if (index_key_includes_seq) {
      Slice internal_key = index_iter->key();
      output->push_back(internal_key.ToString());
    }
    else {
      std::string internal_key = index_iter->key().ToString();
      internal_key.append("\0\0\0\0\0\0\0\0", 8); // seq + type
      output->push_back(std::move(internal_key));
    }
    index_iter->Next();
  }
  auto beg = output->begin() + oldsize;
  auto end = output->end();
  if (size_t(end - beg) > num) {
    // set seed as a random number
    size_t seed = output->size() + size_t(rep_)
                + size_t(rep_->file_size)
                + size_t(rep_->file->file_name().data())
                + size_t(beg->data()) + size_t(end[-1].data());
    std::shuffle(beg, end, std::mt19937(seed));
    output->resize(oldsize + num);
  }
  return beg != end;
}

}  // namespace ROCKSDB_NAMESPACE<|MERGE_RESOLUTION|>--- conflicted
+++ resolved
@@ -2279,23 +2279,19 @@
       NewDataBlockIterator<DataBlockIter>(
           read_options, v.handle, &biter, BlockType::kData, get_context,
           &lookup_data_block_context, /*prefetch_buffer=*/nullptr,
-<<<<<<< HEAD
           /*for_compaction=*/false, /*async_read=*/false, tmp_status,
           /*use_block_cache_for_lookup=*/true);
 
       if (no_io && biter.status().IsIncomplete()) {
-=======
-          /*for_compaction=*/false, /*async_read=*/false, tmp_status);
-      s = biter.status();
-      if (no_io && s.IsIncomplete()) {
->>>>>>> 84254459
         // couldn't get block from block_cache
         // Update Saver.state to Found because we are only looking for
         // whether we can guarantee the key is not there when "no_io" is set
         get_context->MarkKeyMayExist();
+        s = biter.status();
         break;
       }
-      if (!s.ok()) {
+      if (!biter.status().ok()) {
+        s = biter.status();
         break;
       }
 
