//  Copyright (c) 2011-present, Facebook, Inc.  All rights reserved.
//  This source code is licensed under both the GPLv2 (found in the
//  COPYING file in the root directory) and Apache 2.0 License
//  (found in the LICENSE.Apache file in the root directory).
//
// Copyright (c) 2011 The LevelDB Authors. All rights reserved.
// Use of this source code is governed by a BSD-style license that can be
// found in the LICENSE file. See the AUTHORS file for names of contributors.

#include "monitoring/histogram.h"

#include <stdio.h>

#include <algorithm>
#include <cassert>
#include <cinttypes>
#include <cmath>

#include "port/port.h"
#include "util/cast_util.h"

#ifndef SIDE_PLUGIN_JSON_USE_STD_MAP // indicate topling-core is available
#include <terark/valvec.hpp> // for terark::lower_bound_0
#endif

namespace ROCKSDB_NAMESPACE {

HistogramBucketMapper::HistogramBucketMapper() {
  // If you change this, you also need to change
  // size of array buckets_ in HistogramImpl
  bucketValues_ = {1, 2};
  double bucket_val = static_cast<double>(bucketValues_.back());
  while ((bucket_val = 1.5 * bucket_val) <=
         static_cast<double>(std::numeric_limits<uint64_t>::max())) {
    bucketValues_.push_back(static_cast<uint64_t>(bucket_val));
    // Extracts two most significant digits to make histogram buckets more
    // human-readable. E.g., 172 becomes 170.
    uint64_t pow_of_ten = 1;
    while (bucketValues_.back() / 10 > 10) {
      bucketValues_.back() /= 10;
      pow_of_ten *= 10;
    }
    bucketValues_.back() *= pow_of_ten;
  }
  maxBucketValue_ = bucketValues_.back();
  minBucketValue_ = bucketValues_.front();
}

size_t HistogramBucketMapper::IndexForValue(const uint64_t value) const {
  auto beg = bucketValues_.begin();
  auto end = bucketValues_.end();
  // if (UNLIKELY(value >= maxBucketValue_))
  //   return end - beg - 1;  // bucketValues_.size() - 1
  // else
#ifdef SIDE_PLUGIN_JSON_USE_STD_MAP // indicate topling-core is available
    return std::lower_bound(beg, end, value) - beg;
#else
    return terark::lower_bound_0(beg, end - beg, value);
#endif
}

<<<<<<< HEAD
namespace {
const HistogramBucketMapper bucketMapper;
}

HistogramStat::HistogramStat() : num_buckets_(bucketMapper.BucketCount()) {
=======
extern const HistogramBucketMapper bucketMapper; // explicit declare extern
const HistogramBucketMapper bucketMapper;
const uint64_t HistogramStat::num_buckets_ = bucketMapper.BucketCount();

HistogramStat::HistogramStat() {
>>>>>>> 610230be
  assert(num_buckets_ == sizeof(buckets_) / sizeof(*buckets_));
  Clear();
}

void HistogramStat::Clear() {
  min_.store(bucketMapper.LastValue(), std::memory_order_relaxed);
  max_.store(0, std::memory_order_relaxed);
  num_.store(0, std::memory_order_relaxed);
  sum_.store(0, std::memory_order_relaxed);
  sum_squares_.store(0, std::memory_order_relaxed);
  for (unsigned int b = 0; b < num_buckets_; b++) {
    buckets_[b].store(0, std::memory_order_relaxed);
  }
  overrun_.store(0, std::memory_order_relaxed);
};

bool HistogramStat::Empty() const { return num() == 0; }

template<class T>
inline T& NoAtomic(std::atomic<T>& x) { return reinterpret_cast<T&>(x); }

ROCKSDB_FLATTEN
void HistogramStat::Add(uint64_t value) {
  // This function is designed to be lock free, as it's in the critical path
  // of any operation. Each individual value is atomic and the order of updates
  // by concurrent threads is tolerable.
  const size_t index = bucketMapper.IndexForValue(value);
  assert(index <= num_buckets_);
#if 0
  buckets_[index].fetch_add(1, std::memory_order_relaxed);

  uint64_t old_min = min_.load(std::memory_order_relaxed);
  while (value < old_min &&
         !min_.compare_exchange_weak(old_min, value,
                                     std::memory_order_relaxed)) {}

  uint64_t old_max = max_.load(std::memory_order_relaxed);
  while (value > old_max &&
         !max_.compare_exchange_weak(old_max, value,
                                     std::memory_order_relaxed)) {}

  num_.fetch_add(1, std::memory_order_relaxed);
  sum_.fetch_add(value, std::memory_order_relaxed);
  sum_squares_.fetch_add(value * value, std::memory_order_relaxed);
#else // prefer fast than 100% accuracy
  NoAtomic(buckets_[index])++;
  if (NoAtomic(min_) > value) NoAtomic(min_) = value;
  if (NoAtomic(max_) < value) NoAtomic(max_) = value;
  NoAtomic(num_)++;
  NoAtomic(sum_) += value;
  NoAtomic(sum_squares_) += value * value;
#endif
}

void HistogramStat::Del(uint64_t value) {
  const size_t index = bucketMapper.IndexForValue(value);
  assert(index <= num_buckets_);
  NoAtomic(buckets_[index])--;
  NoAtomic(num_)--;
  NoAtomic(sum_) -= value;
  NoAtomic(sum_squares_) -= value * value;
  // ignore min_ & max_
}

void HistogramStat::Merge(const HistogramStat& other) {
  // This function needs to be performned with the outer lock acquired
  // However, atomic operation on every member is still need, since Add()
  // requires no lock and value update can still happen concurrently
  uint64_t old_min = min();
  uint64_t other_min = other.min();
  while (other_min < old_min &&
<<<<<<< HEAD
         !min_.compare_exchange_weak(old_min, other_min)) {
  }
=======
         !min_.compare_exchange_weak(old_min, other_min,
                                     std::memory_order_relaxed)) {}
>>>>>>> 610230be

  uint64_t old_max = max();
  uint64_t other_max = other.max();
  while (other_max > old_max &&
<<<<<<< HEAD
         !max_.compare_exchange_weak(old_max, other_max)) {
  }
=======
         !max_.compare_exchange_weak(old_max, other_max,
                                     std::memory_order_relaxed)) {}
>>>>>>> 610230be

  num_.fetch_add(other.num(), std::memory_order_relaxed);
  sum_.fetch_add(other.sum(), std::memory_order_relaxed);
  sum_squares_.fetch_add(other.sum_squares(), std::memory_order_relaxed);
  for (unsigned int b = 0; b < num_buckets_; b++) {
    auto other_cnt_b = other.buckets_[b].load(std::memory_order_relaxed);
    buckets_[b].fetch_add(other_cnt_b, std::memory_order_relaxed);
  }
}

double HistogramStat::Median() const { return Percentile(50.0); }

double HistogramStat::Percentile(double p) const {
  double threshold = num() * (p / 100.0);
  uint64_t cumulative_sum = 0;
  for (unsigned int b = 0; b < num_buckets_; b++) {
    uint64_t bucket_value = bucket_at(b);
    cumulative_sum += bucket_value;
    if (cumulative_sum >= threshold) {
      // Scale linearly within this bucket
      uint64_t left_point = (b == 0) ? 0 : bucketMapper.BucketLimit(b - 1);
      uint64_t right_point = bucketMapper.BucketLimit(b);
      uint64_t left_sum = cumulative_sum - bucket_value;
      uint64_t right_sum = cumulative_sum;
      double pos = 0;
      uint64_t right_left_diff = right_sum - left_sum;
      if (right_left_diff != 0) {
        pos = (threshold - left_sum) / right_left_diff;
      }
      double r = left_point + (right_point - left_point) * pos;
      uint64_t cur_min = min();
      uint64_t cur_max = max();
      if (r < cur_min) r = static_cast<double>(cur_min);
      if (r > cur_max) r = static_cast<double>(cur_max);
      return r;
    }
  }
  return static_cast<double>(max());
}

double HistogramStat::Average() const {
  uint64_t cur_num = num();
  uint64_t cur_sum = sum();
  if (cur_num == 0) return 0;
  return static_cast<double>(cur_sum) / static_cast<double>(cur_num);
}

double HistogramStat::StandardDeviation() const {
  double cur_num =
      static_cast<double>(num());  // Use double to avoid integer overflow
  double cur_sum = static_cast<double>(sum());
  double cur_sum_squares = static_cast<double>(sum_squares());
  if (cur_num == 0.0) {
    return 0.0;
  }
  double variance =
      (cur_sum_squares * cur_num - cur_sum * cur_sum) / (cur_num * cur_num);
  return std::sqrt(std::max(variance, 0.0));
}

std::string HistogramStat::ToString() const {
  uint64_t cur_num = num();
  std::string r;
  char buf[1650];
  snprintf(buf, sizeof(buf), "Count: %" PRIu64 " Average: %.4f  StdDev: %.2f\n",
           cur_num, Average(), StandardDeviation());
  r.append(buf);
  snprintf(buf, sizeof(buf),
           "Min: %" PRIu64 "  Median: %.4f  Max: %" PRIu64 "\n",
           (cur_num == 0 ? 0 : min()), Median(), (cur_num == 0 ? 0 : max()));
  r.append(buf);
  snprintf(buf, sizeof(buf),
           "Percentiles: "
           "P50: %.2f P75: %.2f P99: %.2f P99.9: %.2f P99.99: %.2f\n",
           Percentile(50), Percentile(75), Percentile(99), Percentile(99.9),
           Percentile(99.99));
  r.append(buf);
  r.append("------------------------------------------------------\n");
  if (cur_num == 0) return r;  // all buckets are empty
  const double mult = 100.0 / cur_num;
  uint64_t cumulative_sum = 0;
  for (unsigned int b = 0; b < num_buckets_; b++) {
    uint64_t bucket_value = bucket_at(b);
    if (bucket_value <= 0.0) continue;
    cumulative_sum += bucket_value;
    snprintf(buf, sizeof(buf),
             "%c %7" PRIu64 ", %7" PRIu64 " ] %8" PRIu64 " %7.3f%% %7.3f%% ",
             (b == 0) ? '[' : '(',
             (b == 0) ? 0 : bucketMapper.BucketLimit(b - 1),  // left
             bucketMapper.BucketLimit(b),                     // right
             bucket_value,                                    // count
             (mult * bucket_value),                           // percentage
             (mult * cumulative_sum));  // cumulative percentage
    r.append(buf);

    // Add hash marks based on percentage; 20 marks for 100%.
    size_t marks = static_cast<size_t>(mult * bucket_value / 5 + 0.5);
    r.append(marks, '#');
    r.push_back('\n');
  }
  return r;
}

void HistogramStat::Data(HistogramData* const data) const {
  assert(data);
  data->median = Median();
  data->percentile95 = Percentile(95);
  data->percentile99 = Percentile(99);
  data->max = static_cast<double>(max());
  data->average = Average();
  data->standard_deviation = StandardDeviation();
  data->count = num();
  data->sum = sum();
  if (data->count)
    data->min = static_cast<double>(min());
  else
    data->min = 0.0;
}

void HistogramImpl::Clear() {
  std::lock_guard<std::mutex> lock(mutex_);
  stats_.Clear();
}

bool HistogramImpl::Empty() const { return stats_.Empty(); }

void HistogramImpl::Add(uint64_t value) { stats_.Add(value); }

void HistogramImpl::Merge(const Histogram& other) {
  if (strcmp(Name(), other.Name()) == 0) {
    Merge(*static_cast_with_check<const HistogramImpl>(&other));
  }
}

void HistogramImpl::Merge(const HistogramImpl& other) {
  std::lock_guard<std::mutex> lock(mutex_);
  stats_.Merge(other.stats_);
}

<<<<<<< HEAD
double HistogramImpl::Median() const { return stats_.Median(); }
=======
void HistogramImpl::Merge(const HistogramStat& stats) {
    std::lock_guard<std::mutex> lock(mutex_);
    stats_.Merge(stats);
}

double HistogramImpl::Median() const {
  return stats_.Median();
}
>>>>>>> 610230be

double HistogramImpl::Percentile(double p) const {
  return stats_.Percentile(p);
}

double HistogramImpl::Average() const { return stats_.Average(); }

double HistogramImpl::StandardDeviation() const {
  return stats_.StandardDeviation();
}

std::string HistogramImpl::ToString() const { return stats_.ToString(); }

void HistogramImpl::Data(HistogramData* const data) const { stats_.Data(data); }

}  // namespace ROCKSDB_NAMESPACE<|MERGE_RESOLUTION|>--- conflicted
+++ resolved
@@ -59,19 +59,11 @@
 #endif
 }
 
-<<<<<<< HEAD
-namespace {
-const HistogramBucketMapper bucketMapper;
-}
-
-HistogramStat::HistogramStat() : num_buckets_(bucketMapper.BucketCount()) {
-=======
 extern const HistogramBucketMapper bucketMapper; // explicit declare extern
 const HistogramBucketMapper bucketMapper;
 const uint64_t HistogramStat::num_buckets_ = bucketMapper.BucketCount();
 
 HistogramStat::HistogramStat() {
->>>>>>> 610230be
   assert(num_buckets_ == sizeof(buckets_) / sizeof(*buckets_));
   Clear();
 }
@@ -143,24 +135,14 @@
   uint64_t old_min = min();
   uint64_t other_min = other.min();
   while (other_min < old_min &&
-<<<<<<< HEAD
          !min_.compare_exchange_weak(old_min, other_min)) {
   }
-=======
-         !min_.compare_exchange_weak(old_min, other_min,
-                                     std::memory_order_relaxed)) {}
->>>>>>> 610230be
 
   uint64_t old_max = max();
   uint64_t other_max = other.max();
   while (other_max > old_max &&
-<<<<<<< HEAD
          !max_.compare_exchange_weak(old_max, other_max)) {
   }
-=======
-         !max_.compare_exchange_weak(old_max, other_max,
-                                     std::memory_order_relaxed)) {}
->>>>>>> 610230be
 
   num_.fetch_add(other.num(), std::memory_order_relaxed);
   sum_.fetch_add(other.sum(), std::memory_order_relaxed);
@@ -300,19 +282,12 @@
   stats_.Merge(other.stats_);
 }
 
-<<<<<<< HEAD
 double HistogramImpl::Median() const { return stats_.Median(); }
-=======
 void HistogramImpl::Merge(const HistogramStat& stats) {
     std::lock_guard<std::mutex> lock(mutex_);
     stats_.Merge(stats);
 }
 
-double HistogramImpl::Median() const {
-  return stats_.Median();
-}
->>>>>>> 610230be
-
 double HistogramImpl::Percentile(double p) const {
   return stats_.Percentile(p);
 }
