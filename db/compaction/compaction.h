--- conflicted
+++ resolved
@@ -303,7 +303,6 @@
 
   uint64_t MinInputFileOldestAncesterTime() const;
 
-<<<<<<< HEAD
   // Called by DBImpl::NotifyOnCompactionCompleted to make sure number of
   // compaction begin and compaction completion callbacks match.
   void SetNotifyOnCompactionCompleted() {
@@ -313,12 +312,10 @@
   bool ShouldNotifyOnCompactionCompleted() const {
     return notify_on_compaction_completion_;
   }
-=======
   uint64_t GetSmallestSeqno() const;
 
   // Does input compression match the output compression?
   bool InputCompressionMatchesOutput() const;
->>>>>>> 7562cf1e
 
  private:
   // mark (or clear) all files that are being compacted
