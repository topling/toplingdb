--- conflicted
+++ resolved
@@ -3092,6 +3092,7 @@
     if (capacity <= 0) {
       return nullptr;
     }
+    auto exit = ::exit;
     if (FLAGS_use_compressed_secondary_cache) {
       secondary_cache_opts.capacity = FLAGS_compressed_secondary_cache_size;
       secondary_cache_opts.num_shard_bits =
@@ -3130,7 +3131,6 @@
     std::shared_ptr<Cache> block_cache;
     if (FLAGS_cache_type == "clock_cache") {
       fprintf(stderr, "Old clock cache implementation has been removed.\n");
-<<<<<<< HEAD
       exit(1);
     } else if (EndsWith(FLAGS_cache_type, "hyper_clock_cache")) {
       size_t estimated_entry_charge;
@@ -3146,15 +3146,6 @@
       HyperClockCacheOptions opts(FLAGS_cache_size, estimated_entry_charge,
                                   FLAGS_cache_numshardbits);
       opts.hash_seed = GetCacheHashSeed();
-=======
-      ::exit(1);
-    } else if (FLAGS_cache_type == "hyper_clock_cache") {
-      HyperClockCacheOptions hcco{
-          static_cast<size_t>(capacity),
-          static_cast<size_t>(FLAGS_block_size) /*estimated_entry_charge*/,
-          FLAGS_cache_numshardbits};
-      hcco.hash_seed = GetCacheHashSeed();
->>>>>>> 84254459
       if (use_tiered_cache) {
         TieredCacheOptions tiered_opts;
         tiered_opts.cache_type = PrimaryCacheType::kCacheTypeHCC;
@@ -3183,25 +3174,6 @@
           GetCacheAllocator(), kDefaultToAdaptiveMutex,
           kDefaultCacheMetadataChargePolicy, FLAGS_cache_low_pri_pool_ratio);
       opts.hash_seed = GetCacheHashSeed();
-<<<<<<< HEAD
-=======
-      if (!FLAGS_secondary_cache_uri.empty()) {
-        Status s = SecondaryCache::CreateFromString(
-            ConfigOptions(), FLAGS_secondary_cache_uri, &secondary_cache);
-        if (secondary_cache == nullptr) {
-          fprintf(
-              stderr,
-              "No secondary cache registered matching string: %s status=%s\n",
-              FLAGS_secondary_cache_uri.c_str(), s.ToString().c_str());
-          ::exit(1);
-        }
-        opts.secondary_cache = secondary_cache;
-      } else if (FLAGS_use_compressed_secondary_cache && !use_tiered_cache) {
-        opts.secondary_cache =
-            NewCompressedSecondaryCache(secondary_cache_opts);
-      }
-
->>>>>>> 84254459
       if (use_tiered_cache) {
         TieredCacheOptions tiered_opts;
         tiered_opts.cache_type = PrimaryCacheType::kCacheTypeLRU;
@@ -3514,11 +3486,8 @@
       read_options_.adaptive_readahead = FLAGS_adaptive_readahead;
       read_options_.async_io = FLAGS_async_io;
       read_options_.optimize_multiget_for_io = FLAGS_optimize_multiget_for_io;
-<<<<<<< HEAD
       read_options_.auto_readahead_size = FLAGS_auto_readahead_size;
-=======
       read_options_.ignore_range_deletions = 0 == FLAGS_max_num_range_tombstones;
->>>>>>> 84254459
 
       void (Benchmark::*method)(ThreadState*) = nullptr;
       void (Benchmark::*post_process_method)() = nullptr;
