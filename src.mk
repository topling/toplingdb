--- conflicted
+++ resolved
@@ -24,7 +24,6 @@
   db/compaction/compaction_picker_universal.cc                 	\
   db/convenience.cc                                             \
   db/db_filesnapshot.cc                                         \
-<<<<<<< HEAD
   db/db_impl/db_impl.cc                                         \
   db/db_impl/db_impl_compaction_flush.cc                        \
   db/db_impl/db_impl_debug.cc                                   \
@@ -34,16 +33,6 @@
   db/db_impl/db_impl_readonly.cc                                \
   db/db_impl/db_impl_secondary.cc                               \
   db/db_impl/db_impl_write.cc                                   \
-=======
-  db/db_impl.cc                                                 \
-  db/db_impl_compaction_flush.cc                                \
-  db/db_impl_debug.cc                                           \
-  db/db_impl_experimental.cc                                    \
-  db/db_impl_files.cc                                           \
-  db/db_impl_open.cc                                            \
-  db/db_impl_readonly.cc                                        \
-  db/db_impl_write.cc                                           \
->>>>>>> 2c79f4db
   db/db_info_dumper.cc                                          \
   db/db_iter.cc                                                 \
   db/dbformat.cc                                                \
@@ -213,13 +202,6 @@
   utilities/blob_db/blob_db_impl.cc                             \
   utilities/blob_db/blob_db_impl_filesnapshot.cc                \
   utilities/blob_db/blob_file.cc                                \
-<<<<<<< HEAD
-=======
-  utilities/blob_db/blob_log_format.cc                          \
-  utilities/blob_db/blob_log_reader.cc                          \
-  utilities/blob_db/blob_log_writer.cc                          \
-  utilities/blob_db/ttl_extractor.cc                            \
->>>>>>> 2c79f4db
   utilities/cassandra/cassandra_compaction_filter.cc            \
   utilities/cassandra/format.cc                                 \
   utilities/cassandra/merge_operator.cc                         \
@@ -249,10 +231,7 @@
   utilities/simulator_cache/cache_simulator.cc                  \
   utilities/simulator_cache/sim_cache.cc                        \
   utilities/table_properties_collectors/compact_on_deletion_collector.cc \
-<<<<<<< HEAD
   utilities/trace/file_trace_reader_writer.cc                   \
-=======
->>>>>>> 2c79f4db
   utilities/transactions/optimistic_transaction.cc              \
   utilities/transactions/optimistic_transaction_db_impl.cc      \
   utilities/transactions/pessimistic_transaction.cc             \
@@ -285,22 +264,15 @@
 LIB_SOURCES_C =
 endif
 
-<<<<<<< HEAD
 TOOL_LIB_SOURCES =                                              \
-=======
-TOOL_LIB_SOURCES = \
->>>>>>> 2c79f4db
   tools/ldb_cmd.cc                                              \
   tools/ldb_tool.cc                                             \
   tools/sst_dump_tool.cc                                        \
   utilities/blob_db/blob_dump_tool.cc                           \
-<<<<<<< HEAD
 
 ANALYZER_LIB_SOURCES =                                          \
   tools/block_cache_analyzer/block_cache_trace_analyzer.cc      \
   tools/trace_analyzer_tool.cc                                  \
-=======
->>>>>>> 2c79f4db
 
 MOCK_LIB_SOURCES =                                              \
   table/mock_table.cc                                           \
@@ -310,7 +282,6 @@
 BENCH_LIB_SOURCES =                                             \
   tools/db_bench_tool.cc                                        \
 
-<<<<<<< HEAD
 STRESS_LIB_SOURCES =                                            \
   db_stress_tool/batched_ops_stress.cc                         \
   db_stress_tool/cf_consistency_stress.cc                      \
@@ -334,29 +305,14 @@
   third-party/folly/folly/synchronization/DistributedMutex.cpp                 \
   third-party/folly/folly/synchronization/ParkingLot.cpp                       \
   third-party/folly/folly/synchronization/WaitOptions.cpp                      \
-=======
-EXP_LIB_SOURCES = \
-  utilities/col_buf_decoder.cc                                  \
-  utilities/col_buf_encoder.cc                                  \
-  utilities/column_aware_encoding_util.cc
-
-TEST_LIB_SOURCES = \
-  db/db_test_util.cc                                            \
-  util/testharness.cc                                           \
-  util/testutil.cc                                              \
-  utilities/cassandra/test_utils.cc                             \
->>>>>>> 2c79f4db
 
 MAIN_SOURCES =                                                          \
   cache/cache_bench.cc                                                  \
   cache/cache_test.cc                                                   \
-<<<<<<< HEAD
   db_stress_tool/db_stress.cc                                           \
   db/blob/blob_file_addition_test.cc                                    \
   db/blob/blob_file_garbage_test.cc                                     \
   db/blob/db_blob_index_test.cc                                         \
-=======
->>>>>>> 2c79f4db
   db/column_family_test.cc                                              \
   db/compact_files_test.cc                                              \
   db/compaction/compaction_iterator_test.cc                             \
@@ -493,12 +449,9 @@
   util/filelock_test.cc                                                 \
   util/log_write_bench.cc                                               \
   util/rate_limiter_test.cc                                             \
-<<<<<<< HEAD
   util/random_test.cc                                                   \
   util/repeatable_thread_test.cc                                        \
   util/slice_test.cc                                                    \
-=======
->>>>>>> 2c79f4db
   util/slice_transform_test.cc                                          \
   util/timer_queue_test.cc                                              \
   util/timer_test.cc                                                    \
