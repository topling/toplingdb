//  Copyright (c) 2011-present, Facebook, Inc.  All rights reserved.
//  This source code is licensed under both the GPLv2 (found in the
//  COPYING file in the root directory) and Apache 2.0 License
//  (found in the LICENSE.Apache file in the root directory).

#include "db/db_impl/db_impl_secondary.h"

#include <cinttypes>

#include "db/arena_wrapped_db_iter.h"
#include "db/merge_context.h"
#include "logging/auto_roll_logger.h"
#include "monitoring/perf_context_imp.h"
#include "util/cast_util.h"

namespace ROCKSDB_NAMESPACE {

#ifndef ROCKSDB_LITE
DBImplSecondary::DBImplSecondary(const DBOptions& db_options,
                                 const std::string& dbname)
    : DBImpl(db_options, dbname) {
  ROCKS_LOG_INFO(immutable_db_options_.info_log,
                 "Opening the db in secondary mode");
  LogFlush(immutable_db_options_.info_log);
}

DBImplSecondary::~DBImplSecondary() {}

Status DBImplSecondary::Recover(
    const std::vector<ColumnFamilyDescriptor>& column_families,
    bool /*readonly*/, bool /*error_if_wal_file_exists*/,
    bool /*error_if_data_exists_in_wals*/, uint64_t*) {
  mutex_.AssertHeld();

  JobContext job_context(0);
  Status s;
  s = static_cast<ReactiveVersionSet*>(versions_.get())
          ->Recover(column_families, &manifest_reader_, &manifest_reporter_,
                    &manifest_reader_status_);
  if (!s.ok()) {
    return s;
  }
  if (immutable_db_options_.paranoid_checks && s.ok()) {
    s = CheckConsistency();
  }
  // Initial max_total_in_memory_state_ before recovery logs.
  max_total_in_memory_state_ = 0;
  for (auto cfd : *versions_->GetColumnFamilySet()) {
    auto* mutable_cf_options = cfd->GetLatestMutableCFOptions();
    max_total_in_memory_state_ += mutable_cf_options->write_buffer_size *
                                  mutable_cf_options->max_write_buffer_number;
  }
  if (s.ok()) {
    default_cf_handle_ = new ColumnFamilyHandleImpl(
        versions_->GetColumnFamilySet()->GetDefault(), this, &mutex_);
    default_cf_internal_stats_ = default_cf_handle_->cfd()->internal_stats();
    single_column_family_mode_ =
        versions_->GetColumnFamilySet()->NumberOfColumnFamilies() == 1;

    std::unordered_set<ColumnFamilyData*> cfds_changed;
    s = FindAndRecoverLogFiles(&cfds_changed, &job_context);
  }

  if (s.IsPathNotFound()) {
    ROCKS_LOG_INFO(immutable_db_options_.info_log,
                   "Secondary tries to read WAL, but WAL file(s) have already "
                   "been purged by primary.");
    s = Status::OK();
  }
  // TODO: update options_file_number_ needed?

  job_context.Clean();
  return s;
}

// find new WAL and apply them in order to the secondary instance
Status DBImplSecondary::FindAndRecoverLogFiles(
    std::unordered_set<ColumnFamilyData*>* cfds_changed,
    JobContext* job_context) {
  assert(nullptr != cfds_changed);
  assert(nullptr != job_context);
  Status s;
  std::vector<uint64_t> logs;
  s = FindNewLogNumbers(&logs);
  if (s.ok() && !logs.empty()) {
    SequenceNumber next_sequence(kMaxSequenceNumber);
    s = RecoverLogFiles(logs, &next_sequence, cfds_changed, job_context);
  }
  return s;
}

// List wal_dir and find all new WALs, return these log numbers
Status DBImplSecondary::FindNewLogNumbers(std::vector<uint64_t>* logs) {
  assert(logs != nullptr);
  std::vector<std::string> filenames;
  Status s;
  s = env_->GetChildren(immutable_db_options_.wal_dir, &filenames);
  if (s.IsNotFound()) {
    return Status::InvalidArgument("Failed to open wal_dir",
                                   immutable_db_options_.wal_dir);
  } else if (!s.ok()) {
    return s;
  }

  // if log_readers_ is non-empty, it means we have applied all logs with log
  // numbers smaller than the smallest log in log_readers_, so there is no
  // need to pass these logs to RecoverLogFiles
  uint64_t log_number_min = 0;
  if (!log_readers_.empty()) {
    log_number_min = log_readers_.begin()->first;
  }
  for (size_t i = 0; i < filenames.size(); i++) {
    uint64_t number;
    FileType type;
    if (ParseFileName(filenames[i], &number, &type) && type == kLogFile &&
        number >= log_number_min) {
      logs->push_back(number);
    }
  }
  // Recover logs in the order that they were generated
  if (!logs->empty()) {
    std::sort(logs->begin(), logs->end());
  }
  return s;
}

Status DBImplSecondary::MaybeInitLogReader(
    uint64_t log_number, log::FragmentBufferedReader** log_reader) {
  auto iter = log_readers_.find(log_number);
  // make sure the log file is still present
  if (iter == log_readers_.end() ||
      iter->second->reader_->GetLogNumber() != log_number) {
    // delete the obsolete log reader if log number mismatch
    if (iter != log_readers_.end()) {
      log_readers_.erase(iter);
    }
    // initialize log reader from log_number
    // TODO: min_log_number_to_keep_2pc check needed?
    // Open the log file
    std::string fname = LogFileName(immutable_db_options_.wal_dir, log_number);
    ROCKS_LOG_INFO(immutable_db_options_.info_log,
                   "Recovering log #%" PRIu64 " mode %d", log_number,
                   static_cast<int>(immutable_db_options_.wal_recovery_mode));

    std::unique_ptr<SequentialFileReader> file_reader;
    {
      std::unique_ptr<FSSequentialFile> file;
      Status status = fs_->NewSequentialFile(
          fname, fs_->OptimizeForLogRead(file_options_), &file,
          nullptr);
      if (!status.ok()) {
        *log_reader = nullptr;
        return status;
      }
      file_reader.reset(new SequentialFileReader(
          std::move(file), fname, immutable_db_options_.log_readahead_size,
          io_tracer_));
    }

    // Create the log reader.
    LogReaderContainer* log_reader_container = new LogReaderContainer(
        env_, immutable_db_options_.info_log, std::move(fname),
        std::move(file_reader), log_number);
    log_readers_.insert(std::make_pair(
        log_number, std::unique_ptr<LogReaderContainer>(log_reader_container)));
  }
  iter = log_readers_.find(log_number);
  assert(iter != log_readers_.end());
  *log_reader = iter->second->reader_;
  return Status::OK();
}

// After manifest recovery, replay WALs and refresh log_readers_ if necessary
// REQUIRES: log_numbers are sorted in ascending order
Status DBImplSecondary::RecoverLogFiles(
    const std::vector<uint64_t>& log_numbers, SequenceNumber* next_sequence,
    std::unordered_set<ColumnFamilyData*>* cfds_changed,
    JobContext* job_context) {
  assert(nullptr != cfds_changed);
  assert(nullptr != job_context);
  mutex_.AssertHeld();
  Status status;
  for (auto log_number : log_numbers) {
    log::FragmentBufferedReader* reader = nullptr;
    status = MaybeInitLogReader(log_number, &reader);
    if (!status.ok()) {
      return status;
    }
    assert(reader != nullptr);
  }
  for (auto log_number : log_numbers) {
    auto it  = log_readers_.find(log_number);
    assert(it != log_readers_.end());
    log::FragmentBufferedReader* reader = it->second->reader_;
    Status* wal_read_status = it->second->status_;
    assert(wal_read_status);
    // Manually update the file number allocation counter in VersionSet.
    versions_->MarkFileNumberUsed(log_number);

    // Determine if we should tolerate incomplete records at the tail end of the
    // Read all the records and add to a memtable
    std::string scratch;
    Slice record;
    WriteBatch batch;

    while (reader->ReadRecord(&record, &scratch,
                              immutable_db_options_.wal_recovery_mode) &&
           wal_read_status->ok() && status.ok()) {
      if (record.size() < WriteBatchInternal::kHeader) {
        reader->GetReporter()->Corruption(
            record.size(), Status::Corruption("log record too small"));
        continue;
      }
      status = WriteBatchInternal::SetContents(&batch, record);
      if (!status.ok()) {
        break;
      }
      SequenceNumber seq_of_batch = WriteBatchInternal::Sequence(&batch);
      std::vector<uint32_t> column_family_ids;
      status = CollectColumnFamilyIdsFromWriteBatch(batch, &column_family_ids);
      if (status.ok()) {
        for (const auto id : column_family_ids) {
          ColumnFamilyData* cfd =
              versions_->GetColumnFamilySet()->GetColumnFamily(id);
          if (cfd == nullptr) {
            continue;
          }
          if (cfds_changed->count(cfd) == 0) {
            cfds_changed->insert(cfd);
          }
          const std::vector<FileMetaData*>& l0_files =
              cfd->current()->storage_info()->LevelFiles(0);
          SequenceNumber seq =
              l0_files.empty() ? 0 : l0_files.back()->fd.largest_seqno;
          // If the write batch's sequence number is smaller than the last
          // sequence number of the largest sequence persisted for this column
          // family, then its data must reside in an SST that has already been
          // added in the prior MANIFEST replay.
          if (seq_of_batch <= seq) {
            continue;
          }
          auto curr_log_num = port::kMaxUint64;
          if (cfd_to_current_log_.count(cfd) > 0) {
            curr_log_num = cfd_to_current_log_[cfd];
          }
          // If the active memtable contains records added by replaying an
          // earlier WAL, then we need to seal the memtable, add it to the
          // immutable memtable list and create a new active memtable.
          if (!cfd->mem()->IsEmpty() && (curr_log_num == port::kMaxUint64 ||
                                         curr_log_num != log_number)) {
            const MutableCFOptions mutable_cf_options =
                *cfd->GetLatestMutableCFOptions();
            MemTable* new_mem =
                cfd->ConstructNewMemtable(mutable_cf_options, seq_of_batch);
            cfd->mem()->SetNextLogNumber(log_number);
            cfd->imm()->Add(cfd->mem(), &job_context->memtables_to_free);
            new_mem->Ref();
            cfd->SetMemtable(new_mem);
          }
        }
        bool has_valid_writes = false;
        status = WriteBatchInternal::InsertInto(
            &batch, column_family_memtables_.get(),
            nullptr /* flush_scheduler */, nullptr /* trim_history_scheduler*/,
            true, log_number, this, false /* concurrent_memtable_writes */,
            next_sequence, &has_valid_writes, seq_per_batch_, batch_per_txn_);
      }
      // If column family was not found, it might mean that the WAL write
      // batch references to the column family that was dropped after the
      // insert. We don't want to fail the whole write batch in that case --
      // we just ignore the update.
      // That's why we set ignore missing column families to true
      // passing null flush_scheduler will disable memtable flushing which is
      // needed for secondary instances
      if (status.ok()) {
        for (const auto id : column_family_ids) {
          ColumnFamilyData* cfd =
              versions_->GetColumnFamilySet()->GetColumnFamily(id);
          if (cfd == nullptr) {
            continue;
          }
          std::unordered_map<ColumnFamilyData*, uint64_t>::iterator iter =
              cfd_to_current_log_.find(cfd);
          if (iter == cfd_to_current_log_.end()) {
            cfd_to_current_log_.insert({cfd, log_number});
          } else if (log_number > iter->second) {
            iter->second = log_number;
          }
        }
        auto last_sequence = *next_sequence - 1;
        if ((*next_sequence != kMaxSequenceNumber) &&
            (versions_->LastSequence() <= last_sequence)) {
          versions_->SetLastAllocatedSequence(last_sequence);
          versions_->SetLastPublishedSequence(last_sequence);
          versions_->SetLastSequence(last_sequence);
        }
      } else {
        // We are treating this as a failure while reading since we read valid
        // blocks that do not form coherent data
        reader->GetReporter()->Corruption(record.size(), status);
      }
    }
    if (status.ok() && !wal_read_status->ok()) {
      status = *wal_read_status;
    }
    if (!status.ok()) {
      return status;
    }
  }
  // remove logreaders from map after successfully recovering the WAL
  if (log_readers_.size() > 1) {
    auto erase_iter = log_readers_.begin();
    std::advance(erase_iter, log_readers_.size() - 1);
    log_readers_.erase(log_readers_.begin(), erase_iter);
  }
  return status;
}

// Implementation of the DB interface
Status DBImplSecondary::Get(const ReadOptions& read_options,
                            ColumnFamilyHandle* column_family, const Slice& key,
                            PinnableSlice* value) {
  return GetImpl(read_options, column_family, key, value);
}

Status DBImplSecondary::GetImpl(const ReadOptions& read_options,
                                ColumnFamilyHandle* column_family,
                                const Slice& key, PinnableSlice* pinnable_val) {
  assert(pinnable_val != nullptr);
  PERF_CPU_TIMER_GUARD(get_cpu_nanos, env_);
  StopWatch sw(env_, stats_, DB_GET);
  PERF_TIMER_GUARD(get_snapshot_time);

  auto cfh = static_cast<ColumnFamilyHandleImpl*>(column_family);
  ColumnFamilyData* cfd = cfh->cfd();
  if (tracer_) {
    InstrumentedMutexLock lock(&trace_mutex_);
    if (tracer_) {
      tracer_->Get(column_family, key);
    }
  }
  // Acquire SuperVersion
  SuperVersion* super_version = GetAndRefSuperVersion(cfd);
  SequenceNumber snapshot = versions_->LastSequence();
  MergeContext merge_context;
  SequenceNumber max_covering_tombstone_seq = 0;
  Status s;
  LookupKey lkey(key, snapshot);
  PERF_TIMER_STOP(get_snapshot_time);

  bool done = false;
  if (super_version->mem->Get(lkey, pinnable_val->GetSelf(),
                              /*timestamp=*/nullptr, &s, &merge_context,
                              &max_covering_tombstone_seq, read_options)) {
    done = true;
    pinnable_val->PinSelf();
    RecordTick(stats_, MEMTABLE_HIT);
  } else if ((s.ok() || s.IsMergeInProgress()) &&
             super_version->imm->Get(
                 lkey, pinnable_val->GetSelf(), /*timestamp=*/nullptr, &s,
                 &merge_context, &max_covering_tombstone_seq, read_options)) {
    done = true;
    pinnable_val->PinSelf();
    RecordTick(stats_, MEMTABLE_HIT);
  }
  if (!done && !s.ok() && !s.IsMergeInProgress()) {
    ReturnAndCleanupSuperVersion(cfd, super_version);
    return s;
  }
  if (!done) {
    PERF_TIMER_GUARD(get_from_output_files_time);
    super_version->current->Get(read_options, lkey, pinnable_val,
                                /*timestamp=*/nullptr, &s, &merge_context,
                                &max_covering_tombstone_seq);
    RecordTick(stats_, MEMTABLE_MISS);
  }
  {
    PERF_TIMER_GUARD(get_post_process_time);
    ReturnAndCleanupSuperVersion(cfd, super_version);
    RecordTick(stats_, NUMBER_KEYS_READ);
    size_t size = pinnable_val->size();
    RecordTick(stats_, BYTES_READ, size);
    RecordTimeToHistogram(stats_, BYTES_PER_READ, size);
    PERF_COUNTER_ADD(get_read_bytes, size);
  }
  return s;
}

Iterator* DBImplSecondary::NewIterator(const ReadOptions& read_options,
                                       ColumnFamilyHandle* column_family) {
  if (read_options.managed) {
    return NewErrorIterator(
        Status::NotSupported("Managed iterator is not supported anymore."));
  }
  if (read_options.read_tier == kPersistedTier) {
    return NewErrorIterator(Status::NotSupported(
        "ReadTier::kPersistedData is not yet supported in iterators."));
  }
  Iterator* result = nullptr;
  auto cfh = static_cast_with_check<ColumnFamilyHandleImpl>(column_family);
  auto cfd = cfh->cfd();
  ReadCallback* read_callback = nullptr;  // No read callback provided.
  if (read_options.tailing) {
    return NewErrorIterator(Status::NotSupported(
        "tailing iterator not supported in secondary mode"));
  } else if (read_options.snapshot != nullptr) {
    // TODO (yanqin) support snapshot.
    return NewErrorIterator(
        Status::NotSupported("snapshot not supported in secondary mode"));
  } else {
    auto snapshot = versions_->LastSequence();
    result = NewIteratorImpl(read_options, cfd, snapshot, read_callback);
  }
  return result;
}

ArenaWrappedDBIter* DBImplSecondary::NewIteratorImpl(
    const ReadOptions& read_options, ColumnFamilyData* cfd,
    SequenceNumber snapshot, ReadCallback* read_callback) {
  assert(nullptr != cfd);
  SuperVersion* super_version = cfd->GetReferencedSuperVersion(this);
  auto db_iter = NewArenaWrappedDbIterator(
      env_, read_options, *cfd->ioptions(), super_version->mutable_cf_options,
      snapshot,
      super_version->mutable_cf_options.max_sequential_skip_in_iterations,
      super_version->version_number, read_callback);
<<<<<<< HEAD
  auto internal_iter =
      NewInternalIterator(read_options, cfd, super_version, db_iter->GetArena(),
                          db_iter->GetRangeDelAggregator(), snapshot,
                          /* allow_unprepared_value */ true);
=======
  auto internal_iter = NewInternalIterator(
      db_iter->GetReadOptions(), cfd, super_version, db_iter->GetArena(),
      db_iter->GetRangeDelAggregator(), snapshot,
      /* allow_unprepared_value */ true);
>>>>>>> ed431616
  db_iter->SetIterUnderDBIter(internal_iter);
  return db_iter;
}

Status DBImplSecondary::NewIterators(
    const ReadOptions& read_options,
    const std::vector<ColumnFamilyHandle*>& column_families,
    std::vector<Iterator*>* iterators) {
  if (read_options.managed) {
    return Status::NotSupported("Managed iterator is not supported anymore.");
  }
  if (read_options.read_tier == kPersistedTier) {
    return Status::NotSupported(
        "ReadTier::kPersistedData is not yet supported in iterators.");
  }
  ReadCallback* read_callback = nullptr;  // No read callback provided.
  if (iterators == nullptr) {
    return Status::InvalidArgument("iterators not allowed to be nullptr");
  }
  iterators->clear();
  iterators->reserve(column_families.size());
  if (read_options.tailing) {
    return Status::NotSupported(
        "tailing iterator not supported in secondary mode");
  } else if (read_options.snapshot != nullptr) {
    // TODO (yanqin) support snapshot.
    return Status::NotSupported("snapshot not supported in secondary mode");
  } else {
    SequenceNumber read_seq = versions_->LastSequence();
    for (auto cfh : column_families) {
      ColumnFamilyData* cfd = static_cast<ColumnFamilyHandleImpl*>(cfh)->cfd();
      iterators->push_back(
          NewIteratorImpl(read_options, cfd, read_seq, read_callback));
    }
  }
  return Status::OK();
}

Status DBImplSecondary::CheckConsistency() {
  mutex_.AssertHeld();
  Status s = DBImpl::CheckConsistency();
  // If DBImpl::CheckConsistency() which is stricter returns success, then we
  // do not need to give a second chance.
  if (s.ok()) {
    return s;
  }
  // It's possible that DBImpl::CheckConssitency() can fail because the primary
  // may have removed certain files, causing the GetFileSize(name) call to
  // fail and returning a PathNotFound. In this case, we take a best-effort
  // approach and just proceed.
  TEST_SYNC_POINT_CALLBACK(
      "DBImplSecondary::CheckConsistency:AfterFirstAttempt", &s);

  if (immutable_db_options_.skip_checking_sst_file_sizes_on_db_open) {
    return Status::OK();
  }

  std::vector<LiveFileMetaData> metadata;
  versions_->GetLiveFilesMetaData(&metadata);

  std::string corruption_messages;
  for (const auto& md : metadata) {
    // md.name has a leading "/".
    std::string file_path = md.db_path + md.name;

    uint64_t fsize = 0;
    s = env_->GetFileSize(file_path, &fsize);
    if (!s.ok() &&
        (env_->GetFileSize(Rocks2LevelTableFileName(file_path), &fsize).ok() ||
         s.IsPathNotFound())) {
      s = Status::OK();
    }
    if (!s.ok()) {
      corruption_messages +=
          "Can't access " + md.name + ": " + s.ToString() + "\n";
    }
  }
  return corruption_messages.empty() ? Status::OK()
                                     : Status::Corruption(corruption_messages);
}

Status DBImplSecondary::TryCatchUpWithPrimary() {
  assert(versions_.get() != nullptr);
  assert(manifest_reader_.get() != nullptr);
  Status s;
  // read the manifest and apply new changes to the secondary instance
  std::unordered_set<ColumnFamilyData*> cfds_changed;
  JobContext job_context(0, true /*create_superversion*/);
  {
    InstrumentedMutexLock lock_guard(&mutex_);
    s = static_cast_with_check<ReactiveVersionSet>(versions_.get())
            ->ReadAndApply(&mutex_, &manifest_reader_, &cfds_changed);

    ROCKS_LOG_INFO(immutable_db_options_.info_log, "Last sequence is %" PRIu64,
                   static_cast<uint64_t>(versions_->LastSequence()));
    for (ColumnFamilyData* cfd : cfds_changed) {
      if (cfd->IsDropped()) {
        ROCKS_LOG_DEBUG(immutable_db_options_.info_log, "[%s] is dropped\n",
                        cfd->GetName().c_str());
        continue;
      }
      VersionStorageInfo::LevelSummaryStorage tmp;
      ROCKS_LOG_DEBUG(immutable_db_options_.info_log,
                      "[%s] Level summary: %s\n", cfd->GetName().c_str(),
                      cfd->current()->storage_info()->LevelSummary(&tmp));
    }

    // list wal_dir to discover new WALs and apply new changes to the secondary
    // instance
    if (s.ok()) {
      s = FindAndRecoverLogFiles(&cfds_changed, &job_context);
    }
    if (s.IsPathNotFound()) {
      ROCKS_LOG_INFO(
          immutable_db_options_.info_log,
          "Secondary tries to read WAL, but WAL file(s) have already "
          "been purged by primary.");
      s = Status::OK();
    }
    if (s.ok()) {
      for (auto cfd : cfds_changed) {
        cfd->imm()->RemoveOldMemTables(cfd->GetLogNumber(),
                                       &job_context.memtables_to_free);
        auto& sv_context = job_context.superversion_contexts.back();
        cfd->InstallSuperVersion(&sv_context, &mutex_);
        sv_context.NewSuperVersion();
      }
    }
  }
  job_context.Clean();

  // Cleanup unused, obsolete files.
  JobContext purge_files_job_context(0);
  {
    InstrumentedMutexLock lock_guard(&mutex_);
    // Currently, secondary instance does not own the database files, thus it
    // is unnecessary for the secondary to force full scan.
    FindObsoleteFiles(&purge_files_job_context, /*force=*/false);
  }
  if (purge_files_job_context.HaveSomethingToDelete()) {
    PurgeObsoleteFiles(purge_files_job_context);
  }
  purge_files_job_context.Clean();
  return s;
}

Status DB::OpenAsSecondary(const Options& options, const std::string& dbname,
                           const std::string& secondary_path, DB** dbptr) {
  *dbptr = nullptr;

  DBOptions db_options(options);
  ColumnFamilyOptions cf_options(options);
  std::vector<ColumnFamilyDescriptor> column_families;
  column_families.emplace_back(kDefaultColumnFamilyName, cf_options);
  std::vector<ColumnFamilyHandle*> handles;

  Status s = DB::OpenAsSecondary(db_options, dbname, secondary_path,
                                 column_families, &handles, dbptr);
  if (s.ok()) {
    assert(handles.size() == 1);
    delete handles[0];
  }
  return s;
}

Status DB::OpenAsSecondary(
    const DBOptions& db_options, const std::string& dbname,
    const std::string& secondary_path,
    const std::vector<ColumnFamilyDescriptor>& column_families,
    std::vector<ColumnFamilyHandle*>* handles, DB** dbptr) {
  *dbptr = nullptr;
  if (db_options.max_open_files != -1) {
    // TODO (yanqin) maybe support max_open_files != -1 by creating hard links
    // on SST files so that db secondary can still have access to old SSTs
    // while primary instance may delete original.
    return Status::InvalidArgument("require max_open_files to be -1");
  }

  DBOptions tmp_opts(db_options);
  Status s;
  if (nullptr == tmp_opts.info_log) {
    s = CreateLoggerFromOptions(secondary_path, tmp_opts, &tmp_opts.info_log);
    if (!s.ok()) {
      tmp_opts.info_log = nullptr;
    }
  }

  handles->clear();
  DBImplSecondary* impl = new DBImplSecondary(tmp_opts, dbname);
  impl->versions_.reset(new ReactiveVersionSet(
      dbname, &impl->immutable_db_options_, impl->file_options_,
      impl->table_cache_.get(), impl->write_buffer_manager_,
      &impl->write_controller_, impl->io_tracer_));
  impl->column_family_memtables_.reset(
      new ColumnFamilyMemTablesImpl(impl->versions_->GetColumnFamilySet()));
  impl->wal_in_db_path_ = IsWalDirSameAsDBPath(&impl->immutable_db_options_);

  impl->mutex_.Lock();
  s = impl->Recover(column_families, true, false, false);
  if (s.ok()) {
    for (auto cf : column_families) {
      auto cfd =
          impl->versions_->GetColumnFamilySet()->GetColumnFamily(cf.name);
      if (nullptr == cfd) {
        s = Status::InvalidArgument("Column family not found", cf.name);
        break;
      }
      handles->push_back(new ColumnFamilyHandleImpl(cfd, impl, &impl->mutex_));
    }
  }
  SuperVersionContext sv_context(true /* create_superversion */);
  if (s.ok()) {
    for (auto cfd : *impl->versions_->GetColumnFamilySet()) {
      sv_context.NewSuperVersion();
      cfd->InstallSuperVersion(&sv_context, &impl->mutex_);
    }
  }
  impl->mutex_.Unlock();
  sv_context.Clean();
  if (s.ok()) {
    *dbptr = impl;
    for (auto h : *handles) {
      impl->NewThreadStatusCfInfo(
          static_cast_with_check<ColumnFamilyHandleImpl>(h)->cfd());
    }
  } else {
    for (auto h : *handles) {
      delete h;
    }
    handles->clear();
    delete impl;
  }
  return s;
}
#else   // !ROCKSDB_LITE

Status DB::OpenAsSecondary(const Options& /*options*/,
                           const std::string& /*name*/,
                           const std::string& /*secondary_path*/,
                           DB** /*dbptr*/) {
  return Status::NotSupported("Not supported in ROCKSDB_LITE.");
}

Status DB::OpenAsSecondary(
    const DBOptions& /*db_options*/, const std::string& /*dbname*/,
    const std::string& /*secondary_path*/,
    const std::vector<ColumnFamilyDescriptor>& /*column_families*/,
    std::vector<ColumnFamilyHandle*>* /*handles*/, DB** /*dbptr*/) {
  return Status::NotSupported("Not supported in ROCKSDB_LITE.");
}
#endif  // !ROCKSDB_LITE

}  // namespace ROCKSDB_NAMESPACE<|MERGE_RESOLUTION|>--- conflicted
+++ resolved
@@ -424,17 +424,10 @@
       snapshot,
       super_version->mutable_cf_options.max_sequential_skip_in_iterations,
       super_version->version_number, read_callback);
-<<<<<<< HEAD
-  auto internal_iter =
-      NewInternalIterator(read_options, cfd, super_version, db_iter->GetArena(),
-                          db_iter->GetRangeDelAggregator(), snapshot,
-                          /* allow_unprepared_value */ true);
-=======
   auto internal_iter = NewInternalIterator(
       db_iter->GetReadOptions(), cfd, super_version, db_iter->GetArena(),
       db_iter->GetRangeDelAggregator(), snapshot,
       /* allow_unprepared_value */ true);
->>>>>>> ed431616
   db_iter->SetIterUnderDBIter(internal_iter);
   return db_iter;
 }
