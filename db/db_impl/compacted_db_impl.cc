//  Copyright (c) 2011-present, Facebook, Inc.  All rights reserved.
//  This source code is licensed under both the GPLv2 (found in the
//  COPYING file in the root directory) and Apache 2.0 License
//  (found in the LICENSE.Apache file in the root directory).

#include "db/db_impl/compacted_db_impl.h"

#include "db/db_impl/db_impl.h"
#include "db/version_set.h"
#include "logging/logging.h"
#include "table/get_context.h"
#include "util/cast_util.h"

namespace ROCKSDB_NAMESPACE {

extern void MarkKeyMayExist(void* arg);
extern bool SaveValue(void* arg, const ParsedInternalKey& parsed_key,
                      const Slice& v, bool hit_and_return);

CompactedDBImpl::CompactedDBImpl(const DBOptions& options,
                                 const std::string& dbname)
    : DBImpl(options, dbname, /*seq_per_batch*/ false, +/*batch_per_txn*/ true,
             /*read_only*/ true),
      cfd_(nullptr),
      version_(nullptr),
      user_comparator_(nullptr) {}

CompactedDBImpl::~CompactedDBImpl() {}

size_t CompactedDBImpl::FindFile(const Slice& key) {
  size_t right = files_.num_files - 1;
  auto cmp = [&](const FdWithKeyRange& f, const Slice& k) -> bool {
    return user_comparator_->Compare(ExtractUserKey(f.largest_key), k) < 0;
  };
  return static_cast<size_t>(
      std::lower_bound(files_.files, files_.files + right, key, cmp) -
      files_.files);
}

Status CompactedDBImpl::Get(const ReadOptions& options, ColumnFamilyHandle*,
                            const Slice& key, PinnableSlice* value) {
  return Get(options, /*column_family*/ nullptr, key, value,
             /*timestamp*/ nullptr);
}

Status CompactedDBImpl::Get(const ReadOptions& _read_options,
                            ColumnFamilyHandle*, const Slice& key,
                            PinnableSlice* value, std::string* timestamp) {
  if (_read_options.io_activity != Env::IOActivity::kUnknown &&
      _read_options.io_activity != Env::IOActivity::kGet) {
    return Status::InvalidArgument(
        "Can only call Get with `ReadOptions::io_activity` is "
        "`Env::IOActivity::kUnknown` or `Env::IOActivity::kGet`");
  }
  ReadOptions read_options(_read_options);
  if (read_options.io_activity == Env::IOActivity::kUnknown) {
    read_options.io_activity = Env::IOActivity::kGet;
  }

  assert(user_comparator_);
  if (read_options.timestamp) {
    Status s =
        FailIfTsMismatchCf(DefaultColumnFamily(), *(read_options.timestamp));
    if (!s.ok()) {
      return s;
    }
    if (read_options.timestamp->size() > 0) {
      s = FailIfReadCollapsedHistory(cfd_, cfd_->GetSuperVersion(),
                                     *(read_options.timestamp));
      if (!s.ok()) {
        return s;
      }
    }
  } else {
    const Status s = FailIfCfHasTs(DefaultColumnFamily());
    if (!s.ok()) {
      return s;
    }
  }

  // Clear the timestamps for returning results so that we can distinguish
  // between tombstone or key that has never been written
  if (timestamp) {
    timestamp->clear();
  }

  GetWithTimestampReadCallback read_cb(kMaxSequenceNumber);
  std::string* ts =
      user_comparator_->timestamp_size() > 0 ? timestamp : nullptr;
  LookupKey lkey(key, kMaxSequenceNumber, read_options.timestamp);
  GetContext get_context(user_comparator_, nullptr, nullptr, nullptr,
                         GetContext::kNotFound, lkey.user_key(), value,
                         /*columns=*/nullptr, ts, nullptr, nullptr, true,
                         nullptr, nullptr, nullptr, nullptr, &read_cb);

  const FdWithKeyRange& f = files_.files[FindFile(lkey.user_key())];
  if (user_comparator_->CompareWithoutTimestamp(
          key, /*a_has_ts=*/false,
          ExtractUserKeyAndStripTimestamp(f.smallest_key,
                                          user_comparator_->timestamp_size()),
          /*b_has_ts=*/false) < 0) {
    return Status::NotFound();
  }
  Status s = f.fd.table_reader->Get(read_options, lkey.internal_key(),
                                    &get_context, nullptr);
  if (!s.ok() && !s.IsNotFound()) {
    return s;
  }
  if (get_context.State() == GetContext::kFound) {
    return Status::OK();
  }
  return Status::NotFound();
}

std::vector<Status> CompactedDBImpl::MultiGet(
    const ReadOptions& options, const std::vector<ColumnFamilyHandle*>&,
    const std::vector<Slice>& keys, std::vector<std::string>* values) {
  return MultiGet(options, keys, values, /*timestamps*/ nullptr);
}

std::vector<Status> CompactedDBImpl::MultiGet(
    const ReadOptions& _read_options, const std::vector<ColumnFamilyHandle*>&,
    const std::vector<Slice>& keys, std::vector<std::string>* values,
    std::vector<std::string>* timestamps) {
  assert(user_comparator_);
  size_t num_keys = keys.size();
  if (_read_options.io_activity != Env::IOActivity::kUnknown &&
      _read_options.io_activity != Env::IOActivity::kMultiGet) {
    Status s = Status::InvalidArgument(
        "Can only call MultiGet with `ReadOptions::io_activity` is "
        "`Env::IOActivity::kUnknown` or `Env::IOActivity::kMultiGet`");
    return std::vector<Status>(num_keys, s);
  }

  ReadOptions read_options(_read_options);
  if (read_options.io_activity == Env::IOActivity::kUnknown) {
    read_options.io_activity = Env::IOActivity::kMultiGet;
  }

  if (read_options.timestamp) {
    Status s =
        FailIfTsMismatchCf(DefaultColumnFamily(), *(read_options.timestamp));
    if (!s.ok()) {
      return std::vector<Status>(num_keys, s);
    }
    if (read_options.timestamp->size() > 0) {
      s = FailIfReadCollapsedHistory(cfd_, cfd_->GetSuperVersion(),
                                     *(read_options.timestamp));
      if (!s.ok()) {
        return std::vector<Status>(num_keys, s);
      }
    }
  } else {
    Status s = FailIfCfHasTs(DefaultColumnFamily());
    if (!s.ok()) {
      return std::vector<Status>(num_keys, s);
    }
  }

  // Clear the timestamps for returning results so that we can distinguish
  // between tombstone or key that has never been written
  if (timestamps) {
    for (auto& ts : *timestamps) {
      ts.clear();
    }
  }

  GetWithTimestampReadCallback read_cb(kMaxSequenceNumber);
  autovector<TableReader*, 16> reader_list;
  for (const auto& key : keys) {
    LookupKey lkey(key, kMaxSequenceNumber, read_options.timestamp);
    const FdWithKeyRange& f = files_.files[FindFile(lkey.user_key())];
    if (user_comparator_->CompareWithoutTimestamp(
            key, /*a_has_ts=*/false,
            ExtractUserKeyAndStripTimestamp(f.smallest_key,
                                            user_comparator_->timestamp_size()),
            /*b_has_ts=*/false) < 0) {
      reader_list.push_back(nullptr);
    } else {
      f.fd.table_reader->Prepare(lkey.internal_key());
      reader_list.push_back(f.fd.table_reader);
    }
  }
  std::vector<Status> statuses(num_keys, Status::NotFound());
  values->resize(num_keys);
  if (timestamps) {
    timestamps->resize(num_keys);
  }
  int idx = 0;
  for (auto* r : reader_list) {
    if (r != nullptr) {
<<<<<<< HEAD
      PinnableSlice pinnable_val;
      std::string& value = (*values)[idx];
      LookupKey lkey(keys[idx], kMaxSequenceNumber, read_options.timestamp);
=======
      PinnableSlice pinnable_val(&(*values)[idx]);
      pinnable_val.GetSelf()->clear();
      LookupKey lkey(keys[idx], kMaxSequenceNumber, options.timestamp);
>>>>>>> 84254459
      std::string* timestamp = timestamps ? &(*timestamps)[idx] : nullptr;
      GetContext get_context(
          user_comparator_, nullptr, nullptr, nullptr, GetContext::kNotFound,
          lkey.user_key(), &pinnable_val, /*columns=*/nullptr,
          user_comparator_->timestamp_size() > 0 ? timestamp : nullptr, nullptr,
          nullptr, true, nullptr, nullptr, nullptr, nullptr, &read_cb);
      Status s =
          r->Get(read_options, lkey.internal_key(), &get_context, nullptr);
      assert(static_cast<size_t>(idx) < statuses.size());
      if (!s.ok() && !s.IsNotFound()) {
        statuses[idx] = s;
      } else {
        pinnable_val.SyncToString();
        if (get_context.State() == GetContext::kFound) {
          statuses[idx] = Status::OK();
        }
      }
    }
    ++idx;
  }
  return statuses;
}

Status CompactedDBImpl::Init(const Options& options) {
  SuperVersionContext sv_context(/* create_superversion */ true);
  mutex_.Lock();
  ColumnFamilyDescriptor cf(kDefaultColumnFamilyName,
                            ColumnFamilyOptions(options));
  Status s = Recover({cf}, true /* read only */, false, true);
  if (s.ok()) {
    cfd_ = static_cast_with_check<ColumnFamilyHandleImpl>(DefaultColumnFamily())
               ->cfd();
    cfd_->InstallSuperVersion(&sv_context, &mutex_);
  }
  mutex_.Unlock();
  sv_context.Clean();
  if (!s.ok()) {
    return s;
  }
  NewThreadStatusCfInfo(cfd_);
  version_ = cfd_->GetSuperVersion()->current;
  user_comparator_ = cfd_->user_comparator();
  auto* vstorage = version_->storage_info();
  if (vstorage->num_non_empty_levels() == 0) {
    return Status::NotSupported("no file exists");
  }
  const LevelFilesBrief& l0 = vstorage->LevelFilesBrief(0);
  // L0 should not have files
  if (l0.num_files > 1) {
    return Status::NotSupported("L0 contain more than 1 file");
  }
  if (l0.num_files == 1) {
    if (vstorage->num_non_empty_levels() > 1) {
      return Status::NotSupported("Both L0 and other level contain files");
    }
    files_ = l0;
    return Status::OK();
  }

  for (int i = 1; i < vstorage->num_non_empty_levels() - 1; ++i) {
    if (vstorage->LevelFilesBrief(i).num_files > 0) {
      return Status::NotSupported("Other levels also contain files");
    }
  }

  int level = vstorage->num_non_empty_levels() - 1;
  if (vstorage->LevelFilesBrief(level).num_files > 0) {
    files_ = vstorage->LevelFilesBrief(level);
    return Status::OK();
  }
  return Status::NotSupported("no file exists");
}

Status CompactedDBImpl::Open(const Options& options, const std::string& dbname,
                             DB** dbptr) {
  *dbptr = nullptr;

  if (options.max_open_files != -1) {
    return Status::InvalidArgument("require max_open_files = -1");
  }
  if (options.merge_operator.get() != nullptr) {
    return Status::InvalidArgument("merge operator is not supported");
  }
  DBOptions db_options(options);
  std::unique_ptr<CompactedDBImpl> db(new CompactedDBImpl(db_options, dbname));
  Status s = db->Init(options);
  if (s.ok()) {
    s = db->StartPeriodicTaskScheduler();
  }
  if (s.ok()) {
    ROCKS_LOG_INFO(db->immutable_db_options_.info_log,
                   "Opened the db as fully compacted mode");
    LogFlush(db->immutable_db_options_.info_log);
    *dbptr = db.release();
  }
  return s;
}

}  // namespace ROCKSDB_NAMESPACE<|MERGE_RESOLUTION|>--- conflicted
+++ resolved
@@ -124,6 +124,7 @@
     std::vector<std::string>* timestamps) {
   assert(user_comparator_);
   size_t num_keys = keys.size();
+
   if (_read_options.io_activity != Env::IOActivity::kUnknown &&
       _read_options.io_activity != Env::IOActivity::kMultiGet) {
     Status s = Status::InvalidArgument(
@@ -189,15 +190,9 @@
   int idx = 0;
   for (auto* r : reader_list) {
     if (r != nullptr) {
-<<<<<<< HEAD
-      PinnableSlice pinnable_val;
-      std::string& value = (*values)[idx];
-      LookupKey lkey(keys[idx], kMaxSequenceNumber, read_options.timestamp);
-=======
       PinnableSlice pinnable_val(&(*values)[idx]);
       pinnable_val.GetSelf()->clear();
-      LookupKey lkey(keys[idx], kMaxSequenceNumber, options.timestamp);
->>>>>>> 84254459
+      LookupKey lkey(keys[idx], kMaxSequenceNumber, read_options.timestamp);
       std::string* timestamp = timestamps ? &(*timestamps)[idx] : nullptr;
       GetContext get_context(
           user_comparator_, nullptr, nullptr, nullptr, GetContext::kNotFound,
