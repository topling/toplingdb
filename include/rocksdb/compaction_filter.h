// Copyright (c) 2011-present, Facebook, Inc.  All rights reserved.
//  This source code is licensed under both the GPLv2 (found in the
//  COPYING file in the root directory) and Apache 2.0 License
//  (found in the LICENSE.Apache file in the root directory).
// Copyright (c) 2013 The LevelDB Authors. All rights reserved.
// Use of this source code is governed by a BSD-style license that can be
// found in the LICENSE file. See the AUTHORS file for names of contributors.

#pragma once

#include <cassert>
#include <memory>
#include <string>
#include <vector>

#include "rocksdb/rocksdb_namespace.h"
#include "rocksdb/types.h"

namespace ROCKSDB_NAMESPACE {

class Slice;
class SliceTransform;

<<<<<<< HEAD
// CompactionFilter allows an application to modify/delete a key-value during
// table file creation.
=======
// Context information of a compaction run
struct CompactionFilterContext {
  // Does this compaction run include all data files
  bool is_full_compaction;
  // Is this compaction requested by the client (true),
  // or is it occurring as an automatic compaction process
  bool is_manual_compaction;
  // Which column family this compaction is for.
  //uint16_t sub_compact_idx;
  uint32_t column_family_id;
  uint64_t smallest_seqno;
};

// CompactionFilter allows an application to modify/delete a key-value at
// the time of compaction.
>>>>>>> 7562cf1e

class CompactionFilter {
 public:
  enum ValueType {
    kValue,
    kMergeOperand,
    kBlobIndex,  // used internally by BlobDB.
  };

  enum class Decision {
    kKeep,
    kRemove,
    kChangeValue,
    kRemoveAndSkipUntil,
    kChangeBlobIndex,  // used internally by BlobDB.
    kIOError,          // used internally by BlobDB.
    kUndetermined,
  };

  enum class BlobDecision { kKeep, kChangeValue, kCorruption, kIOError };

<<<<<<< HEAD
  // Context information for a table file creation.
  struct Context {
    // Whether this table file is created as part of a compaction including all
    // table files.
    bool is_full_compaction;
    // Whether this table file is created as part of a compaction requested by
    // the client.
    bool is_manual_compaction;
    // The column family that will contain the created table file.
    uint32_t column_family_id;
    // Reason this table file is being created.
    TableFileCreationReason reason;
  };
=======
  // Context information of a compaction run
  typedef CompactionFilterContext Context;
>>>>>>> 7562cf1e

  virtual ~CompactionFilter() {}

  // The table file creation process invokes this method before adding a kv to
  // the table file. A return value of false indicates that the kv should be
  // preserved in the new table file and a return value of true indicates
  // that this key-value should be removed from the new table file. The
  // application can inspect the existing value of the key and make decision
  // based on it.
  //
  // Key-Values that are results of merge operation during table file creation
  // are not passed into this function. Currently, when you have a mix of Put()s
  // and Merge()s on a same key, we only guarantee to process the merge operands
  // through the `CompactionFilter`s. Put()s might be processed, or might not.
  //
  // When the value is to be preserved, the application has the option
  // to modify the existing_value and pass it back through new_value.
  // value_changed needs to be set to true in this case.
  //
  // Note that RocksDB snapshots (i.e. call GetSnapshot() API on a
  // DB* object) will not guarantee to preserve the state of the DB with
  // CompactionFilter. Data seen from a snapshot might disappear after a
  // table file created with a `CompactionFilter` is installed. If you use
  // snapshots, think twice about whether you want to use `CompactionFilter` and
  // whether you are using it in a safe way.
  //
  // If multithreaded compaction is being used *and* a single CompactionFilter
  // instance was supplied via Options::compaction_filter, this method may be
  // called from different threads concurrently.  The application must ensure
  // that the call is thread-safe.
  //
  // If the CompactionFilter was created by a factory, then it will only ever
  // be used by a single thread that is doing the table file creation, and this
  // call does not need to be thread-safe.  However, multiple filters may be
  // in existence and operating concurrently.
  virtual bool Filter(int /*level*/, const Slice& /*key*/,
                      const Slice& /*existing_value*/,
                      std::string* /*new_value*/,
                      bool* /*value_changed*/) const {
    return false;
  }

  // The table file creation process invokes this method on every merge operand.
  // If this method returns true, the merge operand will be ignored and not
  // written out in the new table file.
  //
  // Note: If you are using a TransactionDB, it is not recommended to implement
  // FilterMergeOperand().  If a Merge operation is filtered out, TransactionDB
  // may not realize there is a write conflict and may allow a Transaction to
  // Commit that should have failed.  Instead, it is better to implement any
  // Merge filtering inside the MergeOperator.
  virtual bool FilterMergeOperand(int /*level*/, const Slice& /*key*/,
                                  const Slice& /*operand*/) const {
    return false;
  }

  // An extended API. Called for both values and merge operands.
  // Allows changing value and skipping ranges of keys.
  // The default implementation uses Filter() and FilterMergeOperand().
  // If you're overriding this method, no need to override the other two.
  // `value_type` indicates whether this key-value corresponds to a normal
  // value (e.g. written with Put())  or a merge operand (written with Merge()).
  //
  // Possible return values:
  //  * kKeep - keep the key-value pair.
  //  * kRemove - remove the key-value pair or merge operand.
  //  * kChangeValue - keep the key and change the value/operand to *new_value.
  //  * kRemoveAndSkipUntil - remove this key-value pair, and also remove
  //      all key-value pairs with key in [key, *skip_until). This range
  //      of keys will be skipped without reading, potentially saving some
  //      IO operations compared to removing the keys one by one.
  //
  //      *skip_until <= key is treated the same as Decision::kKeep
  //      (since the range [key, *skip_until) is empty).
  //
  //      Caveats:
  //       - The keys are skipped even if there are snapshots containing them,
  //         i.e. values removed by kRemoveAndSkipUntil can disappear from a
  //         snapshot - beware if you're using TransactionDB or
  //         DB::GetSnapshot().
  //       - If value for a key was overwritten or merged into (multiple Put()s
  //         or Merge()s), and `CompactionFilter` skips this key with
  //         kRemoveAndSkipUntil, it's possible that it will remove only
  //         the new value, exposing the old value that was supposed to be
  //         overwritten.
  //       - Doesn't work with PlainTableFactory in prefix mode.
  //       - If you use kRemoveAndSkipUntil for table files created by
  //         compaction, consider also reducing compaction_readahead_size
  //         option.
  //
  // Should never return kUndetermined.
  // Note: If you are using a TransactionDB, it is not recommended to filter
  // out or modify merge operands (ValueType::kMergeOperand).
  // If a merge operation is filtered out, TransactionDB may not realize there
  // is a write conflict and may allow a Transaction to Commit that should have
  // failed. Instead, it is better to implement any Merge filtering inside the
  // MergeOperator.
  virtual Decision FilterV2(int level, const Slice& key, ValueType value_type,
                            const Slice& existing_value, std::string* new_value,
                            std::string* /*skip_until*/) const {
    switch (value_type) {
      case ValueType::kValue: {
        bool value_changed = false;
        bool rv = Filter(level, key, existing_value, new_value, &value_changed);
        if (rv) {
          return Decision::kRemove;
        }
        return value_changed ? Decision::kChangeValue : Decision::kKeep;
      }
      case ValueType::kMergeOperand: {
        bool rv = FilterMergeOperand(level, key, existing_value);
        return rv ? Decision::kRemove : Decision::kKeep;
      }
      case ValueType::kBlobIndex:
        return Decision::kKeep;
    }
    assert(false);
    return Decision::kKeep;
  }

  // Internal (BlobDB) use only. Do not override in application code.
  virtual BlobDecision PrepareBlobOutput(const Slice& /* key */,
                                         const Slice& /* existing_value */,
                                         std::string* /* new_value */) const {
    return BlobDecision::kKeep;
  }

  // This function is deprecated. Snapshots will always be ignored for
  // `CompactionFilter`s, because we realized that not ignoring snapshots
  // doesn't provide the guarantee we initially thought it would provide.
  // Repeatable reads will not be guaranteed anyway. If you override the
  // function and returns false, we will fail the table file creation.
  virtual bool IgnoreSnapshots() const { return true; }

  // Returns a name that identifies this `CompactionFilter`.
  // The name will be printed to LOG file on start up for diagnosis.
  virtual const char* Name() const = 0;

  // Internal (BlobDB) use only. Do not override in application code.
  virtual bool IsStackedBlobDbInternalCompactionFilter() const { return false; }

  // In the case of BlobDB, it may be possible to reach a decision with only
  // the key without reading the actual value. Keys whose value_type is
  // kBlobIndex will be checked by this method.
  // Returning kUndetermined will cause FilterV2() to be called to make a
  // decision as usual.
  virtual Decision FilterBlobByKey(int /*level*/, const Slice& /*key*/,
                                   std::string* /*new_value*/,
                                   std::string* /*skip_until*/) const {
    return Decision::kUndetermined;
  }
};

// Each thread of work involving creating table files will create a new
// `CompactionFilter` according to `ShouldFilterTableFileCreation()`. This
// allows the application to know about the different ongoing threads of work
// and makes it unnecessary for `CompactionFilter` to provide thread-safety.
class CompactionFilterFactory {
 public:
  virtual ~CompactionFilterFactory() {}

  // Returns whether a thread creating table files for the specified `reason`
  // should invoke `CreateCompactionFilter()` and pass KVs through the returned
  // filter.
  virtual bool ShouldFilterTableFileCreation(
      TableFileCreationReason reason) const {
    // For backward compatibility, default implementation only applies
    // `CompactionFilter` to files generated by compaction.
    return reason == TableFileCreationReason::kCompaction;
  }

  virtual std::unique_ptr<CompactionFilter> CreateCompactionFilter(
      const CompactionFilter::Context& context) = 0;

  // Returns a name that identifies this `CompactionFilter` factory.
  virtual const char* Name() const = 0;
};

}  // namespace ROCKSDB_NAMESPACE<|MERGE_RESOLUTION|>--- conflicted
+++ resolved
@@ -21,26 +21,8 @@
 class Slice;
 class SliceTransform;
 
-<<<<<<< HEAD
 // CompactionFilter allows an application to modify/delete a key-value during
 // table file creation.
-=======
-// Context information of a compaction run
-struct CompactionFilterContext {
-  // Does this compaction run include all data files
-  bool is_full_compaction;
-  // Is this compaction requested by the client (true),
-  // or is it occurring as an automatic compaction process
-  bool is_manual_compaction;
-  // Which column family this compaction is for.
-  //uint16_t sub_compact_idx;
-  uint32_t column_family_id;
-  uint64_t smallest_seqno;
-};
-
-// CompactionFilter allows an application to modify/delete a key-value at
-// the time of compaction.
->>>>>>> 7562cf1e
 
 class CompactionFilter {
  public:
@@ -62,7 +44,6 @@
 
   enum class BlobDecision { kKeep, kChangeValue, kCorruption, kIOError };
 
-<<<<<<< HEAD
   // Context information for a table file creation.
   struct Context {
     // Whether this table file is created as part of a compaction including all
@@ -71,15 +52,13 @@
     // Whether this table file is created as part of a compaction requested by
     // the client.
     bool is_manual_compaction;
+    // Reason this table file is being created.
+    TableFileCreationReason reason;
     // The column family that will contain the created table file.
     uint32_t column_family_id;
-    // Reason this table file is being created.
-    TableFileCreationReason reason;
+
+    uint64_t smallest_seqno;
   };
-=======
-  // Context information of a compaction run
-  typedef CompactionFilterContext Context;
->>>>>>> 7562cf1e
 
   virtual ~CompactionFilter() {}
 
@@ -233,6 +212,8 @@
   }
 };
 
+typedef CompactionFilter::Context CompactionFilterContext;
+
 // Each thread of work involving creating table files will create a new
 // `CompactionFilter` according to `ShouldFilterTableFileCreation()`. This
 // allows the application to know about the different ongoing threads of work
