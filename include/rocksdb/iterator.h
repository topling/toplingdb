// Copyright (c) 2011-present, Facebook, Inc.  All rights reserved.
//  This source code is licensed under both the GPLv2 (found in the
//  COPYING file in the root directory) and Apache 2.0 License
//  (found in the LICENSE.Apache file in the root directory).
// Copyright (c) 2011 The LevelDB Authors. All rights reserved.
// Use of this source code is governed by a BSD-style license that can be
// found in the LICENSE file. See the AUTHORS file for names of contributors.
//
// An iterator yields a sequence of key/value pairs from a source.
// The following class defines the interface.  Multiple implementations
// are provided by this library.  In particular, iterators are provided
// to access the contents of a Table or a DB.
//
// Multiple threads can invoke const methods on an Iterator without
// external synchronization, but if any of the threads may call a
// non-const method, all threads accessing the same Iterator must use
// external synchronization.

#pragma once

#include <string>

#include "rocksdb/cleanable.h"
#include "rocksdb/slice.h"
#include "rocksdb/status.h"
#include "rocksdb/wide_columns.h"

namespace ROCKSDB_NAMESPACE {

class Iterator : public Cleanable {
 public:
  Iterator() {}
  // No copying allowed
  Iterator(const Iterator&) = delete;
  void operator=(const Iterator&) = delete;

  virtual ~Iterator() {}

  // An iterator is either positioned at a key/value pair, or
  // not valid.  This method returns true iff the iterator is valid.
  // Always returns false if !status().ok().
  virtual bool Valid() const = 0;

  // Position at the first key in the source.  The iterator is Valid()
  // after this call iff the source is not empty.
  virtual void SeekToFirst() = 0;

  // Position at the last key in the source.  The iterator is
  // Valid() after this call iff the source is not empty.
  virtual void SeekToLast() = 0;

  // Position at the first key in the source that at or past target.
  // The iterator is Valid() after this call iff the source contains
  // an entry that comes at or past target.
  // All Seek*() methods clear any error status() that the iterator had prior to
  // the call; after the seek, status() indicates only the error (if any) that
  // happened during the seek, not any past errors.
  // Target does not contain timestamp.
  virtual void Seek(const Slice& target) = 0;

  // Position at the last key in the source that at or before target.
  // The iterator is Valid() after this call iff the source contains
  // an entry that comes at or before target.
  // Target does not contain timestamp.
  virtual void SeekForPrev(const Slice& target) = 0;

  // Moves to the next entry in the source.  After this call, Valid() is
  // true iff the iterator was not positioned at the last entry in the source.
  // REQUIRES: Valid()
  virtual void Next() = 0;

  // Moves to the previous entry in the source.  After this call, Valid() is
  // true iff the iterator was not positioned at the first entry in source.
  // REQUIRES: Valid()
  virtual void Prev() = 0;

  // Return the key for the current entry.  The underlying storage for
  // the returned slice is valid only until the next modification of the
  // iterator (i.e. the next SeekToFirst/SeekToLast/Seek/SeekForPrev/Next/Prev
  // operation).
  // REQUIRES: Valid()
  virtual Slice key() const = 0;

  // Return the value for the current entry.  If the entry is a plain key-value,
  // return the value as-is; if it is a wide-column entity, return the value of
  // the default anonymous column (see kDefaultWideColumnName) if any, or an
  // empty value otherwise.  The underlying storage for the returned slice is
  // valid only until the next modification of the iterator (i.e. the next
  // SeekToFirst/SeekToLast/Seek/SeekForPrev/Next/Prev operation).
  // REQUIRES: Valid()
  virtual Slice value() const = 0;

  // Return the wide columns for the current entry.  If the entry is a
  // wide-column entity, return it as-is; if it is a plain key-value, return it
  // as an entity with a single anonymous column (see kDefaultWideColumnName)
  // which contains the value.  The underlying storage for the returned
  // structure is valid only until the next modification of the iterator (i.e.
  // the next SeekToFirst/SeekToLast/Seek/SeekForPrev/Next/Prev operation).
  // REQUIRES: Valid()
  virtual const WideColumns& columns() const {
    assert(false);
    return kNoWideColumns;
  }

  // If an error has occurred, return it.  Else return an ok status.
  // If non-blocking IO is requested and this operation cannot be
  // satisfied without doing some IO, then this returns Status::Incomplete().
  virtual Status status() const = 0;

<<<<<<< HEAD
  // If supported, the DB state that the iterator reads from is updated to
  // the latest state. The iterator will be invalidated after the call.
  // Regardless of whether the iterator was created/refreshed previously
  // with or without a snapshot, the iterator will be reading the
  // latest DB state after this call.
  // Note that you will need to call a Seek*() function to get the iterator
  // back into a valid state before calling a function that assumes the
  // state is already valid, like Next().
  virtual Status Refresh() { return Refresh(nullptr); }

  // Similar to Refresh() but the iterator will be reading the latest DB state
  // under the given snapshot.
  virtual Status Refresh(const class Snapshot*) {
=======
  // If supported, renew the iterator to represent the latest state. The
  // iterator will be invalidated after the call. Not supported if
  // ReadOptions.snapshot is given when creating the iterator.
  virtual Status Refresh() {
    return Refresh(nullptr, false);
  }

  virtual Status Refresh(const class Snapshot*, bool/*keep_iter_pos*/) {
>>>>>>> 98320a23
    return Status::NotSupported("Refresh() is not supported");
  }

  Status RefreshKeepSnapshot(bool keep_iter_pos = true);

  // Property "rocksdb.iterator.is-key-pinned":
  //   If returning "1", this means that the Slice returned by key() is valid
  //   as long as the iterator is not deleted.
  //   It is guaranteed to always return "1" if
  //      - Iterator created with ReadOptions::pin_data = true
  //      - DB tables were created with
  //        BlockBasedTableOptions::use_delta_encoding = false.
  // Property "rocksdb.iterator.super-version-number":
  //   LSM version used by the iterator. The same format as DB Property
  //   kCurrentSuperVersionNumber. See its comment for more information.
  // Property "rocksdb.iterator.internal-key":
  //   Get the user-key portion of the internal key at which the iteration
  //   stopped.
  // Property "rocksdb.iterator.write-time":
  //   DO NOT USE, UNDER CONSTRUCTION
  //   Get the unix time of the best estimate of the write time of the entry.
  //   Returned as 64-bit raw value (8 bytes). It can be converted to uint64_t
  //   with util method `DecodeU64Ts`. The accuracy of the write time depends on
  //   settings like preserve_internal_time_seconds. If this feature is
  //   disabled, this property will always be empty. The actual write time of
  //   the entry should be the same or newer than the returned write time. So
  //   this property can be interpreted as the possible oldest write time for
  //   the entry.
  virtual Status GetProperty(std::string prop_name, std::string* prop);

  virtual Slice timestamp() const {
    assert(false);
    return Slice();
  }

  virtual bool PrepareValue() { return true; }
};

// Return an empty iterator (yields nothing).
extern Iterator* NewEmptyIterator();

// Return an empty iterator with the specified status.
extern Iterator* NewErrorIterator(const Status& status);

}  // namespace ROCKSDB_NAMESPACE<|MERGE_RESOLUTION|>--- conflicted
+++ resolved
@@ -107,21 +107,6 @@
   // satisfied without doing some IO, then this returns Status::Incomplete().
   virtual Status status() const = 0;
 
-<<<<<<< HEAD
-  // If supported, the DB state that the iterator reads from is updated to
-  // the latest state. The iterator will be invalidated after the call.
-  // Regardless of whether the iterator was created/refreshed previously
-  // with or without a snapshot, the iterator will be reading the
-  // latest DB state after this call.
-  // Note that you will need to call a Seek*() function to get the iterator
-  // back into a valid state before calling a function that assumes the
-  // state is already valid, like Next().
-  virtual Status Refresh() { return Refresh(nullptr); }
-
-  // Similar to Refresh() but the iterator will be reading the latest DB state
-  // under the given snapshot.
-  virtual Status Refresh(const class Snapshot*) {
-=======
   // If supported, renew the iterator to represent the latest state. The
   // iterator will be invalidated after the call. Not supported if
   // ReadOptions.snapshot is given when creating the iterator.
@@ -130,7 +115,6 @@
   }
 
   virtual Status Refresh(const class Snapshot*, bool/*keep_iter_pos*/) {
->>>>>>> 98320a23
     return Status::NotSupported("Refresh() is not supported");
   }
 
