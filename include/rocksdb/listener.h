--- conflicted
+++ resolved
@@ -194,15 +194,6 @@
   kManifestWriteNoWAL
 );
 
-<<<<<<< HEAD
-=======
-ROCKSDB_ENUM_CLASS(WriteStallCondition, int,
-  kNormal,
-  kDelayed,
-  kStopped
-);
-
->>>>>>> 8f67bd11
 struct WriteStallInfo {
   // the name of the column family
   std::string cf_name;
