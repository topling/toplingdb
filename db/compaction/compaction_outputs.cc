--- conflicted
+++ resolved
@@ -126,9 +126,6 @@
   if (0 == grandparents_size_) {
     return 0;
   }
-<<<<<<< HEAD
-  const Comparator* ucmp = compaction_->column_family_data()->user_comparator();
-=======
   if (cmp_meta_.IsForwardBytewise())
     return UpdateGrandparentBoundaryInfoTmpl(ForwardBytewiseCompareUserKeyNoTS(), ikey);
   if (cmp_meta_.IsReverseBytewise())
@@ -142,14 +139,13 @@
   size_t curr_key_boundary_switched_num = 0;
   const auto grandparents      = grandparents_data_;
   const auto grandparents_size = grandparents_size_;
->>>>>>> 84254459
 
   // Move the grandparent_index_ to the file containing the current user_key.
   // If there are multiple files containing the same user_key, make sure the
   // index points to the last file containing the key.
   while (grandparent_index_ < grandparents_size) {
     if (being_grandparent_gap_) {
-      if (sstableKeyCompare(ucmp, internal_key,
+      if (sstableKeyCompare(ucmp, ikey,
                             grandparents[grandparent_index_]->smallest) < 0) {
         break;
       }
@@ -162,18 +158,13 @@
       being_grandparent_gap_ = false;
     } else {
       int cmp_result = sstableKeyCompare(
-          ucmp, internal_key, grandparents[grandparent_index_]->largest);
+          ucmp, ikey, grandparents[grandparent_index_]->largest);
       // If it's same key, make sure grandparent_index_ is pointing to the last
       // one.
       if (cmp_result < 0 ||
           (cmp_result == 0 &&
-<<<<<<< HEAD
-           (grandparent_index_ == grandparents.size() - 1 ||
-            sstableKeyCompare(ucmp, internal_key,
-=======
            (grandparent_index_ == grandparents_size - 1 ||
             sstableKeyCompare(ucmp, ikey,
->>>>>>> 84254459
                               grandparents[grandparent_index_ + 1]->smallest) <
                 0))) {
         break;
