--- conflicted
+++ resolved
@@ -628,7 +628,6 @@
   fi
 fi
 
-<<<<<<< HEAD
 #
 # Support the AWS cloud environment only if the env variable named USE_AWS
 # is set to 1. Setting it to any other value or not setting it at all means
@@ -652,10 +651,7 @@
   PLATFORM_LDFLAGS="-lrdkafka++ $PLATFORM_LDFLAGS"
 fi
 
-if test "0$PORTABLE" -eq 0; then
-=======
 if [ "$PORTABLE" == "" ] || [ "$PORTABLE" == 0 ]; then
->>>>>>> 49ce8a10
   if test -n "`echo $TARGET_ARCHITECTURE | grep ^ppc64`"; then
     # Tune for this POWER processor, treating '+' models as base models
     POWER=`LD_SHOW_AUXV=1 /bin/true | grep AT_PLATFORM | grep -E -o power[0-9]+`
