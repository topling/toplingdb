//  Copyright (c) 2011-present, Facebook, Inc.  All rights reserved.
//  This source code is licensed under both the GPLv2 (found in the
//  COPYING file in the root directory) and Apache 2.0 License
//  (found in the LICENSE.Apache file in the root directory).

#include "utilities/write_batch_with_index/write_batch_with_index_internal.h"

#include "db/column_family.h"
#include "db/db_impl/db_impl.h"
#include "db/merge_helper.h"
#include "db/wide/wide_column_serialization.h"
#include "db/wide/wide_columns_helper.h"
#include "options/cf_options.h"
#include "rocksdb/comparator.h"
#include "rocksdb/db.h"
#include "rocksdb/utilities/write_batch_with_index.h"
#include "util/cast_util.h"
#include "util/coding.h"
#include "util/string_util.h"

namespace ROCKSDB_NAMESPACE {
BaseDeltaIterator::BaseDeltaIterator(ColumnFamilyHandle* column_family,
                                     Iterator* base_iterator,
<<<<<<< HEAD
                                     WBWIIteratorImpl* delta_iterator,
                                     const Comparator* comparator)
=======
                                     WBWIIterator* delta_iterator,
                                     const Comparator* comparator,
                                     const ReadOptions* read_options)
>>>>>>> 635250a9
    : forward_(true),
      current_at_base_(true),
      equal_keys_(false),
      status_(Status::OK()),
      column_family_(column_family),
      base_iterator_(base_iterator),
      delta_iterator_(delta_iterator),
      comparator_(comparator) {
  assert(base_iterator_);
  assert(delta_iterator_);
  assert(comparator_);
<<<<<<< HEAD
=======
  wbwii_.reset(new WriteBatchWithIndexInternal(column_family));
  delta_valid_ = false;
  opt_cmp_type_ = comparator->opt_cmp_type();
>>>>>>> 635250a9
}

ROCKSDB_FLATTEN
bool BaseDeltaIterator::Valid() const {
  return status_.ok() ? (current_at_base_ ? BaseValid() : DeltaValid()) : false;
}

void BaseDeltaIterator::SeekToFirst() {
  forward_ = true;
  base_iterator_->SeekToFirst();
  delta_iterator_->SeekToFirst();
  delta_valid_ = delta_iterator_->Valid();
  UpdateCurrent(true);
}

void BaseDeltaIterator::SeekToLast() {
  forward_ = false;
  base_iterator_->SeekToLast();
  delta_iterator_->SeekToLast();
  delta_valid_ = delta_iterator_->Valid();
  UpdateCurrent(false);
}

void BaseDeltaIterator::Seek(const Slice& k) {
  forward_ = true;
  base_iterator_->Seek(k);
  delta_iterator_->Seek(k);
  delta_valid_ = delta_iterator_->Valid();
  UpdateCurrent(true);
}

void BaseDeltaIterator::SeekForPrev(const Slice& k) {
  forward_ = false;
  base_iterator_->SeekForPrev(k);
  delta_iterator_->SeekForPrev(k);
  delta_valid_ = delta_iterator_->Valid();
  UpdateCurrent(false);
}

void BaseDeltaIterator::Next() {
#if 0
  if (UNLIKELY(!Valid())) {
    status_ = Status::NotSupported("Next() on invalid iterator");
    return;
  }
#else
  assert(Valid());
#endif

  if (UNLIKELY(!forward_)) {
    // Need to change direction
    // if our direction was backward and we're not equal, we have two states:
    // * both iterators are valid: we're already in a good state (current
    // shows to smaller)
    // * only one iterator is valid: we need to advance that iterator
    forward_ = true;
    equal_keys_ = false;
    if (!BaseValid()) {
      assert(DeltaValid());
      base_iterator_->SeekToFirst();
    } else if (!DeltaValid()) {
      delta_iterator_->SeekToFirst();
      delta_valid_ = delta_iterator_->Valid();
    } else if (current_at_base_) {
      // Change delta from larger than base to smaller
      AdvanceDelta(true);
    } else {
      // Change base from larger than delta to smaller
      AdvanceBase(true);
    }
    if (DeltaValid() && BaseValid()) {
      if (0 == comparator_->CompareWithoutTimestamp(
                   delta_iterator_->user_key(), /*a_has_ts=*/false,
                   base_iterator_->key(), /*b_has_ts=*/false)) {
        equal_keys_ = true;
      }
    }
  }
  Advance(true);
}

void BaseDeltaIterator::Prev() {
#if 0
  if (UNLIKELY(!Valid())) {
    status_ = Status::NotSupported("Prev() on invalid iterator");
    return;
  }
#else
  assert(Valid());
#endif

  if (UNLIKELY(forward_)) {
    // Need to change direction
    // if our direction was backward and we're not equal, we have two states:
    // * both iterators are valid: we're already in a good state (current
    // shows to smaller)
    // * only one iterator is valid: we need to advance that iterator
    forward_ = false;
    equal_keys_ = false;
    if (!BaseValid()) {
      assert(DeltaValid());
      base_iterator_->SeekToLast();
    } else if (!DeltaValid()) {
      delta_iterator_->SeekToLast();
      delta_valid_ = delta_iterator_->Valid();
    } else if (current_at_base_) {
      // Change delta from less advanced than base to more advanced
      AdvanceDelta(false);
    } else {
      // Change base from less advanced than delta to more advanced
      AdvanceBase(false);
    }
    if (DeltaValid() && BaseValid()) {
      if (0 == comparator_->CompareWithoutTimestamp(
                   delta_iterator_->user_key(), /*a_has_ts=*/false,
                   base_iterator_->key(), /*b_has_ts=*/false)) {
        equal_keys_ = true;
      }
    }
  }

  Advance(false);
}

Slice BaseDeltaIterator::key() const {
  return current_at_base_ ? base_iterator_->key()
                          : delta_iterator_->user_key();
}

Slice BaseDeltaIterator::timestamp() const {
  return current_at_base_ ? base_iterator_->timestamp() : Slice();
}

bool BaseDeltaIterator::PrepareValue() {
  if (current_at_base_) {
    return base_iterator_->PrepareValue();
  } else {
    return true;
  }
}

Status BaseDeltaIterator::status() const {
  if (!status_.ok()) {
    return status_;
  }
  if (!base_iterator_->status().ok()) {
    return base_iterator_->status();
  }
  return delta_iterator_->status();
}

Status BaseDeltaIterator::Refresh(const Snapshot* snap, bool keep_iter_pos) {
  return base_iterator_->Refresh(snap, keep_iter_pos);
}

void BaseDeltaIterator::Invalidate(Status s) { status_ = s; }

void BaseDeltaIterator::AssertInvariants() {
#ifndef NDEBUG
  bool not_ok = false;
  if (!base_iterator_->status().ok()) {
    assert(!base_iterator_->Valid());
    not_ok = true;
  }
  if (!delta_iterator_->status().ok()) {
    assert(!delta_valid_);
    assert(!delta_iterator_->Valid());
    not_ok = true;
  }
  if (not_ok) {
    assert(!Valid());
    assert(!status().ok());
    return;
  }

  if (!Valid()) {
    return;
  }
  if (!BaseValid()) {
    assert(!current_at_base_ && delta_iterator_->Valid());
    return;
  }
  if (!DeltaValid()) {
    assert(current_at_base_ && base_iterator_->Valid());
    return;
  }
  // we don't support those yet
  assert(delta_iterator_->Entry().type != kMergeRecord &&
         delta_iterator_->Entry().type != kLogDataRecord);
  int compare = comparator_->CompareWithoutTimestamp(
      delta_iterator_->Entry().key, /*a_has_ts=*/false, base_iterator_->key(),
      /*b_has_ts=*/false);
  if (forward_) {
    // current_at_base -> compare < 0
    assert(!current_at_base_ || compare < 0);
    // !current_at_base -> compare <= 0
    assert(current_at_base_ && compare >= 0);
  } else {
    // current_at_base -> compare > 0
    assert(!current_at_base_ || compare > 0);
    // !current_at_base -> compare <= 0
    assert(current_at_base_ && compare <= 0);
  }
  // equal_keys_ <=> compare == 0
  assert((equal_keys_ || compare != 0) && (!equal_keys_ || compare == 0));
#endif
}

ROCKSDB_FLATTEN
void BaseDeltaIterator::Advance(bool const_forward) {
  if (UNLIKELY(equal_keys_)) {
    assert(BaseValid() && DeltaValid());
    AdvanceBase(const_forward);
    AdvanceDelta(const_forward);
  } else {
    if (LIKELY(current_at_base_)) {
      assert(BaseValid());
      AdvanceBase(const_forward);
    } else {
      assert(DeltaValid());
      AdvanceDelta(const_forward);
    }
  }
  UpdateCurrent(const_forward);
}

inline static bool AdvanceIter(WBWIIterator* i, bool forward) {
  if (forward) {
    return i->NextKey();
  } else {
    return i->PrevKey();
  }
}
inline static void AdvanceIter(Iterator* i, bool forward) {
  if (forward) {
    i->Next();
  } else {
    i->Prev();
  }
}

inline void BaseDeltaIterator::AdvanceDelta(bool const_forward) {
  assert(const_forward == forward_);
  if (const_forward) {
    delta_valid_ = delta_iterator_->NextKey();
  } else {
    delta_valid_ = delta_iterator_->PrevKey();
  }
}
inline void BaseDeltaIterator::AdvanceBase(bool const_forward) {
  assert(const_forward == forward_);
  if (const_forward) {
    base_iterator_->Next();
  } else {
    base_iterator_->Prev();
  }
}

<<<<<<< HEAD
bool BaseDeltaIterator::BaseValid() const { return base_iterator_->Valid(); }
bool BaseDeltaIterator::DeltaValid() const { return delta_iterator_->Valid(); }

void BaseDeltaIterator::ResetValueAndColumns() {
  value_.clear();
  columns_.clear();
}

void BaseDeltaIterator::SetValueAndColumnsFromBase() {
  assert(current_at_base_);
  assert(BaseValid());
  assert(value_.empty());
  assert(columns_.empty());

  value_ = base_iterator_->value();
  columns_ = base_iterator_->columns();
}

void BaseDeltaIterator::SetValueAndColumnsFromDelta() {
  assert(!current_at_base_);
  assert(DeltaValid());
  assert(value_.empty());
  assert(columns_.empty());

  WriteEntry delta_entry = delta_iterator_->Entry();

  if (merge_context_.GetNumOperands() == 0) {
    if (delta_entry.type == kPutRecord) {
      value_ = delta_entry.value;
      columns_.emplace_back(kDefaultWideColumnName, value_);
    } else if (delta_entry.type == kPutEntityRecord) {
      Slice value_copy(delta_entry.value);

      status_ = WideColumnSerialization::Deserialize(value_copy, columns_);
      if (!status_.ok()) {
        return;
      }

      if (WideColumnsHelper::HasDefaultColumn(columns_)) {
        value_ = WideColumnsHelper::GetDefaultColumn(columns_);
      }
    }

    return;
  }

  ValueType result_type = kTypeValue;

  if (delta_entry.type == kDeleteRecord ||
      delta_entry.type == kSingleDeleteRecord) {
    status_ = WriteBatchWithIndexInternal::MergeKeyWithNoBaseValue(
        column_family_, delta_entry.key, merge_context_, &merge_result_,
        /* result_operand */ nullptr, &result_type);
  } else if (delta_entry.type == kPutRecord) {
    status_ = WriteBatchWithIndexInternal::MergeKeyWithBaseValue(
        column_family_, delta_entry.key, MergeHelper::kPlainBaseValue,
        delta_entry.value, merge_context_, &merge_result_,
        /* result_operand */ nullptr, &result_type);
  } else if (delta_entry.type == kPutEntityRecord) {
    status_ = WriteBatchWithIndexInternal::MergeKeyWithBaseValue(
        column_family_, delta_entry.key, MergeHelper::kWideBaseValue,
        delta_entry.value, merge_context_, &merge_result_,
        /* result_operand */ nullptr, &result_type);
  } else if (delta_entry.type == kMergeRecord) {
    if (equal_keys_) {
      if (WideColumnsHelper::HasDefaultColumnOnly(base_iterator_->columns())) {
        status_ = WriteBatchWithIndexInternal::MergeKeyWithBaseValue(
            column_family_, delta_entry.key, MergeHelper::kPlainBaseValue,
            base_iterator_->value(), merge_context_, &merge_result_,
            /* result_operand */ nullptr, &result_type);
      } else {
        status_ = WriteBatchWithIndexInternal::MergeKeyWithBaseValue(
            column_family_, delta_entry.key, MergeHelper::kWideBaseValue,
            base_iterator_->columns(), merge_context_, &merge_result_,
            /* result_operand */ nullptr, &result_type);
      }
    } else {
      status_ = WriteBatchWithIndexInternal::MergeKeyWithNoBaseValue(
          column_family_, delta_entry.key, merge_context_, &merge_result_,
          /* result_operand */ nullptr, &result_type);
    }
  } else {
    status_ = Status::NotSupported("Unsupported entry type for merge");
  }

  if (!status_.ok()) {
    return;
  }

  if (result_type == kTypeWideColumnEntity) {
    Slice entity(merge_result_);

    status_ = WideColumnSerialization::Deserialize(entity, columns_);
    if (!status_.ok()) {
      return;
    }

    if (WideColumnsHelper::HasDefaultColumn(columns_)) {
      value_ = WideColumnsHelper::GetDefaultColumn(columns_);
    }

    return;
  }

  assert(result_type == kTypeValue);

  value_ = merge_result_;
  columns_.emplace_back(kDefaultWideColumnName, value_);
}

void BaseDeltaIterator::UpdateCurrent() {
// Suppress false positive clang analyzer warnings.
#ifndef __clang_analyzer__
  status_ = Status::OK();
  ResetValueAndColumns();

=======
inline bool BaseDeltaIterator::BaseValid() const {
  return base_iterator_->Valid();
}
inline bool BaseDeltaIterator::DeltaValid() const {
  assert(delta_iterator_->Valid() == delta_valid_);
  return delta_valid_;
}

struct BDI_BytewiseCmpNoTS {
  int compare(const Slice& x, const Slice& y) const { return x.compare(y); }
};
struct BDI_RevBytewiseCmpNoTS {
  int compare(const Slice& x, const Slice& y) const { return y.compare(x); }
};
struct BDI_VirtualCmpNoTS {
  int compare(const Slice& x, const Slice& y) const {
    return cmp->CompareWithoutTimestamp(x, false, y, false);
  }
  const Comparator* cmp;
};

ROCKSDB_FLATTEN
void BaseDeltaIterator::UpdateCurrent(bool const_forward) {
  if (0 == opt_cmp_type_)
    UpdateCurrentTpl(const_forward, BDI_BytewiseCmpNoTS());
  else if (1 == opt_cmp_type_)
    UpdateCurrentTpl(const_forward, BDI_RevBytewiseCmpNoTS());
  else
    UpdateCurrentTpl(const_forward, BDI_VirtualCmpNoTS{comparator_});
}
template<class CmpNoTS>
void BaseDeltaIterator::UpdateCurrentTpl(bool const_forward, CmpNoTS cmp) {
// Suppress false positive clang analyzer warnings.
#ifndef __clang_analyzer__
  status_.SetAsOK();
  Iterator* base_iterator_ = this->base_iterator_.get();
  WBWIIterator* delta_iterator_ = this->delta_iterator_.get();
>>>>>>> 635250a9
  while (true) {
    if (LIKELY(delta_valid_)) {
      assert(delta_iterator_->status().ok());
<<<<<<< HEAD
      delta_result = delta_iterator_->FindLatestUpdate(&merge_context_);
      delta_entry = delta_iterator_->Entry();
=======
>>>>>>> 635250a9
    } else if (!delta_iterator_->status().ok()) {
      // Expose the error status and stop.
      current_at_base_ = false;
      return;
    }
    equal_keys_ = false;
    if (UNLIKELY(!base_iterator_->Valid())) {
      if (!base_iterator_->status().ok()) {
        // Expose the error status and stop.
        current_at_base_ = true;
        return;
      }

      // Base has finished.
      if (!delta_valid_) {
        // Finished
        return;
      }
<<<<<<< HEAD
      if (delta_result == WBWIIteratorImpl::kDeleted &&
          merge_context_.GetNumOperands() == 0) {
        AdvanceDelta();
=======
      if (iterate_upper_bound_) {
        Slice delta_key = delta_iterator_->user_key();
        if (cmp.compare(delta_key, *iterate_upper_bound_) >= 0) {
          // out of upper bound -> finished.
          return;
        }
      }
      const auto delta_result =
          delta_iterator_->FindLatestUpdate(wbwii_->GetMergeContext());
      if (delta_result == WBWIIteratorImpl::kDeleted &&
          wbwii_->GetNumOperands() == 0) {
        delta_valid_ = AdvanceIter(delta_iterator_, const_forward);
>>>>>>> 635250a9
      } else {
        current_at_base_ = false;
        SetValueAndColumnsFromDelta();
        return;
      }
    } else if (UNLIKELY(!delta_valid_)) {
      // Delta has finished.
      current_at_base_ = true;
      SetValueAndColumnsFromBase();
      return;
    } else {
      Slice delta_key = delta_iterator_->user_key();
      int compare = const_forward
                  ? cmp.compare(delta_key, base_iterator_->key())
                  : cmp.compare(base_iterator_->key(), delta_key)
                  ;
      if (UNLIKELY(compare <= 0)) {  // delta is less or equal
        if (compare == 0) {
          equal_keys_ = true;
        }
        const auto delta_result =
            delta_iterator_->FindLatestUpdate(wbwii_->GetMergeContext());
        if (delta_result != WBWIIteratorImpl::kDeleted ||
            merge_context_.GetNumOperands() > 0) {
          current_at_base_ = false;
          SetValueAndColumnsFromDelta();
          return;
        }
        // Delta is less advanced and is delete.
        delta_valid_ = AdvanceIter(delta_iterator_, const_forward);
        if (equal_keys_) {
          AdvanceIter(base_iterator_, const_forward);
        }
      } else {
        current_at_base_ = true;
        SetValueAndColumnsFromBase();
        return;
      }
    }
  }

  AssertInvariants();
#endif  // __clang_analyzer__
}

void WBWIIteratorImpl::AdvanceKey(bool forward) {
  if (Valid()) {
    Slice key = user_key();
    do {
      if (forward) {
        Next();
      } else {
        Prev();
      }
    } while (MatchesKey(column_family_id_, key));
  }
}

bool WBWIIteratorImpl::NextKey() { AdvanceKey(true); return Valid(); }

bool WBWIIteratorImpl::PrevKey() {
  AdvanceKey(false);  // Move to the tail of the previous key
  if (Valid()) {
    AdvanceKey(false);  // Move back another key.  Now we are at the start of
                        // the previous key
    if (Valid()) {      // Still a valid
      Next();           // Move forward one onto this key
    } else {
      SeekToFirst();  // Not valid, move to the start
    }
  }
  return Valid();
}

WBWIIteratorImpl::Result WBWIIterator::FindLatestUpdate(
    MergeContext* merge_context) {
  if (Valid()) {
    Slice key = user_key();
    return FindLatestUpdate(key, merge_context);
  } else {
    merge_context->Clear();  // Clear any entries in the MergeContext
    return WBWIIteratorImpl::kNotFound;
  }
}

bool WBWIIteratorImpl::EqualsKey(const Slice& key) const {
  return comparator_->CompareKey(column_family_id_, user_key(), key) == 0;
}

WBWIIteratorImpl::Result WBWIIterator::FindLatestUpdate(
    const Slice& key, MergeContext* merge_context) {
  Result result = WBWIIteratorImpl::kNotFound;
  merge_context->Clear();  // Clear any entries in the MergeContext
  // TODO(agiardullo): consider adding support for reverse iteration
  if (!Valid()) {
    return result;
  } else if (!EqualsKey(key)) {
    return result;
  } else {
    // We want to iterate in the reverse order that the writes were added to the
    // batch.  Since we don't have a reverse iterator, we must seek past the
    // end. We do this by seeking to the next key, and then back one step
    NextKey();
    if (Valid()) {
      Prev();
    } else {
      SeekToLast();
    }

    // We are at the end of the iterator for this key.  Search backwards for the
    // last Put or Delete, accumulating merges along the way.
    while (Valid()) {
      const WriteEntry entry = Entry();
      if (!EqualsKey(key)) {
        break;  // Unexpected error or we've reached a different next key
      }

      switch (entry.type) {
        case kPutRecord:
          return WBWIIteratorImpl::kFound;
        case kDeleteRecord:
          return WBWIIteratorImpl::kDeleted;
        case kSingleDeleteRecord:
          return WBWIIteratorImpl::kDeleted;
        case kMergeRecord:
          result = WBWIIteratorImpl::kMergeInProgress;
          merge_context->PushOperand(entry.value);
          break;
        case kLogDataRecord:
          break;  // ignore
        case kXIDRecord:
          break;  // ignore
        case kPutEntityRecord:
          return WBWIIteratorImpl::kFound;
        default:
          return WBWIIteratorImpl::kError;
      }  // end switch statement
      Prev();
    }  // End while Valid()
    // At this point, we have been through the whole list and found no Puts or
    // Deletes. The iterator points to the previous key.  Move the iterator back
    // onto this one.
    if (Valid()) {
      Next();
    } else {
      SeekToFirst();
    }
  }
  return result;
}

Status ReadableWriteBatch::GetEntryFromDataOffset(size_t data_offset,
                                                  WriteType* type, Slice* key,
                                                  Slice* value, Slice* blob,
                                                  Slice* xid) const {
  if (type == nullptr || key == nullptr || value == nullptr ||
      blob == nullptr || xid == nullptr) {
    return Status::InvalidArgument("Output parameters cannot be null");
  }

  if (data_offset == GetDataSize()) {
    // reached end of batch.
    return Status::NotFound();
  }

  if (data_offset > GetDataSize()) {
    return Status::InvalidArgument("data offset exceed write batch size");
  }
  Slice input = Slice(rep_.data() + data_offset, rep_.size() - data_offset);
  char tag;
  uint32_t column_family;
  Status s = ReadRecordFromWriteBatch(&input, &tag, &column_family, key, value,
                                      blob, xid);
  if (!s.ok()) {
    return s;
  }

  switch (tag) {
    case kTypeColumnFamilyValue:
    case kTypeValue:
      *type = kPutRecord;
      break;
    case kTypeColumnFamilyDeletion:
    case kTypeDeletion:
      *type = kDeleteRecord;
      break;
    case kTypeColumnFamilySingleDeletion:
    case kTypeSingleDeletion:
      *type = kSingleDeleteRecord;
      break;
    case kTypeColumnFamilyRangeDeletion:
    case kTypeRangeDeletion:
      *type = kDeleteRangeRecord;
      break;
    case kTypeColumnFamilyMerge:
    case kTypeMerge:
      *type = kMergeRecord;
      break;
    case kTypeLogData:
      *type = kLogDataRecord;
      break;
    case kTypeNoop:
    case kTypeBeginPrepareXID:
    case kTypeBeginPersistedPrepareXID:
    case kTypeBeginUnprepareXID:
    case kTypeEndPrepareXID:
    case kTypeCommitXID:
    case kTypeRollbackXID:
      *type = kXIDRecord;
      break;
    case kTypeColumnFamilyWideColumnEntity:
    case kTypeWideColumnEntity: {
      *type = kPutEntityRecord;
      break;
    }
    default:
      return Status::Corruption("unknown WriteBatch tag ",
                                std::to_string(static_cast<unsigned int>(tag)));
  }
  return Status::OK();
}

// If both of `entry1` and `entry2` point to real entry in write batch, we
// compare the entries as following:
// 1. first compare the column family, the one with larger CF will be larger;
// 2. Inside the same CF, we first decode the entry to find the key of the entry
//    and the entry with larger key will be larger;
// 3. If two entries are of the same CF and key, the one with larger offset
//    will be larger.
// Some times either `entry1` or `entry2` is dummy entry, which is actually
// a search key. In this case, in step 2, we don't go ahead and decode the
// entry but use the value in WriteBatchIndexEntry::search_key.
// One special case is WriteBatchIndexEntry::key_size is kFlagMinInCf.
// This indicate that we are going to seek to the first of the column family.
// Once we see this, this entry will be smaller than all the real entries of
// the column family.
int WriteBatchEntryComparator::operator()(
    const WriteBatchIndexEntry* entry1,
    const WriteBatchIndexEntry* entry2) const {
  if (entry1->column_family > entry2->column_family) {
    return 1;
  } else if (entry1->column_family < entry2->column_family) {
    return -1;
  }

  // Deal with special case of seeking to the beginning of a column family
  if (entry1->is_min_in_cf()) {
    return -1;
  } else if (entry2->is_min_in_cf()) {
    return 1;
  }

  Slice key1, key2;
  if (entry1->search_key == nullptr) {
    key1 = Slice(write_batch_->Data().data() + entry1->key_offset,
                 entry1->key_size);
  } else {
    key1 = *(entry1->search_key);
  }
  if (entry2->search_key == nullptr) {
    key2 = Slice(write_batch_->Data().data() + entry2->key_offset,
                 entry2->key_size);
  } else {
    key2 = *(entry2->search_key);
  }

  int cmp = CompareKey(entry1->column_family, key1, key2);
  if (cmp != 0) {
    return cmp;
  } else if (entry1->offset > entry2->offset) {
    return 1;
  } else if (entry1->offset < entry2->offset) {
    return -1;
  }
  return 0;
}

int WriteBatchEntryComparator::CompareKey(uint32_t column_family,
                                          const Slice& key1,
                                          const Slice& key2) const {
  if (column_family < cf_comparators_.size() &&
      cf_comparators_[column_family] != nullptr) {
    return cf_comparators_[column_family]->CompareWithoutTimestamp(
        key1, /*a_has_ts=*/false, key2, /*b_has_ts=*/false);
  } else {
    return default_comparator_->CompareWithoutTimestamp(
        key1, /*a_has_ts=*/false, key2, /*b_has_ts=*/false);
  }
}

const Comparator* WriteBatchEntryComparator::GetComparator(
    const ColumnFamilyHandle* column_family) const {
  return column_family ? column_family->GetComparator() : default_comparator_;
}

const Comparator* WriteBatchEntryComparator::GetComparator(
    uint32_t column_family) const {
  if (column_family < cf_comparators_.size() &&
      cf_comparators_[column_family]) {
    return cf_comparators_[column_family];
  }
  return default_comparator_;
}

WriteEntry WBWIIteratorImpl::Entry() const {
  WriteEntry ret;
  Slice blob, xid;
  const WriteBatchIndexEntry* iter_entry = skip_list_iter_.key();
  // this is guaranteed with Valid()
  assert(iter_entry != nullptr &&
         iter_entry->column_family == column_family_id_);
  auto s = write_batch_->GetEntryFromDataOffset(
      iter_entry->offset, &ret.type, &ret.key, &ret.value, &blob, &xid);
  assert(s.ok());
<<<<<<< HEAD
  assert(ret.type == kPutRecord || ret.type == kPutEntityRecord ||
         ret.type == kDeleteRecord || ret.type == kSingleDeleteRecord ||
         ret.type == kDeleteRangeRecord || ret.type == kMergeRecord);
=======
  assert(ret.type == kPutRecord || ret.type == kDeleteRecord ||
         ret.type == kSingleDeleteRecord || ret.type == kDeleteRangeRecord ||
         ret.type == kMergeRecord);
#if defined(TOPLINGDB_WITH_TIMESTAMP)
>>>>>>> 635250a9
  // Make sure entry.key does not include user-defined timestamp.
  const Comparator* const ucmp = comparator_->GetComparator(column_family_id_);
  size_t ts_sz = ucmp->timestamp_size();
  if (ts_sz > 0) {
    ret.key = StripTimestampFromUserKey(ret.key, ts_sz);
  }
#endif
  return ret;
}

Slice WBWIIteratorImpl::user_key() const {
  return Entry().key;
}

bool WBWIIteratorImpl::MatchesKey(uint32_t cf_id, const Slice& key) {
  if (Valid()) {
    return comparator_->CompareKey(cf_id, key, user_key()) == 0;
  } else {
    return false;
  }
}

Status WriteBatchWithIndexInternal::CheckAndGetImmutableOptions(
    ColumnFamilyHandle* column_family, const ImmutableOptions** ioptions) {
  assert(ioptions);
  assert(!*ioptions);

  if (!column_family) {
    return Status::InvalidArgument("Must provide a column family");
  }

  const auto& iopts = GetImmutableOptions(column_family);

  const auto* merge_operator = iopts.merge_operator.get();
  if (!merge_operator) {
    return Status::InvalidArgument(
        "Merge operator must be set for column family");
  }

  *ioptions = &iopts;

  return Status::OK();
}

WBWIIteratorImpl::Result WriteBatchWithIndexInternal::GetFromBatch(
<<<<<<< HEAD
    WriteBatchWithIndex* batch, ColumnFamilyHandle* column_family,
    const Slice& key, MergeContext* context, std::string* value, Status* s) {
  *s = Status::OK();
=======
    WriteBatchWithIndex* batch, const Slice& key, MergeContext* context,
    std::string* value, Status* s) {
  s->SetAsOK();
>>>>>>> 635250a9

#if 0
  std::unique_ptr<WBWIIteratorImpl> iter(
      static_cast_with_check<WBWIIteratorImpl>(
<<<<<<< HEAD
          batch->NewIterator(column_family)));
=======
          batch->NewIterator(column_family_)));
#else // topling: use base class WBWIIterator
  std::unique_ptr<WBWIIterator> iter(batch->NewIterator(column_family_));
#endif
>>>>>>> 635250a9

  // Search the iterator for this key, and updates/merges to it.
  iter->Seek(key);
  auto result = iter->FindLatestUpdate(key, context);
  if (result == WBWIIteratorImpl::kError) {
    (*s) = Status::Corruption("Unexpected entry in WriteBatchWithIndex:",
                              std::to_string(iter->Entry().type));
    return result;
  } else if (result == WBWIIteratorImpl::kNotFound) {
    return result;
  } else if (result == WBWIIteratorImpl::Result::kFound) {  // Put/PutEntity
    WriteEntry entry = iter->Entry();
    Slice entry_value = entry.value;
    if (context->GetNumOperands() > 0) {
      if (entry.type == kPutRecord) {
        *s = MergeKeyWithBaseValue(
            column_family, key, MergeHelper::kPlainBaseValue, entry_value,
            *context, value, static_cast<PinnableWideColumns*>(nullptr));
      } else {
        assert(entry.type == kPutEntityRecord);

        *s = MergeKeyWithBaseValue(
            column_family, key, MergeHelper::kWideBaseValue, entry_value,
            *context, value, static_cast<PinnableWideColumns*>(nullptr));
      }
      if (!s->ok()) {
        result = WBWIIteratorImpl::Result::kError;
      }
    } else {
      if (entry.type == kPutRecord) {
        value->assign(entry_value.data(), entry_value.size());
      } else {
        assert(entry.type == kPutEntityRecord);
        Slice value_of_default;
        *s = WideColumnSerialization::GetValueOfDefaultColumn(entry_value,
                                                              value_of_default);
        if (s->ok()) {
          value->assign(value_of_default.data(), value_of_default.size());
        }
      }
    }
  } else if (result == WBWIIteratorImpl::kDeleted) {
    if (context->GetNumOperands() > 0) {
      *s = MergeKeyWithNoBaseValue(column_family, key, *context, value,
                                   static_cast<PinnableWideColumns*>(nullptr));
      if (s->ok()) {
        result = WBWIIteratorImpl::Result::kFound;
      } else {
        result = WBWIIteratorImpl::Result::kError;
      }
    }
  }
  return result;
}

}  // namespace ROCKSDB_NAMESPACE<|MERGE_RESOLUTION|>--- conflicted
+++ resolved
@@ -21,14 +21,8 @@
 namespace ROCKSDB_NAMESPACE {
 BaseDeltaIterator::BaseDeltaIterator(ColumnFamilyHandle* column_family,
                                      Iterator* base_iterator,
-<<<<<<< HEAD
                                      WBWIIteratorImpl* delta_iterator,
                                      const Comparator* comparator)
-=======
-                                     WBWIIterator* delta_iterator,
-                                     const Comparator* comparator,
-                                     const ReadOptions* read_options)
->>>>>>> 635250a9
     : forward_(true),
       current_at_base_(true),
       equal_keys_(false),
@@ -40,12 +34,9 @@
   assert(base_iterator_);
   assert(delta_iterator_);
   assert(comparator_);
-<<<<<<< HEAD
-=======
   wbwii_.reset(new WriteBatchWithIndexInternal(column_family));
   delta_valid_ = false;
   opt_cmp_type_ = comparator->opt_cmp_type();
->>>>>>> 635250a9
 }
 
 ROCKSDB_FLATTEN
@@ -304,7 +295,6 @@
   }
 }
 
-<<<<<<< HEAD
 bool BaseDeltaIterator::BaseValid() const { return base_iterator_->Valid(); }
 bool BaseDeltaIterator::DeltaValid() const { return delta_iterator_->Valid(); }
 
@@ -421,7 +411,6 @@
   status_ = Status::OK();
   ResetValueAndColumns();
 
-=======
 inline bool BaseDeltaIterator::BaseValid() const {
   return base_iterator_->Valid();
 }
@@ -459,15 +448,10 @@
   status_.SetAsOK();
   Iterator* base_iterator_ = this->base_iterator_.get();
   WBWIIterator* delta_iterator_ = this->delta_iterator_.get();
->>>>>>> 635250a9
   while (true) {
     if (LIKELY(delta_valid_)) {
       assert(delta_iterator_->status().ok());
-<<<<<<< HEAD
       delta_result = delta_iterator_->FindLatestUpdate(&merge_context_);
-      delta_entry = delta_iterator_->Entry();
-=======
->>>>>>> 635250a9
     } else if (!delta_iterator_->status().ok()) {
       // Expose the error status and stop.
       current_at_base_ = false;
@@ -486,11 +470,6 @@
         // Finished
         return;
       }
-<<<<<<< HEAD
-      if (delta_result == WBWIIteratorImpl::kDeleted &&
-          merge_context_.GetNumOperands() == 0) {
-        AdvanceDelta();
-=======
       if (iterate_upper_bound_) {
         Slice delta_key = delta_iterator_->user_key();
         if (cmp.compare(delta_key, *iterate_upper_bound_) >= 0) {
@@ -503,7 +482,6 @@
       if (delta_result == WBWIIteratorImpl::kDeleted &&
           wbwii_->GetNumOperands() == 0) {
         delta_valid_ = AdvanceIter(delta_iterator_, const_forward);
->>>>>>> 635250a9
       } else {
         current_at_base_ = false;
         SetValueAndColumnsFromDelta();
@@ -818,16 +796,10 @@
   auto s = write_batch_->GetEntryFromDataOffset(
       iter_entry->offset, &ret.type, &ret.key, &ret.value, &blob, &xid);
   assert(s.ok());
-<<<<<<< HEAD
   assert(ret.type == kPutRecord || ret.type == kPutEntityRecord ||
          ret.type == kDeleteRecord || ret.type == kSingleDeleteRecord ||
          ret.type == kDeleteRangeRecord || ret.type == kMergeRecord);
-=======
-  assert(ret.type == kPutRecord || ret.type == kDeleteRecord ||
-         ret.type == kSingleDeleteRecord || ret.type == kDeleteRangeRecord ||
-         ret.type == kMergeRecord);
 #if defined(TOPLINGDB_WITH_TIMESTAMP)
->>>>>>> 635250a9
   // Make sure entry.key does not include user-defined timestamp.
   const Comparator* const ucmp = comparator_->GetComparator(column_family_id_);
   size_t ts_sz = ucmp->timestamp_size();
@@ -873,27 +845,17 @@
 }
 
 WBWIIteratorImpl::Result WriteBatchWithIndexInternal::GetFromBatch(
-<<<<<<< HEAD
     WriteBatchWithIndex* batch, ColumnFamilyHandle* column_family,
     const Slice& key, MergeContext* context, std::string* value, Status* s) {
-  *s = Status::OK();
-=======
-    WriteBatchWithIndex* batch, const Slice& key, MergeContext* context,
-    std::string* value, Status* s) {
   s->SetAsOK();
->>>>>>> 635250a9
 
 #if 0
   std::unique_ptr<WBWIIteratorImpl> iter(
       static_cast_with_check<WBWIIteratorImpl>(
-<<<<<<< HEAD
           batch->NewIterator(column_family)));
-=======
-          batch->NewIterator(column_family_)));
 #else // topling: use base class WBWIIterator
   std::unique_ptr<WBWIIterator> iter(batch->NewIterator(column_family_));
 #endif
->>>>>>> 635250a9
 
   // Search the iterator for this key, and updates/merges to it.
   iter->Seek(key);
