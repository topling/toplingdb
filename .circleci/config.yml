--- conflicted
+++ resolved
@@ -577,10 +577,6 @@
       CMAKE_HOME: C:/Program Files/CMake
       CMAKE_BIN: C:/Program Files/CMake/bin/cmake.exe
       CTEST_BIN: C:/Program Files/CMake/bin/ctest.exe
-<<<<<<< HEAD
-      JAVA_HOME: C:/Program Files/BellSoft/LibericaJDK-8
-=======
->>>>>>> 84254459
       SNAPPY_HOME: C:/Users/circleci/thirdparty/snappy-1.1.8
       SNAPPY_INCLUDE: C:/Users/circleci/thirdparty/snappy-1.1.8;C:/Users/circleci/thirdparty/snappy-1.1.8/build
       SNAPPY_LIB_DEBUG: C:/Users/circleci/thirdparty/snappy-1.1.8/build/Debug/snappy.lib
@@ -917,11 +913,6 @@
       - build-linux-mini-crashtest
   jobs-windows:
     jobs:
-<<<<<<< HEAD
-=======
-      - build-windows-vs2022-avx2
-      - build-windows-vs2022
->>>>>>> 84254459
       - build-windows-vs2019
       - build-cmake-mingw
   jobs-java:
