// Copyright (c) 2011-present, Facebook, Inc.  All rights reserved.
//  This source code is licensed under both the GPLv2 (found in the
//  COPYING file in the root directory) and Apache 2.0 License
//  (found in the LICENSE.Apache file in the root directory).
// Copyright (c) 2011 The LevelDB Authors. All rights reserved.
// Use of this source code is governed by a BSD-style license that can be
// found in the LICENSE file. See the AUTHORS file for names of contributors.

#pragma once

#include <stddef.h>
#include <stdint.h>
#include <limits>
#include <memory>
#include <string>
#include <unordered_map>
#include <vector>

#include "rocksdb/advanced_options.h"
#include "rocksdb/comparator.h"
#include "rocksdb/env.h"
#include "rocksdb/file_checksum.h"
#include "rocksdb/listener.h"
#include "rocksdb/universal_compaction.h"
#include "rocksdb/version.h"
#include "rocksdb/write_buffer_manager.h"

#ifdef max
#undef max
#endif

namespace ROCKSDB_NAMESPACE {

class Cache;
class CompactionFilter;
class CompactionFilterFactory;
class Comparator;
class ConcurrentTaskLimiter;
class Env;
enum InfoLogLevel : unsigned char;
class SstFileManager;
class FilterPolicy;
class Logger;
class MergeOperator;
class Snapshot;
class MemTableRepFactory;
class RateLimiter;
class Slice;
class Statistics;
class InternalKeyComparator;
class WalFilter;
class FileSystem;

enum class CpuPriority {
  kIdle = 0,
  kLow = 1,
  kNormal = 2,
  kHigh = 3,
};

// DB contents are stored in a set of blocks, each of which holds a
// sequence of key,value pairs.  Each block may be compressed before
// being stored in a file.  The following enum describes which
// compression method (if any) is used to compress a block.
enum CompressionType : unsigned char {
  // NOTE: do not change the values of existing entries, as these are
  // part of the persistent format on disk.
  kNoCompression = 0x0,
  kSnappyCompression = 0x1,
  kZlibCompression = 0x2,
  kBZip2Compression = 0x3,
  kLZ4Compression = 0x4,
  kLZ4HCCompression = 0x5,
  kXpressCompression = 0x6,
  kZSTD = 0x7,

  // Only use kZSTDNotFinalCompression if you have to use ZSTD lib older than
  // 0.8.0 or consider a possibility of downgrading the service or copying
  // the database files to another service running with an older version of
  // RocksDB that doesn't have kZSTD. Otherwise, you should use kZSTD. We will
  // eventually remove the option from the public API.
  kZSTDNotFinalCompression = 0x40,

  // kDisableCompressionOption is used to disable some compression options.
  kDisableCompressionOption = 0xff,
};

struct Options;
struct DbPath;

struct ColumnFamilyOptions : public AdvancedColumnFamilyOptions {
  // The function recovers options to a previous version. Only 4.6 or later
  // versions are supported.
  ColumnFamilyOptions* OldDefaults(int rocksdb_major_version = 4,
                                   int rocksdb_minor_version = 6);

  // Some functions that make it easier to optimize RocksDB
  // Use this if your DB is very small (like under 1GB) and you don't want to
  // spend lots of memory for memtables.
  // An optional cache object is passed in to be used as the block cache
  ColumnFamilyOptions* OptimizeForSmallDb(
      std::shared_ptr<Cache>* cache = nullptr);

  // Use this if you don't need to keep the data sorted, i.e. you'll never use
  // an iterator, only Put() and Get() API calls
  //
  // Not supported in ROCKSDB_LITE
  ColumnFamilyOptions* OptimizeForPointLookup(uint64_t block_cache_size_mb);

  // Default values for some parameters in ColumnFamilyOptions are not
  // optimized for heavy workloads and big datasets, which means you might
  // observe write stalls under some conditions. As a starting point for tuning
  // RocksDB options, use the following two functions:
  // * OptimizeLevelStyleCompaction -- optimizes level style compaction
  // * OptimizeUniversalStyleCompaction -- optimizes universal style compaction
  // Universal style compaction is focused on reducing Write Amplification
  // Factor for big data sets, but increases Space Amplification. You can learn
  // more about the different styles here:
  // https://github.com/facebook/rocksdb/wiki/Rocksdb-Architecture-Guide
  // Make sure to also call IncreaseParallelism(), which will provide the
  // biggest performance gains.
  // Note: we might use more memory than memtable_memory_budget during high
  // write rate period
  //
  // OptimizeUniversalStyleCompaction is not supported in ROCKSDB_LITE
  ColumnFamilyOptions* OptimizeLevelStyleCompaction(
      uint64_t memtable_memory_budget = 512 * 1024 * 1024);
  ColumnFamilyOptions* OptimizeUniversalStyleCompaction(
      uint64_t memtable_memory_budget = 512 * 1024 * 1024);

  // -------------------
  // Parameters that affect behavior

  // Comparator used to define the order of keys in the table.
  // Default: a comparator that uses lexicographic byte-wise ordering
  //
  // REQUIRES: The client must ensure that the comparator supplied
  // here has the same name and orders keys *exactly* the same as the
  // comparator provided to previous open calls on the same DB.
  const Comparator* comparator = BytewiseComparator();

  // REQUIRES: The client must provide a merge operator if Merge operation
  // needs to be accessed. Calling Merge on a DB without a merge operator
  // would result in Status::NotSupported. The client must ensure that the
  // merge operator supplied here has the same name and *exactly* the same
  // semantics as the merge operator provided to previous open calls on
  // the same DB. The only exception is reserved for upgrade, where a DB
  // previously without a merge operator is introduced to Merge operation
  // for the first time. It's necessary to specify a merge operator when
  // opening the DB in this case.
  // Default: nullptr
  std::shared_ptr<MergeOperator> merge_operator = nullptr;

  // A single CompactionFilter instance to call into during compaction.
  // Allows an application to modify/delete a key-value during background
  // compaction.
  //
  // If the client requires a new compaction filter to be used for different
  // compaction runs, it can specify compaction_filter_factory instead of this
  // option.  The client should specify only one of the two.
  // compaction_filter takes precedence over compaction_filter_factory if
  // client specifies both.
  //
  // If multithreaded compaction is being used, the supplied CompactionFilter
  // instance may be used from different threads concurrently and so should be
  // thread-safe.
  //
  // Default: nullptr
  const CompactionFilter* compaction_filter = nullptr;

  // This is a factory that provides compaction filter objects which allow
  // an application to modify/delete a key-value during background compaction.
  //
  // A new filter will be created on each compaction run.  If multithreaded
  // compaction is being used, each created CompactionFilter will only be used
  // from a single thread and so does not need to be thread-safe.
  //
  // Default: nullptr
  std::shared_ptr<CompactionFilterFactory> compaction_filter_factory = nullptr;

  // -------------------
  // Parameters that affect performance

  // Amount of data to build up in memory (backed by an unsorted log
  // on disk) before converting to a sorted on-disk file.
  //
  // Larger values increase performance, especially during bulk loads.
  // Up to max_write_buffer_number write buffers may be held in memory
  // at the same time,
  // so you may wish to adjust this parameter to control memory usage.
  // Also, a larger write buffer will result in a longer recovery time
  // the next time the database is opened.
  //
  // Note that write_buffer_size is enforced per column family.
  // See db_write_buffer_size for sharing memory across column families.
  //
  // Default: 64MB
  //
  // Dynamically changeable through SetOptions() API
  size_t write_buffer_size = 64 << 20;

  // Compress blocks using the specified compression algorithm.
  //
  // Default: kSnappyCompression, if it's supported. If snappy is not linked
  // with the library, the default is kNoCompression.
  //
  // Typical speeds of kSnappyCompression on an Intel(R) Core(TM)2 2.4GHz:
  //    ~200-500MB/s compression
  //    ~400-800MB/s decompression
  //
  // Note that these speeds are significantly faster than most
  // persistent storage speeds, and therefore it is typically never
  // worth switching to kNoCompression.  Even if the input data is
  // incompressible, the kSnappyCompression implementation will
  // efficiently detect that and will switch to uncompressed mode.
  //
  // If you do not set `compression_opts.level`, or set it to
  // `CompressionOptions::kDefaultCompressionLevel`, we will attempt to pick the
  // default corresponding to `compression` as follows:
  //
  // - kZSTD: 3
  // - kZlibCompression: Z_DEFAULT_COMPRESSION (currently -1)
  // - kLZ4HCCompression: 0
  // - For all others, we do not specify a compression level
  //
  // Dynamically changeable through SetOptions() API
  CompressionType compression;

  // Compression algorithm that will be used for the bottommost level that
  // contain files.
  //
  // Default: kDisableCompressionOption (Disabled)
  CompressionType bottommost_compression = kDisableCompressionOption;

  // different options for compression algorithms used by bottommost_compression
  // if it is enabled. To enable it, please see the definition of
  // CompressionOptions.
  CompressionOptions bottommost_compression_opts;

  // different options for compression algorithms
  CompressionOptions compression_opts;

  // Number of files to trigger level-0 compaction. A value <0 means that
  // level-0 compaction will not be triggered by number of files at all.
  //
  // Default: 4
  //
  // Dynamically changeable through SetOptions() API
  int level0_file_num_compaction_trigger = 4;

  // If non-nullptr, use the specified function to determine the
  // prefixes for keys.  These prefixes will be placed in the filter.
  // Depending on the workload, this can reduce the number of read-IOP
  // cost for scans when a prefix is passed via ReadOptions to
  // db.NewIterator().  For prefix filtering to work properly,
  // "prefix_extractor" and "comparator" must be such that the following
  // properties hold:
  //
  // 1) key.starts_with(prefix(key))
  // 2) Compare(prefix(key), key) <= 0.
  // 3) If Compare(k1, k2) <= 0, then Compare(prefix(k1), prefix(k2)) <= 0
  // 4) prefix(prefix(key)) == prefix(key)
  //
  // Default: nullptr
  std::shared_ptr<const SliceTransform> prefix_extractor = nullptr;

  // Control maximum total data size for a level.
  // max_bytes_for_level_base is the max total for level-1.
  // Maximum number of bytes for level L can be calculated as
  // (max_bytes_for_level_base) * (max_bytes_for_level_multiplier ^ (L-1))
  // For example, if max_bytes_for_level_base is 200MB, and if
  // max_bytes_for_level_multiplier is 10, total data size for level-1
  // will be 200MB, total file size for level-2 will be 2GB,
  // and total file size for level-3 will be 20GB.
  //
  // Default: 256MB.
  //
  // Dynamically changeable through SetOptions() API
  uint64_t max_bytes_for_level_base = 256 * 1048576;

  // Deprecated.
  uint64_t snap_refresh_nanos = 0;

  // Disable automatic compactions. Manual compactions can still
  // be issued on this column family
  //
  // Dynamically changeable through SetOptions() API
  bool disable_auto_compactions = false;

  // This is a factory that provides TableFactory objects.
  // Default: a block-based table factory that provides a default
  // implementation of TableBuilder and TableReader with default
  // BlockBasedTableOptions.
  std::shared_ptr<TableFactory> table_factory;

  // A list of paths where SST files for this column family
  // can be put into, with its target size. Similar to db_paths,
  // newer data is placed into paths specified earlier in the
  // vector while older data gradually moves to paths specified
  // later in the vector.
  // Note that, if a path is supplied to multiple column
  // families, it would have files and total size from all
  // the column families combined. User should provision for the
  // total size(from all the column families) in such cases.
  //
  // If left empty, db_paths will be used.
  // Default: empty
  std::vector<DbPath> cf_paths;

  // Compaction concurrent thread limiter for the column family.
  // If non-nullptr, use given concurrent thread limiter to control
  // the max outstanding compaction tasks. Limiter can be shared with
  // multiple column families across db instances.
  //
  // Default: nullptr
  std::shared_ptr<ConcurrentTaskLimiter> compaction_thread_limiter = nullptr;

  // Create ColumnFamilyOptions with default values for all fields
  ColumnFamilyOptions();
  // Create ColumnFamilyOptions from Options
  explicit ColumnFamilyOptions(const Options& options);

  void Dump(Logger* log) const;
};

enum class WALRecoveryMode : char {
  // Original levelDB recovery
  // We tolerate incomplete record in trailing data on all logs
  // Use case : This is legacy behavior
  kTolerateCorruptedTailRecords = 0x00,
  // Recover from clean shutdown
  // We don't expect to find any corruption in the WAL
  // Use case : This is ideal for unit tests and rare applications that
  // can require high consistency guarantee
  kAbsoluteConsistency = 0x01,
  // Recover to point-in-time consistency (default)
  // We stop the WAL playback on discovering WAL inconsistency
  // Use case : Ideal for systems that have disk controller cache like
  // hard disk, SSD without super capacitor that store related data
  kPointInTimeRecovery = 0x02,
  // Recovery after a disaster
  // We ignore any corruption in the WAL and try to salvage as much data as
  // possible
  // Use case : Ideal for last ditch effort to recover data or systems that
  // operate with low grade unrelated data
  kSkipAnyCorruptedRecords = 0x03,
};

struct DbPath {
  std::string path;
  uint64_t target_size;  // Target size of total files under the path, in byte.

  DbPath() : target_size(0) {}
  DbPath(const std::string& p, uint64_t t) : path(p), target_size(t) {}
};

struct DBOptions {
  // The function recovers options to the option as in version 4.6.
  DBOptions* OldDefaults(int rocksdb_major_version = 4,
                         int rocksdb_minor_version = 6);

  // Some functions that make it easier to optimize RocksDB

  // Use this if your DB is very small (like under 1GB) and you don't want to
  // spend lots of memory for memtables.
  // An optional cache object is passed in for the memory of the
  // memtable to cost to
  DBOptions* OptimizeForSmallDb(std::shared_ptr<Cache>* cache = nullptr);

#ifndef ROCKSDB_LITE
  // By default, RocksDB uses only one background thread for flush and
  // compaction. Calling this function will set it up such that total of
  // `total_threads` is used. Good value for `total_threads` is the number of
  // cores. You almost definitely want to call this function if your system is
  // bottlenecked by RocksDB.
  DBOptions* IncreaseParallelism(int total_threads = 16);
#endif  // ROCKSDB_LITE

  // If true, the database will be created if it is missing.
  // Default: false
  bool create_if_missing = false;

  // If true, missing column families will be automatically created.
  // Default: false
  bool create_missing_column_families = false;

  // If true, an error is raised if the database already exists.
  // Default: false
  bool error_if_exists = false;

  // If true, RocksDB will aggressively check consistency of the data.
  // Also, if any of the  writes to the database fails (Put, Delete, Merge,
  // Write), the database will switch to read-only mode and fail all other
  // Write operations.
  // In most cases you want this to be set to true.
  // Default: true
  bool paranoid_checks = true;

  // Use the specified object to interact with the environment,
  // e.g. to read/write files, schedule background work, etc. In the near
  // future, support for doing storage operations such as read/write files
  // through env will be deprecated in favor of file_system (see below)
  // Default: Env::Default()
  Env* env = Env::Default();

  // Use to control write rate of flush and compaction. Flush has higher
  // priority than compaction. Rate limiting is disabled if nullptr.
  // If rate limiter is enabled, bytes_per_sync is set to 1MB by default.
  // Default: nullptr
  std::shared_ptr<RateLimiter> rate_limiter = nullptr;

  // Use to track SST files and control their file deletion rate.
  //
  // Features:
  //  - Throttle the deletion rate of the SST files.
  //  - Keep track the total size of all SST files.
  //  - Set a maximum allowed space limit for SST files that when reached
  //    the DB wont do any further flushes or compactions and will set the
  //    background error.
  //  - Can be shared between multiple dbs.
  // Limitations:
  //  - Only track and throttle deletes of SST files in
  //    first db_path (db_name if db_paths is empty).
  //
  // Default: nullptr
  std::shared_ptr<SstFileManager> sst_file_manager = nullptr;

  // Any internal progress/error information generated by the db will
  // be written to info_log if it is non-nullptr, or to a file stored
  // in the same directory as the DB contents if info_log is nullptr.
  // Default: nullptr
  std::shared_ptr<Logger> info_log = nullptr;

#ifdef NDEBUG
  InfoLogLevel info_log_level = INFO_LEVEL;
#else
  InfoLogLevel info_log_level = DEBUG_LEVEL;
#endif  // NDEBUG

  // Number of open files that can be used by the DB.  You may need to
  // increase this if your database has a large working set. Value -1 means
  // files opened are always kept open. You can estimate number of files based
  // on target_file_size_base and target_file_size_multiplier for level-based
  // compaction. For universal-style compaction, you can usually set it to -1.
  //
  // Default: -1
  //
  // Dynamically changeable through SetDBOptions() API.
  int max_open_files = -1;

  // If max_open_files is -1, DB will open all files on DB::Open(). You can
  // use this option to increase the number of threads used to open the files.
  // Default: 16
  int max_file_opening_threads = 16;

  // Once write-ahead logs exceed this size, we will start forcing the flush of
  // column families whose memtables are backed by the oldest live WAL file
  // (i.e. the ones that are causing all the space amplification). If set to 0
  // (default), we will dynamically choose the WAL size limit to be
  // [sum of all write_buffer_size * max_write_buffer_number] * 4
  // This option takes effect only when there are more than one column family as
  // otherwise the wal size is dictated by the write_buffer_size.
  //
  // Default: 0
  //
  // Dynamically changeable through SetDBOptions() API.
  uint64_t max_total_wal_size = 0;

  // If non-null, then we should collect metrics about database operations
  std::shared_ptr<Statistics> statistics = nullptr;

  // By default, writes to stable storage use fdatasync (on platforms
  // where this function is available). If this option is true,
  // fsync is used instead.
  //
  // fsync and fdatasync are equally safe for our purposes and fdatasync is
  // faster, so it is rarely necessary to set this option. It is provided
  // as a workaround for kernel/filesystem bugs, such as one that affected
  // fdatasync with ext4 in kernel versions prior to 3.7.
  bool use_fsync = false;

  // A list of paths where SST files can be put into, with its target size.
  // Newer data is placed into paths specified earlier in the vector while
  // older data gradually moves to paths specified later in the vector.
  //
  // For example, you have a flash device with 10GB allocated for the DB,
  // as well as a hard drive of 2TB, you should config it to be:
  //   [{"/flash_path", 10GB}, {"/hard_drive", 2TB}]
  //
  // The system will try to guarantee data under each path is close to but
  // not larger than the target size. But current and future file sizes used
  // by determining where to place a file are based on best-effort estimation,
  // which means there is a chance that the actual size under the directory
  // is slightly more than target size under some workloads. User should give
  // some buffer room for those cases.
  //
  // If none of the paths has sufficient room to place a file, the file will
  // be placed to the last path anyway, despite to the target size.
  //
  // Placing newer data to earlier paths is also best-efforts. User should
  // expect user files to be placed in higher levels in some extreme cases.
  //
  // If left empty, only one path will be used, which is db_name passed when
  // opening the DB.
  // Default: empty
  std::vector<DbPath> db_paths;

  // This specifies the info LOG dir.
  // If it is empty, the log files will be in the same dir as data.
  // If it is non empty, the log files will be in the specified dir,
  // and the db data dir's absolute path will be used as the log file
  // name's prefix.
  std::string db_log_dir = "";

  // This specifies the absolute dir path for write-ahead logs (WAL).
  // If it is empty, the log files will be in the same dir as data,
  //   dbname is used as the data dir by default
  // If it is non empty, the log files will be in kept the specified dir.
  // When destroying the db,
  //   all log files in wal_dir and the dir itself is deleted
  std::string wal_dir = "";

  // The periodicity when obsolete files get deleted. The default
  // value is 6 hours. The files that get out of scope by compaction
  // process will still get automatically delete on every compaction,
  // regardless of this setting
  //
  // Default: 6 hours
  //
  // Dynamically changeable through SetDBOptions() API.
  uint64_t delete_obsolete_files_period_micros = 6ULL * 60 * 60 * 1000000;

  // Maximum number of concurrent background jobs (compactions and flushes).
  //
  // Default: 2
  //
  // Dynamically changeable through SetDBOptions() API.
  int max_background_jobs = 2;

  // NOT SUPPORTED ANYMORE: RocksDB automatically decides this based on the
  // value of max_background_jobs. This option is ignored.
  //
  // Dynamically changeable through SetDBOptions() API.
  int base_background_compactions = -1;

  // NOT SUPPORTED ANYMORE: RocksDB automatically decides this based on the
  // value of max_background_jobs. For backwards compatibility we will set
  // `max_background_jobs = max_background_compactions + max_background_flushes`
  // in the case where user sets at least one of `max_background_compactions` or
  // `max_background_flushes` (we replace -1 by 1 in case one option is unset).
  //
  // Maximum number of concurrent background compaction jobs, submitted to
  // the default LOW priority thread pool.
  //
  // If you're increasing this, also consider increasing number of threads in
  // LOW priority thread pool. For more information, see
  // Env::SetBackgroundThreads
  //
  // Default: -1
  //
  // Dynamically changeable through SetDBOptions() API.
  int max_background_compactions = -1;

  // This value represents the maximum number of threads that will
  // concurrently perform a compaction job by breaking it into multiple,
  // smaller ones that are run simultaneously.
  // Default: 1 (i.e. no subcompactions)
  uint32_t max_subcompactions = 1;

  // NOT SUPPORTED ANYMORE: RocksDB automatically decides this based on the
  // value of max_background_jobs. For backwards compatibility we will set
  // `max_background_jobs = max_background_compactions + max_background_flushes`
  // in the case where user sets at least one of `max_background_compactions` or
  // `max_background_flushes`.
  //
  // Maximum number of concurrent background memtable flush jobs, submitted by
  // default to the HIGH priority thread pool. If the HIGH priority thread pool
  // is configured to have zero threads, flush jobs will share the LOW priority
  // thread pool with compaction jobs.
  //
  // It is important to use both thread pools when the same Env is shared by
  // multiple db instances. Without a separate pool, long running compaction
  // jobs could potentially block memtable flush jobs of other db instances,
  // leading to unnecessary Put stalls.
  //
  // If you're increasing this, also consider increasing number of threads in
  // HIGH priority thread pool. For more information, see
  // Env::SetBackgroundThreads
  // Default: -1
  int max_background_flushes = -1;

  // Specify the maximal size of the info log file. If the log file
  // is larger than `max_log_file_size`, a new info log file will
  // be created.
  // If max_log_file_size == 0, all logs will be written to one
  // log file.
  size_t max_log_file_size = 0;

  // Time for the info log file to roll (in seconds).
  // If specified with non-zero value, log file will be rolled
  // if it has been active longer than `log_file_time_to_roll`.
  // Default: 0 (disabled)
  // Not supported in ROCKSDB_LITE mode!
  size_t log_file_time_to_roll = 0;

  // Maximal info log files to be kept.
  // Default: 1000
  size_t keep_log_file_num = 1000;

  // Recycle log files.
  // If non-zero, we will reuse previously written log files for new
  // logs, overwriting the old data.  The value indicates how many
  // such files we will keep around at any point in time for later
  // use.  This is more efficient because the blocks are already
  // allocated and fdatasync does not need to update the inode after
  // each write.
  // Default: 0
  size_t recycle_log_file_num = 0;

  // manifest file is rolled over on reaching this limit.
  // The older manifest file be deleted.
  // The default value is 1GB so that the manifest file can grow, but not
  // reach the limit of storage capacity.
  uint64_t max_manifest_file_size = 1024 * 1024 * 1024;

  // Number of shards used for table cache.
  int table_cache_numshardbits = 6;

  // NOT SUPPORTED ANYMORE
  // int table_cache_remove_scan_count_limit;

  // The following two fields affect how archived logs will be deleted.
  // 1. If both set to 0, logs will be deleted asap and will not get into
  //    the archive.
  // 2. If WAL_ttl_seconds is 0 and WAL_size_limit_MB is not 0,
  //    WAL files will be checked every 10 min and if total size is greater
  //    then WAL_size_limit_MB, they will be deleted starting with the
  //    earliest until size_limit is met. All empty files will be deleted.
  // 3. If WAL_ttl_seconds is not 0 and WAL_size_limit_MB is 0, then
  //    WAL files will be checked every WAL_ttl_seconds / 2 and those that
  //    are older than WAL_ttl_seconds will be deleted.
  // 4. If both are not 0, WAL files will be checked every 10 min and both
  //    checks will be performed with ttl being first.
  uint64_t WAL_ttl_seconds = 0;
  uint64_t WAL_size_limit_MB = 0;

  // Number of bytes to preallocate (via fallocate) the manifest
  // files.  Default is 4mb, which is reasonable to reduce random IO
  // as well as prevent overallocation for mounts that preallocate
  // large amounts of data (such as xfs's allocsize option).
  size_t manifest_preallocation_size = 4 * 1024 * 1024;

  // Allow the OS to mmap file for reading sst tables. Default: false
  bool allow_mmap_reads = false;

  // Allow the OS to mmap file for writing.
  // DB::SyncWAL() only works if this is set to false.
  // Default: false
  bool allow_mmap_writes = false;

  // Enable direct I/O mode for read/write
  // they may or may not improve performance depending on the use case
  //
  // Files will be opened in "direct I/O" mode
  // which means that data r/w from the disk will not be cached or
  // buffered. The hardware buffer of the devices may however still
  // be used. Memory mapped files are not impacted by these parameters.

  // Use O_DIRECT for user and compaction reads.
  // When true, we also force new_table_reader_for_compaction_inputs to true.
  // Default: false
  // Not supported in ROCKSDB_LITE mode!
  bool use_direct_reads = false;

  // Use O_DIRECT for writes in background flush and compactions.
  // Default: false
  // Not supported in ROCKSDB_LITE mode!
  bool use_direct_io_for_flush_and_compaction = false;

  // If false, fallocate() calls are bypassed
  bool allow_fallocate = true;

  // Disable child process inherit open files. Default: true
  bool is_fd_close_on_exec = true;

  // NOT SUPPORTED ANYMORE -- this options is no longer used
  bool skip_log_error_on_recovery = false;

  // if not zero, dump rocksdb.stats to LOG every stats_dump_period_sec
  //
  // Default: 600 (10 min)
  //
  // Dynamically changeable through SetDBOptions() API.
  unsigned int stats_dump_period_sec = 600;

  // if not zero, dump rocksdb.stats to RocksDB every stats_persist_period_sec
  // Default: 600
  unsigned int stats_persist_period_sec = 600;

  // If true, automatically persist stats to a hidden column family (column
  // family name: ___rocksdb_stats_history___) every
  // stats_persist_period_sec seconds; otherwise, write to an in-memory
  // struct. User can query through `GetStatsHistory` API.
  // If user attempts to create a column family with the same name on a DB
  // which have previously set persist_stats_to_disk to true, the column family
  // creation will fail, but the hidden column family will survive, as well as
  // the previously persisted statistics.
  // When peristing stats to disk, the stat name will be limited at 100 bytes.
  // Default: false
  bool persist_stats_to_disk = false;

  // if not zero, periodically take stats snapshots and store in memory, the
  // memory size for stats snapshots is capped at stats_history_buffer_size
  // Default: 1MB
  size_t stats_history_buffer_size = 1024 * 1024;

  // If set true, will hint the underlying file system that the file
  // access pattern is random, when a sst file is opened.
  // Default: true
  bool advise_random_on_open = true;

  bool allow_mmap_populate = false;

  // Amount of data to build up in memtables across all column
  // families before writing to disk.
  //
  // This is distinct from write_buffer_size, which enforces a limit
  // for a single memtable.
  //
  // This feature is disabled by default. Specify a non-zero value
  // to enable it.
  //
  // Default: 0 (disabled)
  size_t db_write_buffer_size = 0;

  // The memory usage of memtable will report to this object. The same object
  // can be passed into multiple DBs and it will track the sum of size of all
  // the DBs. If the total size of all live memtables of all the DBs exceeds
  // a limit, a flush will be triggered in the next DB to which the next write
  // is issued.
  //
  // If the object is only passed to one DB, the behavior is the same as
  // db_write_buffer_size. When write_buffer_manager is set, the value set will
  // override db_write_buffer_size.
  //
  // This feature is disabled by default. Specify a non-zero value
  // to enable it.
  //
  // Default: null
  std::shared_ptr<WriteBufferManager> write_buffer_manager = nullptr;

  // Specify the file access pattern once a compaction is started.
  // It will be applied to all input files of a compaction.
  // Default: NORMAL
  enum AccessHint { NONE, NORMAL, SEQUENTIAL, WILLNEED };
  AccessHint access_hint_on_compaction_start = NORMAL;

  // If true, always create a new file descriptor and new table reader
  // for compaction inputs. Turn this parameter on may introduce extra
  // memory usage in the table reader, if it allocates extra memory
  // for indexes. This will allow file descriptor prefetch options
  // to be set for compaction input files and not to impact file
  // descriptors for the same file used by user queries.
  // Suggest to enable BlockBasedTableOptions.cache_index_and_filter_blocks
  // for this mode if using block-based table.
  //
  // Default: false
  // This flag has no affect on the behavior of compaction and plan to delete
  // in the future.
  bool new_table_reader_for_compaction_inputs = false;

  // If non-zero, we perform bigger reads when doing compaction. If you're
  // running RocksDB on spinning disks, you should set this to at least 2MB.
  // That way RocksDB's compaction is doing sequential instead of random reads.
  //
  // When non-zero, we also force new_table_reader_for_compaction_inputs to
  // true.
  //
  // Default: 0
  //
  // Dynamically changeable through SetDBOptions() API.
  size_t compaction_readahead_size = 0;

  // This is a maximum buffer size that is used by WinMmapReadableFile in
  // unbuffered disk I/O mode. We need to maintain an aligned buffer for
  // reads. We allow the buffer to grow until the specified value and then
  // for bigger requests allocate one shot buffers. In unbuffered mode we
  // always bypass read-ahead buffer at ReadaheadRandomAccessFile
  // When read-ahead is required we then make use of compaction_readahead_size
  // value and always try to read ahead. With read-ahead we always
  // pre-allocate buffer to the size instead of growing it up to a limit.
  //
  // This option is currently honored only on Windows
  //
  // Default: 1 Mb
  //
  // Special value: 0 - means do not maintain per instance buffer. Allocate
  //                per request buffer and avoid locking.
  size_t random_access_max_buffer_size = 1024 * 1024;

  // This is the maximum buffer size that is used by WritableFileWriter.
  // On Windows, we need to maintain an aligned buffer for writes.
  // We allow the buffer to grow until it's size hits the limit in buffered
  // IO and fix the buffer size when using direct IO to ensure alignment of
  // write requests if the logical sector size is unusual
  //
  // Default: 1024 * 1024 (1 MB)
  //
  // Dynamically changeable through SetDBOptions() API.
  size_t writable_file_max_buffer_size = 1024 * 1024;

  // Use adaptive mutex, which spins in the user space before resorting
  // to kernel. This could reduce context switch when the mutex is not
  // heavily contended. However, if the mutex is hot, we could end up
  // wasting spin time.
  // Default: false
  bool use_adaptive_mutex = false;

  // Create DBOptions with default values for all fields
  DBOptions();
  // Create DBOptions from Options
  explicit DBOptions(const Options& options);

  void Dump(Logger* log) const;

  // Allows OS to incrementally sync files to disk while they are being
  // written, asynchronously, in the background. This operation can be used
  // to smooth out write I/Os over time. Users shouldn't rely on it for
  // persistency guarantee.
  // Issue one request for every bytes_per_sync written. 0 turns it off.
  //
  // You may consider using rate_limiter to regulate write rate to device.
  // When rate limiter is enabled, it automatically enables bytes_per_sync
  // to 1MB.
  //
  // This option applies to table files
  //
  // Default: 0, turned off
  //
  // Note: DOES NOT apply to WAL files. See wal_bytes_per_sync instead
  // Dynamically changeable through SetDBOptions() API.
  uint64_t bytes_per_sync = 0;

  // Same as bytes_per_sync, but applies to WAL files
  //
  // Default: 0, turned off
  //
  // Dynamically changeable through SetDBOptions() API.
  uint64_t wal_bytes_per_sync = 0;

  // When true, guarantees WAL files have at most `wal_bytes_per_sync`
  // bytes submitted for writeback at any given time, and SST files have at most
  // `bytes_per_sync` bytes pending writeback at any given time. This can be
  // used to handle cases where processing speed exceeds I/O speed during file
  // generation, which can lead to a huge sync when the file is finished, even
  // with `bytes_per_sync` / `wal_bytes_per_sync` properly configured.
  //
  //  - If `sync_file_range` is supported it achieves this by waiting for any
  //    prior `sync_file_range`s to finish before proceeding. In this way,
  //    processing (compression, etc.) can proceed uninhibited in the gap
  //    between `sync_file_range`s, and we block only when I/O falls behind.
  //  - Otherwise the `WritableFile::Sync` method is used. Note this mechanism
  //    always blocks, thus preventing the interleaving of I/O and processing.
  //
  // Note: Enabling this option does not provide any additional persistence
  // guarantees, as it may use `sync_file_range`, which does not write out
  // metadata.
  //
  // Default: false
  bool strict_bytes_per_sync = false;

  // A vector of EventListeners whose callback functions will be called
  // when specific RocksDB event happens.
  std::vector<std::shared_ptr<EventListener>> listeners;

  // If true, then the status of the threads involved in this DB will
  // be tracked and available via GetThreadList() API.
  //
  // Default: false
  bool enable_thread_tracking = false;

  // The limited write rate to DB if soft_pending_compaction_bytes_limit or
  // level0_slowdown_writes_trigger is triggered, or we are writing to the
  // last mem table allowed and we allow more than 3 mem tables. It is
  // calculated using size of user write requests before compression.
  // RocksDB may decide to slow down more if the compaction still
  // gets behind further.
  // If the value is 0, we will infer a value from `rater_limiter` value
  // if it is not empty, or 16MB if `rater_limiter` is empty. Note that
  // if users change the rate in `rate_limiter` after DB is opened,
  // `delayed_write_rate` won't be adjusted.
  //
  // Unit: byte per second.
  //
  // Default: 0
  //
  // Dynamically changeable through SetDBOptions() API.
  uint64_t delayed_write_rate = 0;

  // By default, a single write thread queue is maintained. The thread gets
  // to the head of the queue becomes write batch group leader and responsible
  // for writing to WAL and memtable for the batch group.
  //
  // If enable_pipelined_write is true, separate write thread queue is
  // maintained for WAL write and memtable write. A write thread first enter WAL
  // writer queue and then memtable writer queue. Pending thread on the WAL
  // writer queue thus only have to wait for previous writers to finish their
  // WAL writing but not the memtable writing. Enabling the feature may improve
  // write throughput and reduce latency of the prepare phase of two-phase
  // commit.
  //
  // Default: false
  bool enable_pipelined_write = false;

  // Setting unordered_write to true trades higher write throughput with
  // relaxing the immutability guarantee of snapshots. This violates the
  // repeatability one expects from ::Get from a snapshot, as well as
  // ::MultiGet and Iterator's consistent-point-in-time view property.
  // If the application cannot tolerate the relaxed guarantees, it can implement
  // its own mechanisms to work around that and yet benefit from the higher
  // throughput. Using TransactionDB with WRITE_PREPARED write policy and
  // two_write_queues=true is one way to achieve immutable snapshots despite
  // unordered_write.
  //
  // By default, i.e., when it is false, rocksdb does not advance the sequence
  // number for new snapshots unless all the writes with lower sequence numbers
  // are already finished. This provides the immutability that we except from
  // snapshots. Moreover, since Iterator and MultiGet internally depend on
  // snapshots, the snapshot immutability results into Iterator and MultiGet
  // offering consistent-point-in-time view. If set to true, although
  // Read-Your-Own-Write property is still provided, the snapshot immutability
  // property is relaxed: the writes issued after the snapshot is obtained (with
  // larger sequence numbers) will be still not visible to the reads from that
  // snapshot, however, there still might be pending writes (with lower sequence
  // number) that will change the state visible to the snapshot after they are
  // landed to the memtable.
  //
  // Default: false
  bool unordered_write = false;

  // If true, allow multi-writers to update mem tables in parallel.
  // Only some memtable_factory-s support concurrent writes; currently it
  // is implemented only for SkipListFactory.  Concurrent memtable writes
  // are not compatible with inplace_update_support or filter_deletes.
  // It is strongly recommended to set enable_write_thread_adaptive_yield
  // if you are going to use this feature.
  //
  // Default: true
  bool allow_concurrent_memtable_write = true;

  // If true, threads synchronizing with the write batch group leader will
  // wait for up to write_thread_max_yield_usec before blocking on a mutex.
  // This can substantially improve throughput for concurrent workloads,
  // regardless of whether allow_concurrent_memtable_write is enabled.
  //
  // Default: true
  bool enable_write_thread_adaptive_yield = true;

  // The maximum limit of number of bytes that are written in a single batch
  // of WAL or memtable write. It is followed when the leader write size
  // is larger than 1/8 of this limit.
  //
  // Default: 1 MB
  uint64_t max_write_batch_group_size_bytes = 1 << 20;

  // The maximum number of microseconds that a write operation will use
  // a yielding spin loop to coordinate with other write threads before
  // blocking on a mutex.  (Assuming write_thread_slow_yield_usec is
  // set properly) increasing this value is likely to increase RocksDB
  // throughput at the expense of increased CPU usage.
  //
  // Default: 100
  uint64_t write_thread_max_yield_usec = 100;

  // The latency in microseconds after which a std::this_thread::yield
  // call (sched_yield on Linux) is considered to be a signal that
  // other processes or threads would like to use the current core.
  // Increasing this makes writer threads more likely to take CPU
  // by spinning, which will show up as an increase in the number of
  // involuntary context switches.
  //
  // Default: 3
  uint64_t write_thread_slow_yield_usec = 3;

  // If true, then DB::Open() will not update the statistics used to optimize
  // compaction decision by loading table properties from many files.
  // Turning off this feature will improve DBOpen time especially in
  // disk environment.
  //
  // Default: false
  bool skip_stats_update_on_db_open = false;

  // If true, then DB::Open() will not fetch and check sizes of all sst files.
  // This may significantly speed up startup if there are many sst files,
  // especially when using non-default Env with expensive GetFileSize().
  // We'll still check that all required sst files exist.
  // If paranoid_checks is false, this option is ignored, and sst files are
  // not checked at all.
  //
  // Default: false
  bool skip_checking_sst_file_sizes_on_db_open = false;

  // Recovery mode to control the consistency while replaying WAL
  // Default: kPointInTimeRecovery
  WALRecoveryMode wal_recovery_mode = WALRecoveryMode::kPointInTimeRecovery;

  // if set to false then recovery will fail when a prepared
  // transaction is encountered in the WAL
  bool allow_2pc = false;

  // A global cache for table-level rows.
  // Default: nullptr (disabled)
  // Not supported in ROCKSDB_LITE mode!
  std::shared_ptr<Cache> row_cache = nullptr;

#ifndef ROCKSDB_LITE
  // A filter object supplied to be invoked while processing write-ahead-logs
  // (WALs) during recovery. The filter provides a way to inspect log
  // records, ignoring a particular record or skipping replay.
  // The filter is invoked at startup and is invoked from a single-thread
  // currently.
  WalFilter* wal_filter = nullptr;
#endif  // ROCKSDB_LITE

  // If true, then DB::Open / CreateColumnFamily / DropColumnFamily
  // / SetOptions will fail if options file is not detected or properly
  // persisted.
  //
  // DEFAULT: false
  bool fail_if_options_file_error = false;

  // If true, then print malloc stats together with rocksdb.stats
  // when printing to LOG.
  // DEFAULT: false
  bool dump_malloc_stats = false;

  // By default RocksDB replay WAL logs and flush them on DB open, which may
  // create very small SST files. If this option is enabled, RocksDB will try
  // to avoid (but not guarantee not to) flush during recovery. Also, existing
  // WAL logs will be kept, so that if crash happened before flush, we still
  // have logs to recover from.
  //
  // DEFAULT: false
  bool avoid_flush_during_recovery = false;

  // By default RocksDB will flush all memtables on DB close if there are
  // unpersisted data (i.e. with WAL disabled) The flush can be skip to speedup
  // DB close. Unpersisted data WILL BE LOST.
  //
  // DEFAULT: false
  //
  // Dynamically changeable through SetDBOptions() API.
  bool avoid_flush_during_shutdown = false;

  // Set this option to true during creation of database if you want
  // to be able to ingest behind (call IngestExternalFile() skipping keys
  // that already exist, rather than overwriting matching keys).
  // Setting this option to true will affect 2 things:
  // 1) Disable some internal optimizations around SST file compression
  // 2) Reserve bottom-most level for ingested files only.
  // 3) Note that num_levels should be >= 3 if this option is turned on.
  //
  // DEFAULT: false
  // Immutable.
  bool allow_ingest_behind = false;

  // Needed to support differential snapshots.
  // If set to true then DB will only process deletes with sequence number
  // less than what was set by SetPreserveDeletesSequenceNumber(uint64_t ts).
  // Clients are responsible to periodically call this method to advance
  // the cutoff time. If this method is never called and preserve_deletes
  // is set to true NO deletes will ever be processed.
  // At the moment this only keeps normal deletes, SingleDeletes will
  // not be preserved.
  // DEFAULT: false
  // Immutable (TODO: make it dynamically changeable)
  bool preserve_deletes = false;

  // If enabled it uses two queues for writes, one for the ones with
  // disable_memtable and one for the ones that also write to memtable. This
  // allows the memtable writes not to lag behind other writes. It can be used
  // to optimize MySQL 2PC in which only the commits, which are serial, write to
  // memtable.
  bool two_write_queues = false;

  // If true WAL is not flushed automatically after each write. Instead it
  // relies on manual invocation of FlushWAL to write the WAL buffer to its
  // file.
  bool manual_wal_flush = false;
<<<<<<< HEAD

  // If true, RocksDB supports flushing multiple column families and committing
  // their results atomically to MANIFEST. Note that it is not
  // necessary to set atomic_flush to true if WAL is always enabled since WAL
  // allows the database to be restored to the last persistent state in WAL.
  // This option is useful when there are column families with writes NOT
  // protected by WAL.
  // For manual flush, application has to specify which column families to
  // flush atomically in DB::Flush.
  // For auto-triggered flush, RocksDB atomically flushes ALL column families.
  //
  // Currently, any WAL-enabled writes after atomic flush may be replayed
  // independently if the process crashes later and tries to recover.
  bool atomic_flush = false;

  // If true, working thread may avoid doing unnecessary and long-latency
  // operation (such as deleting obsolete files directly or deleting memtable)
  // and will instead schedule a background job to do it.
  // Use it if you're latency-sensitive.
  // If set to true, takes precedence over
  // ReadOptions::background_purge_on_iterator_cleanup.
  bool avoid_unnecessary_blocking_io = false;

  // Historically DB ID has always been stored in Identity File in DB folder.
  // If this flag is true, the DB ID is written to Manifest file in addition
  // to the Identity file. By doing this 2 problems are solved
  // 1. We don't checksum the Identity file where as Manifest file is.
  // 2. Since the source of truth for DB is Manifest file DB ID will sit with
  //    the source of truth. Previously the Identity file could be copied
  //    independent of Manifest and that can result in wrong DB ID.
  // We recommend setting this flag to true.
  // Default: false
  bool write_dbid_to_manifest = false;

  // The number of bytes to prefetch when reading the log. This is mostly useful
  // for reading a remotely located log, as it can save the number of
  // round-trips. If 0, then the prefetching is disabled.
  //
  // Default: 0
  size_t log_readahead_size = 0;

  // If user does NOT provide the checksum generator factory, the file checksum
  // will NOT be used. A new file checksum generator object will be created
  // when a SST file is created. Therefore, each created FileChecksumGenerator
  // will only be used from a single thread and so does not need to be
  // thread-safe.
  //
  // Default: nullptr
  std::shared_ptr<FileChecksumGenFactory> file_checksum_gen_factory = nullptr;

  // By default, RocksDB recovery fails if any table file referenced in
  // MANIFEST are missing after scanning the MANIFEST.
  // Best-efforts recovery is another recovery mode that
  // tries to restore the database to the most recent point in time without
  // missing file.
  // Currently not compatible with atomic flush. Furthermore, WAL files will
  // not be used for recovery if best_efforts_recovery is true.
  // Default: false
  bool best_efforts_recovery = false;
=======
>>>>>>> 2c79f4db
};

// Options to control the behavior of a database (passed to DB::Open)
struct Options : public DBOptions, public ColumnFamilyOptions {
  // Create an Options object with default values for all fields.
  Options() : DBOptions(), ColumnFamilyOptions() {}

  Options(const DBOptions& db_options,
          const ColumnFamilyOptions& column_family_options)
      : DBOptions(db_options), ColumnFamilyOptions(column_family_options) {}

  // The function recovers options to the option as in version 4.6.
  Options* OldDefaults(int rocksdb_major_version = 4,
                       int rocksdb_minor_version = 6);

  void Dump(Logger* log) const;

  void DumpCFOptions(Logger* log) const;

  // Some functions that make it easier to optimize RocksDB

  // Set appropriate parameters for bulk loading.
  // The reason that this is a function that returns "this" instead of a
  // constructor is to enable chaining of multiple similar calls in the future.
  //

  // All data will be in level 0 without any automatic compaction.
  // It's recommended to manually call CompactRange(NULL, NULL) before reading
  // from the database, because otherwise the read can be very slow.
  Options* PrepareForBulkLoad();

  // Use this if your DB is very small (like under 1GB) and you don't want to
  // spend lots of memory for memtables.
  Options* OptimizeForSmallDb();
};

//
// An application can issue a read request (via Get/Iterators) and specify
// if that read should process data that ALREADY resides on a specified cache
// level. For example, if an application specifies kBlockCacheTier then the
// Get call will process data that is already processed in the memtable or
// the block cache. It will not page in data from the OS cache or data that
// resides in storage.
enum ReadTier {
  kReadAllTier = 0x0,     // data in memtable, block cache, OS cache or storage
  kBlockCacheTier = 0x1,  // data in memtable or block cache
  kPersistedTier = 0x2,   // persisted data.  When WAL is disabled, this option
                          // will skip data in memtable.
                          // Note that this ReadTier currently only supports
                          // Get and MultiGet and does not support iterators.
  kMemtableTier = 0x3     // data in memtable. used for memtable-only iterators.
};

// Options that control read operations
struct ReadOptions {
  // If "snapshot" is non-nullptr, read as of the supplied snapshot
  // (which must belong to the DB that is being read and which must
  // not have been released).  If "snapshot" is nullptr, use an implicit
  // snapshot of the state at the beginning of this read operation.
  // Default: nullptr
  const Snapshot* snapshot;

  // `iterate_lower_bound` defines the smallest key at which the backward
  // iterator can return an entry. Once the bound is passed, Valid() will be
  // false. `iterate_lower_bound` is inclusive ie the bound value is a valid
  // entry.
  //
  // If prefix_extractor is not null, the Seek target and `iterate_lower_bound`
  // need to have the same prefix. This is because ordering is not guaranteed
  // outside of prefix domain.
  //
  // Default: nullptr
  const Slice* iterate_lower_bound;

  // "iterate_upper_bound" defines the extent upto which the forward iterator
  // can returns entries. Once the bound is reached, Valid() will be false.
  // "iterate_upper_bound" is exclusive ie the bound value is
  // not a valid entry. If prefix_extractor is not null, the Seek target
  // and iterate_upper_bound need to have the same prefix.
  // This is because ordering is not guaranteed outside of prefix domain.
  //
  // Default: nullptr
  const Slice* iterate_upper_bound;

  // RocksDB does auto-readahead for iterators on noticing more than two reads
  // for a table file. The readahead starts at 8KB and doubles on every
  // additional read upto 256KB.
  // This option can help if most of the range scans are large, and if it is
  // determined that a larger readahead than that enabled by auto-readahead is
  // needed.
  // Using a large readahead size (> 2MB) can typically improve the performance
  // of forward iteration on spinning disks.
  // Default: 0
  size_t readahead_size;

  // A threshold for the number of keys that can be skipped before failing an
  // iterator seek as incomplete. The default value of 0 should be used to
  // never fail a request as incomplete, even on skipping too many keys.
  // Default: 0
  uint64_t max_skippable_internal_keys;

  // Specify if this read request should process data that ALREADY
  // resides on a particular cache. If the required data is not
  // found at the specified cache, then Status::Incomplete is returned.
  // Default: kReadAllTier
  ReadTier read_tier;

  // If true, all data read from underlying storage will be
  // verified against corresponding checksums.
  // Default: true
  bool verify_checksums;

  // Should the "data block"/"index block"" read for this iteration be placed in
  // block cache?
  // Callers may wish to set this field to false for bulk scans.
  // This would help not to the change eviction order of existing items in the
  // block cache. Default: true
  bool fill_cache;

  // Specify to create a tailing iterator -- a special iterator that has a
  // view of the complete database (i.e. it can also be used to read newly
  // added data) and is optimized for sequential reads. It will return records
  // that were inserted into the database after the creation of the iterator.
  // Default: false
  // Not supported in ROCKSDB_LITE mode!
  bool tailing;

  // This options is not used anymore. It was to turn on a functionality that
  // has been removed.
  bool managed;

  // Enable a total order seek regardless of index format (e.g. hash index)
  // used in the table. Some table format (e.g. plain table) may not support
  // this option.
  // If true when calling Get(), we also skip prefix bloom when reading from
  // block based table. It provides a way to read existing data after
  // changing implementation of prefix extractor.
  bool total_order_seek;

  // When true, by default use total_order_seek = true, and RocksDB can
  // selectively enable prefix seek mode if won't generate a different result
  // from total_order_seek, based on seek key, and iterator upper bound.
  // Not suppported in ROCKSDB_LITE mode, in the way that even with value true
  // prefix mode is not used.
  bool auto_prefix_mode;

  // Enforce that the iterator only iterates over the same prefix as the seek.
  // This option is effective only for prefix seeks, i.e. prefix_extractor is
  // non-null for the column family and total_order_seek is false.  Unlike
  // iterate_upper_bound, prefix_same_as_start only works within a prefix
  // but in both directions.
  // Default: false
  bool prefix_same_as_start;

  // Keep the blocks loaded by the iterator pinned in memory as long as the
  // iterator is not deleted, If used when reading from tables created with
  // BlockBasedTableOptions::use_delta_encoding = false,
  // Iterator's property "rocksdb.iterator.is-key-pinned" is guaranteed to
  // return 1.
  // Default: false
  bool pin_data;

  // If true, when PurgeObsoleteFile is called in CleanupIteratorState, we
  // schedule a background job in the flush job queue and delete obsolete files
  // in background.
  // Default: false
  bool background_purge_on_iterator_cleanup;

  // If true, keys deleted using the DeleteRange() API will be visible to
  // readers until they are naturally deleted during compaction. This improves
  // read performance in DBs with many range deletions.
  // Default: false
  bool ignore_range_deletions;

  // A callback to determine whether relevant keys for this scan exist in a
  // given table based on the table's properties. The callback is passed the
  // properties of each table during iteration. If the callback returns false,
  // the table will not be scanned. This option only affects Iterators and has
  // no impact on point lookups.
  // Default: empty (every table will be scanned)
  std::function<bool(const TableProperties&)> table_filter;

  // Needed to support differential snapshots. Has 2 effects:
  // 1) Iterator will skip all internal keys with seqnum < iter_start_seqnum
  // 2) if this param > 0 iterator will return INTERNAL keys instead of
  //    user keys; e.g. return tombstones as well.
  // Default: 0 (don't filter by seqnum, return user keys)
  SequenceNumber iter_start_seqnum;

  // Timestamp of operation. Read should return the latest data visible to the
  // specified timestamp. All timestamps of the same database must be of the
  // same length and format. The user is responsible for providing a customized
  // compare function via Comparator to order <key, timestamp> tuples.
  // For iterator, iter_start_ts is the lower bound (older) and timestamp
  // serves as the upper bound. Versions of the same record that fall in
  // the timestamp range will be returned. If iter_start_ts is nullptr,
  // only the most recent version visible to timestamp is returned.
  // The user-specified timestamp feature is still under active development,
  // and the API is subject to change.
  const Slice* timestamp;
  const Slice* iter_start_ts;

  // Deadline for completing the read request (only Get/MultiGet for now) in us.
  // It should be set to microseconds since epoch, i.e, gettimeofday or
  // equivalent plus allowed duration in microseconds. The best way is to use
  // env->NowMicros() + some timeout.
  // This is best efforts. The call may exceed the deadline if there is IO
  // involved and the file system doesn't support deadlines, or due to
  // checking for deadline periodically rather than for every key if
  // processing a batch
  std::chrono::microseconds deadline;

  // It limits the maximum cumulative value size of the keys in batch while
  // reading through MultiGet. Once the cumulative value size exceeds this
  // soft limit then all the remaining keys are returned with status Aborted.
  //
  // Default: std::numeric_limits<uint64_t>::max()
  uint64_t value_size_soft_limit;

  ReadOptions();
  ReadOptions(bool cksum, bool cache);
};

// Options that control write operations
struct WriteOptions {
  // If true, the write will be flushed from the operating system
  // buffer cache (by calling WritableFile::Sync()) before the write
  // is considered complete.  If this flag is true, writes will be
  // slower.
  //
  // If this flag is false, and the machine crashes, some recent
  // writes may be lost.  Note that if it is just the process that
  // crashes (i.e., the machine does not reboot), no writes will be
  // lost even if sync==false.
  //
  // In other words, a DB write with sync==false has similar
  // crash semantics as the "write()" system call.  A DB write
  // with sync==true has similar crash semantics to a "write()"
  // system call followed by "fdatasync()".
  //
  // Default: false
  bool sync;

  // If true, writes will not first go to the write ahead log,
  // and the write may get lost after a crash. The backup engine
  // relies on write-ahead logs to back up the memtable, so if
  // you disable write-ahead logs, you must create backups with
  // flush_before_backup=true to avoid losing unflushed memtable data.
  // Default: false
  bool disableWAL;

  // If true and if user is trying to write to column families that don't exist
  // (they were dropped),  ignore the write (don't return an error). If there
  // are multiple writes in a WriteBatch, other writes will succeed.
  // Default: false
  bool ignore_missing_column_families;

  // If true and we need to wait or sleep for the write request, fails
  // immediately with Status::Incomplete().
  // Default: false
  bool no_slowdown;

  // If true, this write request is of lower priority if compaction is
  // behind. In this case, no_slowdown = true, the request will be cancelled
  // immediately with Status::Incomplete() returned. Otherwise, it will be
  // slowed down. The slowdown value is determined by RocksDB to guarantee
  // it introduces minimum impacts to high priority writes.
  //
  // Default: false
  bool low_pri;

  // If true, this writebatch will maintain the last insert positions of each
  // memtable as hints in concurrent write. It can improve write performance
  // in concurrent writes if keys in one writebatch are sequential. In
  // non-concurrent writes (when concurrent_memtable_writes is false) this
  // option will be ignored.
  //
  // Default: false
  bool memtable_insert_hint_per_batch;

  // Timestamp of write operation, e.g. Put. All timestamps of the same
  // database must share the same length and format. The user is also
  // responsible for providing a customized compare function via Comparator to
  // order <key, timestamp> tuples. If the user wants to enable timestamp, then
  // all write operations must be associated with timestamp because RocksDB, as
  // a single-node storage engine currently has no knowledge of global time,
  // thus has to rely on the application.
  // The user-specified timestamp feature is still under active development,
  // and the API is subject to change.
  const Slice* timestamp;

  WriteOptions()
      : sync(false),
        disableWAL(false),
        ignore_missing_column_families(false),
        no_slowdown(false),
        low_pri(false),
        memtable_insert_hint_per_batch(false),
        timestamp(nullptr) {}
};

// Options that control flush operations
struct FlushOptions {
  // If true, the flush will wait until the flush is done.
  // Default: true
  bool wait;
  // If true, the flush would proceed immediately even it means writes will
  // stall for the duration of the flush; if false the operation will wait
  // until it's possible to do flush w/o causing stall or until required flush
  // is performed by someone else (foreground call or background thread).
  // Default: false
  bool allow_write_stall;
  FlushOptions() : wait(true), allow_write_stall(false) {}
};

// Create a Logger from provided DBOptions
extern Status CreateLoggerFromOptions(const std::string& dbname,
                                      const DBOptions& options,
                                      std::shared_ptr<Logger>* logger);

// CompactionOptions are used in CompactFiles() call.
struct CompactionOptions {
  // Compaction output compression type
  // Default: snappy
  // If set to `kDisableCompressionOption`, RocksDB will choose compression type
  // according to the `ColumnFamilyOptions`, taking into account the output
  // level if `compression_per_level` is specified.
  CompressionType compression;
  // Compaction will create files of size `output_file_size_limit`.
  // Default: MAX, which means that compaction will create a single file
  uint64_t output_file_size_limit;
  // If > 0, it will replace the option in the DBOptions for this compaction.
  uint32_t max_subcompactions;

  CompactionOptions()
      : compression(kSnappyCompression),
        output_file_size_limit(std::numeric_limits<uint64_t>::max()),
        max_subcompactions(0) {}
};

// For level based compaction, we can configure if we want to skip/force
// bottommost level compaction.
enum class BottommostLevelCompaction {
  // Skip bottommost level compaction
  kSkip,
  // Only compact bottommost level if there is a compaction filter
  // This is the default option
  kIfHaveCompactionFilter,
  // Always compact bottommost level
  kForce,
  // Always compact bottommost level but in bottommost level avoid
  // double-compacting files created in the same compaction
  kForceOptimized,
};

// CompactRangeOptions is used by CompactRange() call.
struct CompactRangeOptions {
  // If true, no other compaction will run at the same time as this
  // manual compaction
  bool exclusive_manual_compaction = true;
  // If true, compacted files will be moved to the minimum level capable
  // of holding the data or given level (specified non-negative target_level).
  bool change_level = false;
  // If change_level is true and target_level have non-negative value, compacted
  // files will be moved to target_level.
  int target_level = -1;
  // Compaction outputs will be placed in options.db_paths[target_path_id].
  // Behavior is undefined if target_path_id is out of range.
  uint32_t target_path_id = 0;
  // By default level based compaction will only compact the bottommost level
  // if there is a compaction filter
  BottommostLevelCompaction bottommost_level_compaction =
      BottommostLevelCompaction::kIfHaveCompactionFilter;
  // If true, will execute immediately even if doing so would cause the DB to
  // enter write stall mode. Otherwise, it'll sleep until load is low enough.
  bool allow_write_stall = false;
  // If > 0, it will replace the option in the DBOptions for this compaction.
  uint32_t max_subcompactions = 0;
};

// IngestExternalFileOptions is used by IngestExternalFile()
struct IngestExternalFileOptions {
  // Can be set to true to move the files instead of copying them.
  bool move_files = false;
  // If set to true, ingestion falls back to copy when move fails.
  bool failed_move_fall_back_to_copy = true;
  // If set to false, an ingested file keys could appear in existing snapshots
  // that where created before the file was ingested.
  bool snapshot_consistency = true;
  // If set to false, IngestExternalFile() will fail if the file key range
  // overlaps with existing keys or tombstones in the DB.
  bool allow_global_seqno = true;
  // If set to false and the file key range overlaps with the memtable key range
  // (memtable flush required), IngestExternalFile will fail.
  bool allow_blocking_flush = true;
  // Set to true if you would like duplicate keys in the file being ingested
  // to be skipped rather than overwriting existing data under that key.
  // Usecase: back-fill of some historical data in the database without
  // over-writing existing newer version of data.
  // This option could only be used if the DB has been running
  // with allow_ingest_behind=true since the dawn of time.
  // All files will be ingested at the bottommost level with seqno=0.
  bool ingest_behind = false;
  // Set to true if you would like to write global_seqno to a given offset in
  // the external SST file for backward compatibility. Older versions of
  // RocksDB writes a global_seqno to a given offset within ingested SST files,
  // and new versions of RocksDB do not. If you ingest an external SST using
  // new version of RocksDB and would like to be able to downgrade to an
  // older version of RocksDB, you should set 'write_global_seqno' to true. If
  // your service is just starting to use the new RocksDB, we recommend that
  // you set this option to false, which brings two benefits:
  // 1. No extra random write for global_seqno during ingestion.
  // 2. Without writing external SST file, it's possible to do checksum.
  // We have a plan to set this option to false by default in the future.
  bool write_global_seqno = true;
  // Set to true if you would like to verify the checksums of each block of the
  // external SST file before ingestion.
  // Warning: setting this to true causes slowdown in file ingestion because
  // the external SST file has to be read.
  bool verify_checksums_before_ingest = false;
  // When verify_checksums_before_ingest = true, RocksDB uses default
  // readahead setting to scan the file while verifying checksums before
  // ingestion.
  // Users can override the default value using this option.
  // Using a large readahead size (> 2MB) can typically improve the performance
  // of forward iteration on spinning disks.
  size_t verify_checksums_readahead_size = 0;
  // Set to TRUE if user wants to verify the sst file checksum of ingested
  // files. The DB checksum function will generate the checksum of each
  // ingested file (if file_checksum_gen_factory is set) and compare the
  // checksum function name and checksum with the ingested checksum information.
  //
  // If this option is set to True: 1) if DB does not enable checksum
  // (file_checksum_gen_factory == nullptr), the ingested checksum information
  // will be ignored; 2) If DB enable the checksum function, we calculate the
  // sst file checksum after the file is moved or copied and compare the
  // checksum and checksum name. If checksum or checksum function name does
  // not match, ingestion will be failed. If the verification is sucessful,
  // checksum and checksum function name will be stored in Manifest.
  // If this option is set to FALSE, 1) if DB does not enable checksum,
  // the ingested checksum information will be ignored; 2) if DB enable the
  // checksum, we only verify the ingested checksum function name and we
  // trust the ingested checksum. If the checksum function name matches, we
  // store the checksum in Manifest. DB does not calculate the checksum during
  // ingestion. However, if no checksum information is provided with the
  // ingested files, DB will generate the checksum and store in the Manifest.
  bool verify_file_checksum = true;
};

enum TraceFilterType : uint64_t {
  // Trace all the operations
  kTraceFilterNone = 0x0,
  // Do not trace the get operations
  kTraceFilterGet = 0x1 << 0,
  // Do not trace the write operations
  kTraceFilterWrite = 0x1 << 1
};

// TraceOptions is used for StartTrace
struct TraceOptions {
  // To avoid the trace file size grows large than the storage space,
  // user can set the max trace file size in Bytes. Default is 64GB
  uint64_t max_trace_file_size = uint64_t{64} * 1024 * 1024 * 1024;
  // Specify trace sampling option, i.e. capture one per how many requests.
  // Default to 1 (capture every request).
  uint64_t sampling_frequency = 1;
  // Note: The filtering happens before sampling.
  uint64_t filter = kTraceFilterNone;
};

// ImportColumnFamilyOptions is used by ImportColumnFamily()
struct ImportColumnFamilyOptions {
  // Can be set to true to move the files instead of copying them.
  bool move_files = false;
};

// Options used with DB::GetApproximateSizes()
struct SizeApproximationOptions {
  // Defines whether the returned size should include the recently written
  // data in the mem-tables. If set to false, include_files must be true.
  bool include_memtabtles = false;
  // Defines whether the returned size should include data serialized to disk.
  // If set to false, include_memtabtles must be true.
  bool include_files = true;
  // When approximating the files total size that is used to store a keys range
  // using DB::GetApproximateSizes, allow approximation with an error margin of
  // up to total_files_size * files_size_error_margin. This allows to take some
  // shortcuts in files size approximation, resulting in better performance,
  // while guaranteeing the resulting error is within a reasonable margin.
  // E.g., if the value is 0.1, then the error margin of the returned files size
  // approximation will be within 10%.
  // If the value is non-positive - a more precise yet more CPU intensive
  // estimation is performed.
  double files_size_error_margin = -1.0;
};

}  // namespace ROCKSDB_NAMESPACE<|MERGE_RESOLUTION|>--- conflicted
+++ resolved
@@ -1087,7 +1087,6 @@
   // relies on manual invocation of FlushWAL to write the WAL buffer to its
   // file.
   bool manual_wal_flush = false;
-<<<<<<< HEAD
 
   // If true, RocksDB supports flushing multiple column families and committing
   // their results atomically to MANIFEST. Note that it is not
@@ -1147,8 +1146,6 @@
   // not be used for recovery if best_efforts_recovery is true.
   // Default: false
   bool best_efforts_recovery = false;
-=======
->>>>>>> 2c79f4db
 };
 
 // Options to control the behavior of a database (passed to DB::Open)
