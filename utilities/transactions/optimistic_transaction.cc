--- conflicted
+++ resolved
@@ -114,16 +114,13 @@
         tracked_locks_->GetKeyIterator(cf));
     assert(key_it != nullptr);
     while (key_it->HasNext()) {
-<<<<<<< HEAD
-      auto lock_bucket_ptr = &txn_db_impl->GetLockBucket(key_it->Next(), seed);
+      const auto& k1 = key_it->Next();
+      const Slice key(k1.data(), k1.size());
+      auto lock_bucket_ptr = &txn_db_impl->GetLockBucket(key, seed);
       TEST_SYNC_POINT_CALLBACK(
           "OptimisticTransaction::CommitWithParallelValidate::lock_bucket_ptr",
           lock_bucket_ptr);
       lk_ptrs.insert(lock_bucket_ptr);
-=======
-      const auto& key = key_it->Next();
-      lk_idxes.insert(FastRange64(GetSliceNPHash64(key), space));
->>>>>>> 63091e2c
     }
   }
   // NOTE: in a single txn, all bucket-locks are taken in ascending order.
