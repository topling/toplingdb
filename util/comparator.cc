//  Copyright (c) 2011-present, Facebook, Inc.  All rights reserved.
//  This source code is licensed under both the GPLv2 (found in the
//  COPYING file in the root directory) and Apache 2.0 License
//  (found in the LICENSE.Apache file in the root directory).
//
// Copyright (c) 2011 The LevelDB Authors. All rights reserved.
// Use of this source code is governed by a BSD-style license that can be
// found in the LICENSE file. See the AUTHORS file for names of contributors.

#include "rocksdb/comparator.h"

#include <algorithm>
#include <cstdint>
#include <memory>
#include <mutex>
#include <sstream>

#include "db/dbformat.h"
#include "port/lang.h"
#include "port/port.h"
#include "rocksdb/convenience.h"
#include "rocksdb/slice.h"
#include "rocksdb/utilities/customizable_util.h"
#include "rocksdb/utilities/object_registry.h"
#include "util/coding.h"

namespace ROCKSDB_NAMESPACE {

namespace {
class BytewiseComparatorImpl : public Comparator {
 public:
<<<<<<< HEAD
  BytewiseComparatorImpl() = default;
=======
  BytewiseComparatorImpl() { opt_cmp_type_ = 0; }
>>>>>>> 635250a9
  static const char* kClassName() { return "leveldb.BytewiseComparator"; }
  const char* Name() const override { return kClassName(); }

  int Compare(const Slice& a, const Slice& b) const override {
    return a.compare(b);
  }

  bool Equal(const Slice& a, const Slice& b) const override { return a == b; }

  void FindShortestSeparator(std::string* start,
                             const Slice& limit) const override {
    // Find length of common prefix
    size_t min_length = std::min(start->size(), limit.size());
    size_t diff_index = 0;
    while ((diff_index < min_length) &&
           ((*start)[diff_index] == limit[diff_index])) {
      diff_index++;
    }

    if (diff_index >= min_length) {
      // Do not shorten if one string is a prefix of the other
    } else {
      uint8_t start_byte = static_cast<uint8_t>((*start)[diff_index]);
      uint8_t limit_byte = static_cast<uint8_t>(limit[diff_index]);
      if (start_byte >= limit_byte) {
        // Cannot shorten since limit is smaller than start or start is
        // already the shortest possible.
        return;
      }
      assert(start_byte < limit_byte);

      if (diff_index < limit.size() - 1 || start_byte + 1 < limit_byte) {
        (*start)[diff_index]++;
        start->resize(diff_index + 1);
      } else {
        //     v
        // A A 1 A A A
        // A A 2
        //
        // Incrementing the current byte will make start bigger than limit, we
        // will skip this byte, and find the first non 0xFF byte in start and
        // increment it.
        diff_index++;

        while (diff_index < start->size()) {
          // Keep moving until we find the first non 0xFF byte to
          // increment it
          if (static_cast<uint8_t>((*start)[diff_index]) <
              static_cast<uint8_t>(0xff)) {
            (*start)[diff_index]++;
            start->resize(diff_index + 1);
            break;
          }
          diff_index++;
        }
      }
      assert(Compare(*start, limit) < 0);
    }
  }

  void FindShortSuccessor(std::string* key) const override {
    // Find first character that can be incremented
    size_t n = key->size();
    for (size_t i = 0; i < n; i++) {
      const uint8_t byte = (*key)[i];
      if (byte != static_cast<uint8_t>(0xff)) {
        (*key)[i] = byte + 1;
        key->resize(i + 1);
        return;
      }
    }
    // *key is a run of 0xffs.  Leave it alone.
  }

  bool IsSameLengthImmediateSuccessor(const Slice& s,
                                      const Slice& t) const override {
    if (s.size() != t.size() || s.size() == 0) {
      return false;
    }
    size_t diff_ind = s.difference_offset(t);
    // same slice
    if (diff_ind >= s.size()) {
      return false;
    }
    uint8_t byte_s = static_cast<uint8_t>(s[diff_ind]);
    uint8_t byte_t = static_cast<uint8_t>(t[diff_ind]);
    // first different byte must be consecutive, and remaining bytes must be
    // 0xff for s and 0x00 for t
    if (byte_s != uint8_t{0xff} && byte_s + 1 == byte_t) {
      for (size_t i = diff_ind + 1; i < s.size(); ++i) {
        byte_s = static_cast<uint8_t>(s[i]);
        byte_t = static_cast<uint8_t>(t[i]);
        if (byte_s != uint8_t{0xff} || byte_t != uint8_t{0x00}) {
          return false;
        }
      }
      return true;
    } else {
      return false;
    }
  }

  bool CanKeysWithDifferentByteContentsBeEqual() const override {
    return false;
  }

  using Comparator::CompareWithoutTimestamp;
  int CompareWithoutTimestamp(const Slice& a, bool /*a_has_ts*/, const Slice& b,
                              bool /*b_has_ts*/) const override {
    return a.compare(b);
  }

  bool EqualWithoutTimestamp(const Slice& a, const Slice& b) const override {
    return a == b;
  }
};

class ReverseBytewiseComparatorImpl : public BytewiseComparatorImpl {
 public:
<<<<<<< HEAD
  ReverseBytewiseComparatorImpl() = default;
=======
  ReverseBytewiseComparatorImpl() { opt_cmp_type_ = 1; }
>>>>>>> 635250a9

  static const char* kClassName() {
    return "rocksdb.ReverseBytewiseComparator";
  }
  const char* Name() const override { return kClassName(); }

  int Compare(const Slice& a, const Slice& b) const override {
    return -a.compare(b);
  }

  void FindShortestSeparator(std::string* start,
                             const Slice& limit) const override {
    // Find length of common prefix
    size_t min_length = std::min(start->size(), limit.size());
    size_t diff_index = 0;
    while ((diff_index < min_length) &&
           ((*start)[diff_index] == limit[diff_index])) {
      diff_index++;
    }

    assert(diff_index <= min_length);
    if (diff_index == min_length) {
      // Do not shorten if one string is a prefix of the other
      //
      // We could handle cases like:
      //     V
      // A A 2 X Y
      // A A 2
      // in a similar way as BytewiseComparator::FindShortestSeparator().
      // We keep it simple by not implementing it. We can come back to it
      // later when needed.
    } else {
      uint8_t start_byte = static_cast<uint8_t>((*start)[diff_index]);
      uint8_t limit_byte = static_cast<uint8_t>(limit[diff_index]);
      if (start_byte > limit_byte && diff_index < start->size() - 1) {
        // Case like
        //     V
        // A A 3 A A
        // A A 1 B B
        //
        // or
        //     v
        // A A 2 A A
        // A A 1 B B
        // In this case "AA2" will be good.
#ifndef NDEBUG
        std::string old_start = *start;
#endif
        start->resize(diff_index + 1);
#ifndef NDEBUG
        assert(old_start >= *start);
#endif
        assert(Slice(*start).compare(limit) > 0);
      }
    }
  }

  void FindShortSuccessor(std::string* /*key*/) const override {
    // Don't do anything for simplicity.
  }

  bool IsSameLengthImmediateSuccessor(const Slice& s,
                                      const Slice& t) const override {
    // Always returning false to prevent surfacing design flaws in
    // auto_prefix_mode
    (void)s, (void)t;
    return false;
    // "Correct" implementation:
    // return BytewiseComparatorImpl::IsSameLengthImmediateSuccessor(t, s);
  }

  bool CanKeysWithDifferentByteContentsBeEqual() const override {
    return false;
  }

  using Comparator::CompareWithoutTimestamp;
  int CompareWithoutTimestamp(const Slice& a, bool /*a_has_ts*/, const Slice& b,
                              bool /*b_has_ts*/) const override {
    return -a.compare(b);
  }
};

// Comparator with 64-bit integer timestamp.
// We did not performance test this yet.
template <typename TComparator>
class ComparatorWithU64TsImpl : public Comparator {
  static_assert(std::is_base_of<Comparator, TComparator>::value,
                "template type must be a inherited type of comparator");

 public:
  explicit ComparatorWithU64TsImpl() : Comparator(/*ts_sz=*/sizeof(uint64_t)) {
    assert(cmp_without_ts_.timestamp_size() == 0);
  }

  static const char* kClassName() {
    static std::string class_name = kClassNameInternal();
    return class_name.c_str();
  }

  const char* Name() const override { return kClassName(); }

  // The comparator that compares the user key without timestamp part is treated
  // as the root comparator.
  const Comparator* GetRootComparator() const override {
    return &cmp_without_ts_;
  }

  void FindShortSuccessor(std::string*) const override {}
  void FindShortestSeparator(std::string*, const Slice&) const override {}
  int Compare(const Slice& a, const Slice& b) const override {
    int ret = CompareWithoutTimestamp(a, b);
    size_t ts_sz = timestamp_size();
    if (ret != 0) {
      return ret;
    }
    // Compare timestamp.
    // For the same user key with different timestamps, larger (newer) timestamp
    // comes first.
    return -CompareTimestamp(ExtractTimestampFromUserKey(a, ts_sz),
                             ExtractTimestampFromUserKey(b, ts_sz));
  }
  using Comparator::CompareWithoutTimestamp;
  int CompareWithoutTimestamp(const Slice& a, bool a_has_ts, const Slice& b,
                              bool b_has_ts) const override {
    const size_t ts_sz = timestamp_size();
    assert(!a_has_ts || a.size() >= ts_sz);
    assert(!b_has_ts || b.size() >= ts_sz);
    Slice lhs = a_has_ts ? StripTimestampFromUserKey(a, ts_sz) : a;
    Slice rhs = b_has_ts ? StripTimestampFromUserKey(b, ts_sz) : b;
    return cmp_without_ts_.Compare(lhs, rhs);
  }
  int CompareTimestamp(const Slice& ts1, const Slice& ts2) const override {
    assert(ts1.size() == sizeof(uint64_t));
    assert(ts2.size() == sizeof(uint64_t));
    uint64_t lhs = DecodeFixed64(ts1.data());
    uint64_t rhs = DecodeFixed64(ts2.data());
    if (lhs < rhs) {
      return -1;
    } else if (lhs > rhs) {
      return 1;
    } else {
      return 0;
    }
  }

 private:
  static std::string kClassNameInternal() {
    std::stringstream ss;
    ss << TComparator::kClassName() << ".u64ts";
    return ss.str();
  }

  TComparator cmp_without_ts_;
};

}  // namespace

const Comparator* BytewiseComparator() {
  STATIC_AVOID_DESTRUCTION(BytewiseComparatorImpl, bytewise);
  return &bytewise;
}

const Comparator* ReverseBytewiseComparator() {
  STATIC_AVOID_DESTRUCTION(ReverseBytewiseComparatorImpl, rbytewise);
  return &rbytewise;
}

const Comparator* BytewiseComparatorWithU64Ts() {
  STATIC_AVOID_DESTRUCTION(ComparatorWithU64TsImpl<BytewiseComparatorImpl>,
                           comp_with_u64_ts);
  return &comp_with_u64_ts;
}

const Comparator* ReverseBytewiseComparatorWithU64Ts() {
  STATIC_AVOID_DESTRUCTION(
      ComparatorWithU64TsImpl<ReverseBytewiseComparatorImpl>, comp_with_u64_ts);
  return &comp_with_u64_ts;
}

Status DecodeU64Ts(const Slice& ts, uint64_t* int_ts) {
  if (ts.size() != sizeof(uint64_t)) {
    return Status::InvalidArgument("U64Ts timestamp size mismatch.");
  }
  *int_ts = DecodeFixed64(ts.data());
  return Status::OK();
}

Slice EncodeU64Ts(uint64_t ts, std::string* ts_buf) {
  char buf[sizeof(ts)];
  EncodeFixed64(buf, ts);
  ts_buf->assign(buf, sizeof(buf));
  return Slice(*ts_buf);
}

Slice MaxU64Ts() {
  static constexpr char kTsMax[] = "\xff\xff\xff\xff\xff\xff\xff\xff";
  return Slice(kTsMax, sizeof(uint64_t));
}

Slice MinU64Ts() {
  static constexpr char kTsMin[] = "\x00\x00\x00\x00\x00\x00\x00\x00";
  return Slice(kTsMin, sizeof(uint64_t));
}

static int RegisterBuiltinComparators(ObjectLibrary& library,
                                      const std::string& /*arg*/) {
  library.AddFactory<const Comparator>(
      BytewiseComparatorImpl::kClassName(),
      [](const std::string& /*uri*/,
         std::unique_ptr<const Comparator>* /*guard*/,
         std::string* /*errmsg*/) { return BytewiseComparator(); });
  library.AddFactory<const Comparator>(
      ReverseBytewiseComparatorImpl::kClassName(),
      [](const std::string& /*uri*/,
         std::unique_ptr<const Comparator>* /*guard*/,
         std::string* /*errmsg*/) { return ReverseBytewiseComparator(); });
  library.AddFactory<const Comparator>(
      ComparatorWithU64TsImpl<BytewiseComparatorImpl>::kClassName(),
      [](const std::string& /*uri*/,
         std::unique_ptr<const Comparator>* /*guard*/,
         std::string* /*errmsg*/) { return BytewiseComparatorWithU64Ts(); });
  library.AddFactory<const Comparator>(
      ComparatorWithU64TsImpl<ReverseBytewiseComparatorImpl>::kClassName(),
      [](const std::string& /*uri*/,
         std::unique_ptr<const Comparator>* /*guard*/,
         std::string* /*errmsg*/) {
        return ReverseBytewiseComparatorWithU64Ts();
      });
  return 4;
}

Status Comparator::CreateFromString(const ConfigOptions& config_options,
                                    const std::string& value,
                                    const Comparator** result) {
  static std::once_flag once;
  std::call_once(once, [&]() {
    RegisterBuiltinComparators(*(ObjectLibrary::Default().get()), "");
  });
  std::string id;
  std::unordered_map<std::string, std::string> opt_map;
  Status status = Customizable::GetOptionsMap(config_options, *result, value,
                                              &id, &opt_map);
  if (!status.ok()) {  // GetOptionsMap failed
    return status;
  }
  if (id == BytewiseComparatorImpl::kClassName()) {
    *result = BytewiseComparator();
  } else if (id == ReverseBytewiseComparatorImpl::kClassName()) {
    *result = ReverseBytewiseComparator();
  } else if (id ==
             ComparatorWithU64TsImpl<BytewiseComparatorImpl>::kClassName()) {
    *result = BytewiseComparatorWithU64Ts();
  } else if (id == ComparatorWithU64TsImpl<
                       ReverseBytewiseComparatorImpl>::kClassName()) {
    *result = ReverseBytewiseComparatorWithU64Ts();
  } else if (value.empty()) {
    // No Id and no options.  Clear the object
    *result = nullptr;
    return Status::OK();
  } else if (id.empty()) {  // We have no Id but have options.  Not good
    return Status::NotSupported("Cannot reset object ", id);
  } else {
    status = config_options.registry->NewStaticObject(id, result);
    if (!status.ok()) {
      if (config_options.ignore_unsupported_options &&
          status.IsNotSupported()) {
        return Status::OK();
      } else {
        return status;
      }
    } else {
      Comparator* comparator = const_cast<Comparator*>(*result);
      status =
          Customizable::ConfigureNewObject(config_options, comparator, opt_map);
    }
  }
  return status;
}

bool IsForwardBytewiseComparator(const Slice& name) {
  if (name.starts_with("RocksDB_SE_")) {
    return true;
  }
  return name == "leveldb.BytewiseComparator";
}

bool IsReverseBytewiseComparator(const Slice& name) {
  if (name.starts_with("rev:RocksDB_SE_")) {
    // reverse bytewise compare, needs reverse in iterator
    return true;
  }
  return name == "rocksdb.ReverseBytewiseComparator";
}

bool IsBytewiseComparator(const Slice& name) {
  return IsForwardBytewiseComparator(name) ||
         IsReverseBytewiseComparator(name);
}

}  // namespace ROCKSDB_NAMESPACE<|MERGE_RESOLUTION|>--- conflicted
+++ resolved
@@ -29,11 +29,7 @@
 namespace {
 class BytewiseComparatorImpl : public Comparator {
  public:
-<<<<<<< HEAD
-  BytewiseComparatorImpl() = default;
-=======
   BytewiseComparatorImpl() { opt_cmp_type_ = 0; }
->>>>>>> 635250a9
   static const char* kClassName() { return "leveldb.BytewiseComparator"; }
   const char* Name() const override { return kClassName(); }
 
@@ -153,11 +149,7 @@
 
 class ReverseBytewiseComparatorImpl : public BytewiseComparatorImpl {
  public:
-<<<<<<< HEAD
-  ReverseBytewiseComparatorImpl() = default;
-=======
   ReverseBytewiseComparatorImpl() { opt_cmp_type_ = 1; }
->>>>>>> 635250a9
 
   static const char* kClassName() {
     return "rocksdb.ReverseBytewiseComparator";
