//  Copyright (c) 2011-present, Facebook, Inc.  All rights reserved.
//  This source code is licensed under both the GPLv2 (found in the
//  COPYING file in the root directory) and Apache 2.0 License
//  (found in the LICENSE.Apache file in the root directory).
//
// Copyright (c) 2011 The LevelDB Authors. All rights reserved.
// Use of this source code is governed by a BSD-style license that can be
// found in the LICENSE file. See the AUTHORS file for names of contributors.

#include "file/random_access_file_reader.h"

#include <algorithm>
#include <mutex>

#include "file/file_util.h"
#include "monitoring/histogram.h"
#include "monitoring/iostats_context_imp.h"
#include "port/port.h"
#include "table/format.h"
#include "test_util/sync_point.h"
#include "util/random.h"
#include "util/rate_limiter.h"

namespace ROCKSDB_NAMESPACE {
const std::array<Histograms, std::size_t(Env::IOActivity::kUnknown)>
    kReadHistograms{{
        FILE_READ_FLUSH_MICROS,
        FILE_READ_COMPACTION_MICROS,
    }};
inline void RecordIOStats(Statistics* stats, Temperature file_temperature,
                          bool is_last_level, size_t size) {
  IOSTATS_ADD(bytes_read, size);
  // record for last/non-last level
  if (is_last_level) {
    RecordTick(stats, LAST_LEVEL_READ_BYTES, size);
    RecordTick(stats, LAST_LEVEL_READ_COUNT, 1);
  } else {
    RecordTick(stats, NON_LAST_LEVEL_READ_BYTES, size);
    RecordTick(stats, NON_LAST_LEVEL_READ_COUNT, 1);
  }

  // record for temperature file
  if (file_temperature != Temperature::kUnknown) {
    switch (file_temperature) {
      case Temperature::kHot:
        IOSTATS_ADD(file_io_stats_by_temperature.hot_file_bytes_read, size);
        IOSTATS_ADD(file_io_stats_by_temperature.hot_file_read_count, 1);
        RecordTick(stats, HOT_FILE_READ_BYTES, size);
        RecordTick(stats, HOT_FILE_READ_COUNT, 1);
        break;
      case Temperature::kWarm:
        IOSTATS_ADD(file_io_stats_by_temperature.warm_file_bytes_read, size);
        IOSTATS_ADD(file_io_stats_by_temperature.warm_file_read_count, 1);
        RecordTick(stats, WARM_FILE_READ_BYTES, size);
        RecordTick(stats, WARM_FILE_READ_COUNT, 1);
        break;
      case Temperature::kCold:
        IOSTATS_ADD(file_io_stats_by_temperature.cold_file_bytes_read, size);
        IOSTATS_ADD(file_io_stats_by_temperature.cold_file_read_count, 1);
        RecordTick(stats, COLD_FILE_READ_BYTES, size);
        RecordTick(stats, COLD_FILE_READ_COUNT, 1);
        break;
      default:
        break;
    }
  }
}

IOStatus RandomAccessFileReader::Create(
    const std::shared_ptr<FileSystem>& fs, const std::string& fname,
    const FileOptions& file_opts,
    std::unique_ptr<RandomAccessFileReader>* reader, IODebugContext* dbg) {
  std::unique_ptr<FSRandomAccessFile> file;
  IOStatus io_s = fs->NewRandomAccessFile(fname, file_opts, &file, dbg);
  if (io_s.ok()) {
    reader->reset(new RandomAccessFileReader(std::move(file), fname));
  }
  return io_s;
}

IOStatus RandomAccessFileReader::Read(
    const IOOptions& opts, uint64_t offset, size_t n, Slice* result,
    char* scratch, AlignedBuf* aligned_buf,
    Env::IOPriority rate_limiter_priority) const {
  (void)aligned_buf;

  TEST_SYNC_POINT_CALLBACK("RandomAccessFileReader::Read", nullptr);

  // To be paranoid: modify scratch a little bit, so in case underlying
  // FileSystem doesn't fill the buffer but return success and `scratch` returns
  // contains a previous block, returned value will not pass checksum.
  if (n > 0 && scratch != nullptr) {
    // This byte might not change anything for direct I/O case, but it's OK.
    scratch[0]++;
  }

  IOStatus io_s;
  uint64_t elapsed = 0;
  {
<<<<<<< HEAD
    StopWatch sw(clock_, stats_, hist_type_,
                 (opts.io_activity != Env::IOActivity::kUnknown)
                     ? kReadHistograms[(std::size_t)(opts.io_activity)]
                     : Histograms::HISTOGRAM_ENUM_MAX,
=======
    StopWatchEx sw(clock_, stats_, hist_type_,
>>>>>>> 8f67bd11
                 (stats_ != nullptr) ? &elapsed : nullptr, true /*overwrite*/,
                 true /*delay_enabled*/);
    auto prev_perf_level = GetPerfLevel();
    IOSTATS_TIMER_GUARD(read_nanos);
    if (use_direct_io()) {
      size_t alignment = file_->GetRequiredBufferAlignment();
      size_t aligned_offset =
          TruncateToPageBoundary(alignment, static_cast<size_t>(offset));
      size_t offset_advance = static_cast<size_t>(offset) - aligned_offset;
      size_t read_size =
          Roundup(static_cast<size_t>(offset + n), alignment) - aligned_offset;
      AlignedBuffer buf;
      buf.Alignment(alignment);
      buf.AllocateNewBuffer(read_size);
      while (buf.CurrentSize() < read_size) {
        size_t allowed;
        if (rate_limiter_priority != Env::IO_TOTAL &&
            rate_limiter_ != nullptr) {
          allowed = rate_limiter_->RequestToken(
              buf.Capacity() - buf.CurrentSize(), buf.Alignment(),
              rate_limiter_priority, stats_, RateLimiter::OpType::kRead);
        } else {
          assert(buf.CurrentSize() == 0);
          allowed = read_size;
        }
        Slice tmp;

        FileOperationInfo::StartTimePoint start_ts;
        uint64_t orig_offset = 0;
        if (ShouldNotifyListeners()) {
          start_ts = FileOperationInfo::StartNow();
          orig_offset = aligned_offset + buf.CurrentSize();
        }

        {
          IOSTATS_CPU_TIMER_GUARD(cpu_read_nanos, clock_);
          // Only user reads are expected to specify a timeout. And user reads
          // are not subjected to rate_limiter and should go through only
          // one iteration of this loop, so we don't need to check and adjust
          // the opts.timeout before calling file_->Read
          assert(!opts.timeout.count() || allowed == read_size);
          io_s = file_->Read(aligned_offset + buf.CurrentSize(), allowed, opts,
                             &tmp, buf.Destination(), nullptr);
        }
        if (ShouldNotifyListeners()) {
          auto finish_ts = FileOperationInfo::FinishNow();
          NotifyOnFileReadFinish(orig_offset, tmp.size(), start_ts, finish_ts,
                                 io_s);
          if (!io_s.ok()) {
            NotifyOnIOError(io_s, FileOperationType::kRead, file_name(),
                            tmp.size(), orig_offset);
          }
        }

        buf.Size(buf.CurrentSize() + tmp.size());
        if (!io_s.ok() || tmp.size() < allowed) {
          break;
        }
      }
      size_t res_len = 0;
      if (io_s.ok() && offset_advance < buf.CurrentSize()) {
        res_len = std::min(buf.CurrentSize() - offset_advance, n);
        if (aligned_buf == nullptr) {
          buf.Read(scratch, offset_advance, res_len);
        } else {
          scratch = buf.BufferStart() + offset_advance;
          aligned_buf->reset(buf.Release());
        }
      }
      *result = Slice(scratch, res_len);
    } else {
      size_t pos = 0;
      const char* res_scratch = nullptr;
      while (pos < n) {
        size_t allowed;
        if (rate_limiter_priority != Env::IO_TOTAL &&
            rate_limiter_ != nullptr) {
          if (rate_limiter_->IsRateLimited(RateLimiter::OpType::kRead)) {
            sw.DelayStart();
          }
          allowed = rate_limiter_->RequestToken(n - pos, 0 /* alignment */,
                                                rate_limiter_priority, stats_,
                                                RateLimiter::OpType::kRead);
          if (rate_limiter_->IsRateLimited(RateLimiter::OpType::kRead)) {
            sw.DelayStop();
          }
        } else {
          allowed = n;
        }
        Slice tmp_result;

        FileOperationInfo::StartTimePoint start_ts;
        if (ShouldNotifyListeners()) {
          start_ts = FileOperationInfo::StartNow();
        }

        {
          IOSTATS_CPU_TIMER_GUARD(cpu_read_nanos, clock_);
          // Only user reads are expected to specify a timeout. And user reads
          // are not subjected to rate_limiter and should go through only
          // one iteration of this loop, so we don't need to check and adjust
          // the opts.timeout before calling file_->Read
          assert(!opts.timeout.count() || allowed == n);
          io_s = file_->Read(offset + pos, allowed, opts, &tmp_result,
                             scratch + pos, nullptr);
        }
        if (ShouldNotifyListeners()) {
          auto finish_ts = FileOperationInfo::FinishNow();
          NotifyOnFileReadFinish(offset + pos, tmp_result.size(), start_ts,
                                 finish_ts, io_s);

          if (!io_s.ok()) {
            NotifyOnIOError(io_s, FileOperationType::kRead, file_name(),
                            tmp_result.size(), offset + pos);
          }
        }
        if (res_scratch == nullptr) {
          // we can't simply use `scratch` because reads of mmap'd files return
          // data in a different buffer.
          res_scratch = tmp_result.data();
        } else {
          // make sure chunks are inserted contiguously into `res_scratch`.
          assert(tmp_result.data() == res_scratch + pos);
        }
        pos += tmp_result.size();
        if (!io_s.ok() || tmp_result.size() < allowed) {
          break;
        }
      }
      *result = Slice(res_scratch, io_s.ok() ? pos : 0);
    }
    RecordIOStats(stats_, file_temperature_, is_last_level_, result->size());
    SetPerfLevel(prev_perf_level);
  }
  if (stats_ != nullptr && file_read_hist_ != nullptr) {
    file_read_hist_->Add(elapsed);
  }

  return io_s;
}

size_t End(const FSReadRequest& r) {
  return static_cast<size_t>(r.offset) + r.len;
}

FSReadRequest Align(const FSReadRequest& r, size_t alignment) {
  FSReadRequest req;
  req.offset = static_cast<uint64_t>(
      TruncateToPageBoundary(alignment, static_cast<size_t>(r.offset)));
  req.len = Roundup(End(r), alignment) - req.offset;
  req.scratch = nullptr;
  return req;
}

bool TryMerge(FSReadRequest* dest, const FSReadRequest& src) {
  size_t dest_offset = static_cast<size_t>(dest->offset);
  size_t src_offset = static_cast<size_t>(src.offset);
  size_t dest_end = End(*dest);
  size_t src_end = End(src);
  if (std::max(dest_offset, src_offset) > std::min(dest_end, src_end)) {
    return false;
  }
  dest->offset = static_cast<uint64_t>(std::min(dest_offset, src_offset));
  dest->len = std::max(dest_end, src_end) - dest->offset;
  return true;
}

IOStatus RandomAccessFileReader::MultiRead(
    const IOOptions& opts, FSReadRequest* read_reqs, size_t num_reqs,
    AlignedBuf* aligned_buf, Env::IOPriority rate_limiter_priority) const {
  (void)aligned_buf;  // suppress warning of unused variable in LITE mode
  assert(num_reqs > 0);

#ifndef NDEBUG
  for (size_t i = 0; i < num_reqs - 1; ++i) {
    assert(read_reqs[i].offset <= read_reqs[i + 1].offset);
  }
#endif  // !NDEBUG

  // To be paranoid modify scratch a little bit, so in case underlying
  // FileSystem doesn't fill the buffer but return success and `scratch` returns
  // contains a previous block, returned value will not pass checksum.
  // This byte might not change anything for direct I/O case, but it's OK.
  for (size_t i = 0; i < num_reqs; i++) {
    FSReadRequest& r = read_reqs[i];
    if (r.len > 0 && r.scratch != nullptr) {
      r.scratch[0]++;
    }
  }

  IOStatus io_s;
  uint64_t elapsed = 0;
  {
<<<<<<< HEAD
    StopWatch sw(clock_, stats_, hist_type_,
                 (opts.io_activity != Env::IOActivity::kUnknown)
                     ? kReadHistograms[(std::size_t)(opts.io_activity)]
                     : Histograms::HISTOGRAM_ENUM_MAX,
=======
    StopWatchEx sw(clock_, stats_, hist_type_,
>>>>>>> 8f67bd11
                 (stats_ != nullptr) ? &elapsed : nullptr, true /*overwrite*/,
                 true /*delay_enabled*/);
    auto prev_perf_level = GetPerfLevel();
    IOSTATS_TIMER_GUARD(read_nanos);

    FSReadRequest* fs_reqs = read_reqs;
    size_t num_fs_reqs = num_reqs;
    std::vector<FSReadRequest> aligned_reqs;
    if (use_direct_io()) {
      // num_reqs is the max possible size,
      // this can reduce std::vecector's internal resize operations.
      aligned_reqs.reserve(num_reqs);
      // Align and merge the read requests.
      size_t alignment = file_->GetRequiredBufferAlignment();
      for (size_t i = 0; i < num_reqs; i++) {
        const auto& r = Align(read_reqs[i], alignment);
        if (i == 0) {
          // head
          aligned_reqs.push_back(r);

        } else if (!TryMerge(&aligned_reqs.back(), r)) {
          // head + n
          aligned_reqs.push_back(r);

        } else {
          // unused
          r.status.PermitUncheckedError();
        }
      }
      TEST_SYNC_POINT_CALLBACK("RandomAccessFileReader::MultiRead:AlignedReqs",
                               &aligned_reqs);

      // Allocate aligned buffer and let scratch buffers point to it.
      size_t total_len = 0;
      for (const auto& r : aligned_reqs) {
        total_len += r.len;
      }
      AlignedBuffer buf;
      buf.Alignment(alignment);
      buf.AllocateNewBuffer(total_len);
      char* scratch = buf.BufferStart();
      for (auto& r : aligned_reqs) {
        r.scratch = scratch;
        scratch += r.len;
      }

      aligned_buf->reset(buf.Release());
      fs_reqs = aligned_reqs.data();
      num_fs_reqs = aligned_reqs.size();
    }

    FileOperationInfo::StartTimePoint start_ts;
    if (ShouldNotifyListeners()) {
      start_ts = FileOperationInfo::StartNow();
    }

    {
      IOSTATS_CPU_TIMER_GUARD(cpu_read_nanos, clock_);
      if (rate_limiter_priority != Env::IO_TOTAL && rate_limiter_ != nullptr) {
        // TODO: ideally we should call `RateLimiter::RequestToken()` for
        // allowed bytes to multi-read and then consume those bytes by
        // satisfying as many requests in `MultiRead()` as possible, instead of
        // what we do here, which can cause burst when the
        // `total_multi_read_size` is big.
        size_t total_multi_read_size = 0;
        assert(fs_reqs != nullptr);
        for (size_t i = 0; i < num_fs_reqs; ++i) {
          FSReadRequest& req = fs_reqs[i];
          total_multi_read_size += req.len;
        }
        size_t remaining_bytes = total_multi_read_size;
        size_t request_bytes = 0;
        while (remaining_bytes > 0) {
          request_bytes = std::min(
              static_cast<size_t>(rate_limiter_->GetSingleBurstBytes()),
              remaining_bytes);
          rate_limiter_->Request(request_bytes, rate_limiter_priority,
                                 nullptr /* stats */,
                                 RateLimiter::OpType::kRead);
          remaining_bytes -= request_bytes;
        }
      }
      io_s = file_->MultiRead(fs_reqs, num_fs_reqs, opts, nullptr);
      RecordInHistogram(stats_, MULTIGET_IO_BATCH_SIZE, num_fs_reqs);
    }

    if (use_direct_io()) {
      // Populate results in the unaligned read requests.
      size_t aligned_i = 0;
      for (size_t i = 0; i < num_reqs; i++) {
        auto& r = read_reqs[i];
        if (static_cast<size_t>(r.offset) > End(aligned_reqs[aligned_i])) {
          aligned_i++;
        }
        const auto& fs_r = fs_reqs[aligned_i];
        r.status = fs_r.status;
        if (r.status.ok()) {
          uint64_t offset = r.offset - fs_r.offset;
          if (fs_r.result.size() <= offset) {
            // No byte in the read range is returned.
            r.result = Slice();
          } else {
            size_t len = std::min(
                r.len, static_cast<size_t>(fs_r.result.size() - offset));
            r.result = Slice(fs_r.scratch + offset, len);
          }
        } else {
          r.result = Slice();
        }
      }
    }

    for (size_t i = 0; i < num_reqs; ++i) {
      if (ShouldNotifyListeners()) {
        auto finish_ts = FileOperationInfo::FinishNow();
        NotifyOnFileReadFinish(read_reqs[i].offset, read_reqs[i].result.size(),
                               start_ts, finish_ts, read_reqs[i].status);
      }
      if (!read_reqs[i].status.ok()) {
        NotifyOnIOError(read_reqs[i].status, FileOperationType::kRead,
                        file_name(), read_reqs[i].result.size(),
                        read_reqs[i].offset);
      }

      RecordIOStats(stats_, file_temperature_, is_last_level_,
                    read_reqs[i].result.size());
    }
    SetPerfLevel(prev_perf_level);
  }
  if (stats_ != nullptr && file_read_hist_ != nullptr) {
    file_read_hist_->Add(elapsed);
  }

  return io_s;
}

IOStatus RandomAccessFileReader::PrepareIOOptions(const ReadOptions& ro,
                                                  IOOptions& opts) const {
  if (clock_ != nullptr) {
    return PrepareIOFromReadOptions(ro, clock_, opts);
  } else {
    return PrepareIOFromReadOptions(ro, SystemClock::Default().get(), opts);
  }
}

IOStatus RandomAccessFileReader::ReadAsync(
    FSReadRequest& req, const IOOptions& opts,
    std::function<void(const FSReadRequest&, void*)> cb, void* cb_arg,
    void** io_handle, IOHandleDeleter* del_fn, AlignedBuf* aligned_buf) {
  IOStatus s;
  // Create a callback and populate info.
  auto read_async_callback =
      std::bind(&RandomAccessFileReader::ReadAsyncCallback, this,
                std::placeholders::_1, std::placeholders::_2);
  ReadAsyncInfo* read_async_info =
      new ReadAsyncInfo(cb, cb_arg, clock_->NowMicros());

  if (ShouldNotifyListeners()) {
    read_async_info->fs_start_ts_ = FileOperationInfo::StartNow();
  }

  size_t alignment = file_->GetRequiredBufferAlignment();
  bool is_aligned = (req.offset & (alignment - 1)) == 0 &&
                    (req.len & (alignment - 1)) == 0 &&
                    (uintptr_t(req.scratch) & (alignment - 1)) == 0;
  read_async_info->is_aligned_ = is_aligned;

  uint64_t elapsed = 0;
  if (use_direct_io() && is_aligned == false) {
    FSReadRequest aligned_req = Align(req, alignment);
    aligned_req.status.PermitUncheckedError();

    // Allocate aligned buffer.
    read_async_info->buf_.Alignment(alignment);
    read_async_info->buf_.AllocateNewBuffer(aligned_req.len);

    // Set rem fields in aligned FSReadRequest.
    aligned_req.scratch = read_async_info->buf_.BufferStart();

    // Set user provided fields to populate back in callback.
    read_async_info->user_scratch_ = req.scratch;
    read_async_info->user_aligned_buf_ = aligned_buf;
    read_async_info->user_len_ = req.len;
    read_async_info->user_offset_ = req.offset;
    read_async_info->user_result_ = req.result;

    assert(read_async_info->buf_.CurrentSize() == 0);

<<<<<<< HEAD
    StopWatch sw(clock_, nullptr /*stats*/,
                 Histograms::HISTOGRAM_ENUM_MAX /*hist_type*/,
                 Histograms::HISTOGRAM_ENUM_MAX, &elapsed, true /*overwrite*/,
                 true /*delay_enabled*/);
    s = file_->ReadAsync(aligned_req, opts, read_async_callback,
                         read_async_info, io_handle, del_fn, nullptr /*dbg*/);
  } else {
    StopWatch sw(clock_, nullptr /*stats*/,
                 Histograms::HISTOGRAM_ENUM_MAX /*hist_type*/,
                 Histograms::HISTOGRAM_ENUM_MAX, &elapsed, true /*overwrite*/,
                 true /*delay_enabled*/);
=======
    StopWatchEx sw(clock_, nullptr /*stats*/, 0 /*hist_type*/, &elapsed,
                   true /*overwrite*/, true /*delay_enabled*/);
    s = file_->ReadAsync(aligned_req, opts, read_async_callback,
                         read_async_info, io_handle, del_fn, nullptr /*dbg*/);
  } else {
    StopWatchEx sw(clock_, nullptr /*stats*/, 0 /*hist_type*/, &elapsed,
                   true /*overwrite*/, true /*delay_enabled*/);
>>>>>>> 8f67bd11
    s = file_->ReadAsync(req, opts, read_async_callback, read_async_info,
                         io_handle, del_fn, nullptr /*dbg*/);
  }
  RecordTick(stats_, READ_ASYNC_MICROS, elapsed);

// Suppress false positive clang analyzer warnings.
// Memory is not released if file_->ReadAsync returns !s.ok(), because
// ReadAsyncCallback is never called in that case. If ReadAsyncCallback is
// called then ReadAsync should always return IOStatus::OK().
#ifndef __clang_analyzer__
  if (!s.ok()) {
    delete read_async_info;
  }
#endif  // __clang_analyzer__

  return s;
}

void RandomAccessFileReader::ReadAsyncCallback(const FSReadRequest& req,
                                               void* cb_arg) {
  ReadAsyncInfo* read_async_info = static_cast<ReadAsyncInfo*>(cb_arg);
  assert(read_async_info);
  assert(read_async_info->cb_);

  if (use_direct_io() && read_async_info->is_aligned_ == false) {
    // Create FSReadRequest with user provided fields.
    FSReadRequest user_req;
    user_req.scratch = read_async_info->user_scratch_;
    user_req.offset = read_async_info->user_offset_;
    user_req.len = read_async_info->user_len_;

    // Update results in user_req.
    user_req.result = req.result;
    user_req.status = req.status;

    read_async_info->buf_.Size(read_async_info->buf_.CurrentSize() +
                               req.result.size());

    size_t offset_advance_len = static_cast<size_t>(
        /*offset_passed_by_user=*/read_async_info->user_offset_ -
        /*aligned_offset=*/req.offset);

    size_t res_len = 0;
    if (req.status.ok() &&
        offset_advance_len < read_async_info->buf_.CurrentSize()) {
      res_len =
          std::min(read_async_info->buf_.CurrentSize() - offset_advance_len,
                   read_async_info->user_len_);
      if (read_async_info->user_aligned_buf_ == nullptr) {
        // Copy the data into user's scratch.
// Clang analyzer assumes that it will take use_direct_io() == false in
// ReadAsync and use_direct_io() == true in Callback which cannot be true.
#ifndef __clang_analyzer__
        read_async_info->buf_.Read(user_req.scratch, offset_advance_len,
                                   res_len);
#endif  // __clang_analyzer__
      } else {
        // Set aligned_buf provided by user without additional copy.
        user_req.scratch =
            read_async_info->buf_.BufferStart() + offset_advance_len;
        read_async_info->user_aligned_buf_->reset(
            read_async_info->buf_.Release());
      }
      user_req.result = Slice(user_req.scratch, res_len);
    } else {
      // Either req.status is not ok or data was not read.
      user_req.result = Slice();
    }
    read_async_info->cb_(user_req, read_async_info->cb_arg_);
  } else {
    read_async_info->cb_(req, read_async_info->cb_arg_);
  }

  // Update stats and notify listeners.
  if (stats_ != nullptr && file_read_hist_ != nullptr) {
    // elapsed doesn't take into account delay and overwrite as StopWatch does
    // in Read.
    uint64_t elapsed = clock_->NowMicros() - read_async_info->start_time_;
    file_read_hist_->Add(elapsed);
  }
  if (req.status.ok()) {
    RecordInHistogram(stats_, ASYNC_READ_BYTES, req.result.size());
  } else if (!req.status.IsAborted()) {
    RecordTick(stats_, ASYNC_READ_ERROR_COUNT, 1);
  }
  if (ShouldNotifyListeners()) {
    auto finish_ts = FileOperationInfo::FinishNow();
    NotifyOnFileReadFinish(req.offset, req.result.size(),
                           read_async_info->fs_start_ts_, finish_ts,
                           req.status);
  }
  if (!req.status.ok()) {
    NotifyOnIOError(req.status, FileOperationType::kRead, file_name(),
                    req.result.size(), req.offset);
  }
  RecordIOStats(stats_, file_temperature_, is_last_level_, req.result.size());
  delete read_async_info;
}
}  // namespace ROCKSDB_NAMESPACE<|MERGE_RESOLUTION|>--- conflicted
+++ resolved
@@ -97,14 +97,7 @@
   IOStatus io_s;
   uint64_t elapsed = 0;
   {
-<<<<<<< HEAD
-    StopWatch sw(clock_, stats_, hist_type_,
-                 (opts.io_activity != Env::IOActivity::kUnknown)
-                     ? kReadHistograms[(std::size_t)(opts.io_activity)]
-                     : Histograms::HISTOGRAM_ENUM_MAX,
-=======
     StopWatchEx sw(clock_, stats_, hist_type_,
->>>>>>> 8f67bd11
                  (stats_ != nullptr) ? &elapsed : nullptr, true /*overwrite*/,
                  true /*delay_enabled*/);
     auto prev_perf_level = GetPerfLevel();
@@ -298,14 +291,7 @@
   IOStatus io_s;
   uint64_t elapsed = 0;
   {
-<<<<<<< HEAD
-    StopWatch sw(clock_, stats_, hist_type_,
-                 (opts.io_activity != Env::IOActivity::kUnknown)
-                     ? kReadHistograms[(std::size_t)(opts.io_activity)]
-                     : Histograms::HISTOGRAM_ENUM_MAX,
-=======
     StopWatchEx sw(clock_, stats_, hist_type_,
->>>>>>> 8f67bd11
                  (stats_ != nullptr) ? &elapsed : nullptr, true /*overwrite*/,
                  true /*delay_enabled*/);
     auto prev_perf_level = GetPerfLevel();
@@ -494,19 +480,6 @@
 
     assert(read_async_info->buf_.CurrentSize() == 0);
 
-<<<<<<< HEAD
-    StopWatch sw(clock_, nullptr /*stats*/,
-                 Histograms::HISTOGRAM_ENUM_MAX /*hist_type*/,
-                 Histograms::HISTOGRAM_ENUM_MAX, &elapsed, true /*overwrite*/,
-                 true /*delay_enabled*/);
-    s = file_->ReadAsync(aligned_req, opts, read_async_callback,
-                         read_async_info, io_handle, del_fn, nullptr /*dbg*/);
-  } else {
-    StopWatch sw(clock_, nullptr /*stats*/,
-                 Histograms::HISTOGRAM_ENUM_MAX /*hist_type*/,
-                 Histograms::HISTOGRAM_ENUM_MAX, &elapsed, true /*overwrite*/,
-                 true /*delay_enabled*/);
-=======
     StopWatchEx sw(clock_, nullptr /*stats*/, 0 /*hist_type*/, &elapsed,
                    true /*overwrite*/, true /*delay_enabled*/);
     s = file_->ReadAsync(aligned_req, opts, read_async_callback,
@@ -514,7 +487,6 @@
   } else {
     StopWatchEx sw(clock_, nullptr /*stats*/, 0 /*hist_type*/, &elapsed,
                    true /*overwrite*/, true /*delay_enabled*/);
->>>>>>> 8f67bd11
     s = file_->ReadAsync(req, opts, read_async_callback, read_async_info,
                          io_handle, del_fn, nullptr /*dbg*/);
   }
