--- conflicted
+++ resolved
@@ -435,12 +435,8 @@
       const ExportImportFilesMetaData& metadata,
       ColumnFamilyHandle** handle) override;
 
-<<<<<<< HEAD
-  Status VerifyFileChecksums(const ReadOptions& read_options);
-=======
   using DB::VerifyFileChecksums;
   Status VerifyFileChecksums(const ReadOptions& read_options) override;
->>>>>>> 51b54092
 
   using DB::VerifyChecksum;
   virtual Status VerifyChecksum(const ReadOptions& /*read_options*/) override;
@@ -458,16 +454,10 @@
   Status VerifyChecksumInternal(const ReadOptions& read_options,
                                 bool use_file_checksum);
 
-<<<<<<< HEAD
-  Status VerifySstFileChecksum(const FileMetaData& fmeta,
-                               const std::string& fpath,
-                               const ReadOptions& read_options);
-=======
-  Status VerifyFullFileChecksum(const std::string& file_checksum_expected,
+ Status VerifyFullFileChecksum(const std::string& file_checksum_expected,
                                 const std::string& func_name_expected,
                                 const std::string& fpath,
                                 const ReadOptions& read_options);
->>>>>>> 51b54092
 
   using DB::StartTrace;
   virtual Status StartTrace(
