--- conflicted
+++ resolved
@@ -102,15 +102,6 @@
   return ret;
 }
 
-<<<<<<< HEAD
-void Mutex::AssertHeld() const {
-#ifndef NDEBUG
-  assert(locked_);
-#endif
-}
-
-=======
->>>>>>> 84254459
 CondVar::CondVar(Mutex* mu) : mu_(mu) {
   PthreadCall("init cv", pthread_cond_init(&cv_, nullptr));
 }
