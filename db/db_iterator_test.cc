--- conflicted
+++ resolved
@@ -2516,15 +2516,11 @@
     ASSERT_OK(iter->Refresh(snapshot));
   }
 
-<<<<<<< HEAD
-=======
   ASSERT_OK(iter->status());
   Status s = iter->Refresh();
   ASSERT_TRUE(s.ok());
   s = iter->Refresh(snapshot, false);
   ASSERT_TRUE(s.ok());
-  db_->ReleaseSnapshot(snapshot);
->>>>>>> 635250a9
   delete iter;
   db_->ReleaseSnapshot(snapshot);
   db_->ReleaseSnapshot(snapshot2);
